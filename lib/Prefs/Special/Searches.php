--- conflicted
+++ resolved
@@ -56,13 +56,8 @@
             }
 
             $editable = !$vfolder_locked && $imp_search->isVFolder($val, true);
-<<<<<<< HEAD
-            $m_url = ($val->enabled && ($view_mode == Horde_Registry::VIEW_BASIC))
-                ? $val->mbox_ob->url('mailbox')->link(array('class' => 'vfolderenabled'))
-=======
             $m_url = $val->enabled
-                ? $val->mbox_ob->url('mailbox.php')->link()
->>>>>>> 7d2e6bc2
+                ? $val->mbox_ob->url('mailbox')->link()
                 : null;
 
             $vout[] = array(
