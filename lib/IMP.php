--- conflicted
+++ resolved
@@ -42,136 +42,6 @@
 
     /* Sorting constants. */
     const IMAP_SORT_DATE = 100;
-
-    /**
-<<<<<<< HEAD
-     * Storage place for an altered version of the current URL.
-     *
-     * @var string
-     */
-    static public $newUrl = null;
-=======
-     * Current mailbox/UID information.
-     *
-     * @var array
-     */
-    static private $_mboxinfo;
-
-    /**
-     * Initialize the JS browser environment and output everything up to, and
-     * including, the <body> tag.
-     *
-     * @param string $title  The title of the page.
-     */
-    static public function header($title)
-    {
-        global $conf, $injector, $page_output, $registry;
-
-        switch ($registry->getView()) {
-        case Horde_Registry::VIEW_BASIC:
-            $code = array(
-                /* Variables used in core javascript files. */
-                'conf' => array(
-                    'pop3' => intval($injector->getInstance('IMP_Factory_Imap')->create()->pop3),
-                    'fixed_mboxes' => empty($conf['server']['fixed_folders'])
-                        ? array()
-                        : $conf['server']['fixed_folders']
-                ),
-
-                /* Gettext strings used in core javascript files. */
-                'text' => array(
-                    'moveconfirm' => _("Are you sure you want to move the message(s)? (Some message information might get lost, like message headers, text formatting or attachments!)"),
-                    'spam_report' => _("Are you sure you wish to report this message as spam?"),
-                    'notspam_report' => _("Are you sure you wish to report this message as innocent?"),
-                    'newmbox' => _("You are copying/moving to a new mailbox.") . "\n" . _("Please enter a name for the new mailbox:") . "\n",
-                    'no' => _("No"),
-                    'target_mbox' => _("You must select a target mailbox first."),
-                    'yes' => _("Yes")
-                )
-            );
-
-            $page_output->addInlineJsVars(array(
-                'var IMP' => $code
-            ), array('top' => true));
-
-            $page_output->addLinkTag(array(
-                'href' => Horde::url('search.php', true),
-                'rel' => 'search',
-                'type' => null
-            ));
-
-            $mimecss = new Horde_Themes_Element('mime.css');
-            $page_output->addStylesheet($mimecss->fs, $mimecss->uri);
-            break;
-        }
-
-        $GLOBALS['page_output']->header(array(
-            'title' => $title
-        ));
-    }
-
-    /**
-     * Returns mailbox info for the current page.
-     *
-     * @param boolean $uidmbox  If true, return mailbox associated with UID.
-     *                          Otherwise, return master mailbox.
-     *
-     * @return IMP_Mailbox  Mailbox object.
-     */
-    static public function mailbox($uidmbox = false)
-    {
-        if (!isset(self::$_mboxinfo)) {
-            self::setMailboxInfo();
-        }
-
-        return self::$_mboxinfo[$uidmbox ? 'thismailbox' : 'mailbox'];
-    }
-
-    /**
-     * Returns UID info for the current page.
-     *
-     * @return string  UID.
-     */
-    static public function uid()
-    {
-        if (!isset(self::$_mboxinfo)) {
-            self::setMailboxInfo();
-        }
-
-        return self::$_mboxinfo['uid'];
-    }
-
-    /**
-     * Sets mailbox/index information for current page load.
-     *
-     * @param boolean $mbox  Use this mailbox, instead of form data.
-     */
-    static public function setMailboxInfo($mbox = null)
-    {
-        if (is_null($mbox)) {
-            $vars = $GLOBALS['injector']->getInstance('Horde_Variables');
-
-            $mailbox = isset($vars->mailbox)
-                ? IMP_Mailbox::formFrom($vars->mailbox)
-                : IMP_Mailbox::get('INBOX');
-
-            $thismailbox = isset($vars->thismailbox)
-                ? IMP_Mailbox::formFrom($vars->thismailbox)
-                : $mailbox;
-
-            $uid = $vars->uid;
-        } else {
-            $mailbox = $thismailbox = IMP_Mailbox::get($mbox);
-            $uid = null;
-        }
-
-        self::$_mboxinfo = array(
-            'mailbox' => $mailbox,
-            'thismailbox' => $thismailbox,
-            'uid' => $uid
-        );
-    }
->>>>>>> af24897b
 
     /**
      * Generates a select form input from a mailbox list. The &lt;select&gt;
@@ -492,52 +362,6 @@
     }
 
     /**
-<<<<<<< HEAD
-     * Return a selfURL that has had index/mailbox/actionID information
-     * removed/altered based on an action that has occurred on the present
-     * page.
-     *
-     * @return Horde_Url  The self URL.
-     */
-    static public function selfUrl()
-    {
-        return self::$newUrl
-            ? self::$newUrl->copy()
-            : Horde::selfUrl(true);
-    }
-
-    /**
-     * Get size display information.
-=======
-     * Determine the status of composing.
-     *
-     * @return boolean  Is compose allowed?
-     * @throws Horde_Exception
-     */
-    static public function canCompose()
-    {
-        try {
-            return !Horde::callHook('disable_compose', array(), 'imp');
-        } catch (Horde_Exception_HookNotSet $e) {
-            return true;
-        }
-    }
-
-    /**
-     * Base64url (RFC 4648 [5]) encode a string.
-     *
-     * @param string $in  Unencoded string.
-     *
-     * @return string  Encoded string.
-     */
-    static public function base64urlEncode($in)
-    {
-        return strtr(rtrim(base64_encode($in), '='), '+/', '-_');
-    }
-
-    /**
-     * Base64url (RFC 4648 [5]) decode a string.
->>>>>>> af24897b
      *
      * @param integer $size  The byte size of data.
      *
@@ -607,27 +431,4 @@
         return $ob->bare_address;
     }
 
-<<<<<<< HEAD
-=======
-    /**
-     * Are appliable filters available?
-     *
-     * @return boolean  True if appliable filters are available.
-     */
-    static public function applyFilters()
-    {
-        global $registry, $session;
-
-        if (!$session->exists('imp', 'filteravail')) {
-            $apply = false;
-            try {
-                $apply = $registry->call('mail/canApplyFilters');
-            } catch (Horde_Exception $e) {}
-            $session->set('imp', 'filteravail', $apply);
-        }
-
-        return $session->get('imp', 'filteravail');
-    }
-
->>>>>>> af24897b
 }