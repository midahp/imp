<?php
/**
 * Copyright 2000-2013 Horde LLC (http://www.horde.org/)
 *
 * See the enclosed file COPYING for license information (GPL). If you
 * did not receive this file, see http://www.horde.org/licenses/gpl.
 *
 * @category  Horde
 * @copyright 2000-2013 Horde LLC
 * @license   http://www.horde.org/licenses/gpl GPL
 * @package   IMP
 */

/**
 * Provides a tree view of the mailboxes on an IMAP server (a/k/a a folder
 * list; in IMP, folders = collection of mailboxes).
 *
 * @author    Chuck Hagenbuch <chuck@horde.org>
 * @author    Anil Madhavapeddy <avsm@horde.org>
 * @author    Jon Parise <jon@horde.org>
 * @author    Michael Slusarz <slusarz@horde.org>
 * @category  Horde
 * @copyright 2000-2013 Horde LLC
 * @license   http://www.horde.org/licenses/gpl GPL
 * @package   IMP
 *
 * @property-read boolean $changed  Has the tree changed?
 * @property-read integer $unseen  The number of unseen messages counted
 *                                 during the last tree iteration.
 */
class IMP_Imap_Tree implements ArrayAccess, Countable, Iterator, Serializable
{
    /* Serialized version. */
    const VERSION = 2;

    /* Constants for mailboxElt attributes. */
    const ELT_NOSELECT = 1;
    const ELT_NAMESPACE = 2;
    const ELT_IS_OPEN = 4;
    const ELT_IS_SUBSCRIBED = 8;
    const ELT_NOINFERIORS = 16;
    const ELT_IS_POLLED = 32;
    const ELT_NEED_SORT = 64;
    const ELT_VFOLDER = 128;
    const ELT_NONIMAP = 256;
    const ELT_INVISIBLE = 512;
    const ELT_NOT_POLLED = 1024;

    /* The isOpen() expanded mode constants. */
    const OPEN_NONE = 0;
    const OPEN_ALL = 1;
    const OPEN_USER = 2;

    /* The list filtering constants. */
    const FLIST_NOCONTAINER = 1;
    const FLIST_UNSUB = 2;
    const FLIST_VFOLDER = 4;
    const FLIST_NOCHILDREN = 8;
    const FLIST_EXPANDED = 16;
    const FLIST_ANCESTORS = 32;
    const FLIST_SAMELEVEL = 64;
    const FLIST_NOBASE = 128;
    const FLIST_ASIS = 256;
    const FLIST_NOSPECIALMBOXES = 512;
    const FLIST_POLLED = 1024;

    /* The string used to indicate the base of the tree. This must include
     * null since this is the only 7-bit character not allowed in IMAP
     * mailboxes. */
    const BASE_ELT = "base\0";

    /* Add null to folder key since it allows us to sort by name but
     * never conflict with an IMAP mailbox. */
    const VFOLDER_KEY = "vfolder\0";

    /* Defines used with namespace display. */
    const SHARED_KEY = "shared\0";
    const OTHER_KEY = "other\0";

    /**
     * Track element changes?
     *
     * @var boolean
     */
    public $track = false;

    /**
     * Cached data that is not saved across serialization.
     *
     * @var array
     */
    protected $_cache = array(
        'filter' => array(
            'base' => null,
            'mask' => 0
        )
    );

    /**
     * Tree changed flag.  Set when something in the tree has been altered.
     *
     * @var boolean
     */
    protected $_changed = false;

    /**
     * Location of current element in the tree.
     *
     * @var integer
     */
    protected $_currkey;

    /**
     * Location of current element in the tree.
     *
     * @var string
     */
    protected $_currparent;

    /**
     * The string used for the IMAP delimiter.
     *
     * @var string
     */
    protected $_delimiter;

    /**
     * List of element changes.
     *
     * @var array
     */
    protected $_eltdiff;

    /**
     * The list of namespaces to add to the tree.
     *
     * @var array
     */
    protected $_namespaces;

    /**
     * True if display_folder hook is not available.
     *
     * @var boolean
     */
    protected $_nohook = false;

    /**
     * Parent list.
     *
     * @var array
     */
    protected $_parent;

    /**
     * Show unsubscribed mailboxes?
     *
     * @var boolean
     */
    protected $_showunsub;

    /**
     * Array containing the mailbox tree.
     *
     * @var array
     */
    protected $_tree;

    /**
     * Unseen count.
     *
     * @var array
     */
    protected $_unseen = 0;

    /**
     * Constructor.
     */
    public function __construct()
    {
        $this->init();
    }

    /**
     */
    public function __get($name)
    {
        switch ($name) {
        case 'changed':
            return $this->_changed;

        case 'unseen':
            return $this->_unseen;
        }
    }

    /**
     * Initalize the tree.
     */
    public function init()
    {
        global $injector, $prefs, $session;

        $imp_imap = $injector->getInstance('IMP_Imap');
        $access_folders = $imp_imap->access(IMP_Imap::ACCESS_FOLDERS);

        $unsubmode = (!$access_folders ||
                      !$prefs->getValue('subscribe') ||
                      $session->get('imp', 'showunsub'));

        /* Reset class variables to the defaults. */
        $this->_changed = true;
        $this->_currkey = $this->_currparent = null;
        $this->_delimiter = null;
        $this->_namespaces = $this->_parent = $this->_tree = array();
        $this->_showunsub = $unsubmode;
        unset($this->_cache['fulllist'], $this->_cache['subscribed']);
        $this->_resetEltDiff();

        /* Don't track initialization. */
        $old_track = $this->track;
        $this->track = false;

        /* Do IMAP specific initialization. */
        if ($imp_imap->isImap()) {
            $ns = $imp_imap->getNamespaceList();
            $ptr = reset($ns);
            $this->_delimiter = $ptr['delimiter'];
            if ($access_folders) {
                $this->_namespaces = $ns;
            }
        }

        /* Create a placeholder element to the base of the tree list so we can
         * keep track of whether the base level needs to be sorted. */
        $this->_tree[self::BASE_ELT] = array(
            'a' => self::ELT_NEED_SORT,
            'v' => self::BASE_ELT
        );

        /* Add INBOX and exit if folders aren't allowed or if we are using
         * POP3. */
        if (!$access_folders) {
            $this->_insertElt($this->_makeElt('INBOX', self::ELT_IS_SUBSCRIBED));
            return;
        }

        /* Add namespace elements. */
        if ($prefs->getValue('tree_view')) {
            foreach ($this->_namespaces as $val) {
                $type = null;

                switch ($val['type']) {
                case Horde_Imap_Client::NS_OTHER:
                    $type = self::OTHER_KEY;
                    break;

                case Horde_Imap_Client::NS_SHARED:
                    $type = self::SHARED_KEY;
                    break;
                }

                if (!is_null($type) && !isset($this->_tree[$type])) {
                    $this->_insertElt($this->_makeElt(
                        $type,
                        self::ELT_NOSELECT | self::ELT_NAMESPACE | self::ELT_NONIMAP
                    ));
                }
            }
        }

        /* Create the list (INBOX and all other hierarchies). */
        $this->_insert($this->_getList($this->_showunsub), $this->_showunsub ? null : true);

        /* Add virtual folders to the tree. */
        $imp_search = $injector->getInstance('IMP_Search');
        $imp_search->setIteratorFilter(IMP_Search::LIST_VFOLDER);
        foreach ($imp_search as $val) {
            $this->insert($val);
        }

        $this->track = $old_track;
    }

    /**
     * Returns the list of mailboxes on the server.
     *
     * @param boolean $showunsub  Show unsubscribed mailboxes?
     *
     * @return array  See Horde_Imap_Client_Base::listMailboxes().
     * @throws IMP_Imap_Exception
     */
    protected function _getList($showunsub)
    {
        if ($showunsub && isset($this->_cache['fulllist'])) {
            return $this->_cache['fulllist'];
        } elseif (!$showunsub && isset($this->_cache['subscribed'])) {
            return $this->_cache['subscribed'];
        }

        $searches = array();
        foreach (array_keys($this->_namespaces) as $val) {
            $searches[] = $val . '*';
        }

        $imp_imap = $GLOBALS['injector']->getInstance('IMP_Imap');
        $result = $imp_imap->listMailboxes($searches, $showunsub ? Horde_Imap_Client::MBOX_ALL : Horde_Imap_Client::MBOX_SUBSCRIBED_EXISTS, array(
            'attributes' => true,
            'delimiter' => true,
            'sort' => true
        ));

        /* INBOX must always appear. */
        if (empty($result['INBOX'])) {
            $result = $imp_imap->listMailboxes('INBOX', Horde_Imap_Client::MBOX_ALL, array('attributes' => true, 'delimiter' => true)) + $result;
        }

        $tmp = array();
        foreach ($result as $val) {
            $tmp[strval($val['mailbox'])] = $val;
        }
        $this->_cache[$showunsub ? 'fulllist' : 'subscribed'] = $tmp;

        return $result;
    }

    /**
     * Make a single mailbox tree element.
     *
     * @param string $name         The mailbox name.
     * @param integer $attributes  The mailbox's attributes.
     *
     * @return array  An array with the following keys (we use single letters
     *                to save in session storage space):
     *   - a: (integer) Attributes mask.
     *   - c: (integer) Level count.
     *   - p: (string) Parent node.
     *   - v: (string) Value.
     *
     * @throws Horde_Exception
     */
    protected function _makeElt($name, $attributes = 0)
    {
        $elt = array(
            'a' => $attributes,
            'c' => 0,
            'p' => self::BASE_ELT,
            'v' => strval($name)
        );

        /* Check for polled status. */
        $this->_initPollList();
        $this->_setPolled($elt, isset($this->_cache['poll'][$name]));

        /* Check for open status. */
        switch ($GLOBALS['prefs']->getValue('nav_expanded')) {
        case self::OPEN_NONE:
            $open = false;
            break;

        case self::OPEN_ALL:
            $open = true;
            break;

        case self::OPEN_USER:
            $this->_initExpandedList();
            $open = !empty($this->_cache['expanded'][$name]);
            break;
        }
        $this->_setOpen($elt, $open);

        if (is_null($this->_delimiter)) {
            $elt['c'] = 0;
            return $elt;
        }

        $ns_info = $this->_getNamespace($name);
        $delimiter = is_null($ns_info)
            ? $this->_delimiter
            : $ns_info['delimiter'];
        $tmp = explode($delimiter, $name);
        $elt['c'] = count($tmp) - 1;

        if (!$this->_nohook) {
            try {
                $this->_setInvisible($elt, !Horde::callHook('display_folder', array($elt['v']), 'imp'));
            } catch (Horde_Exception_HookNotSet $e) {
                $this->_nohook = true;
            }
        }

        if ($elt['c'] != 0) {
            $elt['p'] = implode(is_null($ns_info) ? $this->_delimiter : $ns_info['delimiter'], array_slice($tmp, 0, $elt['c']));
        }

        if (is_null($ns_info)) {
            return $elt;
        }

        switch ($ns_info['type']) {
        case Horde_Imap_Client::NS_PERSONAL:
            /* Strip personal namespace. */
            if (!empty($ns_info['name']) && ($elt['c'] != 0)) {
                --$elt['c'];
                if (strpos($elt['p'], $ns_info['delimiter']) === false) {
                    $elt['p'] = self::BASE_ELT;
                } elseif (strpos($elt['v'], $ns_info['name'] . 'INBOX' . $ns_info['delimiter']) === 0) {
                    $elt['p'] = 'INBOX';
                }
            }
            break;

        case Horde_Imap_Client::NS_OTHER:
        case Horde_Imap_Client::NS_SHARED:
            if (substr($ns_info['name'], 0, -1 * strlen($ns_info['delimiter'])) == $elt['v']) {
                $elt['a'] = self::ELT_NOSELECT | self::ELT_NAMESPACE;
            }

            if ($GLOBALS['prefs']->getValue('tree_view')) {
                /* Don't add namespace element to tree. */
                if ($this->isNamespace($elt)) {
                    return false;
                }

                if ($elt['c'] == 1) {
                    $elt['p'] = ($ns_info['type'] == Horde_Imap_Client::NS_OTHER)
                        ? self::OTHER_KEY
                        : self::SHARED_KEY;
                }
            }
            break;
        }

        return $elt;
    }

    /**
     * Expand a mailbox.
     *
     * @param string $mbox        The mailbox name to expand.
     * @param boolean $expandall  Expand all subfolders?
     */
    public function expand($mbox, $expandall = false)
    {
        $mbox = $this->_convertName($mbox);

        if (!isset($this->_tree[$mbox])) {
            return;
        }
        $elt = &$this->_tree[$mbox];

        if ($this->hasChildren($elt)) {
            if (!$this->isOpen($elt)) {
                $this->_changed = true;
                $this->_setOpen($elt, true);
            }

            /* Expand all children beneath this one. */
            if ($expandall && !empty($this->_parent[$mbox])) {
                foreach ($this->_parent[$mbox] as $val) {
                    $this->expand($this->_tree[$val]['v'], true);
                }
            }
        }
    }

    /**
     * Collapse a mailbox.
     *
     * @param string $mbox  The mailbox name to collapse.
     */
    public function collapse($mbox)
    {
        $mbox = $this->_convertName($mbox);

        if (isset($this->_tree[$mbox])) {
            $this->_changed = true;
            $this->_setOpen($this->_tree[$mbox], false);
        }
    }

    /**
     * Insert a mailbox/virtual folder into the tree.
     *
     * @param mixed $id  The name of the mailbox (or a list of mailboxes)
     *                   to add. Can also be a virtual folder object.
     */
    public function insert($id)
    {
        if (!is_array($id)) {
            $id = array($id);
        }

        $to_insert = array();

        foreach ($id as $val) {
            /* Convert virtual folders to internal representation. */
            if ($val instanceof IMP_Search_Vfolder) {
                if (!$val->enabled) {
                    continue;
                }
                $val = self::VFOLDER_KEY . $this->_delimiter . $val;
            }

            /* Virtual Folders. */
            if (strpos($val, self::VFOLDER_KEY) === 0) {
                if (!isset($this->_tree[$val])) {
                    if (!isset($this->_tree[self::VFOLDER_KEY])) {
                        $elt = $this->_makeElt(self::VFOLDER_KEY, self::ELT_VFOLDER | self::ELT_NOSELECT | self::ELT_NONIMAP);
                        $this->_insertElt($elt);
                    }

                    $elt = $this->_makeElt($val, self::ELT_VFOLDER | self::ELT_IS_SUBSCRIBED | self::ELT_NONIMAP);
                    $elt['v'] = Horde_String::substr($val, Horde_String::length(self::VFOLDER_KEY) + Horde_String::length($this->_delimiter));
                    $this->_insertElt($elt);
                }
            } else {
                $to_insert[] = IMP_Mailbox::getImapMboxOb($val);
            }
        }

        if (!empty($to_insert)) {
            /* We want to add from the BASE of the tree up for efficiency
             * sake. */
            $this->_sortList($to_insert);

            try {
                $this->_insert($GLOBALS['injector']->getInstance('IMP_Imap')->listMailboxes($to_insert, Horde_Imap_Client::MBOX_ALL, array(
                    'attributes' => true,
                    'delimiter' => true,
                    'sort' => true
                )));
            } catch (IMP_Imap_Exception $e) {}
        }
    }

    /**
     * Insert mailbox elements into the tree.
     *
     * @param array $elts   See Horde_Imap_Client_Base::listMailboxes().
     * @param boolean $sub  If set, the list of $elts are known to be either
     *                      all subscribed (true) or unsubscribed (false). If
     *                      null, subscribed status must be looked up on the
     *                      server.
     */
    protected function _insert($elts, $sub = null)
    {
        $sub_pref = $GLOBALS['prefs']->getValue('subscribe');

        foreach ($elts as $val) {
            $key = strval($val['mailbox']);
            if (isset($this->_tree[$key]) ||
                in_array('\nonexistent', $val['attributes'])) {
                continue;
            }

            /* Break apart the name via the delimiter and go step by
             * step through the name to make sure all subfolders exist
             * in the tree. */
            $parts = is_null($val['delimiter'])
                ? array($key)
                : explode($val['delimiter'], $key);
            $parts[0] = $this->_convertName($parts[0]);
            for ($i = 1, $p_count = count($parts); $i <= $p_count; ++$i) {
                $part = implode($val['delimiter'], array_slice($parts, 0, $i));

                if (!isset($this->_tree[$part])) {
                    $attributes = 0;

                    /* Set subscribed values. We know the mailbox is
                     * subscribed, without query of the IMAP server, in the
                     * following situations:
                     * + Subscriptions are turned off.
                     * + $sub is true.
                     * + Mailbox is INBOX.
                     * + Mailbox has the \subscribed attribute set. */
                    if (!$sub_pref ||
                        (($i == $p_count) &&
                         (($sub === true) ||
                          ($key == 'INBOX') ||
                          in_array('\subscribed', $val['attributes'])))) {
                        $attributes |= self::ELT_IS_SUBSCRIBED;
                    } elseif (is_null($sub) && ($i == $p_count)) {
                        $this->_getList(false);
                        if (isset($this->_cache['subscribed'][$part])) {
                            $attributes |= self::ELT_IS_SUBSCRIBED;
                        }
                    }

                    if (($i != $p_count) ||
                        in_array('\noselect', $val['attributes'])) {
                        $attributes |= self::ELT_NOSELECT;
                    }

                    if (in_array('\noinferiors', $val['attributes'])) {
                        $attributes |= self::ELT_NOINFERIORS;
                    }

                    $this->_insertElt($this->_makeElt($part, $attributes));
                }
            }
        }
    }

    /**
     * Insert an element into the tree.
     *
     * @param array $elt  The element to insert. The key in the tree is the
     *                    'v' (value) element of the element.
     */
    protected function _insertElt($elt)
    {
        if (!$elt || isset($this->_tree[$elt['v']])) {
            return;
        }

        // UW fix - it may return both 'foo' and 'foo/' as mailbox names.
        // Only add one of these (without the namespace character) to
        // the tree.  See Ticket #5764.
        $ns_info = $this->_getNamespace($elt['v']);
        if (isset($this->_tree[rtrim($elt['v'], is_null($ns_info) ? $this->_delimiter : $ns_info['delimiter'])])) {
            return;
        }

        $this->_changed = true;

        $prev = $this->track
            ? $this->hasChildren($this->_tree[$elt['p']])
            : null;

        /* Set the parent array to the value in $elt['p']. */
        if (empty($this->_parent[$elt['p']])) {
            $this->_parent[$elt['p']] = array();
        }

        $this->_parent[$elt['p']][] = $elt['v'];
        $this->_tree[$elt['v']] = $elt;

        $this->_addEltDiff($elt, 'a');
        if (!is_null($prev) &&
            ($this->hasChildren($this->_tree[$elt['p']]) != $prev)) {
            $this->_addEltDiff($this->_tree[$elt['p']], 'c');
        }

        /* Make sure we are sorted correctly. */
        if (count($this->_parent[$elt['p']]) > 1) {
            $this->_setNeedSort($this->_tree[$elt['p']], true);
        }
    }

    /**
     * Delete an element from the tree.
     *
     * @param mixed $id  The element name or an array of element names.
     *
     * @return boolean  Return true on success, false on error.
     */
    public function delete($id)
    {
        if (is_array($id)) {
            /* We want to delete from the TOP of the tree down to ensure that
             * parents have an accurate view of what children are left. */
            $this->_sortList($id);
            $id = array_reverse($id);

            foreach ($id as $val) {
                $currsuccess = $this->delete($val);
                if (!$currsuccess) {
                    return false;
                }
            }

            return true;
        }

        $id = $this->_convertName($id, true);
        $vfolder_base = ($id == self::VFOLDER_KEY);
        $search_id = $GLOBALS['injector']->getInstance('IMP_Search')->createSearchId($id);

        if ($vfolder_base ||
            (isset($this->_tree[$search_id]) &&
             $this->isVFolder($this->_tree[$search_id]))) {
            if (!$vfolder_base) {
                $id = $search_id;
            }

            $parent = $this->_tree[$id]['p'];
            $this->_addEltDiff($this->_tree[$id], 'd');
            unset($this->_tree[$id]);

            /* Delete the entry from the parent tree. */
            $key = array_search($id, $this->_parent[$parent]);
            unset($this->_parent[$parent][$key]);

            /* Rebuild the parent tree. */
            if (!$vfolder_base && empty($this->_parent[$parent])) {
                $this->delete($parent);
            } else {
                $this->_parent[$parent] = array_values($this->_parent[$parent]);
            }
            $this->_changed = true;

            return true;
        }

        $ns_info = $this->_getNamespace($id);

        if (($id == 'INBOX') ||
            !isset($this->_tree[$id]) ||
            ($id == $ns_info['name'])) {
            return false;
        }

        $this->_changed = true;

        $elt = &$this->_tree[$id];

        /* Delete the entry from the mailbox list cache(s). */
        unset($this->_cache['fulllist'][$id], $this->_cache['subscribed'][$id]);

        /* Do not delete from tree if there are child elements - instead,
         * convert to a container element. */
        if ($this->hasChildren($elt)) {
            $this->_setContainer($elt, true);
            return true;
        }

        $parent = $elt['p'];

        /* Delete the tree entry. */
        $this->_addEltDiff($elt, 'd');
        unset($this->_tree[$id]);

        /* Delete the entry from the parent tree. */
        $key = array_search($id, $this->_parent[$parent]);
        unset($this->_parent[$parent][$key]);

        if (empty($this->_parent[$parent])) {
            /* This mailbox is now completely empty (no children). */
            unset($this->_parent[$parent]);
            if (isset($this->_tree[$parent])) {
                if ($this->isContainer($this->_tree[$parent]) &&
                    !$this->isNamespace($this->_tree[$parent])) {
                    $this->delete($parent);
                } else {
                    $this->_modifyExpandedList($parent, 'remove');
                    $this->_setOpen($this->_tree[$parent], false);
                    $this->_addEltDiff($this->_tree[$parent], 'c');
                }
            }
        } else {
            /* Rebuild the parent tree. */
            $this->_parent[$parent] = array_values($this->_parent[$parent]);

            if (!$this->hasChildren($this->_tree[$parent])) {
                $this->_addEltDiff($this->_tree[$parent], 'c');
            }
        }

        /* Remove the mailbox from the expanded folders list. */
        $this->_modifyExpandedList($id, 'remove');

        /* Remove the mailbox from the nav_poll list. */
        $this->removePollList($id);

        return true;
    }

    /**
     * Subscribe an element to the tree.
     *
     * @param mixed $id  The element name or an array of element names.
     */
    public function subscribe($id)
    {
        if (!is_array($id)) {
            $id = array($id);
        }

        foreach ($id as $val) {
            $val = $this->_convertName($val);
            if (isset($this->_tree[$val])) {
                $this->_changed = true;
                $this->_setSubscribed($this->_tree[$val], true);
                $this->_setContainer($this->_tree[$val], false);
            }
        }
    }

    /**
     * Unsubscribe an element from the tree.
     *
     * @param mixed $id  The element name or an array of element names.
     */
    public function unsubscribe($id)
    {
        if (!is_array($id)) {
            $id = array($id);
        } else {
            /* We want to delete from the TOP of the tree down to ensure that
             * parents have an accurate view of what children are left. */
            $this->_sortList($id);
            $id = array_reverse($id);
        }

        foreach ($id as $val) {
            $val = $this->_convertName($val);

            /* INBOX can never be unsubscribed to. */
            if (isset($this->_tree[$val]) && ($val != 'INBOX')) {
                $this->_changed = true;

                $elt = &$this->_tree[$val];

                /* Do not delete from tree if there are child elements -
                 * instead, convert to a container element. */
                if (!$this->_showunsub && $this->hasChildren($elt)) {
                    $this->_setContainer($elt, true);
                }

                /* Set as unsubscribed, add to unsubscribed list, and remove
                 * from subscribed list. */
                $this->_setSubscribed($elt, false);
            }
        }
    }

    /**
     * Set an attribute for an element.
     *
     * @param array &$elt     The tree element.
     * @param integer $const  The constant to set/remove from the bitmask.
     * @param boolean $bool   Should the attribute be set?
     */
    protected function _setAttribute(&$elt, $const, $bool)
    {
        if ($bool) {
            $elt['a'] |= $const;
        } else {
            $elt['a'] &= ~$const;
        }
    }

    /**
     * Does the element have any active children?
     *
     * @param mixed $in        A mailbox name or a tree element.
     * @param boolean $filter  If true, honors the current iterator filter
     *                         settings when determining if active children
     *                         exist.
     *
     * @return boolean  True if the element has active children.
     */
    public function hasChildren($in, $filter = false)
    {
        $elt = $this->getElement($in);

        if ($elt && isset($this->_parent[$elt['v']])) {
            foreach ($this->_parent[$elt['v']] as $val) {
                $v = $this->_tree[$val];

                if (($this->_showunsub &&
                     !$this->isContainer($v) &&
                     !$this->isNamespace($v)) ||
                    $this->isSubscribed($v)) {
                    /* If skipping special mailboxes, need to check an element
                     * for at least one non-special child. */
                    if (!$filter ||
                        !($this->_cache['filter']['mask'] & self::FLIST_NOSPECIALMBOXES) ||
                        !IMP_Mailbox::get($val)->special) {
                        return true;
                    }
                }

                /* So this element is not a visible child, but its children
                 * may still be. */
                if ($this->hasChildren($v, $filter)) {
                    return true;
                }
            }
        }

        return false;
    }

    /**
     * Is the tree element open?
     *
     * @param mixed $in  A mailbox name or a tree element.
     *
     * @return boolean  True if the element is open.
     */
    public function isOpen($in)
    {
        $elt = $this->getElement($in);

        return ($elt &&
                ($elt['a'] & self::ELT_IS_OPEN) &&
                $this->hasChildren($elt, true));
    }

    /**
     * Set the open attribute for an element.
     *
     * @param array &$elt    A tree element.
     * @param boolean $bool  The setting.
     */
    protected function _setOpen(&$elt, $bool)
    {
        $this->_setAttribute($elt, self::ELT_IS_OPEN, $bool);
        $this->_modifyExpandedList($elt['v'], $bool ? 'add' : 'remove');
    }

    /**
     * Is this element a container only, not a mailbox (meaning you can
     * not open it)?
     *
     * @param mixed $in  A mailbox name or a tree element.
     *
     * @return boolean  True if the element is a container.
     */
    public function isContainer($in)
    {
        $elt = $this->getElement($in);

        return ($elt &&
                (($elt['a'] & self::ELT_NOSELECT) ||
                 (!$this->_showunsub &&
                  !$this->isSubscribed($elt) &&
                  $this->hasChildren($elt, true))));
    }

    /**
     * Set the element as a container?
     *
     * @param array &$elt    A tree element.
     * @param boolean $bool  Is the element a container?
     */
    protected function _setContainer(&$elt, $bool)
    {
        $this->_setAttribute($elt, self::ELT_NOSELECT, $bool);
        $this->_addEltDiff($elt, 'c');
    }

    /**
     * Is the user subscribed to this element?
     *
     * @param mixed $in  A mailbox name or a tree element.
     *
     * @return boolean  True if the user is subscribed to the element.
     */
    public function isSubscribed($in)
    {
        $elt = $this->getElement($in);

        return ($elt && ($elt['a'] & self::ELT_IS_SUBSCRIBED));
    }

    /**
     * Set the subscription status for an element.
     *
     * @param array &$elt    A tree element.
     * @param boolean $bool  Is the element subscribed to?
     */
    protected function _setSubscribed(&$elt, $bool)
    {
        $this->_setAttribute($elt, self::ELT_IS_SUBSCRIBED, $bool);
        if (isset($this->_cache['subscribed'])) {
            if ($bool) {
                $this->_cache['subscribed'][$elt['v']] = 1;
            } else {
                unset($this->_cache['subscribed'][$elt['v']]);
            }
        }
    }

    /**
     * Is the element a namespace container?
     *
     * @param mixed $in  A mailbox name or a tree element.
     *
     * @return boolean  True if the element is a namespace container.
     */
    public function isNamespace($in)
    {
        $elt = $this->getElement($in);

        return ($elt && ($elt['a'] & self::ELT_NAMESPACE));
    }

    /**
     * Is the element a non-IMAP element?
     *
     * @param mixed $in  A mailbox name or a tree element.
     *
     * @return boolean  True if the element is a non-IMAP element.
     */
    public function isNonImapElt($in)
    {
        $elt = $this->getElement($in);

        return ($elt && ($elt['a'] & self::ELT_NONIMAP));
    }

    /**
     * Can the element have child elements?
     *
     * @param mixed $in  A mailbox name or a tree element.
     *
     * @return boolean  True if the element can have child elements.
     */
    public function childrenAllowed($in)
    {
        $elt = $this->getElement($in);

        return !($elt && ($elt['a'] & self::ELT_NOINFERIORS));
    }

    /**
     * Initialize the expanded folder list.
     */
    protected function _initExpandedList()
    {
        if (!isset($this->_cache['expanded'])) {
            $serialized = $GLOBALS['prefs']->getValue('expanded_folders');
            $this->_cache['expanded'] = $serialized
                ? unserialize($serialized)
                : array();
        }
    }

    /**
     * Add/remove an element to the expanded list.
     *
     * @param string $id      The element name to add/remove.
     * @param string $action  Either 'add' or 'remove';
     */
    protected function _modifyExpandedList($id, $action)
    {
        $this->_initExpandedList();

        if ($action == 'add') {
            $change = empty($this->_cache['expanded'][$id]);
            $this->_cache['expanded'][$id] = true;
        } else {
            $change = !empty($this->_cache['expanded'][$id]);
            unset($this->_cache['expanded'][$id]);
        }

        if ($change) {
            $GLOBALS['prefs']->setValue('expanded_folders', serialize($this->_cache['expanded']));
        }
    }

    /**
     * Initializes and returns the list of mailboxes to poll.
     *
     * @param boolean $sort  Sort the directory list?
     *
     * @return array  The list of mailboxes to poll (IMP_Mailbox objects).
     */
    public function getPollList($sort = false)
    {
        $plist = array();
        foreach ($this->_tree as $key => $val) {
            if ($this->isPolled($val)) {
                $plist[] = $key;
            }
        }

        if ($sort) {
            $ns_new = $this->_getNamespace(null);
            $list_ob = new Horde_Imap_Client_Mailbox_List($plist);
            $plist = $list_ob->sort(array(
                'delimiter' => $ns_new['delimiter']
            ));
        }

        return IMP_Mailbox::get(array_filter($plist));
    }

    /**
     * Init the poll list.
     */
    protected function _initPollList()
    {
        if (!isset($this->_cache['poll']) &&
            !$GLOBALS['prefs']->getValue('nav_poll_all')) {
            /* We ALWAYS poll the INBOX. */
            $this->_cache['poll'] = array('INBOX' => 1);

            /* Add the list of polled mailboxes from the prefs. */
            if ($navPollList = @unserialize($GLOBALS['prefs']->getValue('nav_poll'))) {
                $this->_cache['poll'] += $navPollList;
            }
        }
    }

    /**
     * Add element to the poll list.
     *
     * @param mixed $id  The element name or a list of element names to add.
     */
    public function addPollList($id)
    {
        if (!is_array($id)) {
            $id = array($id);
        }

        if (empty($id) ||
            $GLOBALS['prefs']->getValue('nav_poll_all') ||
            $GLOBALS['prefs']->isLocked('nav_poll')) {
            return;
        }

        $changed = false;

        $this->_initPollList();

        foreach (IMP_Mailbox::get($id) as $val) {
            if ($val->nonimap || $this->isContainer($val)) {
                continue;
            }

            $mbox_str = strval($val);

            if (!$this->isSubscribed($this->_tree[$mbox_str])) {
                $val->subscribe(true);
            }
            $this->_setPolled($this->_tree[$mbox_str], true);
            if (empty($this->_cache['poll'][$mbox_str])) {
                $this->_cache['poll'][$mbox_str] = true;
                $changed = true;
            }
        }

        if ($changed) {
            $this->_updatePollList();
        }
    }

    /**
     * Remove element from the poll list.
     *
     * @param mixed $id  The mailbox (or a list of mailboxes) to remove.
     */
    public function removePollList($id)
    {
        if ($GLOBALS['prefs']->getValue('nav_poll_all') ||
            $GLOBALS['prefs']->isLocked('nav_poll')) {
            return;
        }

        if (!is_array($id)) {
            $id = array($id);
        }

        $removed = false;

        $this->_initPollList();

        foreach (IMP_Mailbox::get($id) as $val) {
            if (!$val->inbox &&
                isset($this->_cache['poll'][strval($val)])) {
                unset($this->_cache['poll'][strval($val)]);
                if (isset($this->_tree[strval($val)])) {
                    $this->_setPolled($this->_tree[strval($val)], false);
                }
                $removed = true;
            }
        }

        if ($removed) {
            $this->_updatePollList();
        }
    }

    /**
     * Update the nav_poll preference.
     */
    protected function _updatePollList()
    {
        $GLOBALS['prefs']->setValue('nav_poll', serialize($this->_cache['poll']));
        $this->_changed = true;
    }

    /**
     * Prune non-existent mailboxes from poll list.
     */
    public function prunePollList()
    {
        $prune = array();

        $this->setIteratorFilter(self::FLIST_NOCONTAINER);
        foreach ($this as $val) {
            if (!$this->isPolled($val) || !$val->exists) {
                $prune[] = $val;
            }
        }

        $this->removePollList($prune);
    }

    /**
     * Does the user want to poll this mailbox for new/unseen messages?
     *
     * @param mixed $in  A mailbox name or a tree element.
     *
     * @return boolean  True if the user wants to poll the element.
     */
    public function isPolled($in)
    {
        $elt = $this->getElement($in);

        if ($elt) {
            if ($elt['a'] & self::ELT_IS_POLLED) {
                return true;
            } elseif ($elt['a'] & self::ELT_NOT_POLLED) {
                return false;
            }
        }

        if ($this->isNonImapElt($elt) ||
            $this->isContainer($elt) ||
            !$GLOBALS['prefs']->getValue('nav_poll_all')) {
            $this->_setAttribute($elt, self::ELT_NOT_POLLED, true);
            return false;
        }

        $this->_setPolled($elt, true);
        return true;
    }

    /**
     * Set the polled attribute for an element.
     *
     * @param array &$elt    A tree element.
     * @param boolean $bool  The setting.
     */
    protected function _setPolled(&$elt, $bool)
    {
        $this->_setAttribute($elt, self::ELT_IS_POLLED, $bool);
    }

    /**
     * Is the element invisible?
     *
     * @param mixed $in  A mailbox name or a tree element.
     *
     * @return boolean  True if the element is marked as invisible.
     */
    public function isInvisible($in)
    {
        $elt = $this->getElement($in);

        return ($elt && ($elt['a'] & self::ELT_INVISIBLE));
    }

    /**
     * Set the invisible attribute for an element.
     *
     * @param array &$elt    A tree element.
     * @param boolean $bool  The setting.
     */
    protected function _setInvisible(&$elt, $bool)
    {
        $this->_setAttribute($elt, self::ELT_INVISIBLE, $bool);
    }

    /**
     * Flag the element as needing its children to be sorted.
     *
     * @param array &$elt    A tree element.
     * @param boolean $bool  The setting.
     */
    protected function _setNeedSort(&$elt, $bool)
    {
        $this->_setAttribute($elt, self::ELT_NEED_SORT, $bool);
    }

    /**
     * Does this element's children need sorting?
     *
     * @param array $elt  A tree element.
     *
     * @return boolean  True if the children need to be sorted.
     */
    protected function _needSort($elt)
    {
        return (($elt['a'] & self::ELT_NEED_SORT) && (count($this->_parent[$elt['v']]) > 1));
    }

    /**
     * Should we expand all elements?
     */
    public function expandAll()
    {
        foreach ($this->_parent[self::BASE_ELT] as $val) {
            $this->expand($val, true);
        }
    }

    /**
     * Should we collapse all elements?
     */
    public function collapseAll()
    {
        foreach ($this->_tree as $key => $val) {
            if ($key !== self::BASE_ELT) {
                $this->collapse($val['v']);
            }
        }
    }

    /**
     * Switch subscribed/unsubscribed viewing.
     *
     * @param boolean $unsub  Show unsubscribed elements?
     */
    public function showUnsubscribed($unsub)
    {
        if ((bool)$unsub === $this->_showunsub) {
            return;
        }

        $this->_showunsub = $unsub;
        $this->_changed = true;

        /* If we are switching from unsubscribed to subscribed, no need
         * to do anything (we just ignore unsubscribed stuff). */
        if ($unsub === false) {
            return;
        }

        /* If we are switching from subscribed to unsubscribed, we need
         * to add all unsubscribed elements that live in currently
         * discovered items. */
        $old_track = $this->track;
        $this->track = false;
        $this->_insert($this->_getList(true), false);
        $this->track = $old_track;
    }

    /**
     * Sorts a list of mailboxes.
     *
     * @param array &$mbox   The list of mailboxes to sort.
     * @param boolean $base  Are we sorting a list of mailboxes in the base
     *                       of the tree.
     */
    protected function _sortList(&$mbox, $base = false)
    {
        if (count($mbox) < 2) {
            return;
        }

        if (!$base) {
            $list_ob = new Horde_Imap_Client_Mailbox_List($mbox);
            $mbox = $list_ob->sort(array(
                'delimiter' => $this->_delimiter
            ));
            return;
        }

        $basesort = $othersort = array();
        /* INBOX always appears first. */
        $sorted = array('INBOX');

        foreach ($mbox as $key => $val) {
            if ($this->isNonImapElt($this->_tree[$val])) {
                $othersort[$key] = IMP_Mailbox::get($val)->label;
            } elseif ($val !== 'INBOX') {
                $basesort[$key] = IMP_Mailbox::get($val)->label;
            }
        }

        natcasesort($basesort);
        natcasesort($othersort);
        foreach (array_merge(array_keys($basesort), array_keys($othersort)) as $key) {
            $sorted[] = $mbox[$key];
        }

        $mbox = $sorted;
    }

    /**
     * Convert a mailbox name to the correct, internal name (i.e. make sure
     * INBOX is always capitalized for IMAP servers).
     *
     * @param string $name  The mailbox name.
     *
     * @return string  The converted name.
     */
    protected function _convertName($name)
    {
        $str = strval($name);

        return ((strlen($str) == 5) && (strcasecmp($str, 'INBOX') == 0))
            ? 'INBOX'
            : $str;
    }

    /**
     * Get namespace info for a full mailbox path.
     *
     * @param string $mailbox  The mailbox path.
     *
     * @return mixed  The namespace info for the mailbox path, or null if the
     *                path doesn't exist.
     */
    protected function _getNamespace($mailbox)
    {
        switch ($mailbox) {
        case self::OTHER_KEY:
        case self::SHARED_KEY:
        case self::VFOLDER_KEY:
            return null;

        default:
            return (strpos($mailbox, self::VFOLDER_KEY . $this->_delimiter) !== 0)
                ? $GLOBALS['injector']->getInstance('IMP_Imap')->getNamespace($mailbox)
                : null;
        }
    }

    /**
     * Explicitly mark an element as added.
     *
     * @param mixed $elt  A mailbox name or a tree element.
     */
    public function addEltDiff($elt)
    {
        $this->_addEltDiff($this->getElement($elt), 'a');
    }

    /**
     * Mark an element as changed.
     *
     * @param array $elt    An element array.
     * @param string $type  Either 'a', 'c', or 'd'.
     */
    protected function _addEltDiff($elt, $type)
    {
        if (!$this->track) {
            return;
        }

        $ed = &$this->_eltdiff;
        $id = $elt['v'];

        if (array_key_exists($id, $ed['o'])) {
            if (($type != 'd') && ($ed['o'][$id] == $elt)) {
                unset(
                    $ed['a'][$id],
                    $ed['c'][$id],
                    $ed['d'][$id],
                    $ed['o'][$id]
                );
                return;
            }
        } else {
            $ed['o'][$id] = ($type == 'a')
                ? null
                : $elt;
        }

        switch ($type) {
        case 'a':
            unset($ed['c'][$id], $ed['d'][$id]);
            $ed['a'][$id] = 1;
            break;

        case 'c':
            if (!isset($ed['a'][$id])) {
                $ed['c'][$id] = 1;
            }
            break;

        case 'd':
            unset($ed['a'][$id], $ed['c'][$id]);
            $ed['d'][$id] = 1;
            break;
        }
    }

    /**
     * Reset eltdiff array.
     */
    protected function _resetEltDiff()
    {
        $this->_eltdiff = array(
            'a' => array(),
            'c' => array(),
            'd' => array(),
            'o' => array()
        );
    }

    /**
     * Returns whether this element is a virtual folder.
     *
     * @param mixed $in  A mailbox name or a tree element.
     *
     * @return boolean  True if the element is a virtual folder.
     */
    public function isVFolder($in)
    {
        $elt = $this->getElement($in);

        return ($elt && ($elt['a'] & self::ELT_VFOLDER));
    }

    /**
     * Rename a mailbox.
     *
     * @param string $old  The old mailbox name.
     * @param string $new  The new mailbox name.
     */
    public function rename($old, $new)
    {
        $new_list = $polled = array();

        $this->setIteratorFilter(self::FLIST_NOCONTAINER | self::FLIST_UNSUB | self::FLIST_NOBASE | self::FLIST_ASIS, $old);
        $old_list = array_merge(
            array(IMP_Mailbox::get($old)),
            iterator_to_array($this)
        );

        foreach ($old_list as $val) {
            $new_list[] = $new_name = substr_replace($val, $new, 0, strlen($old));
            if ($val->polled) {
                $polled[] = $new_name;
            }
        }

        $this->insert($new_list);
        $this->delete($old_list);

        $this->addPollList($polled);
    }

    /**
     * Sort a level in the tree.
     *
     * @param string $id  The parent mailbox whose children need to be sorted.
     */
    protected function _sortLevel($id)
    {
        if ($this->_needSort($this->_tree[$id])) {
            $this->_sortList($this->_parent[$id], ($id === self::BASE_ELT));
            $this->_setNeedSort($this->_tree[$id], false);
            $this->_changed = true;
        }
    }

    /**
     * Determines the mailbox name to create given a parent and the new name.
     *
     * @param string $parent  The parent name (UTF-8).
     * @param string $parent  The new mailbox name (UTF-8).
     *
     * @return IMP_Mailbox  The new mailbox.
     * @throws IMP_Exception
     */
    public function createMailboxName($parent, $new)
    {
        $ns_info = empty($parent)
            ? $GLOBALS['injector']->getInstance('IMP_Imap')->defaultNamespace()
            : $this->_getNamespace($parent);

        if (is_null($ns_info)) {
            if ($this->isNamespace($this->_tree[$parent])) {
                $ns_info = $this->_getNamespace($new);
                if (in_array($ns_info['type'], array(Horde_Imap_Client::NS_OTHER, Horde_Imap_Client::NS_SHARED))) {
                    return IMP_Mailbox::get($new);
                }
            }
            throw new IMP_Exception(_("Cannot directly create mailbox in this folder."));
        }

        $mbox = $ns_info['name'];
        if (!empty($parent)) {
            $mbox .= substr_replace($parent, '', 0, strlen($ns_info['name']));
            $mbox = rtrim($mbox, $ns_info['delimiter']) . $ns_info['delimiter'];
        }

        return IMP_Mailbox::get($mbox . $new);
    }

    /**
     * Creates a Horde_Tree representation of the current tree (respecting
     * the current iterator filter).
     *
     * @param string|Horde_Tree $name  Either the tree name, or a Horde_Tree
     *                                 object to add nodes to.
     * @param array $opts              Additional options:
     *   - basename: (boolean) Use raw basename instead of abbreviated label?
     *               DEFAULT: false
     *   - checkbox: (boolean) Display checkboxes?
     *               DEFAULT: false
     *   - editvfolder: (boolean) Display vfolder edit links?
     *                  DEFAULT: false
     *   - open: (boolean) Force child mailboxes to this status.
     *           DEFAULT: null
     *   - parent: (string) The parent object of the current level.
     *             DEFAULT: null (add to base level)
     *   - poll_info: (boolean) Include poll information?
     *                DEFAULT: false
     *   - render_params: (array) List of params to pass to renderer if
     *                    auto-creating.
     *                    DEFAULT: 'alternate', 'lines', and 'lines_base'
     *                             are passed in with true values.
     *   - render_type: (string) The renderer name.
     *                  DEFAULT: Javascript
     *
     * @return Horde_Tree  The tree object.
     */
    public function createTree($name, array $opts = array())
    {
        global $injector, $registry;

        $opts = array_merge(array(
            'parent' => null,
            'render_params' => array(),
            'render_type' => 'Javascript'
        ), $opts);

        $this->_unseen = 0;
        $view = $registry->getView();

        if ($name instanceof Horde_Tree_Renderer_Base) {
            $tree = $name;
            $parent = $opts['parent'];
        } else {
            $tree = $injector->getInstance('Horde_Core_Factory_Tree')->create($name, $opts['render_type'], array_merge(array(
                'alternate' => true,
                'lines' => true,
                'lines_base' => true,
                'nosession' => true
            ), $opts['render_params']));
            $parent = null;
        }

        foreach ($this as $val) {
            $after = '';
            $elt = $this->getElement($val);
            $params = array();

            switch ($opts['render_type']) {
            case 'IMP_Tree_Flist':
                if ($val->vfolder_container) {
                    continue 2;
                }

                $is_open = true;
                $label = $params['orig_label'] = empty($opts['basename'])
                    ? $val->abbrev_label
                    : $val->basename;
                break;

            case 'IMP_Tree_Jquerymobile':
                $is_open = true;
                $label = $val->display_html;
                $icon = $val->icon;
                $params['icon'] = $icon->icon;
                $params['special'] = $val->inbox || $val->special;
                $params['class'] = 'imp-folder';
                $params['urlattributes'] = array(
                    'id' => 'imp-mailbox-' . $val->form_to
                );

                /* Force to flat tree so that non-polled parents don't cause
                 * polled children to be skipped by renderer (see Bug
                 * #11238). */
                $elt['c'] = 0;
                break;

            case 'IMP_Tree_Simplehtml':
                $is_open = $this->isOpen($val);
                if ($tree->shouldToggle($val->form_to)) {
                    if ($is_open) {
                        $this->collapse($val);
                    } else {
                        $this->expand($val);
                    }
                    $is_open = !$is_open;
                }
                $label = htmlspecialchars(Horde_String::abbreviate($val->display, 30 - ($elt['c'] * 2)));
                break;

            case 'Javascript':
                $is_open = $this->isOpen($val);
                $label = empty($opts['basename'])
                    ? htmlspecialchars($val->abbrev_label)
                    : htmlspecialchars($val->basename);
                $icon = $val->icon;
                $params['icon'] = $icon->icon;
                $params['iconopen'] = $icon->iconopen;
                break;
            }

            if (!empty($opts['poll_info']) && $val->polled) {
                $poll_info = $val->poll_info;

                if ($poll_info->unseen) {
                    switch ($opts['render_type']) {
                    case 'IMP_Tree_Jquerymobile':
                        $after = $poll_info->unseen;
                        break;

                    default:
                        $this->_unseen += $poll_info->unseen;
                        $label = '<strong>' . $label . '</strong>&nbsp;(' .
                            $poll_info->unseen . ')';
                    }
                }
            }

            if ($this->isContainer($val)) {
                $params['container'] = true;
            } else {
                switch ($view) {
                case $registry::VIEW_MINIMAL:
                    $params['url'] = IMP_Minimal_Mailbox::url(array('mailbox' => $val));
                    break;

                case $registry::VIEW_SMARTMOBILE:
                    $url = new Horde_Core_Smartmobile_Url();
                    $url->add('mbox', $val->form_to);
                    $url->setAnchor('mailbox');
                    $params['url'] = strval($url);
                    break;

                default:
                    $params['url'] = $val->url('mailbox')->setRaw(true);
                    break;
                }

                if ($this->_showunsub && !$this->isSubscribed($val)) {
                    $params['class'] = 'mboxunsub';
                }
            }

            $checkbox = empty($opts['checkbox'])
                ? ''
                : '<input type="checkbox" class="checkbox" name="mbox_list[]" value="' . $val->form_to . '"';

            if ($val->nonimap) {
                $checkbox .= ' disabled="disabled"';
            }

            if ($val->vfolder &&
                !empty($opts['editvfolder']) &&
                $this->isContainer($val)) {
                $after = '&nbsp[' .
                    $registry->getServiceLink('prefs', 'imp')->add('group', 'searches')->link(array('title' => _("Edit Virtual Folder"))) . _("Edit") . '</a>'.
                    ']';
            }

            $tree->addNode(array(
                'id' => $val->form_to,
                'parent' => ($elt['c']) ? $val->parent->form_to : $parent,
                'label' => $label,
                'expanded' => isset($opts['open']) ? $opts['open'] : $is_open,
                'params' => $params,
                'right' => $after,
                'left' => empty($opts['checkbox']) ? null : $checkbox . ' />'
            ));
        }

        return $tree;
    }

    /**
     * Returns the internal IMAP Tree element for a given mailbox.
     *
     * @param mixed $in  A mailbox name or a tree element.
     *
     * @return mixed  The element array, or null if not found.
     */
    public function getElement($in)
    {
        if (is_array($in)) {
            return $in;
        }

        $in = $this->_convertName($in);

        return isset($this->_tree[$in])
            ? $this->_tree[$in]
            : null;
    }

    /**
     * Prepares an AJAX Mailbox response.
     *
     * @return array  The object used by JS code to update the tree.
     */
    public function getAjaxResponse()
    {
        $changes = $this->_eltdiff;
        $this->_resetEltDiff();
        if ($changes != $this->_eltdiff) {
            $this->_changed = true;
        }

        $poll = $result = array();

        if (!empty($changes['a'])) {
            $result['a'] = array();
            foreach (array_keys($changes['a']) as $val) {
                $result['a'][] = $this->_ajaxElt($val);
                $poll[] = $val;
            }
        }

        if (!empty($changes['c'])) {
            $result['c'] = array();
            foreach (array_keys($changes['c']) as $val) {
                // Skip the base element, since any change there won't ever be
                // updated on-screen.
                if ($val != self::BASE_ELT) {
                    $result['c'][] = $this->_ajaxElt($val);
                    $poll[] = $val;
                }
            }
        }

        if (!empty($changes['d'])) {
            $result['d'] = array();
            foreach (array_reverse(array_keys($changes['d'])) as $val) {
                $result['d'][] = IMP_Mailbox::get($val)->form_to;
            }
        }

        $GLOBALS['injector']->getInstance('IMP_Ajax_Queue')->poll($poll);

        return $result;
    }

    /**
     * Create an object sent in an AJAX response.
     *
     * @param mixed $elt  A mailbox object/string.
     *
     * @return stdClass  The element object. Contains the following items:
     *   - ch: (boolean) [children] Does the mailbox contain children?
     *         DEFAULT: no
     *   - cl: (string) [class] The CSS class.
     *         DEFAULT: 'base'
     *   - co: (boolean) [container] Is this mailbox a container element?
     *         DEFAULT: no
     *   - f: (boolean) [fixed] True if this is a fixed element.
     *        DEFAULT: no
     *   - i: (string) [icon] A user defined icon to use.
     *        DEFAULT: none
     *   - l: (string) [label] The mailbox display label.
     *        DEFAULT: 'm' val
     *   - m: (string) [mbox] The mailbox value (base64url encoded).
     *   - n: (boolean) [non-imap] A non-IMAP element?
     *        DEFAULT: no
     *   - nc: (boolean) [no children] Does the element not allow children?
     *         DEFAULT: no
     *   - pa: (string) [parent] The parent element.
     *         DEFAULT: DimpCore.conf.base_mbox
     *   - po: (boolean) [polled] Is the element polled?
     *         DEFAULT: no
     *   - s: (boolean) [special] Is this a "special" element?
     *        DEFAULT: no
     *   - t: (string) [title] Mailbox title.
     *        DEFAULT: 'm' val
     *   - un: (boolean) [unsubscribed] Is this mailbox unsubscribed?
     *         DEFAULT: no
     *   - v: (integer) [virtual] Virtual folder? 0 = not vfolder, 1 = system
     *        vfolder, 2 = user vfolder
     *        DEFAULT: 0
     */
    protected function _ajaxElt($elt)
    {
        if (!is_object($elt)) {
            $elt = $this[$elt];
        }

        $ob = new stdClass;

        if ($this->hasChildren($elt, true)) {
            $ob->ch = 1;
        }
        $ob->m = $elt->form_to;
        if (!$this->childrenAllowed($elt)) {
            $ob->nc = 1;
        }

        $label = $elt->label;
        if ($ob->m != $label) {
            $ob->t = $label;
        }

        $tmp = htmlspecialchars($elt->abbrev_label);
        if ($ob->m != $tmp) {
            $ob->l = $tmp;
        }

        $parent = $elt->parent;
        if ($parent != self::BASE_ELT) {
            $ob->pa = $parent->form_to;
        }
        if ($elt->vfolder) {
            $ob->v = $elt->editvfolder ? 2 : 1;
        }
        if (!$this->isSubscribed($elt)) {
            $ob->un = 1;
        }

        if ($elt->fixed) {
            $ob->f = 1;
        }

        if ($this->isContainer($elt)) {
            $ob->cl = 'exp';
            $ob->co = 1;
            if ($elt->nonimap) {
                $ob->n = 1;
            }
            if ($elt == self::VFOLDER_KEY) {
                $ob->v = 1;
            }
        } else {
            if ($elt->polled) {
                $ob->po = 1;
            }

            if ($elt->inbox || $elt->special) {
                $ob->s = 1;
            } elseif (empty($ob->v) && !empty($ob->ch)) {
                $ob->cl = 'exp';
            }
        }

        $icon = $elt->icon;
        if ($icon->user_icon) {
            $ob->cl = 'customimg';
            $ob->i = strval($icon->icon);
        } else {
            $ob->cl = $icon->class;
        }

        return $ob;
    }

    /* ArrayAccess methods. */

    public function offsetExists($offset)
    {
        return isset($this->_tree[$this->_convertName($offset)]);
    }

    public function offsetGet($offset)
    {
        return $this->offsetExists($offset)
            ? IMP_Mailbox::get($this->_convertName($offset))
            : null;
    }

    public function offsetSet($offset, $value)
    {
        $this->insert($offset);
    }

    public function offsetUnset($offset)
    {
        $this->delete($offset);
    }

    /* Countable methods. */

    /**
     * Return the number of mailboxes on the server.
     */
    public function count()
    {
        $this->setIteratorFilter(self::FLIST_NOCONTAINER | self::FLIST_UNSUB);
        return count(iterator_to_array($this));
    }

    /* Iterator methods. */

    public function current()
    {
        return $this->valid()
            ? $this[$this->_parent[$this->_currparent][$this->_currkey]]
            : null;
    }

    public function key()
    {
        return $this->valid()
            ? $this->_parent[$this->_currparent][$this->_currkey]
            : null;
    }

    public function next()
    {
        $curr = $this->current();
        if (is_null($curr)) {
            return;
        }

        $c = &$this->_cache['filter'];

        $old_showunsub = $this->_showunsub;
        if ($c['mask'] & self::FLIST_UNSUB) {
            $this->_showunsub = true;
        }

        if ($this->_activeEltChild($curr)) {
            /* Move into child element. */
            $this->_currkey = 0;
            $this->_currparent = $curr->value;
            $this->_sortLevel($curr->value);

            $curr = $this->current();
        } else {
            /* Else, increment within the current subfolder. */
            ++$this->_currkey;

            /* Descend tree until we reach a level that has more leaves we
             * have not yet traversed. */
            while ((($curr = $this->current()) === null) &&
                   (!isset($c['samelevel']) ||
                    ($c['samelevel'] != $this->_currparent)) &&
                   ($parent = $this->_getParent($this->_currparent, true))) {
                list($this->_currparent, $this->_currkey) = $parent;
            }
        }

        if (is_null($curr)) {
            /* If we don't have a current element by this point, we have run
             * off the end of the tree. */
            $this->_currkey = null;
        } elseif (!$this->_activeElt($curr)) {
            $this->next();
        }

        $this->_showunsub = $old_showunsub;
    }

    public function rewind()
    {
        $this->_currkey = 0;
        $this->_currparent = self::BASE_ELT;
        $this->_sortLevel($this->_currparent);

        $c = &$this->_cache['filter'];

        /* If showing unsubscribed, toggle subscribed flag to make sure we
         * have subscribed mailbox information. */
        if (!$this->_showunsub &&
            ($c['mask'] & self::FLIST_UNSUB) &&
            !($c['mask'] & self::FLIST_ASIS)) {
            $this->showUnsubscribed(true);
            $this->showUnsubscribed(false);
        }

        // Search for base element.
        if ($c['base']) {
            if ($tmp = $this[$c['base']]) {
                if ($c['mask'] & self::FLIST_ANCESTORS) {
                    $p = $tmp->value;
                    $c['ancestors'] = array($p => null);
                    while ($parent = $this->_getParent($p)) {
                        $c['ancestors'][$parent[0]] = $parent[1];
                        $p = $parent[0];
                    }
                } elseif ($c['mask'] & self::FLIST_NOBASE) {
                    $this->_currparent = $tmp->value;
                    $this->_currkey = isset($this->_parent[$tmp->value])
                        ? 0
                        : null;
                    $c['samelevel'] = $tmp->value;

                    /* Check to make sure current element is valid. */
                    $curr = $this->current();
                    if (is_null($curr)) {
                        $this->_currkey = null;
                    } elseif (!$this->_activeElt($curr)) {
                        $this->next();
                    }
                } else {
                    $this->_currparent = strval($tmp->parent);
                    $this->_currkey = array_search($tmp->value, $this->_parent[$this->_currparent]);

                    if ($c['mask'] & self::FLIST_SAMELEVEL) {
                        $this->_currkey = 0;
                        $c['samelevel'] = $this->_currparent;
                    }
                }
            } else {
                $this->_currkey = null;
            }
        }
    }

    public function valid()
    {
        return (!is_null($this->_currkey) &&
                isset($this->_parent[$this->_currparent][$this->_currkey]));
    }

    /* Helper functions for Iterator methods. */

    /**
     * Set the current iterator filter and reset the internal pointer.
     *
     * This filter is "sticky" - it will remain set until setIteratorFilter()
     * is called with new arguments.
     *
     * @param integer $mask  A mask with the following possible elements:
     * <ul>
     *  <li>
     *   IMP_Imap_Tree::FLIST_NOCONTAINER: Don't include container elements.
     *   Default: Container elements are included.
     *  </li>
     *  <li>
     *   IMP_Imap_Tree::FLIST_UNSUB: Include unsubscribed elements.
     *   Default: Unsubcribed elements are not included.
     *  </li>
     *  <li>
     *   IMP_Imap_Tree::FLIST_VFOLDER: Include Virtual Folders.
     *   Default: Virtual folders are not included.
     *  </li>
     *  <li>
     *   IMP_Imap_Tree::FLIST_NOCHILDREN: Don't include child elements.
     *   Default: Child elements are included
     *  </li>
     *  <li>
     *   IMP_Imap_Tree::FLIST_EXPANDED: Only include expanded mailboxes.
     *   Default: Expanded status is ignored.
     *  </li>
     *  <li>
     *   IMP_Imap_Tree::FLIST_ASIS: Display the list as is currently cached
     *   in this object.
     *   Default: Object may be updated as needed.
     *  </li>
     *  <li>
     *   IMP_Imap_Tree::FLIST_NOSPECIALMBOXES: Don't display special mailboxes.
     *   Default: Special mailboxes are displayed.
     *  </li>
     *  <li>
     *   IMP_Imap_Tree::FLIST_POLLED: Only show polled mailboxes.
     *   Default: Polled status is ignored.
     *  </li>
     *  <li>Options that require $base to be set:
     *   <ul>
     *    <li>
     *     IMP_Imap_Tree::FLIST_ANCESTORS: Include ancestors of $base.
     *    </li>
     *    <li>
     *     IMP_Imap_Tree::FLIST_SAMELEVEL: Include all mailboxes at the same
     *                                     level as $base.
     *    </li>
     *    <li>
     *     IMP_Imap_Tree::FLIST_NOBASE: Don't include $base in the return.
     *    </li>
     *   </ul>
     *  </li>
     * </ul>
     * @param string $base  Include all mailboxes below this element.
     */
    public function setIteratorFilter($mask = 0, $base = null)
    {
        $this->_cache['filter'] = array(
            'base' => $base,
            'mask' => $mask
        );
        reset($this);
    }

    /**
     * Is the given element an "active" element (i.e. an element that should
     * be worked with given the current viewing parameters).
     *
     * @param IMP_Mailbox $elt  A mailbox element.
     *
     * @return boolean  True if $elt is an active element.
     */
    protected function _activeElt($elt)
    {
        /* Skip invisible elements. */
        if ($this->isInvisible($elt)) {
            return false;
        }

        $c = &$this->_cache['filter'];

        /* Skip virtual folders unless told to display them. */
        if ($elt->vfolder) {
            return ($c['mask'] & self::FLIST_VFOLDER);
<<<<<<< HEAD
=======
        }

        /* Show containers if NOCONTAINER is not set and children exist. */
        if ($this->isContainer($elt)) {
            if (($c['mask'] & self::FLIST_NOCONTAINER) ||
                !$this->hasChildren($elt, true)) {
                return false;
            }
        } elseif (!$this->_showunsub && !$this->isSubscribed($elt)) {
            /* Don't show element if not subscribed. */
            return false;
        } elseif ($elt->special) {
            /* Skip special mailboxes if requested. Otherwise, always show. */
            if ($c['mask'] & self::FLIST_NOSPECIALMBOXES) {
                return false;
            }
        } elseif (($c['mask'] & self::FLIST_POLLED) && !$elt->polled) {
            /* Skip non-polled mailboxes if requested. */
            return false;
>>>>>>> d7f60aa2
        }

        return true;
    }

    /**
     * Determine whether an element has any "active" children.
     *
     * @param IMP_Mailbox $elt  A mailbox element.
     *
     * @return boolean  True if $elt contains active children.
     */
    protected function _activeEltChild($elt)
    {
        $c = &$this->_cache['filter'];

        /* Skip virtual folders unless told to display them. */
        if ($elt->vfolder) {
            return false;
        }

        if (!isset($this->_parent[$elt->value])) {
            return false;
        }

        /* If element exists in ancestors list, it is valid. */
        if (isset($c['ancestors']) &&
            isset($c['ancestors'][$this->_currparent]) &&
            ($c['ancestors'][$this->_currparent] == $this->_currkey)) {
            return true;
        }

        /* If expanded is requested, we assume it overrides nochildren. */
        if ($c['mask'] & self::FLIST_EXPANDED) {
            return $this->isOpen($elt);
        }

        /* Explicitly don't return child elements. */
        if ($c['mask'] & self::FLIST_NOCHILDREN) {
            return false;
        }

        return true;
    }

    /**
     * Return the parent/key for the current element.
     *
     * @param boolean $inc  Increment key?
     *
     * @return mixed  An array with two values: parent name and the key.
     *                Returns null if no parent.
     */
    protected function _getParent($parent, $inc = false)
    {
        if ($parent == self::BASE_ELT) {
            return null;
        }

        $p = strval($this[$parent]->parent);

        return array(
            $p,
            array_search($parent, $this->_parent[$p], true) + ($inc ? 1 : 0)
        );
    }

    /* Serializable methods. */

    /**
     */
    public function serialize()
    {
        return serialize(array(
            // Serialized data ID.
            self::VERSION,
            $this->_delimiter,
            $this->track ? $this->_eltdiff : null,
            $this->_namespaces,
            $this->_parent,
            $this->_showunsub,
            $this->_tree
        ));
    }

    /**
     * @throws Exception
     */
    public function unserialize($data)
    {
        $data = @unserialize($data);
        if (!is_array($data) ||
            !isset($data[0]) ||
            ($data[0] != self::VERSION)) {
            throw new Exception('Cache version change');
        }

        $this->_delimiter = $data[1];
        $this->_eltdiff = is_null($data[2])
            ? $this->_resetEltDiff()
            : $data[2];
        $this->_namespaces = $data[3];
        $this->_parent = $data[4];
        $this->_showunsub = $data[5];
        $this->_tree = $data[6];
    }

}<|MERGE_RESOLUTION|>--- conflicted
+++ resolved
@@ -2196,8 +2196,6 @@
         /* Skip virtual folders unless told to display them. */
         if ($elt->vfolder) {
             return ($c['mask'] & self::FLIST_VFOLDER);
-<<<<<<< HEAD
-=======
         }
 
         /* Show containers if NOCONTAINER is not set and children exist. */
@@ -2217,7 +2215,6 @@
         } elseif (($c['mask'] & self::FLIST_POLLED) && !$elt->polled) {
             /* Skip non-polled mailboxes if requested. */
             return false;
->>>>>>> d7f60aa2
         }
 
         return true;
@@ -2234,11 +2231,7 @@
     {
         $c = &$this->_cache['filter'];
 
-        /* Skip virtual folders unless told to display them. */
-        if ($elt->vfolder) {
-            return false;
-        }
-
+        /* This will catch Virtual Folders (they don't have children). */
         if (!isset($this->_parent[$elt->value])) {
             return false;
         }
