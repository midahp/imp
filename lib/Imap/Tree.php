<?php
/**
 * Copyright 2000-2013 Horde LLC (http://www.horde.org/)
 *
 * See the enclosed file COPYING for license information (GPL). If you
 * did not receive this file, see http://www.horde.org/licenses/gpl.
 *
 * @category  Horde
 * @copyright 2000-2013 Horde LLC
 * @license   http://www.horde.org/licenses/gpl GPL
 * @package   IMP
 */

/**
 * Provides a tree view of the mailboxes on an IMAP server (a/k/a a folder
 * list; in IMP, folders = collection of mailboxes), along with other display
 * elements (Remote Accounts; Virtual Folders).
 *
 * @author    Chuck Hagenbuch <chuck@horde.org>
 * @author    Anil Madhavapeddy <avsm@horde.org>
 * @author    Jon Parise <jon@horde.org>
 * @author    Michael Slusarz <slusarz@horde.org>
 * @category  Horde
 * @copyright 2000-2013 Horde LLC
 * @license   http://www.horde.org/licenses/gpl GPL
 * @package   IMP
 *
 * @property-read boolean $changed  Has the tree changed?
 * @property-read IMP_Imap_Tree_Prefs_Expanded $expanded  The expanded folders
 *                                                        list.
 * @property-read IMP_Imap_Tree_Prefs_Poll $poll  The poll list.
 */
class IMP_Imap_Tree implements ArrayAccess, Countable, IteratorAggregate, Serializable
{
    /* Constants for mailboxElt attributes. */
    const ELT_NOSELECT = 1;
    const ELT_NAMESPACE = 2;
    const ELT_IS_OPEN = 4;
    const ELT_IS_SUBSCRIBED = 8;
    const ELT_NOINFERIORS = 16;
    const ELT_IS_POLLED = 32;
    const ELT_NOT_POLLED = 64;
    const ELT_VFOLDER = 128;
    const ELT_NONIMAP = 256;
    const ELT_INVISIBLE = 512;
    const ELT_NEED_SORT = 1024;
    const ELT_REMOTE = 2048;
    const ELT_REMOTE_AUTH = 4096;
    const ELT_REMOTE_MBOX = 8192;

    /* The string used to indicate the base of the tree. This must include
     * null since this is the only 7-bit character not allowed in IMAP
     * mailboxes (nulls allow us to sort by name but never conflict with an
     * IMAP mailbox). */
    const BASE_ELT = "base\0";

    /* Virtual folder key. */
    const VFOLDER_KEY = "vfolder\0";

    /* Remote account key. */
    const REMOTE_KEY = "remote\0";

    /* Defines used with namespace display. */
    const SHARED_KEY = "shared\0";
    const OTHER_KEY = "other\0";

    /**
     * Track element changes?
     *
     * @var boolean
     */
    public $track = false;

    /**
     * Account sources.
     *
     * @var array
     */
    protected $_accounts;

    /**
     * Tree changed flag.  Set when something in the tree has been altered.
     *
     * @var boolean
     */
    protected $_changed = false;

    /**
     * Array containing the mailbox elements.
     *
     * @var array
     */
    protected $_elts;

    /**
     * List of element changes.
     *
     * @var array
     */
    protected $_eltdiff;

    /**
     * Parent/child list.
     *
     * @var array
     */
    protected $_parent;

    /**
     * Temporary data that is not saved across serialization.
     *
     * @var array
     */
    protected $_temp = array();

    /**
     * Constructor.
     */
    public function __construct()
    {
        $this->init();
    }

    /**
     */
    public function __get($name)
    {
        switch ($name) {
        case 'changed':
            return $this->_changed;

        case 'expanded':
            if (!isset($this->_temp['expanded'])) {
                $this->_temp['expanded'] = new IMP_Imap_Tree_Prefs_Expanded();
            }
            return $this->_temp['expanded'];

        case 'poll':
            if (!isset($this->_temp['poll'])) {
                $this->_temp['poll'] = new IMP_Imap_Tree_Prefs_Poll();
            }
            return $this->_temp['poll'];
        }
    }

    /**
     * Initialize the tree.
     */
    public function init()
    {
        global $injector, $prefs, $session;

        $access_folders = $injector->getInstance('IMP_Factory_Imap')->create()->access(IMP_Imap::ACCESS_FOLDERS);

        /* Reset class variables to the defaults. */
        $this->_accounts = $this->_elts = $this->_parent = array();
        $this->_changed = true;
        $this->_resetEltDiff();

        /* Don't track initialization. */
        $old_track = $this->track;
        $this->track = false;

        /* Create a placeholder element to the base of the tree so we can
         * keep track of whether the base level needs to be sorted. */
        $this->_elts[self::BASE_ELT] = self::ELT_NEED_SORT | self::ELT_NONIMAP;
        $this->_parent[self::BASE_ELT] = array();

        $mask = IMP_Imap_Tree_Account::INIT;
        if (!$access_folders || !$prefs->getValue('subscribe') || $session->get('imp', 'showunsub')) {
            $mask |= IMP_Imap_Tree_Account::UNSUB;
            $this->setAttribute('subscribed', self::BASE_ELT, true);
        }

        /* Add base account. */
        $ob = $this->_accounts[self::BASE_ELT] = $access_folders
            ? new IMP_Imap_Tree_Account_Imap()
            : new IMP_Imap_Tree_Account_Inboxonly();
        array_map(array($this, '_insertElt'), $ob->getList($mask));

        /* Add remote servers. */
        $this->insert(iterator_to_array($injector->getInstance('IMP_Remote')));

<<<<<<< HEAD
        /* Add virtual folders. */
        $imp_search = $injector->getInstance('IMP_Search');
        $imp_search->setIteratorFilter(IMP_Search::LIST_VFOLDER);
        $this->insert(iterator_to_array($imp_search));
=======
        /* Add virtual folders to the tree. */
        $iterator = IMP_Search_IteratorFilter::create(
            IMP_Search_IteratorFilter::VFOLDER
        );
        array_map(array($this, 'insert'), iterator_to_array($iterator));
>>>>>>> 701920bc

        $this->track = $old_track;
    }

    /**
     * Insert an element into the tree.
     *
     * @param mixed $id  The name of the mailbox (or a list of mailboxes),
     *                   an IMP_Search_Vfolder object, an IMP_Remote_Account
     *                   object, or an array containing any mixture of these.
     */
    public function insert($id)
    {
        if (!is_array($id)) {
            $id = array($id);
        }

        $to_insert = array();

        foreach ($id as $val) {
            if ($val instanceof IMP_Search_Vfolder) {
                /* Virtual Folders. */
                if (!$val->enabled) {
                    continue;
                }
                $key = self::VFOLDER_KEY;
                $base_mask = $elt_mask = self::ELT_VFOLDER;
            } elseif ($val instanceof IMP_Remote_Account) {
                /* Remote accounts. */
                $key = self::REMOTE_KEY;
                $base_mask = $elt_mask = self::ELT_REMOTE;
                if ($val->imp_imap->init) {
                    $elt_mask |= self::ELT_REMOTE_AUTH;
                }
                $this->_accounts[strval($val)] = new IMP_Imap_Tree_Account_Remote($val);
            } else {
                $to_insert[strval($this->getAccount($val))] = $this->_normalize($val);
                $key = null;
            }

            if (!is_null($key) && !isset($this[$val])) {
                if (!isset($this->_elts[$key])) {
                    $this->_insertElt(array(
                        'a' => $base_mask | self::ELT_NOSELECT | self::ELT_NONIMAP,
                        'v' => $key
                    ));
                }

                $this->_insertElt(array(
                    'a' => $elt_mask | self::ELT_IS_SUBSCRIBED | self::ELT_NONIMAP,
                    'p' => $key,
                    'v' => $val
                ));

                if ($elt_mask & self::ELT_REMOTE_AUTH) {
                    $this->insert($this->_accounts[strval($val)]);
                }
            }
        }

        foreach ($to_insert as $key => $val) {
            /* We want to add from the BASE of the tree up for efficiency
             * sake. */
            $this->_sortList($val);
            array_map(array($this, '_insertElt'), $this->_accounts[$key]->getList($val));
        }
    }

    /**
     * Expand an element.
     *
     * @param mixed $elts         The element (or an array of elements) to
     *                            expand.
     * @param boolean $expandall  Expand all subelements?
     */
    public function expand($elts, $expandall = false)
    {
        foreach ((is_array($elts) ? $elts : array($elts)) as $val) {
            if (($elt = $this[$val]) && $elt->children) {
                if (!$elt->open) {
                    $elt->open = true;
                }

                /* Expand all children beneath this one. */
                if ($expandall) {
                    $this->expand($this->_parent[strval($elt)]);
                }
            }
        }
    }

    /**
     * Expand all elements.
     */
    public function expandAll()
    {
        $this->expand($this->_parent[self::BASE_ELT], true);
    }

    /**
     * Collapse an element.
     *
     * @param mixed $elts  The element (or an array of elements) to expand.
     */
    public function collapse($elts)
    {
        foreach ((is_array($elts) ? $elts : array($elts)) as $val) {
            if ($elt = $this[$val]) {
                $elt->open = false;
            }
        }
    }

    /**
     * Collapse all elements.
     */
    public function collapseAll()
    {
        $this->collapse(
            array_diff_key(array_keys($this->_elts), array(self::BASE_ELT))
        );
    }

    /**
     * Delete an element from the tree.
     *
     * @param mixed $elts  The element (or an array of elements) to delete.
     */
    public function delete($id)
    {
        if (is_array($id)) {
            /* We want to delete from the TOP of the tree down to ensure that
             * parents have an accurate view of what children are left. */
            $this->_sortList($id);
            $id = array_reverse($id);
        } else {
            $id = array($id);
        }

        foreach ($id as $val) {
            if (!($elt = $this[$val])) {
                continue;
            }

            if ($elt->vfolder) {
                $parent = $this->_delete($elt);

                /* Rebuild the parent tree. */
                if (empty($this->_parent[$parent])) {
                    $this->delete($parent);
                } else {
                    $this->_parent[$parent] = array_values($this->_parent[$parent]);
                }
                $this->_changed = true;
            } else {
                if ($elt->inbox || $elt->namespace) {
                    continue;
                }

                $this->_changed = true;

                /* Do not delete from tree if there are child elements -
                 * instead, convert to a container element. */
                if ($elt->children) {
                    $elt->container = true;
                    continue;
                }

                $parent = $this->_delete($elt);

                if (empty($this->_parent[$parent])) {
                    /* This mailbox is now completely empty (no children). */
                    unset($this->_parent[$parent]);
                    if ($p_elt = $this[$parent]) {
                        if ($p_elt->container && !$p_elt->namespace) {
                            $this->delete($parent);
                        } else {
                            $p_elt->open = false;
                            $this->_addEltDiff($parent, 'c');
                        }
                    }
                } else {
                    /* Rebuild the parent tree. */
                    $this->_parent[$parent] = array_values($this->_parent[$parent]);

                    if (!$this[$parent]->children) {
                        $this->_addEltDiff($parent, 'c');
                    }
                }

                /* Remove the mailbox from the expanded folders list. */
                unset($this->expanded[$val]);

                /* Remove the mailbox from the nav_poll list. */
                $this->removePollList($val);
            }
        }
    }

    /**
     * Rename a mailbox.
     *
     * @param string $old  The old mailbox name.
     * @param string $new  The new mailbox name.
     */
    public function rename($old, $new)
    {
        $new_list = $polled = array();
        $old_list = array_merge(
            array($old),
            iterator_to_array(
                IMP_Imap_Tree_Iterator_Filter::create(0, $old),
                false
            )
        );

        foreach ($old_list as $val) {
            $new_list[] = $new_name = substr_replace($val, $new, 0, strlen($old));
            if ($val->polled) {
                $polled[] = $new_name;
            }
        }

        $this->insert($new_list);
        $this->addPollList($polled);
        $this->delete($old_list);
    }

    /**
     * Subscribe an element to the tree.
     *
     * @param mixed $id  The element name or an array of element names.
     */
    public function subscribe($id)
    {
        foreach ((is_array($id) ? $id : array($id)) as $val) {
            $this->setAttribute('subscribed', $val, true);
            $this->setAttribute('container', $val, false);
        }
    }

    /**
     * Unsubscribe an element from the tree.
     *
     * @param mixed $id  The element name or an array of element names.
     */
    public function unsubscribe($id)
    {
        if (is_array($id)) {
            /* We want to delete from the TOP of the tree down to ensure that
             * parents have an accurate view of what children are left. */
            $this->_sortList($id);
            $id = array_reverse($id);
        } else {
            $id = array($id);
        }

        foreach ($id as $val) {
            /* INBOX can never be unsubscribed to. */
            if (($elt = $this[$val]) && !$elt->inbox) {
                $this->_changed = true;

                /* Do not delete from tree if there are child elements -
                 * instead, convert to a container element. */
                if ($elt->children) {
                    $this->setAttribute('container', $elt, true);
                }

                /* Set as unsubscribed, add to unsubscribed list, and remove
                 * from subscribed list. */
                $this->setAttribute('subscribed', $elt, false);
            }
        }
    }

    /**
     * Load unsubscribed mailboxes.
     */
    public function loadUnsubscribed()
    {
        /* If we are switching from unsubscribed to subscribed, no need
         * to do anything (we just ignore unsubscribed stuff). */
        if ($this[self::BASE_ELT]->subscribed) {
            return;
        }

        $this->_changed = true;

        /* The BASE_ELT having the SUBSCRIBED mask indicates the unsubscribed
         * mailboxes have been loaded into the object. */
        $this->setAttribute('subscribed', self::BASE_ELT, true);

        /* If we are switching from subscribed to unsubscribed, we need
         * to add all unsubscribed elements that live in currently
         * discovered items. */
        $old_track = $this->track;
        $this->track = false;
        foreach ($this->_accounts as $val) {
            array_map(array($this, '_insertElt'), $val->getList($val::UNSUB));
        }
        $this->track = $old_track;
    }

    /**
     * Initializes and returns the list of mailboxes to poll.
     *
     * @param boolean $sort  Sort the directory list?
     *
     * @return array  The list of mailboxes to poll (IMP_Mailbox objects).
     */
    public function getPollList($sort = false)
    {
        $plist = array();

        foreach ($this as $val) {
            if ($val->polled) {
                $plist[] = strval($val);
            }
        }

        if ($sort) {
            $this->_sortList($plist, true);
        }

        return IMP_Mailbox::get(array_filter($plist));
    }

    /**
     * Add elements to the poll list.
     *
     * @param mixed $id  The element name or a list of element names to add.
     */
    public function addPollList($id)
    {
        if ($this->poll->locked) {
            return;
        }

        foreach ((is_array($id) ? $id : array($id)) as $val) {
            if ($elt = $this[$val]) {
                continue;
            }

            if (!$elt->polled && !$elt->nonimap && !$elt->container) {
                if (!$elt->subscribed) {
                    $elt->subscribed = true;
                }
                $elt->polled = true;
                $this->setAttribute('polled', $elt, true);
            }
        }
    }

    /**
     * Remove elements from the poll list.
     *
     * @param mixed $id  The element name or a list of element names to
     *                   remove.
     */
    public function removePollList($id)
    {
        $poll = $this->poll;
        if (!$poll->locked) {
            foreach (IMP_Mailbox::get(is_array($id) ? $id : array($id)) as $val) {
                if (!$val->inbox) {
                    unset($poll[strval($val)]);
                    $this->setAttribute('polled', $val, false);
                }
            }
        }
    }

    /**
     * Get an attribute value.
     *
     * @param string $type  The attribute type.
     * @param string $name  The element name.
     *
     * @return mixed  Boolean attribute result, or null if element or
     *                attribute doesn't exist
     */
    public function getAttribute($type, $name)
    {
        if (!($elt = $this[$name])) {
            return null;
        }
        $s_elt = strval($elt);

        switch ($type) {
        case 'children':
            return isset($this->_parent[$s_elt]);

        case 'container':
            $attr = self::ELT_NOSELECT;
            break;

        case 'invisible':
            $attr = self::ELT_INVISIBLE;
            break;

        case 'namespace':
            $attr = self::ELT_NAMESPACE;
            break;

        case 'needsort':
            $attr = self::ELT_NEED_SORT;
            break;

        case 'nochildren':
            $attr = self::ELT_NOINFERIORS;
            break;

        case 'nonimap':
            $attr = self::ELT_NONIMAP;
            break;

        case 'open':
            if (!$elt->children) {
                return false;
            }
            $attr = self::ELT_IS_OPEN;
            break;

        case 'polled':
            if ($this->_elts[$s_elt] & self::ELT_IS_POLLED) {
                return true;
            } elseif ($this->_elts[$s_elt] & self::ELT_NOT_POLLED) {
                return false;
            }

            $polled = $this->poll[$elt];
            $this->setAttribute('polled', $elt, $polled);
            return $polled;

        case 'remote':
            $attr = self::ELT_REMOTE;
            break;

        case 'remote_auth':
            $attr = self::ELT_REMOTE_AUTH;
            break;

        case 'remote_mbox':
            $attr = self::ELT_REMOTE_MBOX;
            break;

        case 'subscribed':
            if ($elt->inbox) {
                return true;
            }
            $attr = self::ELT_IS_SUBSCRIBED;
            break;

        case 'vfolder':
            $attr = self::ELT_VFOLDER;
            break;

        default:
            return null;
        }

        return ($this->_elts[$s_elt] & $attr);
    }

    /**
     * Change an attribute value.
     *
     * @param string $type   The attribute type.
     * @param string $elt    The element name.
     * @param boolean $bool  The boolean value.
     */
    public function setAttribute($type, $elt, $bool)
    {
        if (!($elt = $this[$elt])) {
            return;
        }

        $attr = null;
        $s_elt = strval($elt);

        switch ($type) {
        case 'container':
            $attr = self::ELT_NOSELECT;
            $this->_addEltDiff($elt, 'c');
            break;

        case 'invisible':
            $attr = self::ELT_INVISIBLE;
            break;

        case 'needsort':
            $attr = self::ELT_NEED_SORT;
            break;

        case 'open':
            $attr = self::ELT_IS_OPEN;
            if ($bool) {
                $this->expanded[$elt] = true;
            } else {
                unset($this->expanded[$elt]);
            }
            break;

        case 'polled':
            if ($bool) {
                $add = self::ELT_IS_POLLED;
                $remove = self::ELT_NOT_POLLED;
            } else {
                $add = self::ELT_NOT_POLLED;
                $remove = self::ELT_IS_POLLED;
            }
            $this->_elts[$s_elt] |= $add;
            $this->_elts[$s_elt] &= ~$remove;
            return;

        case 'subscribed':
            $attr = self::ELT_IS_SUBSCRIBED;
            break;

        default:
            return;
        }

        if ($bool) {
            $this->_elts[$s_elt] |= $attr;
        } else {
            $this->_elts[$s_elt] &= ~$attr;
        }

        $this->_changed = true;
    }

    /**
     * Get the account object for a given element ID.
     *
     * @param string $id  Element ID.
     *
     * @return IMP_Imap_Tree_Account  Account object.
     */
    public function getAccount($id)
    {
        foreach (array_diff(array_keys($this->_accounts), array(self::BASE_ELT)) as $val) {
            if (strpos($id, $val) === 0) {
                return $this->_accounts[$val];
            }
        }

        return $this->_accounts[self::BASE_ELT];
    }

    /**
     * Return the list of children for a given element ID.
     *
     * @param string $id  Element ID.
     *
     * @return array  Array of tree elements.
     */
    public function getChildren($id)
    {
        if (!($elt = $this[$id]) || !isset($this->_parent[strval($elt)])) {
            return array();
        }

        $this->_sortLevel($elt);
        return array_map(
            array($this, 'offsetGet'), $this->_parent[strval($elt)]
        );
    }

    /**
     * Get the parent element for a given element ID.
     *
     * @param string $id  Element ID.
     *
     * @return mixed  IMP_Imap_Tree_Element object, or null if no parent.
     */
    public function getParent($id)
    {
        $id = strval($id);

        if ($id == self::BASE_ELT) {
            return null;
        }

        foreach ($this->_parent as $key => $val) {
            if (in_array($id, $val, true)) {
                return $this[$key];
            }
        }

        return $this[self::BASE_ELT];
    }

    /**
     * Explicitly mark an element as added.
     *
     * @param string $id  Element ID.
     */
    public function addEltDiff($id)
    {
        $this->_addEltDiff($id, 'a');
    }

    /**
     * Prepares an AJAX Mailbox response.
     *
     * @return array  The object used by JS code to update the tree.
     */
    public function getAjaxResponse()
    {
        $changes = $this->_eltdiff;
        $this->_resetEltDiff();
        if ($changes != $this->_eltdiff) {
            $this->_changed = true;
        }

        $poll = $result = array();

        if (!empty($changes['a'])) {
            $result['a'] = array();
            foreach (array_keys($changes['a']) as $val) {
                $result['a'][] = $this->_ajaxElt($val);
                $poll[] = $val;
            }
        }

        if (!empty($changes['c'])) {
            $result['c'] = array();
            // Skip the base element, since any change there won't ever be
            // updated on-screen.
            foreach (array_diff(array_keys($changes['c']), array(self::BASE_ELT)) as $val) {
                $result['c'][] = $this->_ajaxElt($val);
                $poll[] = $val;
            }
        }

        if (!empty($changes['d'])) {
            $result['d'] = array();
            foreach (array_reverse(array_keys($changes['d'])) as $val) {
                $result['d'][] = IMP_Mailbox::get($val)->form_to;
            }
        }

        $GLOBALS['injector']->getInstance('IMP_Ajax_Queue')->poll($poll);

        return $result;
    }

    /* Internal methods. */

    /**
     * Deletes an element and returns its parent.
     *
     * @param string $id  Element ID.
     *
     * @return string  Parent ID.
     */
    protected function _delete($id)
    {
        $parent = strval($this[$id]->parent);
        $this->_addEltDiff($id, 'd');

        /* Delete the entry from the parent tree. */
        unset(
            $this->_elts[strval($id)],
            $this->_parent[$parent][array_search(strval($id), $this->_parent[$parent], true)]
        );

        return $parent;
    }

    /**
     * Normalize an element ID to the correct, internal name.
     *
     * @param string $id  The element ID.
     *
     * @return string  The converted name.
     */
    protected function _normalize($id)
    {
        $id = strval($id);

        return (strcasecmp($id, 'INBOX') == 0)
            ? 'INBOX'
            : $id;
    }

    /**
     * Mark an element as changed.
     *
     * @param string $id    Element ID.
     * @param string $type  Either 'a' (add), 'c' (changed), or 'd' (deleted).
     */
    protected function _addEltDiff($id, $type)
    {
        if (!$this->track || !($elt = $this[$id])) {
            return;
        }

        $ed = &$this->_eltdiff;
        $id = strval($elt);

        if (array_key_exists($id, $ed['o'])) {
            if (($type != 'd') && ($ed['o'][$id] == $elt)) {
                unset(
                    $ed['a'][$id],
                    $ed['c'][$id],
                    $ed['d'][$id],
                    $ed['o'][$id]
                );

                /* Check for virtual folder change. */
                if ($elt->vfolder) {
                    $ed['c'][$id] = 1;
                }
                return;
            }
        } else {
            $ed['o'][$id] = ($type == 'a')
                ? null
                : $elt;
        }

        switch ($type) {
        case 'a':
            unset($ed['c'][$id], $ed['d'][$id]);
            $ed['a'][$id] = 1;
            break;

        case 'c':
            if (!isset($ed['a'][$id])) {
                $ed['c'][$id] = 1;
            }
            break;

        case 'd':
            unset($ed['a'][$id], $ed['c'][$id]);
            $ed['d'][$id] = 1;
            break;
        }
    }

    /**
     * Reset eltdiff array.
     */
    protected function _resetEltDiff()
    {
        $this->_eltdiff = array(
            'a' => array(),
            'c' => array(),
            'd' => array(),
            'o' => array()
        );
    }

    /**
     * Insert an element into the tree.
     *
     * @param array $elt  Element data. Keys:
     * <pre>
     *   - a: (integer) Attributes.
     *   - p: (string) Parent element ID.
     *   - v: (string) Mailbox ID.
     * </pre>
     */
    protected function _insertElt($elt)
    {
        $name = $this->_normalize($elt['v']);
        if (isset($this->_elts[$name])) {
            return;
        }

        $p_elt = $this[isset($elt['p']) ? $elt['p'] : self::BASE_ELT];
        $parent = strval($p_elt);

        $this->_changed = true;

        $this->_parent[$parent][] = $name;
        $this->_elts[$name] = $elt['a'];

        /* Check for polled status. */
        $this->setAttribute('polled', $name, $this->poll[$name]);

        /* Check for expanded status. */
        $this->setAttribute('open', $name, $this->expanded[$name]);

        if (empty($this->_temp['nohook'])) {
            try {
                $this->setAttribute('invisible', $name, !Horde::callHook('display_folder', array($name), 'imp'));
            } catch (Horde_Exception_HookNotSet $e) {
                $this->_temp['nohook'] = true;
            }
        }

        /* Make sure we are sorted correctly. */
        $this->setAttribute('needsort', $p_elt, true);

        $this->_addEltDiff($name, 'a');
    }

    /**
     * Sort a level in the tree.
     *
     * @param string $id  The parent element whose children need to be sorted.
     */
    protected function _sortLevel($id)
    {
        if (($elt = $this[$id]) && $elt->needsort) {
            if (count($this->_parent[strval($elt)]) > 1) {
                $this->_sortList($this->_parent[strval($elt)], $elt->base_elt);
            }
            $this->setAttribute('needsort', $elt, false);
        }
    }

    /**
     * Sorts a list of mailboxes.
     *
     * @param array &$mbox   The list of mailboxes to sort.
     * @param boolean $base  Are we sorting a list of mailboxes in the base
     *                       of the tree.
     */
    protected function _sortList(&$mbox, $base = false)
    {
        if (count($mbox) < 2) {
            return;
        }

        if (!$base) {
            $list_ob = new Horde_Imap_Client_Mailbox_List($mbox);
            $mbox = $list_ob->sort();
            return;
        }

        $basesort = $othersort = array();
        /* INBOX always appears first. */
        $sorted = array('INBOX');

        foreach ($mbox as $key => $val) {
            $ob = $this[$val];
            if ($ob->nonimap) {
                $othersort[$key] = $ob->mbox_ob->label;
            } elseif ($val !== 'INBOX') {
                $basesort[$key] = $ob->mbox_ob->label;
            }
        }

        natcasesort($basesort);
        natcasesort($othersort);
        foreach (array_merge(array_keys($basesort), array_keys($othersort)) as $key) {
            $sorted[] = $mbox[$key];
        }

        $mbox = $sorted;
    }

    /**
     * Create an object sent in an AJAX response.
     *
     * @param mixed $elt  A mailbox object/string.
     *
     * @return stdClass  The element object. Contains the following items:
     *   - ch: (boolean) [children] Does the mailbox contain children?
     *         DEFAULT: no
     *   - cl: (string) [class] The CSS class.
     *         DEFAULT: 'base'
     *   - co: (boolean) [container] Is this mailbox a container element?
     *         DEFAULT: no
     *   - i: (string) [icon] A user defined icon to use.
     *        DEFAULT: none
     *   - l: (string) [label] The mailbox display label.
     *        DEFAULT: 'm' val
     *   - m: (string) [mbox] The mailbox value (base64url encoded).
     *   - n: (boolean) [non-imap] A non-IMAP element?
     *        DEFAULT: no
     *   - nc: (boolean) [no children] Does the element not allow children?
     *         DEFAULT: no
     *   - pa: (string) [parent] The parent element.
     *         DEFAULT: DimpCore.conf.base_mbox
     *   - po: (boolean) [polled] Is the element polled?
     *         DEFAULT: no
     *   - r: (integer) [remote] Is this a "remote" element? 1 is the remote
     *        container, 2 is a remote account, and 3 is a remote mailbox.
     *        DEFAULT: 0
     *   - s: (boolean) [special] Is this a "special" element?
     *        DEFAULT: no
     *   - t: (string) [title] Mailbox title.
     *        DEFAULT: 'm' val
     *   - un: (boolean) [unsubscribed] Is this mailbox unsubscribed?
     *         DEFAULT: no
     *   - v: (integer) [virtual] Virtual folder? 0 = not vfolder, 1 = system
     *        vfolder, 2 = user vfolder
     *        DEFAULT: 0
     */
    protected function _ajaxElt($elt)
    {
        if (!is_object($elt)) {
            $elt = $this[$elt];
        }
        $mbox_ob = $elt->mbox_ob;

        $ob = new stdClass;

        if ($elt->children) {
            $ob->ch = 1;
        }
        $ob->m = $mbox_ob->form_to;
        if ($elt->nochildren) {
            $ob->nc = 1;
        }

        $label = $mbox_ob->label;
        if ($ob->m != $label) {
            $ob->t = $label;
        }

        $tmp = htmlspecialchars($mbox_ob->abbrev_label);
        if ($ob->m != $tmp) {
            $ob->l = $tmp;
        }

        $parent = $elt->parent;
        if (!$parent->base_elt) {
            $ob->pa = $parent->mbox_ob->form_to;
        }

        if ($elt->vfolder) {
            $ob->v = $mbox_ob->editvfolder ? 2 : 1;
        }

        if ($elt->nonimap) {
            $ob->n = 1;
            if ($mbox_ob->remote_container) {
                $ob->r = 1;
            }
        }

        if ($elt->container) {
            $ob->cl = 'exp';
            $ob->co = 1;
        } else {
            if (!$elt->subscribed) {
                $ob->un = 1;
            }

            if (isset($ob->n) && isset($ob->r)) {
                $ob->r = ($mbox_ob->remote_auth ? 3 : 2);
            }

            if ($elt->polled) {
                $ob->po = 1;
            }

            if ($elt->inbox || $mbox_ob->special) {
                $ob->s = 1;
            } elseif (empty($ob->v) && !empty($ob->ch)) {
                $ob->cl = 'exp';
            }
        }

        $icon = $mbox_ob->icon;
        if ($icon->user_icon) {
            $ob->cl = 'customimg';
            $ob->i = strval($icon->icon);
        } else {
            $ob->cl = $icon->class;
        }

        return $ob;
    }

    /* ArrayAccess methods. */

    /**
     */
    public function offsetExists($offset)
    {
        return isset($this->_elts[$this->_normalize($offset)]);
    }

    /**
     * @return IMP_Imap_Tree_Element
     */
    public function offsetGet($offset)
    {
        if ($offset instanceof IMP_Imap_Tree_Element) {
            return $offset;
        }

        $offset = $this->_normalize($offset);
        return isset($this->_elts[$offset])
            ? new IMP_Imap_Tree_Element($offset, $this)
            : null;
    }

    /**
     */
    public function offsetSet($offset, $value)
    {
        $this->insert($offset);
    }

    /**
     */
    public function offsetUnset($offset)
    {
        $this->delete($offset);
    }

    /* Countable methods. */

    /**
     * Return the number of mailboxes on the server.
     */
    public function count()
    {
        $this->loadUnsubscribed();

        return iterator_count(
            IMP_Imap_Tree_IteratorFilter::create(
                IMP_Imap_Tree_IteratorFilter::NO_NONIMAP | IMP_Imap_Tree_IteratorFilter::UNSUB
            )
        );
    }

    /* Serializable methods. */

    /**
     */
    public function serialize()
    {
        return serialize(array(
            // Serialized data ID.
            $this->_accounts,
            $this->_elts,
            $this->track ? $this->_eltdiff : null,
            $this->_parent
        ));
    }

    /**
     * @throws Exception
     */
    public function unserialize($data)
    {
        $data = @unserialize($data);
        if (!is_array($data)) {
            throw new Exception('Cache version change');
        }

        list(
            $this->_accounts,
            $this->_elts,
            $eltdiff,
            $this->_parent
        ) = $data;

        $this->_eltdiff = is_null($eltdiff)
            ? $this->_resetEltDiff()
            : $eltdiff;
    }

    /**
     * Creates a Horde_Tree representation of the current tree.
     *
     * @param string|Horde_Tree $name  Either the tree name, or a Horde_Tree
     *                                 object to add nodes to.
     * @param array $opts              Additional options:
     * <pre>
     *   - basename: (boolean) Use raw basename instead of abbreviated label?
     *               DEFAULT: false
     *   - checkbox: (boolean) Display checkboxes?
     *               DEFAULT: false
     *   - editvfolder: (boolean) Display vfolder edit links?
     *                  DEFAULT: false
     *   - iterator: (Iterator) Tree iterator to use.
     *               DEFAULT: Base iterator.
     *   - open: (boolean) Force child mailboxes to this status.
     *           DEFAULT: null
     *   - parent: (string) The parent object of the current level.
     *             DEFAULT: null (add to base level)
     *   - poll_info: (boolean) Include poll information in output?
     *                DEFAULT: false
     *   - render_params: (array) List of params to pass to renderer if
     *                    auto-creating.
     *                    DEFAULT: 'alternate', 'lines', and 'lines_base'
     *                             are passed in with true values.
     *   - render_type: (string) The renderer name.
     *                  DEFAULT: Javascript
     * </pre>
     *
     * @return Horde_Tree  The tree object.
     */
    public function createTree($name, array $opts = array())
    {
        global $injector, $registry;

        $opts = array_merge(array(
            'parent' => null,
            'render_params' => array(),
            'render_type' => 'Javascript'
        ), $opts);

        $view = $registry->getView();

        if ($name instanceof Horde_Tree_Renderer_Base) {
            $tree = $name;
            $parent = $opts['parent'];
        } else {
            $tree = $injector->getInstance('Horde_Core_Factory_Tree')->create($name, $opts['render_type'], array_merge(array(
                'alternate' => true,
                'lines' => true,
                'lines_base' => true,
                'nosession' => true
            ), $opts['render_params']));
            $parent = null;
        }

        $iterator = empty($opts['iterator'])
            ? $this->getIterator()
            : $opts['iterator'];

        foreach ($iterator as $val) {
            $after = '';
            $elt_parent = null;
            $mbox_ob = $val->mbox_ob;
            $params = array();

            switch ($opts['render_type']) {
            case 'IMP_Tree_Flist':
                if ($mbox_ob->vfolder_container) {
                    continue 2;
                }

                $is_open = true;
                $label = $params['orig_label'] = empty($opts['basename'])
                    ? $mbox_ob->abbrev_label
                    : $mbox_ob->basename;
                break;

            case 'IMP_Tree_Jquerymobile':
                $is_open = true;
                $label = $mbox_ob->display_html;
                $icon = $mbox_ob->icon;
                $params['icon'] = $icon->icon;
                $params['special'] = $mbox_ob->inbox || $mbox_ob->special;
                $params['class'] = 'imp-folder';
                $params['urlattributes'] = array(
                    'id' => 'imp-mailbox-' . $mbox_ob->form_to
                );

                /* Force to flat tree so that non-polled parents don't cause
                 * polled children to be skipped by renderer (see Bug
                 * #11238). */
                $elt_parent = $this[self::BASE_ELT];
                break;

            case 'IMP_Tree_Simplehtml':
                $is_open = $val->open;
                if ($tree->shouldToggle($mbox_ob->form_to)) {
                    if ($is_open) {
                        $this->collapse($val);
                    } else {
                        $this->expand($val);
                    }
                    $is_open = !$is_open;
                }
                $label = htmlspecialchars(Horde_String::abbreviate($mbox_ob->abbrev_label, 30 - ($val->level * 2)));
                break;

            case 'Javascript':
                $is_open = $val->open;
                $label = empty($opts['basename'])
                    ? htmlspecialchars($mbox_ob->abbrev_label)
                    : htmlspecialchars($mbox_ob->basename);
                $icon = $mbox_ob->icon;
                $params['icon'] = $icon->icon;
                $params['iconopen'] = $icon->iconopen;
                break;
            }

            if (!empty($opts['poll_info']) && $val->polled) {
                $poll_info = $mbox_ob->poll_info;

                if ($poll_info->unseen) {
                    switch ($opts['render_type']) {
                    case 'IMP_Tree_Jquerymobile':
                        $after = $poll_info->unseen;
                        break;

                    default:
                        $label = '<strong>' . $label . '</strong>&nbsp;(' .
                            $poll_info->unseen . ')';
                    }
                }
            }

            if ($val->container) {
                $params['container'] = true;
            } else {
                switch ($view) {
                case $registry::VIEW_MINIMAL:
                    $params['url'] = IMP_Minimal_Mailbox::url(array('mailbox' => $mbox_ob));
                    break;

                case $registry::VIEW_SMARTMOBILE:
                    $url = new Horde_Core_Smartmobile_Url();
                    $url->add('mbox', $mbox_ob->form_to);
                    $url->setAnchor('mailbox');
                    $params['url'] = strval($url);
                    break;

                default:
                    $params['url'] = $mbox_ob->url('mailbox')->setRaw(true);
                    break;
                }

                if (!$val->subscribed) {
                    $params['class'] = 'mboxunsub';
                }
            }

            $checkbox = empty($opts['checkbox'])
                ? ''
                : '<input type="checkbox" class="checkbox" name="mbox_list[]" value="' . $mbox_ob->form_to . '"';

            if ($val->nonimap) {
                $checkbox .= ' disabled="disabled"';
            }

            if ($val->vfolder &&
                !empty($opts['editvfolder']) &&
                $val->container) {
                $after = '&nbsp[' .
                    $registry->getServiceLink('prefs', 'imp')->add('group', 'searches')->link(array('title' => _("Edit Virtual Folder"))) . _("Edit") . '</a>'.
                    ']';
            }

            if (is_null($elt_parent)) {
                $elt_parent = $val->parent;
            }

            $tree->addNode(array(
                'id' => $mbox_ob->form_to,
                'parent' => $elt_parent->base_elt ? $parent : $elt_parent->mbox_ob->form_to,
                'label' => $label,
                'expanded' => isset($opts['open']) ? $opts['open'] : $is_open,
                'params' => $params,
                'right' => $after,
                'left' => empty($opts['checkbox']) ? null : $checkbox . ' />'
            ));
        }

        return $tree;
    }

    /* IteratorAggregate methods. */

    /**
     */
    public function getIterator()
    {
        return new IMP_Imap_Tree_Iterator($this[self::BASE_ELT]);
    }

}<|MERGE_RESOLUTION|>--- conflicted
+++ resolved
@@ -181,18 +181,11 @@
         /* Add remote servers. */
         $this->insert(iterator_to_array($injector->getInstance('IMP_Remote')));
 
-<<<<<<< HEAD
-        /* Add virtual folders. */
-        $imp_search = $injector->getInstance('IMP_Search');
-        $imp_search->setIteratorFilter(IMP_Search::LIST_VFOLDER);
-        $this->insert(iterator_to_array($imp_search));
-=======
         /* Add virtual folders to the tree. */
         $iterator = IMP_Search_IteratorFilter::create(
             IMP_Search_IteratorFilter::VFOLDER
         );
         array_map(array($this, 'insert'), iterator_to_array($iterator));
->>>>>>> 701920bc
 
         $this->track = $old_track;
     }
