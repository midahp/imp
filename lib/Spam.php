--- conflicted
+++ resolved
@@ -147,14 +147,6 @@
                         $rfc822->setContents($raw_msg);
                         $mime->addPart($rfc822);
 
-<<<<<<< HEAD
-                    /* Send the message. */
-                    try {
-                        $imp_compose->sendMessage(IMP::parseAddressList($to), $spam_headers, $mime, 'UTF-8');
-                        $report_flag = true;
-                    } catch (IMP_Compose_Exception $e) {
-                        $e->log();
-=======
                         $spam_headers = new Horde_Mime_Headers();
                         $spam_headers->addMessageIdHeader();
                         $spam_headers->addHeader('Date', date('r'));
@@ -172,7 +164,6 @@
                         } catch (IMP_Compose_Exception $e) {
                             $e->log();
                         }
->>>>>>> 97521a14
                     }
                 }
 
