<?php
/**
 * Copyright 2011-2013 Horde LLC (http://www.horde.org/)
 *
 * See the enclosed file COPYING for license information (GPL). If you
 * did not receive this file, see http://www.horde.org/licenses/gpl.
 *
 * @category  Horde
 * @copyright 2011-2013 Horde LLC
 * @license   http://www.horde.org/licenses/gpl GPL
 * @package   IMP
 */

/**
 * Method to generate MBOX data.
 *
 * @author    Didi Rieder <adrieder@sbox.tugraz.at>
 * @author    Michael Slusarz <slusarz@horde.org>
 * @category  Horde
 * @copyright 2011-2013 Horde LLC
 * @license   http://www.horde.org/licenses/gpl GPL
 * @package   IMP
 */
class IMP_Mbox_Generate
{
    /**
     * Generates a string that can be saved out to an mbox format mailbox file
     * for a mailbox (or set of mailboxes), optionally including all
     * subfolders of the selected mailbox(es) as well. All mailboxes will be
     * output in the same string.
     *
     * @param mixed $mboxes  A mailbox name (UTF-8), or list of mailbox names,
     *                       to generate a mbox file for.
     *
     * @return resource  A stream resource containing the text of a mbox
     *                   format mailbox file.
     */
    public function generate($mboxes)
    {
        $body = fopen('php://temp', 'r+');

        if (!is_array($mboxes)) {
            if (!strlen($mboxes)) {
                return $body;
            }
            $mboxes = array($mboxes);
        }

        if (empty($mboxes)) {
            return $body;
        }

        foreach (IMP_Mailbox::get($mboxes) as $val) {
            $imp_imap = $val->imp_imap;

<<<<<<< HEAD
            try {
                $status = $imp_imap->status($val, Horde_Imap_Client::STATUS_MESSAGES);
            } catch (IMP_Imap_Exception $e) {
                continue;
            }

=======
        foreach ($mboxes as $val) {
>>>>>>> 16f8b7c5
            $query = new Horde_Imap_Client_Fetch_Query();
            $query->size();

            try {
                $size = $imp_imap->fetch($val, $query, array(
                    'ids' => $imp_imap->getIdsOb(Horde_Imap_Client_Ids::ALL, true),
                    'nocache' => true
                ));
            } catch (IMP_Imap_Exception $e) {
                continue;
            }

            $curr_size = 0;
            $msgs = count($size);
            $start = 1;
            $slices = array();

            /* Handle 5 MB chunks of data at a time. */
            for ($i = 1; $i <= $msgs; ++$i) {
                if (isset($size[$i])) {
                    $curr_size += $size[$i]->getSize();
                    if ($curr_size > 5242880) {
                        $slices[] = $imp_imap->getIdsOb(range($start, $i), true);
                        $curr_size = 0;
                        $start = $i + 1;
                    }
                }
            }

            if ($start <= $msgs) {
                $slices[] = $imp_imap->getIdsOb(range($start, $msgs), true);
            }

            unset($size);

            $query = new Horde_Imap_Client_Fetch_Query();
            $query->envelope();
            $query->imapDate();
            $query->headerText(array(
                'peek' => true
            ));
            $query->bodyText(array(
                'peek' => true
            ));

            foreach ($slices as $slice) {
                try {
                    $res = $imp_imap->fetch($val, $query, array(
                        'ids' => $slice,
                        'nocache' => true
                    ));
                } catch (IMP_Imap_Exception $e) {
                    continue;
                }

                foreach ($res as $ptr) {
                    $from_env = $ptr->getEnvelope()->from;
                    $from = count($from_env)
                        ? $from_env[0]->bare_address
                        : '<>';

                    /* We need this long command since some MUAs (e.g. pine)
                     * require a space in front of single digit days. */
                    $imap_date = $ptr->getImapDate();
                    $date = sprintf('%s %2s %s', $imap_date->format('D M'), $imap_date->format('j'), $imap_date->format('H:i:s Y'));
                    fwrite($body, 'From ' . $from . ' ' . $date . "\r\n");

                    /* Remove spurious 'From ' line in headers. */
                    $stream = $ptr->getHeaderText(0, Horde_Imap_Client_Data_Fetch::HEADER_STREAM);
                    while (!feof($stream)) {
                        $line = fgets($stream);
                        if (substr($line, 0, 5) != 'From ') {
                            fwrite($body, $line);
                        }
                    }

                    fwrite($body, "\r\n");

                    /* Add Body text. */
                    $stream = $ptr->getBodyText(0, true);
                    while (!feof($stream)) {
                        fwrite($body, fread($stream, 8192));
                    }

                    fwrite($body, "\r\n");
                }
            }
        }

        return $body;
    }

}<|MERGE_RESOLUTION|>--- conflicted
+++ resolved
@@ -53,16 +53,6 @@
         foreach (IMP_Mailbox::get($mboxes) as $val) {
             $imp_imap = $val->imp_imap;
 
-<<<<<<< HEAD
-            try {
-                $status = $imp_imap->status($val, Horde_Imap_Client::STATUS_MESSAGES);
-            } catch (IMP_Imap_Exception $e) {
-                continue;
-            }
-
-=======
-        foreach ($mboxes as $val) {
->>>>>>> 16f8b7c5
             $query = new Horde_Imap_Client_Fetch_Query();
             $query->size();
 
