--- conflicted
+++ resolved
@@ -752,11 +752,7 @@
             Horde::permissionDeniedError(
                 'imp',
                 'max_folders',
-<<<<<<< HEAD
-                sprintf(_("You are not allowed to create more than %d folders."), $injector->getInstance('Horde_Core_Perms')->hasAppPermission('max_folders'))
-=======
                 sprintf(_("You are not allowed to create more than %d mailboxes."), $injector->getInstance('Horde_Core_Perms')->hasAppPermission('max_folders'))
->>>>>>> b530e489
             );
             return false;
         }
