--- conflicted
+++ resolved
@@ -1609,11 +1609,7 @@
                 strpos($this->_mbox, $key) === 0) {
                 $len = strlen($key);
                 if ((strlen($this->_mbox) == $len) || ($this->_mbox[$len] == (is_null($ns_info) ? '' : $ns_info['delimiter']))) {
-<<<<<<< HEAD
-                    $out = substr_replace($out, $val, 0, $len);
-=======
                     $out = substr_replace($this->_mbox, Horde_String::convertCharset($val, 'UTF-8', 'UTF7-IMAP'), 0, $len);
->>>>>>> 9cd1fe11
                     break;
                 }
             }
