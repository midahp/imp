<?php
/**
 * The IMP_Contents:: class contains all functions related to handling the
 * content and output of mail messages in IMP.
 *
 * Copyright 2002-2012 Horde LLC (http://www.horde.org/)
 *
 * See the enclosed file COPYING for license information (GPL). If you
 * did not receive this file, see http://www.horde.org/licenses/gpl.
 *
 * @author   Michael Slusarz <slusarz@horde.org>
 * @category Horde
 * @license  http://www.horde.org/licenses/gpl GPL
 * @package  IMP
 */
class IMP_Contents
{
    /* Mask entries for getSummary(). */
    const SUMMARY_BYTES = 1;
    const SUMMARY_SIZE = 2;
    const SUMMARY_ICON = 4;
    const SUMMARY_ICON_RAW = 16384;
    const SUMMARY_DESCRIP_LINK = 8;
    const SUMMARY_DESCRIP_NOLINK = 16;
    const SUMMARY_DESCRIP_NOLINK_NOHTMLSPECCHARS = 32;
    const SUMMARY_DOWNLOAD = 64;
    const SUMMARY_DOWNLOAD_NOJS = 128;
    const SUMMARY_DOWNLOAD_ZIP = 256;
    const SUMMARY_IMAGE_SAVE = 512;
    const SUMMARY_PRINT = 1024;
    const SUMMARY_PRINT_STUB = 2048;
    const SUMMARY_STRIP_LINK = 4096;
    const SUMMARY_STRIP_STUB = 8192;

    /* Rendering mask entries. */
    const RENDER_FULL = 1;
    const RENDER_INLINE = 2;
    const RENDER_INLINE_DISP_NO = 4;
    const RENDER_INFO = 8;
    const RENDER_INLINE_AUTO = 16;
    const RENDER_RAW = 32;
    const RENDER_RAW_FALLBACK = 64;

    /* Header return type for getHeader(). */
    const HEADER_OB = 1;
    const HEADER_TEXT = 2;
    const HEADER_STREAM = 3;

    /**
     * Flag to indicate whether the last call to getBodypart() returned
     * decoded data.
     *
     * @var string
     */
    public $lastBodyPartDecode = null;

    /**
     * Have we scanned for embedded parts?
     *
     * @var boolean
     */
    protected $_build = false;

    /**
     * The list of MIME IDs that consist of embedded data.
     *
     * @var array
     */
    protected $_embedded = array();

    /**
     * Message header.
     *
     * @var mixed
     */
    protected $_header;

    /**
     * The mailbox of the current message.
     *
     * @var IMP_Malbox
     */
    protected $_mailbox;

    /**
     * The Horde_Mime_Part object for the message.
     *
     * @var Horde_Mime_Part
     */
    protected $_message;

    /**
     * The IMAP UID of the message.
     *
     * @var integer
     */
    protected $_uid = null;

    /**
     * Constructor.
     *
     * @param mixed $in  An IMP_Indices or Horde_Mime_Part object.
     *
     * @throws IMP_Exception
     */
    public function __construct($in)
    {
        if ($in instanceof Horde_Mime_Part) {
            $this->_message = $in;
        } else {
            list($this->_mailbox, $this->_uid) = $in->getSingle();

            /* Get the Horde_Mime_Part object for the given UID. */
            $query = new Horde_Imap_Client_Fetch_Query();
            $query->structure();

            if (!($ret = $this->_fetchData($query))) {
                $e = new IMP_Exception(_("Error displaying message: message does not exist on server."));
                $e->setLogLevel('NOTICE');
                throw $e;
            }

            $this->_message = $ret->getStructure();
        }
    }

    /**
     * Returns the IMAP UID for the current message.
     *
     * @return integer  The message UID.
     */
    public function getUid()
    {
        return $this->_uid;
    }

    /**
     * Returns the IMAP mailbox for the current message.
     *
     * @return IMP_Mailbox  The message mailbox.
     */
    public function getMailbox()
    {
        return $this->_mailbox;
    }

    /**
     * Returns the entire body of the message.
     *
     * @param array $options  Additional options:
     *   - stream: (boolean) If true, return a stream.
     *             DEFAULT: No
     *
     * @return mixed  The text of the part, or a stream resource if 'stream'
     *                is true.
     */
    public function getBody($options = array())
    {
        if (!$this->_mailbox) {
            return $this->_message->toString(array(
                'headers' => true,
                'stream' => !empty($options['stream'])
            ));
        }

        $query = new Horde_Imap_Client_Fetch_Query();
        $query->bodytext(array(
            'peek' => true
        ));


        return ($res = $this->_fetchData($query))
            ? $res->getBodyText(0, !empty($options['stream']))
            : '';
    }

    /**
     * Gets the raw text for one section of the message.
     *
     * @param integer $id     The ID of the MIME part.
     * @param array $options  Additional options:
     *   - decode: (boolean) Attempt to decode the bodypart on the remote
     *             server. If successful, sets self::$lastBodyPartDecode to
     *             the content-type of the decoded data.
     *             DEFAULT: No
     *   - length: (integer) If set, only download this many bytes of the
     *             bodypart from the server.
     *             DEFAULT: All data is retrieved.
     *   - mimeheaders: (boolean) Include the MIME headers also?
     *                  DEFAULT: No
     *   - stream: (boolean) If true, return a stream.
     *             DEFAULT: No
     *
     * @return mixed  The text of the part or a stream resource if 'stream'
     *                is true.
     */
    public function getBodyPart($id, $options = array())
    {
        $this->lastBodyPartDecode = null;

        if (empty($id)) {
            return '';
        }

        if (!$this->_mailbox || $this->isEmbedded($id)) {
            if (empty($options['mimeheaders']) ||
                in_array($id, $this->_embedded)) {
                $ob = $this->getMIMEPart($id, array('nocontents' => true));

                if (empty($options['stream'])) {
                    return is_null($ob)
                        ? ''
                        : $ob->getContents();
                }

                return is_null($ob)
                    ? fopen('php://temp', 'r+')
                    : $ob->getContents(array('stream' => true));
            }

            $base_id = $id;
            while (!in_array($base_id, $this->_embedded, true)) {
                $base_id = Horde_Mime::mimeIdArithmetic($base_id, 'up');
                if (is_null($base_id)) {
                    return '';
                }
            }

            $part = $this->getMIMEPart($base_id, array('nocontents' => true));
            $txt = $part->addMimeHeaders()->toString() .
                "\n" .
                $part->getContents();

            try {
                $body = Horde_Mime_Part::getRawPartText($txt, 'header', '1') .
                    "\n\n" .
                    Horde_Mime_Part::getRawPartText($txt, 'body', '1');
            } catch (Horde_Mime_Exception $e) {
                $body = '';
            }

            if (empty($options['stream'])) {
                return $body;
            }

            $fp = fopen('php://temp', 'r+');
            if (strlen($body)) {
                fwrite($fp, $body);
                fseek($fp, 0);
            }
            return $fp;
        }

        $query = new Horde_Imap_Client_Fetch_Query();
        if (!isset($options['length']) || !empty($options['length'])) {
            $bodypart_params = array(
                'decode' => !empty($options['decode']),
                'peek' => true
            );

            if (isset($options['length'])) {
                $bodypart_params['start'] = 0;
                $bodypart_params['length'] = $options['length'];
            }

            $query->bodyPart($id, $bodypart_params);
        }

        if (!empty($options['mimeheaders'])) {
            $query->mimeHeader($id, array(
                'peek' => true
            ));
        }

        if ($res = $this->_fetchData($query)) {
            try {
                if (empty($options['mimeheaders'])) {
                    $this->lastBodyPartDecode = $res->getBodyPartDecode($id);
                    return $res->getBodyPart($id);
                } elseif (empty($options['stream'])) {
                    return $res->getMimeHeader($id) . $res->getBodyPart($id);
                }

                $swrapper = new Horde_Support_CombineStream(array($res->getMimeHeader($id, Horde_Imap_Client_Data_Fetch::HEADER_STREAM), $res->getBodyPart($id, true)));
                return $swrapper->fopen();
            } catch (Horde_Exception $e) {}
        }

        return empty($options['stream'])
            ? ''
            : fopen('php://temp', 'r+');
    }

    /**
     * Returns the full message text.
     *
     * @param array $options  Additional options:
     *   - stream: (boolean) If true, return a stream for bodytext.
     *             DEFAULT: No
     *
     * @return mixed  The full message text or a stream resource if 'stream'
     *                is true.
     */
    public function fullMessageText($options = array())
    {
        if (!$this->_mailbox) {
            return $this->_message->toString();
        }

        $query = new Horde_Imap_Client_Fetch_Query();
        $query->bodyText(array(
            'peek' => true
        ));

        if ($res = $this->_fetchData($query)) {
            try {
                if (empty($options['stream'])) {
                    return $this->getHeader(self::HEADER_TEXT) . $res->getBodyText(0);
                }

                $swrapper = new Horde_Support_CombineStream(array($this->getHeader(self::HEADER_STREAM), $res->getBodyText(0, true)));
                return $swrapper->fopen();
            } catch (Horde_Exception $e) {}
        }

        return empty($options['stream'])
            ? ''
            : fopen('php://temp', 'r+');
    }

    /**
     * Returns base header information.
     *
     * @param integer $type  Return type (HEADER_* constant).
     *
     * @return mixed  Either a Horde_Mime_Headers object (HEADER_OB), header
     *                text (HEADER_TEXT), or a stream resource (HEADER_STREAM).
     */
    public function getHeader($type = self::HEADER_OB)
    {
        return $this->_getHeader($type, false);
    }

    /**
     * Returns base header information and marks the message as seen.
     *
     * @param integer $type  See getHeader().
     *
     * @return mixed  See getHeader().
     */
    public function getHeaderAndMarkAsSeen($type = self::HEADER_OB)
    {
        if ($this->_mailbox->readonly) {
            $seen = false;
        } else {
            $seen = true;

            if (isset($this->_header)) {
                try {
                    $imp_imap = $GLOBALS['injector']->getInstance('IMP_Factory_Imap')->create();
                    $imp_imap->store($this->_mailbox, array(
                        'add' => array(
                            Horde_Imap_Client::FLAG_SEEN
                        ),
                        'ids' => $imp_imap->getIdsOb($this->_uid)
                    ));
                } catch (Exception $e) {}
            }
        }

        return $this->_getHeader($type, $seen);
    }

    /**
     * Returns base header information.
     *
     * @param integer $type  See getHeader().
     * @param boolean $seen  Mark message as seen?
     *
     * @return mixed  See getHeader().
     */
    protected function _getHeader($type, $seen)
    {
        if (!isset($this->_header)) {
            if (is_null($this->_uid)) {
                $this->_header = $this->_message->addMimeHeaders();
            } else {
                $query = new Horde_Imap_Client_Fetch_Query();
                $query->headerText(array(
                    'peek' => !$seen
                ));

                $this->_header = ($res = $this->_fetchData($query))
                    ? $res
                    : new Horde_Imap_Client_Data_Fetch();
            }
        }

        switch ($type) {
        case self::HEADER_OB:
            return is_null($this->_uid)
                ? $this->_header
                : $this->_header->getHeaderText(0, Horde_Imap_Client_Data_Fetch::HEADER_PARSE);

        case self::HEADER_TEXT:
            return is_null($this->_uid)
                ? $this->_header->toString()
                : $this->_header->getHeaderText();

        case self::HEADER_STREAM:
            if (is_null($this->_uid)) {
                $stream = new Horde_Support_StringStream($this->_header->toString());
                $stream->fopen();
                return $stream;
            }

            return $this->_header->getHeaderText(0, Horde_Imap_Client_Data_Fetch::HEADER_STREAM);
        }
    }

    /**
     * Returns the Horde_Mime_Part object.
     *
     * @return Horde_Mime_Part  A Horde_Mime_Part object.
     */
    public function getMIMEMessage()
    {
        return $this->_message;
    }

    /**
     * Fetch a part of a MIME message.
     *
     * @param integer $id     The MIME index of the part requested.
     * @param array $options  Additional options:
     *   - length: (integer) If set, only download this many bytes of the
     *             bodypart from the server.
     *             DEFAULT: All data is retrieved.
     *   - nocontents: (boolean) If true, don't add the contents to the part
     *                 DEFAULT: Contents are added to the part
     *
     * @return Horde_Mime_Part  The raw MIME part asked for (reference).
     */
    public function getMIMEPart($id, $options = array())
    {
        $this->_buildMessage();

        $part = $this->_message->getPart($id);

        /* Ticket #9201: Treat 'ISO-8859-1' as 'windows-1252'. 1252 has some
         * characters (e.g. euro sign, back quote) not in 8859-1. There
         * shouldn't be any issue doing this since the additional code points
         * in 1252 don't map to anything in 8859-1. */
        if ($part &&
            (strcasecmp($part->getCharset(), 'ISO-8859-1') === 0)) {
            $part->setCharset('windows-1252');
        }

        /* Don't download contents of entire body if ID == 0 (indicating the
         * body of the main multipart message).  I'm pretty sure we never
         * want to download the body of that part here. */
        if (!empty($id) &&
            !is_null($part) &&
            (substr($id, -2) != '.0') &&
            empty($options['nocontents']) &&
            $this->_mailbox &&
            !$part->getContents(array('stream' => true))) {
            $body = $this->getBodyPart($id, array('decode' => true, 'length' => empty($options['length']) ? null : $options['length'], 'stream' => true));
            $part->setContents($body, array('encoding' => $this->lastBodyPartDecode, 'usestream' => true));
        }

        return $part;
    }

    /**
     * Render a MIME Part.
     *
     * @param string $mime_id  The MIME ID to render.
     * @param integer $mode    One of the RENDER_ constants.
     * @param array $options   Additional options:
     *   - autodetect: (boolean) Attempt to auto-detect MIME type?
     *   - mime_part: (Horde_Mime_Part) The MIME part to render.
     *   - type: (string) Use this MIME type instead of the MIME type
     *           identified in the MIME part.
     *
     * @return array  See Horde_Mime_Viewer_Base::render(). The following
     *                fields may also be present in addition to the fields
     *                defined in Horde_Mime_Viewer_Base:
     *   - attach: (boolean) Force display of this part as an attachment.
     *   - js: (array) A list of javascript commands to run after the content
     *         is displayed on screen.
     *   - name: (string) Contains the MIME name information.
     *   - wrap: (string) If present, indicates that this part, and all child
     *           parts, will be wrapped in a DIV with the given class name.
     */
    public function renderMIMEPart($mime_id, $mode, $options = array())
    {
        $this->_buildMessage();

        $mime_part = empty($options['mime_part'])
            ? $this->getMIMEPart($mime_id)
            : $options['mime_part'];

        if (!empty($options['autodetect']) &&
            ($tempfile = Horde::getTempFile()) &&
            ($fp = fopen($tempfile, 'w'))) {
            $contents = $mime_part->getContents(array('stream' => true));
            rewind($contents);
            while (!feof($contents)) {
                fwrite($fp, fread($contents, 8192));
            }
            fclose($fp);

            $options['type'] = Horde_Mime_Magic::analyzeFile($tempfile, empty($GLOBALS['conf']['mime']['magic_db']) ? null : $GLOBALS['conf']['mime']['magic_db']);
        }

        $type = empty($options['type'])
            ? null
            : $options['type'];

        $viewer = $GLOBALS['injector']->getInstance('IMP_Factory_MimeViewer')->create($mime_part, $this, $type);

        switch ($mode) {
        case self::RENDER_FULL:
            $textmode = 'full';
            break;

        case self::RENDER_INLINE:
        case self::RENDER_INLINE_AUTO:
        case self::RENDER_INLINE_DISP_NO:
            $textmode = 'inline';
            $limit = $viewer->getConfigParam('limit_inline_size');

            if ($limit && ($mime_part->getBytes() > $limit)) {
                $data = '';
                $status = new IMP_Mime_Status(array(
                    _("This message part cannot be viewed because it is too large."),
                    sprintf(_("Click %s to download the data."), $this->linkView($mime_part, 'download_attach', _("HERE")))
                ));
                $status->icon('alerts/warning.png', _("Warning"));

                if (method_exists($viewer, 'overLimitText')) {
                    $data = $viewer->overLimitText();
                    $status->addText(_("The initial portion of this text part is displayed below."));
                }

                return array(
                    $mime_id => array(
                        'data' => $data,
                        'name' => '',
                        'status' => $status,
                        'type' => 'text/html; charset=' . 'UTF-8'
                    )
                );
            }
            break;

        case self::RENDER_INFO:
            $textmode = 'info';
            break;

        case self::RENDER_RAW:
            $textmode = 'raw';
            break;

        case self::RENDER_RAW_FALLBACK:
            $textmode = $viewer->canRender('raw')
                ? 'raw'
                : 'full';
            break;
        }

        $ret = $viewer->render($textmode);

        if (empty($ret)) {
            return ($mode == self::RENDER_INLINE_AUTO)
                ? $this->renderMIMEPart($mime_id, self::RENDER_INFO, $options)
                : array();
        }

        if (!empty($ret[$mime_id]) && !isset($ret[$mime_id]['name'])) {
            $ret[$mime_id]['name'] = $mime_part->getName(true);
        }

        if (!is_null($ret[$mime_id]['data']) &&
            ($textmode == 'inline') &&
            !strlen($ret[$mime_id]['data']) &&
            $this->isAttachment($type) &&
            !isset($ret[$mime_id]['status'])) {
            $ret[$mime_id]['status'] = new IMP_Mime_Status(_("This part is empty."));
        }

        return $ret;
    }

    /**
     * Finds the main "body" text part (if any) in a message.
     * "Body" data is the first text part in the base MIME part.
     *
     * @param string $subtype  Specifically search for this subtype.
     *
     * @return string  The MIME ID of the main body part.
     */
    public function findBody($subtype = null)
    {
        $this->_buildMessage();
        return $this->_message->findBody($subtype);
    }

    /**
     * Generate the preview text.
     *
     * @return array  Array with the following keys:
     *   - cut: (boolean) Was the preview text cut?
     *   - text: (string) The preview text.
     */
    public function generatePreview()
    {
        // For preview generation, don't go through overhead of scanning for
        // embedded parts. Necessary evil, or else very large parts (e.g
        // 5 MB+ text parts) will take ages to scan.
        $oldbuild = $this->_build;
        $this->_build = true;
        $mimeid = $this->findBody();

        if (is_null($mimeid)) {
            $this->_build = $oldbuild;
            return array('cut' => false, 'text' => '');
        }

        $maxlen = empty($GLOBALS['conf']['msgcache']['preview_size'])
            ? $GLOBALS['prefs']->getValue('preview_maxlen')
            : $GLOBALS['conf']['msgcache']['preview_size'];

        // Retrieve 3x the size of $maxlen of bodytext data. This should
        // account for any content-encoding & HTML tags.
        $pmime = $this->getMIMEPart($mimeid, array('length' => $maxlen * 3));

        $ptext = Horde_String::convertCharset($pmime->getContents(), $pmime->getCharset(), 'UTF-8');

        if ($pmime->getType() == 'text/html') {
            $ptext = $GLOBALS['injector']->getInstance('Horde_Core_Factory_TextFilter')->filter($ptext, 'Html2text');
        }

        $this->_build = $oldbuild;

        if (Horde_String::length($ptext) > $maxlen) {
            return array(
                'cut' => true,
                'text' => Horde_String::truncate($ptext, $maxlen)
            );
        }

        return array(
            'cut' => false,
            'text' => $ptext
        );
    }

    /**
     * Get summary info for a MIME ID.
     *
     * @param string $id     The MIME ID.
     * @param integer $mask  A bitmask indicating what information to return:
     * <pre>
     * Always output:
     *   'type' = MIME type
     *
     * IMP_Contents::SUMMARY_BYTES
     *   Output: parts = 'bytes'
     *
     * IMP_Contents::SUMMARY_SIZE
     *   Output: parts = 'size'
     *
     * IMP_Contents::SUMMARY_ICON
     * IMP_Contents::SUMMARY_ICON_RAW
     *   Output: parts = 'icon'
     *
     * IMP_Contents::SUMMARY_DESCRIP_LINK
     * IMP_Contents::SUMMARY_DESCRIP_NOLINK
     * IMP_Contents::SUMMARY_DESCRIP_NOLINK_NOHTMLSPECCHARS
     *   Output: parts = 'description'
     *
     * IMP_Contents::SUMMARY_DOWNLOAD
     * IMP_Contents::SUMMARY_DOWNLOAD_NOJS
     *   Output: parts = 'download'
     *
     * IMP_Contents::SUMMARY_DOWNLOAD_ZIP
     *   Output: parts = 'download_zip'
     *
     * IMP_Contents::SUMMARY_IMAGE_SAVE
     *   Output: parts = 'img_save'
     *
     * IMP_Contents::SUMMARY_PRINT
     * IMP_Contents::SUMMARY_PRINT_STUB
     *   Output: parts = 'print'
     *
     * IMP_Contents::SUMMARY_STRIP_LINK
     * IMP_Contents::SUMMARY_STRIP_STUB
     *   Output: parts = 'strip'
     * </pre>
     *
     * @return array  An array with the requested information.
     */
    public function getSummary($id, $mask = 0)
    {
        $autodetect_link = false;
        $download_zip = (($mask & self::SUMMARY_DOWNLOAD_ZIP) && Horde_Util::extensionExists('zlib'));
        $param_array = array();

        $this->_buildMessage();

        $part = array(
            'bytes' => null,
            'download' => null,
            'download_zip' => null,
            'id' => $id,
            'img_save' => null,
            'size' => null,
            'strip' => null
        );

        $mime_part = $this->getMIMEPart($id, array('nocontents' => true));
        $mime_type = $mime_part->getType();

        /* If this is an attachment that has no specific MIME type info, see
         * if we can guess a rendering type. */
        if (in_array($mime_type, array('application/octet-stream', 'application/base64'))) {
            $mime_type = Horde_Mime_Magic::filenameToMIME($mime_part->getName());
            if ($mime_type == $mime_part->getType()) {
                $autodetect_link = true;
            } else {
                $mime_part = clone $mime_part;
                $mime_part->setType($mime_type);
                $param_array['ctype'] = $mime_type;
            }
        }
        $part['type'] = $mime_type;

        /* Is this part an attachment? */
        $is_atc = $this->isAttachment($mime_type);

        /* Get bytes/size information. */
        if (($mask & self::SUMMARY_BYTES) ||
            $download_zip ||
            ($mask & self::SUMMARY_SIZE)) {
            $part['bytes'] = $size = $mime_part->getBytes(true);
            $part['size'] = ($size > 1048576)
                ? sprintf(_("%s MB"), IMP::numberFormat($size / 1048576, 1))
                : sprintf(_("%s KB"), max(round($size / 1024), 1));
        }

        /* Get part's icon. */
        if (($mask & self::SUMMARY_ICON) ||
            ($mask & self::SUMMARY_ICON_RAW)) {
            $part['icon'] = $GLOBALS['injector']->getInstance('Horde_Core_Factory_MimeViewer')->getIcon($mime_type);
            if ($mask & self::SUMMARY_ICON) {
                $part['icon'] = Horde::img($part['icon'], '', array('title' => $mime_type), '');
            }
        } else {
            $part['icon'] = null;
        }

        /* Get part's description. */
        $description = $this->getPartName($mime_part, true);

        if ($mask & self::SUMMARY_DESCRIP_LINK) {
            if (($can_d = $this->canDisplay($mime_part, self::RENDER_FULL)) ||
                $autodetect_link) {
                $part['description'] = $this->linkViewJS($mime_part, 'view_attach', htmlspecialchars($description), array('jstext' => sprintf(_("View %s"), $description), 'params' => array_filter(array_merge($param_array, array(
                    'autodetect' => !$can_d
                )))));
            } else {
                $part['description'] = htmlspecialchars($description);
            }
        } elseif ($mask & self::SUMMARY_DESCRIP_NOLINK) {
            $part['description'] = htmlspecialchars($description);
        } elseif ($mask & self::SUMMARY_DESCRIP_NOLINK_NOHTMLSPECCHARS) {
            $part['description'] = $description;
        }

        /* Download column. */
        if ($is_atc &&
            (is_null($part['bytes']) || $part['bytes'])) {
            if ($mask & self::SUMMARY_DOWNLOAD) {
                $part['download'] = $this->linkView($mime_part, 'download_attach', '', array('class' => 'iconImg downloadAtc', 'dload' => true, 'jstext' => _("Download")));
            } elseif ($mask & self::SUMMARY_DOWNLOAD_NOJS) {
                $part['download'] = $this->urlView($mime_part, 'download_attach', array('dload' => true));
            }
        }

        /* Display the compressed download link only if size is greater
         * than 200 KB. */
        if ($is_atc &&
            $download_zip &&
            ($part['bytes'] > 204800)) {
            $viewer = $GLOBALS['injector']->getInstance('IMP_Factory_MimeViewer')->create($mime_part, $this, $mime_type);
            if (!$viewer->getMetadata('compressed')) {
                $part['download_zip'] = $this->linkView($mime_part, 'download_attach', null, array('class' => 'iconImg downloadZipAtc', 'dload' => true, 'jstext' => sprintf(_("Download %s in .zip Format"), $description), 'params' => array('zip' => 1)));
            }
        }

        /* Display the image save link if the required registry calls are
         * present. */
        if (($mask & self::SUMMARY_IMAGE_SAVE) &&
            $GLOBALS['registry']->hasMethod('images/selectGalleries') &&
            ($mime_part->getPrimaryType() == 'image')) {
            $part['img_save'] = Horde::link('#', _("Save Image in Gallery"), 'iconImg saveImgAtc', null, Horde::popupJs(Horde::url('saveimage.php'), array('params' => array('mbox' => $this->_mailbox, 'uid' => $this->_uid, 'id' => $id), 'height' => 200, 'width' => 450, 'urlencode' => true)) . 'return false;') . '</a>';
        }

        /* Add print link? */
        if ((($mask & self::SUMMARY_PRINT) ||
             ($mask & self::SUMMARY_PRINT_STUB)) &&
            $this->canDisplay($id, self::RENDER_FULL)) {
            $part['print'] = ($mask & self::SUMMARY_PRINT)
                ? $this->linkViewJS($mime_part, 'print_attach', '', array('css' => 'iconImg printAtc', 'jstext' => _("Print"), 'onload' => 'IMP_JS.printWindow', 'params' => $param_array))
                : Horde::link('#', _("Print"), 'iconImg printAtc', null, null, null, null, array('mimeid' => $id)) . '</a>';
        }

        /* Strip Attachment? Allow stripping of base parts other than the
         * base multipart and the base text (body) part. */
        if ((($mask & self::SUMMARY_STRIP_LINK) ||
             ($mask & self::SUMMARY_STRIP_STUB)) &&
            ($id != 0) &&
            (intval($id) != 1) &&
            (strpos($id, '.') === false)) {
            if ($mask & self::SUMMARY_STRIP_LINK) {
                $url = Horde::selfUrl(true)->remove(array('actionID', 'imapid', 'uid'))->add(array('actionID' => 'strip_attachment', 'imapid' => $id, 'uid' => $this->_uid, 'message_token' => $GLOBALS['injector']->getInstance('Horde_Token')->get('imp.impcontents')));
                $part['strip'] = Horde::link($url, _("Strip Attachment"), 'iconImg deleteImg', null, 'return window.confirm(' . Horde_Serialize::serialize(_("Are you sure you wish to PERMANENTLY delete this attachment?"), Horde_Serialize::JSON, 'UTF-8') . ')') . '</a>';
            } else {
                $part['strip'] = Horde::link('#', _("Strip Attachment"), 'iconImg deleteImg stripAtc', null, null, null, null, array('mimeid' => $id)) . '</a>';
            }
        }

        return $part;
    }

    /**
     * Return the URL to the view.php page.
     *
     * @param Horde_Mime_Part $mime_part  The MIME part to view.
     * @param integer $actionID           The actionID to perform.
     * @param array $options              Additional options:
     *   - dload: (boolean) Should we generate a download link?
     *   - params: (array) A list of any additional parameters that need to be
     *             passed to view.php (key => name).
     *
     * @return string  The URL to view.php.
     */
    public function urlView($mime_part = null, $actionID = 'view_attach',
                            $options = array())
    {
        $params = $this->_urlViewParams($mime_part, $actionID, isset($options['params']) ? $options['params'] : array());

        return empty($options['dload'])
            ? Horde::url('view.php', true)->add($params)
            : Horde::downloadUrl($mime_part->getName(true), $params);
    }

    /**
     * Generates the necessary URL parameters for the view.php page.
     *
     * @param Horde_Mime_Part $mime_part  The MIME part to view.
     * @param integer $actionID           The actionID to perform.
     * @param array $params               Additional parameters to pass.
     *
     * @return array  The array of parameters.
     */
    protected function _urlViewParams($mime_part, $actionID, $params)
    {
        /* Add the necessary local parameters. */
        $params = array_merge($params, array(
            'actionID' => $actionID,
            'id' => isset($params['id']) ? $params['id'] : $mime_part->getMIMEId()
        ));

        if ($this->_mailbox) {
            $params['uid'] = $this->_uid;
            $params['mailbox'] = $this->_mailbox->form_to;
        }

        return $params;
    }

    /**
     * Generate a link to the view.php page.
     *
     * @param Horde_Mime_Part $mime_part  The MIME part to view.
     * @param integer $actionID           The actionID value.
     * @param string $text                The ESCAPED (!) link text.
     * @param array $options              Additional parameters:
     *   - class: (string) The CSS class to use.
     *   - dload: (boolean) Should we generate a download link?
     *   - jstext: (string) The JS text to use.
     *   - params: (array) A list of any additional parameters that need to be
     *             passed to view.php.
     *
     * @return string  A HTML href link to view.php.
     */
    public function linkView($mime_part, $actionID, $text, $options = array())
    {
        $options = array_merge(array(
            'class' => null,
            'jstext' => $text,
            'params' => array()
        ), $options);

        return Horde::link($this->urlView($mime_part, $actionID, $options), $options['jstext'], $options['class'], empty($options['dload']) ? null : 'view_' . hash('md5', $mime_part->getMIMEId() . $this->_mailbox . $this->_uid)) . $text . '</a>';
    }

    /**
     * Generate a javascript link to the view.php page.
     *
     * @param Horde_Mime_Part $mime_part  The MIME part to view.
     * @param string $actionID            The actionID to perform.
     * @param string $text                The ESCAPED (!) link text.
     * @param array $options              Additional options:
     *   - css: (string) The CSS class to use.
     *   - jstext: (string) The javascript link text.
     *   - onload: (string) A JS function to run when popup window is
     *             fully loaded.
     *   - params: (array) A list of any additional parameters that need to be
     *             passed to view.php. (key = name)
     *   - widget: (boolean) If true use Horde::widget() to generate,
     *             Horde::link() otherwise.
     *
     * @return string  A HTML href link to view.php.
     */
    public function linkViewJS($mime_part, $actionID, $text,
                               $options = array())
    {
        if (empty($options['params'])) {
            $options['params'] = array();
        }

        if (empty($options['jstext'])) {
            $options['jstext'] = sprintf(_("View %s"), $mime_part->getDescription(true));
        }

        $url = Horde::popupJs(Horde::url('view.php'), array('menu' => true, 'onload' => empty($options['onload']) ? '' : $options['onload'], 'params' => $this->_urlViewParams($mime_part, $actionID, isset($options['params']) ? $options['params'] : array()), 'urlencode' => true));

        return empty($options['widget'])
            ? Horde::link('#', $options['jstext'], empty($options['css']) ? null : $options['css'], null, $url) . $text . '</a>'
            : Horde::widget('#', $options['jstext'], empty($options['css']) ? null : $options['css'], null, $url, $text);
    }

    /**
     * Determines if a MIME type is an attachment.
     * For IMP's purposes, an attachment is any MIME part that can be
     * downloaded by itself (i.e. all the data needed to view the part is
     * contained within the download data).
     *
     * @param string $mime_part  The MIME type.
     *
     * @return boolean  True if an attachment.
     */
    public function isAttachment($mime_type)
    {
        switch ($mime_type) {
        case 'application/ms-tnef':
            return false;
        }

        list($ptype,) = explode('/', $mime_type, 2);

        switch ($ptype) {
        case 'message':
            return in_array($mime_type, array('message/rfc822', 'message/disposition-notification'));

        case 'multipart':
            return false;

        default:
            return true;
        }
    }

    /**
     * Builds the "virtual" Horde_Mime_Part object by checking for embedded
     * parts.
     *
     * @param array $parts  The parts list to process.
     */
    protected function _buildMessage($parts = null)
    {
        if (is_null($parts)) {
            if ($this->_build) {
                return;
            }
            $this->_build = true;
            $parts = array_keys($this->_message->contentTypeMap());
            $first_id = reset($parts);
        } else {
            $first_id = null;
        }

        $last_id = null;
        $to_process = array();

        foreach ($parts as $id) {
            if (!is_null($last_id) &&
                (strpos($id, $last_id) === 0)) {
                continue;
            }

            $last_id = null;

            $mime_part = $this->getMIMEPart($id, array('nocontents' => true));
            $viewer = $GLOBALS['injector']->getInstance('IMP_Factory_MimeViewer')->create($mime_part, $this);
            if ($viewer->embeddedMimeParts()) {
                $mime_part = $this->getMIMEPart($id);
                $viewer->setMIMEPart($mime_part);
                $new_part = $viewer->getEmbeddedMimeParts();
                if (!is_null($new_part)) {
                    $mime_part->addPart($new_part);
                    $mime_part->buildMimeIds($id);
                    $this->_embedded[] = $new_part->getMimeId();
                    $to_process = array_merge($to_process, array_keys($new_part->contentTypeMap()));
                    $last_id = $id;
                }
            }
        }

        if (!empty($to_process)) {
            $this->_buildMessage($to_process);
        }
    }

    /**
     * Can this MIME part be displayed in the given mode?
     *
     * @param mixed $id      The MIME part or a MIME ID string.
     * @param integer $mask  One of the RENDER_ constants.
     * @param string $type   The type to use (overrides the MIME ID if $id is
     *                       a MIME part).
     *
     * @return integer  The RENDER_ constant of the allowable display.
     */
    public function canDisplay($part, $mask, $type = null)
    {
        if (!is_object($part)) {
            $part = $this->getMIMEPart($part, array('nocontents' => true));
        }
        $viewer = $GLOBALS['injector']->getInstance('IMP_Factory_MimeViewer')->create($part, $this, $type);

        if ($mask & self::RENDER_INLINE_AUTO) {
            $mask |= self::RENDER_INLINE | self::RENDER_INFO;
        }

        if (($mask & self::RENDER_RAW) && $viewer->canRender('raw')) {
            return self::RENDER_RAW;
        }

        if (($mask & self::RENDER_FULL) && $viewer->canRender('full')) {
            return self::RENDER_FULL;
        }

        if ($mask & self::RENDER_INLINE) {
            if ($viewer->canRender('inline')) {
                return self::RENDER_INLINE;
            }
        } elseif (($mask & self::RENDER_INLINE_DISP_NO) &&
                  $viewer->canRender('inline')) {
            return self::RENDER_INLINE_DISP_NO;
        }

        if (($mask & self::RENDER_INFO) && $viewer->canRender('info')) {
            return self::RENDER_INFO;
        }

        return 0;
    }

    /**
     * Returns the Content-Type map for the entire message, regenerating
     * embedded parts if needed.
     *
     * @return array  See Horde_Mime_Part::contentTypeMap().
     */
    public function getContentTypeMap()
    {
        $this->_buildMessage();
        return $this->_message->contentTypeMap();
    }

    /**
     * Returns the MIME part tree of the message.
     *
     * @param string $renderer  Either the tree renderer driver or a full
     *                          class name to use.
     *
     * @return Horde_Tree_Base  A tree instance representing the MIME parts.
     * @throws Horde_Tree_Exception
     */
    public function getTree($renderer = 'Horde_Core_Tree_Html')
    {
        $tree = $GLOBALS['injector']->getInstance('Horde_Core_Factory_Tree')->create('mime-' . $this->_uid, $renderer, array(
            'nosession' => true
        ));
        $this->_addTreeNodes($tree, $this->_message);
        return $tree;
    }

    /**
     * Adds MIME parts to the tree instance.
     *
     * @param Horde_Tree_Base tree   A tree instance.
     * @param Horde_Mime_Part $part  The MIME part to add to the tree,
     *                               including its sub-parts.
     * @param string $parent         The parent part's MIME id.
     */
    protected function _addTreeNodes($tree, $part, $parent = null)
    {
        $mimeid = $part->getMimeId();

        $summary = $this->getSummary(
            $mimeid,
            self::SUMMARY_ICON_RAW | self::SUMMARY_DESCRIP_LINK | self::SUMMARY_SIZE | self::SUMMARY_DOWNLOAD
        );

<<<<<<< HEAD
        $tree->addNode(
            $mimeid,
            $parent,
            sprintf('%s %s (%s) %s',
                    $mimeid, $summary['description'],
                    $summary['size'], $summary['download'])
        );
        $tree->addNodeParams(
            $mimeid,
            array(
=======
        $tree->addNode(array(
            'id' => $mimeid,
            'parent' => $parent,
            'label' => $summary['description'] . ' (' . $summary['size'] . ') ' . $summary['download'],
            'params' => array(
>>>>>>> 979f5bb3
                'class' => 'partsTreeDiv',
                'icon' => $summary['icon']
            )
        ));

        foreach ($part->getParts() as $part) {
            $this->_addTreeNodes($tree, $part, $mimeid);
        }
    }

    /**
     * Get download all list.
     *
     * @return array  An array of downloadable parts.
     */
    public function downloadAllList()
    {
        $ret = array();

        foreach ($this->getContentTypeMap() as $key => $val) {
            if ($this->isAttachment($val)) {
                $ret[] = $key;
            }
        }

        return $ret;
    }

    /**
     * Injects body contents into the base Horde_Mime_part object.
     *
     * @param array $ignore  A list of MIME IDs to ignore.
     *
     * @return Horde_Mime_Part  The part with body contents set.
     */
    public function buildMessageContents($ignore = array())
    {
        $message = $this->_message;
        $curr_ignore = null;

        foreach ($message->contentTypeMap() as $key => $val) {
            if (is_null($curr_ignore) && in_array($key, $ignore)) {
                $curr_ignore = $key . '.';
            } elseif (is_null($curr_ignore) ||
                      (strpos($key, $curr_ignore) === false)) {
                $curr_ignore = null;
                if (($key != 0) &&
                    ($val != 'message/rfc822') &&
                    (strpos($val, 'multipart/') === false)) {
                    $part = $this->getMIMEPart($key);
                    $message->alterPart($key, $part);
                }
            }
        }

        return $message;
    }

    /**
     * Determines if a given MIME part ID is a part of embedded data.
     *
     * @param string $mime_id  The MIME ID.
     *
     * @return boolean  True if the MIME ID is part of embedded data.
     */
    public function isEmbedded($mime_id)
    {
        foreach ($this->_embedded as $val) {
            if (($mime_id == $val) || Horde_Mime::isChild($val, $mime_id)) {
                return true;
            }
        }

        return false;
    }

    /**
     * Find a MIME type in parent parts.
     *
     * @param string $id    The MIME ID to begin the search at.
     * @param string $type  The MIME type to search for.
     *
     * @return mixed  Either the requested MIME part, or null if not found.
     */
    public function findMimeType($id, $type)
    {
        $id = Horde_Mime::mimeIdArithmetic($id, 'up');

        while (!is_null($id)) {
            if (($part = $this->getMIMEPart($id, array('nocontents' => true))) &&
                ($part->getType() == $type)) {
                return $part;
            }
            $id = Horde_Mime::mimeIdArithmetic($id, 'up');
        }

        return null;
    }

    /**
     * Return the descriptive part label, making sure it is not empty.
     *
     * @param Horde_Mime_Part $part  The MIME Part object.
     * @param boolean $use_descrip   Use description? If false, uses name.
     *
     * @return string  The part label (non-empty).
     */
    public function getPartName(Horde_Mime_Part $part, $use_descrip = false)
    {
        $name = $use_descrip
            ? $part->getDescription(true)
            : $part->getName(true);

        if ($name) {
            return $name;
        }

        switch ($ptype = $part->getPrimaryType()) {
        case 'multipart':
            if (($part->getSubType() == 'related') &&
                ($view_id = $part->getMetaData('viewable_part')) &&
                ($viewable = $this->getMIMEPart($view_id, array('nocontents' => true)))) {
                return $this->getPartName($viewable, $use_descrip);
            }
            /* Fall-through. */

        case 'application':
        case 'model':
            $ptype = $part->getSubType();
            break;
        }

        switch ($ptype) {
        case 'audio':
            return _("Audio part");

        case 'image':
            return _("Image part");

        case 'message':
        case Horde_Mime_Part::UNKNOWN:
            return _("Message part");

        case 'multipart':
            return _("Multipart part");

        case 'text':
            return _("Text part");

        case 'video':
            return _("Video part");

        default:
            // Attempt to translate this type, if possible. Odds are that
            // it won't appear in the dictionary though.
            return sprintf(_("%s part"), _(Horde_String::ucfirst($ptype)));
        }
    }

    /**
     * Generate inline message display.
     *
     * @param array $options  Options:
     *   - display_mask: (integer) The mask of display view type to render
     *                   inline (DEFAULT: RENDER_INLINE_AUTO).
     *   - mask: (integer) The mask needed for a getSummary() call.
     *   - no_inline_all: (boolean) If true, only display first inline part.
     *                    Subsequent inline parts will be treated as
     *                    attachments.
     *   - part_info_display: (array) The list of summary fields to display.
     *   - show_parts: (string) The value of the 'parts_display' pref.
     *
     * @return array  An array with the following keys:
     *   - atc_parts: (array) The list of attachment MIME IDs.
     *   - display_ids: (array) The list of display MIME IDs.
     *   - js_onload: (array) A list of javascript code to run onload.
     *   - msgtext: (string) The rendered HTML code.
     *   - one_part: (boolean) If true, the message only consists of one part.
     */
    public function getInlineOutput(array $options = array())
    {
        $atc_parts = $display_ids = $js_onload = $wrap_ids = array();
        $msgtext = array();
        $parts_list = $this->getContentTypeMap();
        $text_out = '';

        $contents_mask = isset($options['mask'])
            ? $options['mask']
            : 0;
        $display_mask = isset($options['display_mask'])
            ? $options['display_mask']
            : IMP_Contents::RENDER_INLINE_AUTO;
        $no_inline_all = !empty($options['no_inline_all']);
        $part_info_display = isset($options['part_info_display'])
            ? $options['part_info_display']
            : array();
        $show_parts = isset($options['show_parts'])
            ? $options['show_parts']
            : $GLOBALS['prefs']->getValue('parts_display');

        foreach ($parts_list as $mime_id => $mime_type) {
            if (isset($display_ids[$mime_id]) ||
                isset($atc_parts[$mime_id])) {
                continue;
            }

            if (!($render_mode = $this->canDisplay($mime_id, $display_mask))) {
                if ($this->isAttachment($mime_type)) {
                    if ($show_parts == 'atc') {
                        $atc_parts[$mime_id] = 1;
                    }

                    if ($contents_mask && empty($info['nosummary'])) {
                        $msgtext[$mime_id] = array(
                            'text' => $this->_formatSummary($mime_id, $contents_mask, $part_info_display, true)
                        );
                    }
                }
                continue;
            }

            $render_part = $this->renderMIMEPart($mime_id, $render_mode);
            if (($show_parts == 'atc') &&
                $this->isAttachment($mime_type) &&
                (empty($render_part) ||
                 !($render_mode & IMP_Contents::RENDER_INLINE))) {
                $atc_parts[$mime_id] = 1;
            }

            if (empty($render_part)) {
                if ($contents_mask &&
                    empty($info['nosummary']) &&
                    $this->isAttachment($mime_type)) {
                    $msgtext[$mime_id] = array(
                        'text' => $this->_formatSummary($mime_id, $contents_mask, $part_info_display, true)
                    );
                }
                continue;
            }

            reset($render_part);
            while (list($id, $info) = each($render_part)) {
                $display_ids[$id] = 1;

                if (empty($info)) {
                    continue;
                }

                if ($no_inline_all === 1) {
                    $atc_parts[$id] = 1;
                    continue;
                }

                $part_text = ($contents_mask && empty($info['nosummary']))
                    ? $this->_formatSummary($id, $contents_mask, $part_info_display, !empty($info['attach']))
                    : '';

                if (empty($info['attach'])) {
                    if (isset($info['status'])) {
                        if (!is_array($info['status'])) {
                            $info['status'] = array($info['status']);
                        }
                        $part_text .= implode('', array_map('strval', $info['status']));
                    }

                    $part_text .= '<div class="mimePartData">' . $info['data'] . '</div>';
                } elseif ($show_parts == 'atc') {
                    $atc_parts[$id] = 1;
                }

                $msgtext[$id] = array(
                    'text' => $part_text,
                    'wrap' => empty($info['wrap']) ? null : $info['wrap']
                );

                if (isset($info['js'])) {
                    $js_onload = array_merge($js_onload, $info['js']);
                }

                if ($no_inline_all) {
                    $no_inline_all = 1;
                }
            }
        }

        if (!empty($msgtext)) {
            uksort($msgtext, 'strnatcmp');
        }

        reset($msgtext);
        while (list($id, $part) = each($msgtext)) {
            while (count($wrap_ids) &&
                   !Horde_Mime::isChild(end($wrap_ids), $id)) {
                array_pop($wrap_ids);
                $text_out .= '</div>';
            }

            if (!empty($part['wrap'])) {
                $text_out .= '<div class="' . $part['wrap'] . '">';
                $wrap_ids[] = $id;
            }

            $text_out .= '<div class="mimePartBase">' . $part['text'] . '</div>';
        }

        $text_out .= str_repeat('</div>', count($wrap_ids));

        if (!strlen($text_out)) {
            $text_out = strval(new IMP_Mime_Status(_("There are no parts that can be shown inline.")));
        }

        $atc_parts = ($show_parts == 'all')
            ? array_keys($parts_list)
            : array_keys($atc_parts);

        return array(
            'atc_parts' => $atc_parts,
            'display_ids' => array_keys($display_ids),
            'js_onload' => $js_onload,
            'msgtext' => $text_out,
            'one_part' => (count($parts_list) == 1)
        );
    }

    /**
     * Prints out a MIME summary (in HTML).
     *
     * @param string $id      The MIME ID.
     * @param integer $mask   A bitmask indicating what summary information to
     *                        return.
     * @param array $display  The fields to display (in this order).
     * @param boolean $atc    Is this an attachment?
     *
     * @return string  The formatted summary string.
     */
    protected function _formatSummary($id, $mask, $display, $atc = false)
    {
        $summary = $this->getSummary($id, $mask);
        $tmp_summary = array();

        foreach ($display as $val) {
            if (isset($summary[$val])) {
                switch ($val) {
                case 'description':
                    $summary[$val] = '<span class="mimePartInfoDescrip">' . $summary[$val] . '</span>';
                    break;

                case 'size':
                    $summary[$val] = '<span class="mimePartInfoSize">(' . $summary[$val] . ')</span>';
                    break;
                }
                $tmp_summary[] = $summary[$val];
            }
        }

        return '<div class="mimePartInfo' .
            ($atc ? ' mimePartInfoAtc' : '') .
            '"><div>' .
            implode(' ', $tmp_summary) .
            '</div></div>';
    }

    /**
     * Get FETCH data from IMAP server for this message.
     *
     * @param Horde_Imap_Client_Fetch_Query $query  Search query.
     *
     * @return Horde_Imap_Client_Data_Fetch  Fetch data for the message.
     */
    protected function _fetchData(Horde_Imap_Client_Fetch_Query $query)
    {
        try {
            $imp_imap = $GLOBALS['injector']->getInstance('IMP_Factory_Imap')->create();
            return $imp_imap->fetch($this->_mailbox, $query, array(
                'ids' => $imp_imap->getIdsOb($this->_uid)
            ))->first();
        } catch (Horde_Imap_Client_Exception $e) {
            return array();
        }
    }

}<|MERGE_RESOLUTION|>--- conflicted
+++ resolved
@@ -1118,24 +1118,13 @@
             self::SUMMARY_ICON_RAW | self::SUMMARY_DESCRIP_LINK | self::SUMMARY_SIZE | self::SUMMARY_DOWNLOAD
         );
 
-<<<<<<< HEAD
-        $tree->addNode(
-            $mimeid,
-            $parent,
-            sprintf('%s %s (%s) %s',
-                    $mimeid, $summary['description'],
-                    $summary['size'], $summary['download'])
-        );
-        $tree->addNodeParams(
-            $mimeid,
-            array(
-=======
         $tree->addNode(array(
             'id' => $mimeid,
             'parent' => $parent,
-            'label' => $summary['description'] . ' (' . $summary['size'] . ') ' . $summary['download'],
+            'label' => sprintf('%s %s (%s) %s',
+                               $mimeid, $summary['description'],
+                               $summary['size'], $summary['download']),
             'params' => array(
->>>>>>> 979f5bb3
                 'class' => 'partsTreeDiv',
                 'icon' => $summary['icon']
             )
