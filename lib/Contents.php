<?php
/**
 * Copyright 2002-2013 Horde LLC (http://www.horde.org/)
 *
 * See the enclosed file COPYING for license information (GPL). If you
 * did not receive this file, see http://www.horde.org/licenses/gpl.
 *
 * @category  Horde
 * @copyright 2002-2013 Horde LLC
 * @license   http://www.horde.org/licenses/gpl GPL
 * @package   IMP
 */

/**
 * The IMP_Contents:: class contains all functions related to handling the
 * content and output of mail messages in IMP.
 *
 * @author    Michael Slusarz <slusarz@horde.org>
 * @category  Horde
 * @copyright 2002-2013 Horde LLC
 * @license   http://www.horde.org/licenses/gpl GPL
 * @package   IMP
 */
class IMP_Contents
{
    /* Mask entries for getSummary(). */
    const SUMMARY_BYTES = 1;
    const SUMMARY_SIZE = 2;
    const SUMMARY_ICON = 4;
    const SUMMARY_ICON_RAW = 16384;
    const SUMMARY_DESCRIP = 8;
    const SUMMARY_DESCRIP_LINK = 16;
    const SUMMARY_DOWNLOAD = 32;
    const SUMMARY_DOWNLOAD_ZIP = 64;
    const SUMMARY_IMAGE_SAVE = 128;
    const SUMMARY_PRINT = 256;
    const SUMMARY_PRINT_STUB = 512;
    const SUMMARY_STRIP = 1024;

    /* Rendering mask entries. */
    const RENDER_FULL = 1;
    const RENDER_INLINE = 2;
    const RENDER_INLINE_DISP_NO = 4;
    const RENDER_INFO = 8;
    const RENDER_INLINE_AUTO = 16;
    const RENDER_RAW = 32;
    const RENDER_RAW_FALLBACK = 64;

    /* Header return type for getHeader(). */
    const HEADER_OB = 1;
    const HEADER_TEXT = 2;
    const HEADER_STREAM = 3;

    /**
     * Flag to indicate whether the last call to getBodypart() returned
     * decoded data.
     *
     * @var string
     */
    public $lastBodyPartDecode = null;

    /**
     * Close session when fetching data from IMAP server?
     *
     * @var boolean
     */
    public $fetchCloseSession = false;

    /**
     * Have we scanned for embedded parts?
     *
     * @var boolean
     */
    protected $_build = false;

    /**
     * The list of MIME IDs that consist of embedded data.
     *
     * @var array
     */
    protected $_embedded = array();

    /**
     * Message header.
     *
     * @var mixed
     */
    protected $_header;

    /**
     * The index of the current message.
     *
     * @var IMP_Indices_Mailbox
     */
    protected $_indices;

    /**
     * The Horde_Mime_Part object for the message.
     *
     * @var Horde_Mime_Part
     */
    protected $_message;

    /**
     * Constructor.
     *
     * @param mixed $in  An IMP_Indices_Mailbox or Horde_Mime_Part object.
     *
     * @throws IMP_Exception
     */
    public function __construct($in)
    {
        if ($in instanceof Horde_Mime_Part) {
            $this->_message = $in;
        } else {
            $this->_indices = $in;

            /* Get the Horde_Mime_Part object for the given UID. */
            $query = new Horde_Imap_Client_Fetch_Query();
            $query->structure();

            if (!($ret = $this->_fetchData($query))) {
                $e = new IMP_Exception(_("Error displaying message: message does not exist on server."));
                $e->setLogLevel('NOTICE');
                throw $e;
            }

            $this->_message = $ret->getStructure();
        }
    }

    /**
     * Returns the IMAP UID for the current message.
     *
     * @return integer  The message UID.
     */
    public function getUid()
    {
        list(,$uid) = $this->_indices->getSingle();
        return $uid;
    }

    /**
     * Returns the IMAP mailbox for the current message.
     *
     * @return IMP_Mailbox  The message mailbox.
     */
    public function getMailbox()
    {
        list($mbox,) = $this->_indices->getSingle();
        return $mbox;
    }

    /**
     * Return an IMP_Indices object for the current message.
     *
     * @return IMP_Indices  An indices object.
     */
    public function getIndicesOb()
    {
        return $this->_indices;
    }

    /**
     * Returns the entire body of the message.
     *
     * @param array $options  Additional options:
     *   - stream: (boolean) If true, return a stream.
     *             DEFAULT: No
     *
     * @return mixed  The text of the part, or a stream resource if 'stream'
     *                is true.
     */
    public function getBody($options = array())
    {
        if (!$this->_indices) {
            return $this->_message->toString(array(
                'headers' => true,
                'stream' => !empty($options['stream'])
            ));
        }

        $query = new Horde_Imap_Client_Fetch_Query();
        $query->bodytext(array(
            'peek' => true
        ));


        return ($res = $this->_fetchData($query))
            ? $res->getBodyText(0, !empty($options['stream']))
            : '';
    }

    /**
     * Gets the raw text for one section of the message.
     *
     * @param integer $id     The ID of the MIME part.
     * @param array $options  Additional options:
     *   - decode: (boolean) Attempt to decode the bodypart on the remote
     *             server. If successful, sets self::$lastBodyPartDecode to
     *             the content-type of the decoded data.
     *             DEFAULT: No
     *   - length: (integer) If set, only download this many bytes of the
     *             bodypart from the server.
     *             DEFAULT: All data is retrieved.
     *   - mimeheaders: (boolean) Include the MIME headers also?
     *                  DEFAULT: No
     *   - stream: (boolean) If true, return a stream.
     *             DEFAULT: No
     *
     * @return mixed  The text of the part or a stream resource if 'stream'
     *                is true.
     */
    public function getBodyPart($id, $options = array())
    {
        $this->lastBodyPartDecode = null;

        if (empty($id)) {
            return '';
        }

        if (!$this->_indices || $this->isEmbedded($id)) {
            if (empty($options['mimeheaders']) ||
                in_array($id, $this->_embedded)) {
                $ob = $this->getMIMEPart($id, array('nocontents' => true));

                if (empty($options['stream'])) {
                    return is_null($ob)
                        ? ''
                        : $ob->getContents();
                }

                return is_null($ob)
                    ? fopen('php://temp', 'r+')
                    : $ob->getContents(array('stream' => true));
            }

            $base_id = $id;
            while (!in_array($base_id, $this->_embedded, true)) {
                $base_id = Horde_Mime::mimeIdArithmetic($base_id, 'up');
                if (is_null($base_id)) {
                    return '';
                }
            }

            $part = $this->getMIMEPart($base_id, array('nocontents' => true));
            $txt = $part->addMimeHeaders()->toString() .
                "\n" .
                $part->getContents();

            try {
                $body = Horde_Mime_Part::getRawPartText($txt, 'header', '1') .
                    "\n\n" .
                    Horde_Mime_Part::getRawPartText($txt, 'body', '1');
            } catch (Horde_Mime_Exception $e) {
                $body = '';
            }

            if (empty($options['stream'])) {
                return $body;
            }

            $fp = fopen('php://temp', 'r+');
            if (strlen($body)) {
                fwrite($fp, $body);
                fseek($fp, 0);
            }
            return $fp;
        }

        $query = new Horde_Imap_Client_Fetch_Query();
        if (!isset($options['length']) || !empty($options['length'])) {
            $bodypart_params = array(
                'decode' => !empty($options['decode']),
                'peek' => true
            );

            if (isset($options['length'])) {
                $bodypart_params['start'] = 0;
                $bodypart_params['length'] = $options['length'];
            }

            $query->bodyPart($id, $bodypart_params);
        }

        if (!empty($options['mimeheaders'])) {
            $query->mimeHeader($id, array(
                'peek' => true
            ));
        }

        if ($res = $this->_fetchData($query)) {
            try {
                if (empty($options['mimeheaders'])) {
                    $this->lastBodyPartDecode = $res->getBodyPartDecode($id);
                    return $res->getBodyPart($id);
                } elseif (empty($options['stream'])) {
                    return $res->getMimeHeader($id) . $res->getBodyPart($id);
                }

                $swrapper = new Horde_Support_CombineStream(array($res->getMimeHeader($id, Horde_Imap_Client_Data_Fetch::HEADER_STREAM), $res->getBodyPart($id, true)));
                return $swrapper->fopen();
            } catch (Horde_Exception $e) {}
        }

        return empty($options['stream'])
            ? ''
            : fopen('php://temp', 'r+');
    }

    /**
     * Returns the full message text.
     *
     * @param array $options  Additional options:
     *   - stream: (boolean) If true, return a stream for bodytext.
     *             DEFAULT: No
     *
     * @return mixed  The full message text or a stream resource if 'stream'
     *                is true.
     */
    public function fullMessageText($options = array())
    {
        if (!$this->_indices) {
            return $this->_message->toString();
        }

        $query = new Horde_Imap_Client_Fetch_Query();
        $query->bodyText(array(
            'peek' => true
        ));

        if ($res = $this->_fetchData($query)) {
            try {
                if (empty($options['stream'])) {
                    return $this->getHeader(self::HEADER_TEXT) . $res->getBodyText(0);
                }

                $swrapper = new Horde_Support_CombineStream(array($this->getHeader(self::HEADER_STREAM), $res->getBodyText(0, true)));
                return $swrapper->fopen();
            } catch (Horde_Exception $e) {}
        }

        return empty($options['stream'])
            ? ''
            : fopen('php://temp', 'r+');
    }

    /**
     * Returns base header information.
     *
     * @param integer $type  Return type (HEADER_* constant).
     *
     * @return mixed  Either a Horde_Mime_Headers object (HEADER_OB), header
     *                text (HEADER_TEXT), or a stream resource (HEADER_STREAM).
     */
    public function getHeader($type = self::HEADER_OB)
    {
        return $this->_getHeader($type, false);
    }

    /**
     * Returns base header information and marks the message as seen.
     *
     * @param integer $type  See getHeader().
     *
     * @return mixed  See getHeader().
     */
    public function getHeaderAndMarkAsSeen($type = self::HEADER_OB)
    {
        if ($this->getMailbox()->readonly) {
            $seen = false;
        } else {
            $seen = true;

            if (isset($this->_header)) {
                try {
                    $imp_imap = $GLOBALS['injector']->getInstance('IMP_Imap');
                    $imp_imap->store($this->getMailbox(), array(
                        'add' => array(
                            Horde_Imap_Client::FLAG_SEEN
                        ),
                        'ids' => $imp_imap->getIdsOb($this->getUid())
                    ));
                } catch (Exception $e) {}
            }
        }

        return $this->_getHeader($type, $seen);
    }

    /**
     * Returns base header information.
     *
     * @param integer $type  See getHeader().
     * @param boolean $seen  Mark message as seen?
     *
     * @return mixed  See getHeader().
     */
    protected function _getHeader($type, $seen)
    {
        if (!isset($this->_header)) {
            if (!$this->_indices) {
                $this->_header = $this->_message->addMimeHeaders();
            } else {
                $query = new Horde_Imap_Client_Fetch_Query();
                $query->headerText(array(
                    'peek' => !$seen
                ));

                $this->_header = ($res = $this->_fetchData($query))
                    ? $res
                    : new Horde_Imap_Client_Data_Fetch();
            }
        }

        switch ($type) {
        case self::HEADER_OB:
            return $this->_indices
                ? $this->_header->getHeaderText(0, Horde_Imap_Client_Data_Fetch::HEADER_PARSE)
                : $this->_header;

        case self::HEADER_TEXT:
            return $this->_indices
                ? $this->_header->getHeaderText()
                : $this->_header->toString();

        case self::HEADER_STREAM:
            if ($this->_indices) {
                return $this->_header->getHeaderText(0, Horde_Imap_Client_Data_Fetch::HEADER_STREAM);
            }

            $stream = new Horde_Support_StringStream($this->_header->toString());
            $stream->fopen();
            return $stream;
        }
    }

    /**
     * Returns the Horde_Mime_Part object.
     *
     * @return Horde_Mime_Part  A Horde_Mime_Part object.
     */
    public function getMIMEMessage()
    {
        return $this->_message;
    }

    /**
     * Fetch a part of a MIME message.
     *
     * @param integer $id     The MIME index of the part requested.
     * @param array $options  Additional options:
     *   - length: (integer) If set, only download this many bytes of the
     *             bodypart from the server.
     *             DEFAULT: All data is retrieved.
     *   - nocontents: (boolean) If true, don't add the contents to the part
     *                 DEFAULT: Contents are added to the part
     *
     * @return Horde_Mime_Part  The raw MIME part asked for (reference).
     */
    public function getMIMEPart($id, $options = array())
    {
        $this->_buildMessage();

        $part = $this->_message->getPart($id);

        /* Ticket #9201: Treat 'ISO-8859-1' as 'windows-1252'. 1252 has some
         * characters (e.g. euro sign, back quote) not in 8859-1. There
         * shouldn't be any issue doing this since the additional code points
         * in 1252 don't map to anything in 8859-1. */
        if ($part &&
            (strcasecmp($part->getCharset(), 'ISO-8859-1') === 0)) {
            $part->setCharset('windows-1252');
        }

        /* Don't download contents of entire body if ID == 0 (indicating the
         * body of the main multipart message).  I'm pretty sure we never
         * want to download the body of that part here. */
        if (!empty($id) &&
            !is_null($part) &&
            (substr($id, -2) != '.0') &&
            empty($options['nocontents']) &&
            $this->_indices &&
            !$part->getContents(array('stream' => true))) {
            $body = $this->getBodyPart($id, array('decode' => true, 'length' => empty($options['length']) ? null : $options['length'], 'stream' => true));
            $part->setContents($body, array('encoding' => $this->lastBodyPartDecode, 'usestream' => true));
        }

        return $part;
    }

    /**
     * Render a MIME Part.
     *
     * @param string $mime_id  The MIME ID to render.
     * @param integer $mode    One of the RENDER_ constants.
     * @param array $options   Additional options:
     *   - autodetect: (boolean) Attempt to auto-detect MIME type?
     *   - mime_part: (Horde_Mime_Part) The MIME part to render.
     *   - type: (string) Use this MIME type instead of the MIME type
     *           identified in the MIME part.
     *
     * @return array  See Horde_Mime_Viewer_Base::render(). The following
     *                fields may also be present in addition to the fields
     *                defined in Horde_Mime_Viewer_Base:
     *   - attach: (boolean) Force display of this part as an attachment.
     *   - js: (array) A list of javascript commands to run after the content
     *         is displayed on screen.
     *   - name: (string) Contains the MIME name information.
     *   - wrap: (string) If present, indicates that this part, and all child
     *           parts, will be wrapped in a DIV with the given class name.
     */
    public function renderMIMEPart($mime_id, $mode, array $options = array())
    {
        $this->_buildMessage();

        $mime_part = empty($options['mime_part'])
            ? $this->getMIMEPart($mime_id)
            : $options['mime_part'];

        if (!empty($options['autodetect']) &&
            ($tempfile = Horde::getTempFile()) &&
            ($fp = fopen($tempfile, 'w')) &&
            !is_null($contents = $mime_part->getContents(array('stream' => true)))) {
            rewind($contents);
            while (!feof($contents)) {
                fwrite($fp, fread($contents, 8192));
            }
            fclose($fp);

            $options['type'] = Horde_Mime_Magic::analyzeFile($tempfile, empty($GLOBALS['conf']['mime']['magic_db']) ? null : $GLOBALS['conf']['mime']['magic_db']);
        }

        $type = empty($options['type'])
            ? null
            : $options['type'];

        $viewer = $GLOBALS['injector']->getInstance('IMP_Factory_MimeViewer')->create($mime_part, $this, $type);

        switch ($mode) {
        case self::RENDER_INLINE:
        case self::RENDER_INLINE_AUTO:
        case self::RENDER_INLINE_DISP_NO:
            $textmode = 'inline';
            $limit = $viewer->getConfigParam('limit_inline_size');

            if ($limit && ($mime_part->getBytes() > $limit)) {
                $data = '';
                $status = new IMP_Mime_Status(array(
                    _("This message part cannot be viewed because it is too large."),
                    sprintf(_("Click %s to download the data."), $this->linkView($mime_part, 'download_attach', _("HERE")))
                ));
                $status->icon('alerts/warning.png', _("Warning"));

                if (method_exists($viewer, 'overLimitText')) {
                    $data = $viewer->overLimitText();
                    $status->addText(_("The initial portion of this text part is displayed below."));
                }

                return array(
                    $mime_id => array(
                        'data' => $data,
                        'name' => '',
                        'status' => $status,
                        'type' => 'text/html; charset=' . 'UTF-8'
                    )
                );
            }
            break;

        case self::RENDER_INFO:
            $textmode = 'info';
            break;

        case self::RENDER_RAW:
            $textmode = 'raw';
            break;

        case self::RENDER_RAW_FALLBACK:
            $textmode = $viewer->canRender('raw')
                ? 'raw'
                : 'full';
            break;

        case self::RENDER_FULL:
        default:
            $textmode = 'full';
            break;
        }

        $ret = $viewer->render($textmode);

        if (empty($ret)) {
            return ($mode == self::RENDER_INLINE_AUTO)
                ? $this->renderMIMEPart($mime_id, self::RENDER_INFO, $options)
                : array();
        }

        if (!empty($ret[$mime_id]) && !isset($ret[$mime_id]['name'])) {
            $ret[$mime_id]['name'] = $mime_part->getName(true);
        }

        /* Don't show empty parts. */
        if (($textmode == 'inline') &&
            !is_null($ret[$mime_id]['data']) &&
            !strlen($ret[$mime_id]['data']) &&
            !isset($ret[$mime_id]['status'])) {
            $ret[$mime_id] = null;
        }

        return $ret;
    }

    /**
     * Finds the main "body" text part (if any) in a message.
     * "Body" data is the first text part in the base MIME part.
     *
     * @param string $subtype  Specifically search for this subtype.
     *
     * @return string  The MIME ID of the main body part.
     */
    public function findBody($subtype = null)
    {
        $this->_buildMessage();
        return $this->_message->findBody($subtype);
    }

    /**
     * Generate the preview text.
     *
     * @return array  Array with the following keys:
     *   - cut: (boolean) Was the preview text cut?
     *   - text: (string) The preview text.
     */
    public function generatePreview()
    {
        // For preview generation, don't go through overhead of scanning for
        // embedded parts. Necessary evil, or else very large parts (e.g
        // 5 MB+ text parts) will take ages to scan.
        $oldbuild = $this->_build;
        $this->_build = true;
        $mimeid = $this->findBody();

        if (is_null($mimeid)) {
            $this->_build = $oldbuild;
            return array('cut' => false, 'text' => '');
        }

        $maxlen = empty($GLOBALS['conf']['msgcache']['preview_size'])
            ? $GLOBALS['prefs']->getValue('preview_maxlen')
            : $GLOBALS['conf']['msgcache']['preview_size'];

        // Retrieve 3x the size of $maxlen of bodytext data. This should
        // account for any content-encoding & HTML tags.
        $pmime = $this->getMIMEPart($mimeid, array('length' => $maxlen * 3));

        $ptext = Horde_String::convertCharset($pmime->getContents(), $pmime->getCharset(), 'UTF-8');

        if ($pmime->getType() == 'text/html') {
            $ptext = $GLOBALS['injector']->getInstance('Horde_Core_Factory_TextFilter')->filter($ptext, 'Html2text');
        }

        $this->_build = $oldbuild;

        if (Horde_String::length($ptext) > $maxlen) {
            return array(
                'cut' => true,
                'text' => Horde_String::truncate($ptext, $maxlen)
            );
        }

        return array(
            'cut' => false,
            'text' => $ptext
        );
    }

    /**
     * Get summary info for a MIME ID.
     *
     * @param string $id     The MIME ID.
     * @param integer $mask  A bitmask indicating what information to return:
     * <pre>
     * Always output:
     *   'type' = MIME type
     *
     * IMP_Contents::SUMMARY_BYTES
     *   Output: parts = 'bytes'
     *
     * IMP_Contents::SUMMARY_SIZE
     *   Output: parts = 'size'
     *
     * IMP_Contents::SUMMARY_ICON
     * IMP_Contents::SUMMARY_ICON_RAW
     *   Output: parts = 'icon'
     *
     * IMP_Contents::SUMMARY_DESCRIP
     *   Output: parts = 'description_raw'
     *
     * IMP_Contents::SUMMARY_DESCRIP_LINK
     *   Output: parts = 'description'
     *
     * IMP_Contents::SUMMARY_DOWNLOAD
     *   Output: parts = 'download', 'download_url'
     *
     * IMP_Contents::SUMMARY_DOWNLOAD_ZIP
     *   Output: parts = 'download_zip'
     *
     * IMP_Contents::SUMMARY_IMAGE_SAVE
     *   Output: parts = 'img_save'
     *
     * IMP_Contents::SUMMARY_PRINT
     * IMP_Contents::SUMMARY_PRINT_STUB
     *   Output: parts = 'print'
     *
     * IMP_Contents::SUMMARY_STRIP
     *   Output: parts = 'strip'
     * </pre>
     *
     * @return array  An array with the requested information.
     */
    public function getSummary($id, $mask = 0)
    {
        $autodetect_link = false;
        $download_zip = (($mask & self::SUMMARY_DOWNLOAD_ZIP) && Horde_Util::extensionExists('zlib'));
        $param_array = array();

        $this->_buildMessage();

        $part = array(
            'bytes' => null,
            'download' => null,
            'download_url' => null,
            'download_zip' => null,
            'id' => $id,
            'img_save' => null,
            'size' => null,
            'strip' => null
        );

        $mime_part = $this->getMIMEPart($id, array('nocontents' => true));
        $mime_type = $mime_part->getType();

        /* If this is an attachment that has no specific MIME type info, see
         * if we can guess a rendering type. */
        if (in_array($mime_type, array('application/octet-stream', 'application/base64'))) {
            $mime_type = Horde_Mime_Magic::filenameToMIME($mime_part->getName());
            if ($mime_type == $mime_part->getType()) {
                $autodetect_link = true;
            } else {
                $mime_part = clone $mime_part;
                $mime_part->setType($mime_type);
                $param_array['ctype'] = $mime_type;
            }
        }
        $part['type'] = $mime_type;

        /* Is this part an attachment? */
        $is_atc = $this->isAttachment($mime_type);

        /* Get bytes/size information. */
        if (($mask & self::SUMMARY_BYTES) ||
            $download_zip ||
            ($mask & self::SUMMARY_SIZE)) {
            $part['bytes'] = $size = $mime_part->getBytes(true);
            $part['size'] = ($size > 1048576)
                ? sprintf(_("%s MB"), IMP::numberFormat($size / 1048576, 1))
                : sprintf(_("%s KB"), max(round($size / 1024), 1));
        }

        /* Get part's icon. */
        if (($mask & self::SUMMARY_ICON) ||
            ($mask & self::SUMMARY_ICON_RAW)) {
            $part['icon'] = $GLOBALS['injector']->getInstance('Horde_Core_Factory_MimeViewer')->getIcon($mime_type);
            if ($mask & self::SUMMARY_ICON) {
                $part['icon'] = Horde::img($part['icon'], '', array('title' => $mime_type), '');
            }
        } else {
            $part['icon'] = null;
        }

        /* Get part's description. */
        $description = $this->getPartName($mime_part, true);

        if ($mask & self::SUMMARY_DESCRIP_LINK) {
            if (($can_d = $this->canDisplay($mime_part, self::RENDER_FULL)) ||
                $autodetect_link) {
                $part['description'] = $this->linkViewJS($mime_part, 'view_attach', htmlspecialchars($description), array('jstext' => sprintf(_("View %s"), $description), 'params' => array_filter(array_merge($param_array, array(
                    'autodetect' => !$can_d
                )))));
            } else {
                $part['description'] = htmlspecialchars($description);
            }
        }
        if ($mask & self::SUMMARY_DESCRIP) {
            $part['description_raw'] = $description;
        }

        /* Download column. */
        if (($mask & self::SUMMARY_DOWNLOAD) &&
            $is_atc &&
            (is_null($part['bytes']) || $part['bytes'])) {
            $part['download'] = $this->linkView($mime_part, 'download_attach', '', array('class' => 'iconImg downloadAtc', 'jstext' => _("Download")));
            $part['download_url'] = $this->urlView($mime_part, 'download_attach');
        }

        /* Display the compressed download link only if size is greater
         * than 200 KB. */
        if ($is_atc &&
            $download_zip &&
            ($part['bytes'] > 204800)) {
            $viewer = $GLOBALS['injector']->getInstance('IMP_Factory_MimeViewer')->create($mime_part, $this, $mime_type);
            if (!$viewer->getMetadata('compressed')) {
                $part['download_zip'] = $this->linkView($mime_part, 'download_attach', null, array('class' => 'iconImg downloadZipAtc', 'jstext' => sprintf(_("Download %s in .zip Format"), $description), 'params' => array('zip' => 1)));
            }
        }

        /* Display the image save link if the required registry calls are
         * present. */
        if (($mask & self::SUMMARY_IMAGE_SAVE) &&
            $GLOBALS['registry']->hasMethod('images/selectGalleries') &&
            ($mime_part->getPrimaryType() == 'image')) {
            $part['img_save'] = Horde::link('#', _("Save Image in Gallery"), 'iconImg saveImgAtc', null, Horde::popupJs(IMP_Basic_Saveimage::url(), array('params' => array('muid' => strval($this->getIndicesOb()), 'id' => $id), 'height' => 200, 'width' => 450, 'urlencode' => true)) . 'return false;') . '</a>';
        }

        /* Add print link? */
        if ((($mask & self::SUMMARY_PRINT) ||
             ($mask & self::SUMMARY_PRINT_STUB)) &&
            $this->canDisplay($id, self::RENDER_FULL)) {
            $part['print'] = ($mask & self::SUMMARY_PRINT)
                ? $this->linkViewJS($mime_part, 'print_attach', '', array('css' => 'iconImg printAtc', 'jstexl' => _("Print"), 'onload' => 'IMP_JS.printWindow', 'params' => $param_array))
                : Horde::link('#', _("Print"), 'iconImg printAtc', null, null, null, null, array('mimeid' => $id)) . '</a>';
        }

        /* Strip Attachment? Allow stripping of base parts other than the
         * base multipart and the base text (body) part. */
        if (($mask & self::SUMMARY_STRIP) &&
            ($id != 0) &&
            (intval($id) != 1) &&
            (strpos($id, '.') === false)) {
<<<<<<< HEAD
            $url = Horde::selfUrl(true)->add(array('actionID' => 'strip_attachment', 'imapid' => $id, 'muid' => strval($this->getIndicesOb()), 'message_token' => $GLOBALS['injector']->getInstance('Horde_Token')->get('imp.impcontents')));
            $part['strip'] = Horde::link($url, _("Strip Attachment"), 'iconImg deleteImg stripAtc', null, null, null, null, array('mimeid' => $id)) . '</a>';
=======
            $part['strip'] = Horde::link(
                Horde::selfUrlParams()->add(array(
                    'actionID' => 'strip_attachment',
                    'message_token' => $GLOBALS['injector']->getInstance('Horde_Token')->get('imp.impcontents'),
                    'imapid' => $id,
                    'uid' => $this->_uid
                )),
                _("Strip Attachment"),
                'iconImg deleteImg stripAtc',
                null,
                null,
                null,
                null,
                array('mimeid' => $id)
            ) . '</a>';
>>>>>>> af24897b
        }

        return $part;
    }

    /**
     * Return the URL to the download/view page.
     *
     * @param Horde_Mime_Part $mime_part  The MIME part to view.
     * @param integer $actionID           The actionID to perform.
     * @param array $options              Additional options:
     *   - params: (array) A list of any additional parameters that need to be
     *             passed to the download/view page (key => name).
     *
     * @return Horde_Url  The URL to the download/view page.
     */
    public function urlView($mime_part = null, $actionID = 'view_attach',
                            array $options = array())
    {
        $params = $this->_urlViewParams($mime_part, $actionID, isset($options['params']) ? $options['params'] : array());

        return (strpos($actionID, 'download_') === 0)
            ? $GLOBALS['registry']->downloadUrl($mime_part->getName(true), $params)
            : Horde::url('view.php', true)->add($params);
    }

    /**
     * Generates the necessary URL parameters for the download/view page.
     *
     * @param Horde_Mime_Part $mime_part  The MIME part to view.
     * @param integer $actionID           The actionID to perform.
     * @param array $params               Additional parameters to pass.
     *
     * @return array  The array of parameters.
     */
    protected function _urlViewParams($mime_part, $actionID, $params)
    {
        /* Add the necessary local parameters. */
        $params = array_merge($params, array(
            'actionID' => $actionID,
            'id' => isset($params['id']) ? $params['id'] : $mime_part->getMIMEId()
        ));

        if ($this->_indices) {
            $params['muid'] = strval($this->getIndicesOb());
        }

        return $params;
    }

    /**
     * Generate a link to the download/view page.
     *
     * @param Horde_Mime_Part $mime_part  The MIME part to view.
     * @param integer $actionID           The actionID value.
     * @param string $text                The ESCAPED (!) link text.
     * @param array $options              Additional parameters:
     *   - class: (string) The CSS class to use.
     *   - jstext: (string) The JS text to use.
     *   - params: (array) A list of any additional parameters that need to be
     *             passed to the download/view page.
     *
     * @return string  A HTML href link to the download/view page.
     */
    public function linkView($mime_part, $actionID, $text, $options = array())
    {
        $options = array_merge(array(
            'class' => null,
            'jstext' => $text,
            'params' => array()
        ), $options);

        return Horde::link($this->urlView($mime_part, $actionID, $options), $options['jstext'], $options['class'], strval(new Horde_Support_Randomid())) . $text . '</a>';
    }

    /**
     * Generate a javascript link to the download/view page.
     *
     * @param Horde_Mime_Part $mime_part  The MIME part to view.
     * @param string $actionID            The actionID to perform.
     * @param string $text                The ESCAPED (!) link text.
     * @param array $options              Additional options:
     *   - css: (string) The CSS class to use.
     *   - jstext: (string) The javascript link text.
     *   - onload: (string) A JS function to run when popup window is
     *             fully loaded.
     *   - params: (array) A list of any additional parameters that need to be
     *             passed to download/view page. (key = name)
     *   - widget: (boolean) If true use Horde::widget() to generate,
     *             Horde::link() otherwise.
     *
     * @return string  A HTML href link to the download/view page.
     */
    public function linkViewJS($mime_part, $actionID, $text,
                               $options = array())
    {
        if (empty($options['params'])) {
            $options['params'] = array();
        }

        if (empty($options['jstext'])) {
            $options['jstext'] = sprintf(_("View %s"), $mime_part->getDescription(true));
        }

        $url = Horde::popupJs(Horde::url('view.php'), array(
            'menu' => true,
            'onload' => empty($options['onload']) ? '' : $options['onload'],
            'params' => $this->_urlViewParams($mime_part, $actionID, isset($options['params']) ? $options['params'] : array()),
            'urlencode' => true
        ));

        return empty($options['widget'])
            ? Horde::link('#', $options['jstext'], empty($options['css']) ? null : $options['css'], null, $url) . $text . '</a>'
            : Horde::widget(array('url' => '#', 'class' => empty($options['css']) ? null : $options['css'], 'onclick' => $url, 'title' => $text));
    }

    /**
     * Determines if a MIME type is an attachment.
     * For IMP's purposes, an attachment is any MIME part that can be
     * downloaded by itself (i.e. all the data needed to view the part is
     * contained within the download data).
     *
     * @param string $mime_type  The MIME type.
     *
     * @return boolean  True if an attachment.
     */
    public function isAttachment($mime_type)
    {
        switch ($mime_type) {
        case 'application/ms-tnef':
            return false;
        }

        list($ptype,) = explode('/', $mime_type, 2);

        switch ($ptype) {
        case 'message':
            return in_array($mime_type, array('message/rfc822', 'message/disposition-notification'));

        case 'multipart':
            return false;

        default:
            return true;
        }
    }

    /**
     * Builds the "virtual" Horde_Mime_Part object by checking for embedded
     * parts.
     *
     * @param array $parts  The parts list to process.
     */
    protected function _buildMessage($parts = null)
    {
        if (is_null($parts)) {
            if ($this->_build) {
                return;
            }
            $this->_build = true;
            $parts = array_keys($this->_message->contentTypeMap());
            $first_id = reset($parts);
        } else {
            $first_id = null;
        }

        $last_id = null;
        $to_process = array();

        foreach ($parts as $id) {
            if (!is_null($last_id) &&
                (strpos($id, $last_id) === 0)) {
                continue;
            }

            $last_id = null;

            $mime_part = $this->getMIMEPart($id, array('nocontents' => true));
            $viewer = $GLOBALS['injector']->getInstance('IMP_Factory_MimeViewer')->create($mime_part, $this);
            if ($viewer->embeddedMimeParts()) {
                $mime_part = $this->getMIMEPart($id);
                $viewer->setMIMEPart($mime_part);
                $new_part = $viewer->getEmbeddedMimeParts();
                if (!is_null($new_part)) {
                    $mime_part->addPart($new_part);
                    $mime_part->buildMimeIds($id);
                    $this->_embedded[] = $new_part->getMimeId();
                    $to_process = array_merge($to_process, array_keys($new_part->contentTypeMap()));
                    $last_id = $id;
                }
            }
        }

        if (!empty($to_process)) {
            $this->_buildMessage($to_process);
        }
    }

    /**
     * Can this MIME part be displayed in the given mode?
     *
     * @param mixed $part    The MIME part or a MIME ID string.
     * @param integer $mask  One of the RENDER_ constants.
     * @param string $type   The type to use (overrides the MIME ID if $id is
     *                       a MIME part).
     *
     * @return integer  The RENDER_ constant of the allowable display.
     */
    public function canDisplay($part, $mask, $type = null)
    {
        if (!is_object($part)) {
            $part = $this->getMIMEPart($part, array('nocontents' => true));
        }
        $viewer = $GLOBALS['injector']->getInstance('IMP_Factory_MimeViewer')->create($part, $this, $type);

        if ($mask & self::RENDER_INLINE_AUTO) {
            $mask |= self::RENDER_INLINE | self::RENDER_INFO;
        }

        if (($mask & self::RENDER_RAW) && $viewer->canRender('raw')) {
            return self::RENDER_RAW;
        }

        if (($mask & self::RENDER_FULL) && $viewer->canRender('full')) {
            return self::RENDER_FULL;
        }

        if ($mask & self::RENDER_INLINE) {
            if ($viewer->canRender('inline')) {
                return self::RENDER_INLINE;
            }
        } elseif (($mask & self::RENDER_INLINE_DISP_NO) &&
                  $viewer->canRender('inline')) {
            return self::RENDER_INLINE_DISP_NO;
        }

        if (($mask & self::RENDER_INFO) && $viewer->canRender('info')) {
            return self::RENDER_INFO;
        }

        return 0;
    }

    /**
     * Returns the Content-Type map for the entire message, regenerating
     * embedded parts if needed.
     *
     * @return array  See Horde_Mime_Part::contentTypeMap().
     */
    public function getContentTypeMap()
    {
        $this->_buildMessage();
        return $this->_message->contentTypeMap();
    }

    /**
     * Returns the MIME part tree of the message.
     *
     * @param string $renderer  Either the tree renderer driver or a full
     *                          class name to use.
     *
     * @return Horde_Tree_Renderer_Base  A tree instance representing the MIME parts.
     * @throws Horde_Tree_Exception
     */
    public function getTree($renderer = 'Horde_Core_Tree_Renderer_Html')
    {
        $tree = $GLOBALS['injector']->getInstance('Horde_Core_Factory_Tree')->create('mime-' . $this->getUid(), $renderer, array(
            'nosession' => true
        ));
        $this->_addTreeNodes($tree, $this->_message);
        return $tree;
    }

    /**
     * Adds MIME parts to the tree instance.
     *
     * @param Horde_Tree_Renderer_Base tree   A tree instance.
     * @param Horde_Mime_Part $part           The MIME part to add to the
     *                                        tree, including its sub-parts.
     * @param string $parent                  The parent part's MIME id.
     */
    protected function _addTreeNodes($tree, $part, $parent = null)
    {
        $mimeid = $part->getMimeId();

        $summary_mask = self::SUMMARY_ICON_RAW | self::SUMMARY_DESCRIP_LINK | self::SUMMARY_SIZE | self::SUMMARY_DOWNLOAD;
        if ($GLOBALS['prefs']->getValue('strip_attachments')) {
            $summary_mask += self::SUMMARY_STRIP;
        }

        $summary = $this->getSummary($mimeid, $summary_mask);

        $tree->addNode(array(
            'id' => $mimeid,
            'parent' => $parent,
            'label' => sprintf('%s %s (%s) %s %s',
                               $mimeid, $summary['description'],
                               $summary['size'], $summary['download'],
                               $summary['strip']),
            'params' => array(
                'class' => 'partsTreeDiv',
                'icon' => $summary['icon']
            )
        ));

        foreach ($part->getParts() as $part) {
            $this->_addTreeNodes($tree, $part, $mimeid);
        }
    }

    /**
     * Get download all list.
     *
     * @return array  An array of downloadable parts.
     */
    public function downloadAllList()
    {
        $ret = array();

        foreach ($this->getContentTypeMap() as $key => $val) {
            if ($this->isAttachment($val)) {
                $ret[] = $key;
            }
        }

        return $ret;
    }

    /**
     * Injects body contents into the base Horde_Mime_part object.
     *
     * @param array $ignore  A list of MIME IDs to ignore.
     *
     * @return Horde_Mime_Part  The part with body contents set.
     */
    public function buildMessageContents($ignore = array())
    {
        $message = $this->_message;
        $curr_ignore = null;

        foreach ($message->contentTypeMap() as $key => $val) {
            if (is_null($curr_ignore) && in_array($key, $ignore)) {
                $curr_ignore = $key . '.';
            } elseif (is_null($curr_ignore) ||
                      (strpos($key, $curr_ignore) === false)) {
                $curr_ignore = null;
                if (($key != 0) &&
                    ($val != 'message/rfc822') &&
                    (strpos($val, 'multipart/') === false)) {
                    $part = $this->getMIMEPart($key);
                    $message->alterPart($key, $part);
                }
            }
        }

        return $message;
    }

    /**
     * Determines if a given MIME part ID is a part of embedded data.
     *
     * @param string $mime_id  The MIME ID.
     *
     * @return boolean  True if the MIME ID is part of embedded data.
     */
    public function isEmbedded($mime_id)
    {
        foreach ($this->_embedded as $val) {
            if (($mime_id == $val) || Horde_Mime::isChild($val, $mime_id)) {
                return true;
            }
        }

        return false;
    }

    /**
     * Find a MIME type in parent parts.
     *
     * @param string $id    The MIME ID to begin the search at.
     * @param string $type  The MIME type to search for.
     *
     * @return mixed  Either the requested MIME part, or null if not found.
     */
    public function findMimeType($id, $type)
    {
        $id = Horde_Mime::mimeIdArithmetic($id, 'up');

        while (!is_null($id)) {
            if (($part = $this->getMIMEPart($id, array('nocontents' => true))) &&
                ($part->getType() == $type)) {
                return $part;
            }
            $id = Horde_Mime::mimeIdArithmetic($id, 'up');
        }

        return null;
    }

    /**
     * Return the descriptive part label, making sure it is not empty.
     *
     * @param Horde_Mime_Part $part  The MIME Part object.
     * @param boolean $use_descrip   Use description? If false, uses name.
     *
     * @return string  The part label (non-empty).
     */
    public function getPartName(Horde_Mime_Part $part, $use_descrip = false)
    {
        $name = $use_descrip
            ? $part->getDescription(true)
            : $part->getName(true);

        if ($name) {
            return $name;
        }

        switch ($ptype = $part->getPrimaryType()) {
        case 'multipart':
            if (($part->getSubType() == 'related') &&
                ($view_id = $part->getMetaData('viewable_part')) &&
                ($viewable = $this->getMIMEPart($view_id, array('nocontents' => true)))) {
                return $this->getPartName($viewable, $use_descrip);
            }
            /* Fall-through. */

        case 'application':
        case 'model':
            $ptype = $part->getSubType();
            break;
        }

        switch ($ptype) {
        case 'audio':
            return _("Audio");

        case 'image':
            return _("Image");

        case 'message':
        case '':
        case Horde_Mime_Part::UNKNOWN:
            return _("Message");

        case 'multipart':
            return _("Multipart");

        case 'text':
            return _("Text");

        case 'video':
            return _("Video");

        default:
            // Attempt to translate this type, if possible. Odds are that
            // it won't appear in the dictionary though.
            return _(Horde_String::ucfirst($ptype));
        }
    }

    /**
     * Generate inline message display.
     *
     * @param array $options  Options:
     *   - display_mask: (integer) The mask of display view type to render
     *                   inline (DEFAULT: RENDER_INLINE_AUTO).
     *   - mask: (integer) The mask needed for a getSummary() call.
     *   - no_inline_all: (boolean) If true, only display first inline part.
     *                    Subsequent inline parts will be treated as
     *                    attachments.
     *   - part_info_display: (array) The list of summary fields to display.
     *   - show_parts: (string) The value of the 'parts_display' pref.
     *
     * @return array  An array with the following keys:
     *   - atc_parts: (array) The list of attachment MIME IDs.
     *   - display_ids: (array) The list of display MIME IDs.
     *   - js_onload: (array) A list of javascript code to run onload.
     *   - msgtext: (string) The rendered HTML code.
     *   - one_part: (boolean) If true, the message only consists of one part.
     */
    public function getInlineOutput(array $options = array())
    {
        $atc_parts = $display_ids = $js_onload = $wrap_ids = array();
        $msgtext = array();
        $parts_list = $this->getContentTypeMap();
        $text_out = '';

        $contents_mask = isset($options['mask'])
            ? $options['mask']
            : 0;
        $display_mask = isset($options['display_mask'])
            ? $options['display_mask']
            : IMP_Contents::RENDER_INLINE_AUTO;
        $no_inline_all = !empty($options['no_inline_all']);
        $part_info_display = isset($options['part_info_display'])
            ? $options['part_info_display']
            : array();
        $show_parts = isset($options['show_parts'])
            ? $options['show_parts']
            : $GLOBALS['prefs']->getValue('parts_display');

        foreach ($parts_list as $mime_id => $mime_type) {
            if (isset($display_ids[$mime_id]) ||
                isset($atc_parts[$mime_id])) {
                continue;
            }

            if (!($render_mode = $this->canDisplay($mime_id, $display_mask))) {
                if ($this->isAttachment($mime_type)) {
                    if ($show_parts == 'atc') {
                        $atc_parts[$mime_id] = 1;
                    }

                    if ($contents_mask) {
                        $msgtext[$mime_id] = array(
                            'text' => $this->_formatSummary($mime_id, $contents_mask, $part_info_display, true)
                        );
                    }
                }
                continue;
            }

            $render_part = $this->renderMIMEPart($mime_id, $render_mode);
            if (($show_parts == 'atc') &&
                $this->isAttachment($mime_type) &&
                (empty($render_part) ||
                 !($render_mode & IMP_Contents::RENDER_INLINE))) {
                $atc_parts[$mime_id] = 1;
            }

            if (empty($render_part)) {
                if ($contents_mask &&
                    $this->isAttachment($mime_type)) {
                    $msgtext[$mime_id] = array(
                        'text' => $this->_formatSummary($mime_id, $contents_mask, $part_info_display, true)
                    );
                }
                continue;
            }

            reset($render_part);
            while (list($id, $info) = each($render_part)) {
                $display_ids[$id] = 1;

                if (empty($info)) {
                    continue;
                }

                if ($no_inline_all === 1) {
                    $atc_parts[$id] = 1;
                    continue;
                }

                $part_text = ($contents_mask && empty($info['nosummary']))
                    ? $this->_formatSummary($id, $contents_mask, $part_info_display, !empty($info['attach']))
                    : '';

                if (empty($info['attach'])) {
                    if (isset($info['status'])) {
                        if (!is_array($info['status'])) {
                            $info['status'] = array($info['status']);
                        }
                        $part_text .= implode('', array_map('strval', $info['status']));
                    }

                    $part_text .= '<div class="mimePartData">' . $info['data'] . '</div>';
                } elseif ($show_parts == 'atc') {
                    $atc_parts[$id] = 1;
                }

                $msgtext[$id] = array(
                    'text' => $part_text,
                    'wrap' => empty($info['wrap']) ? null : $info['wrap']
                );

                if (isset($info['js'])) {
                    $js_onload = array_merge($js_onload, $info['js']);
                }

                if ($no_inline_all) {
                    $no_inline_all = 1;
                }
            }
        }

        if (!empty($msgtext)) {
            uksort($msgtext, 'strnatcmp');
        }

        reset($msgtext);
        while (list($id, $part) = each($msgtext)) {
            while (count($wrap_ids) &&
                   !Horde_Mime::isChild(end($wrap_ids), $id)) {
                array_pop($wrap_ids);
                $text_out .= '</div>';
            }

            if (!empty($part['wrap'])) {
                $text_out .= '<div class="' . $part['wrap'] . '">';
                $wrap_ids[] = $id;
            }

            $text_out .= '<div class="mimePartBase">' . $part['text'] . '</div>';
        }

        $text_out .= str_repeat('</div>', count($wrap_ids));

        if (!strlen($text_out)) {
            $text_out = strval(new IMP_Mime_Status(_("There are no parts that can be shown inline.")));
        }

        $atc_parts = ($show_parts == 'all')
            ? array_keys($parts_list)
            : array_keys($atc_parts);

        return array(
            'atc_parts' => $atc_parts,
            'display_ids' => array_keys($display_ids),
            'js_onload' => $js_onload,
            'msgtext' => $text_out,
            'one_part' => (count($parts_list) == 1)
        );
    }

    /**
     * Prints out a MIME summary (in HTML).
     *
     * @param string $id      The MIME ID.
     * @param integer $mask   A bitmask indicating what summary information to
     *                        return.
     * @param array $display  The fields to display (in this order).
     * @param boolean $atc    Is this an attachment?
     *
     * @return string  The formatted summary string.
     */
    protected function _formatSummary($id, $mask, $display, $atc = false)
    {
        $summary = $this->getSummary($id, $mask);
        $tmp_summary = array();

        foreach ($display as $val) {
            if (isset($summary[$val])) {
                switch ($val) {
                case 'description':
                    $summary[$val] = '<span class="mimePartInfoDescrip">' . $summary[$val] . '</span>';
                    break;

                case 'size':
                    $summary[$val] = '<span class="mimePartInfoSize">(' . $summary[$val] . ')</span>';
                    break;
                }
                $tmp_summary[] = $summary[$val];
            }
        }

        return '<div class="mimePartInfo' .
            ($atc ? ' mimePartInfoAtc' : '') .
            '"><div>' .
            implode(' ', $tmp_summary) .
            '</div></div>';
    }

    /**
     * Get FETCH data from IMAP server for this message.
     *
     * @param Horde_Imap_Client_Fetch_Query $query  Search query.
     *
     * @return Horde_Imap_Client_Data_Fetch  Fetch data for the message.
     */
    protected function _fetchData(Horde_Imap_Client_Fetch_Query $query)
    {
        if ($this->fetchCloseSession) {
            $GLOBALS['session']->close();
        }

        try {
            $imp_imap = $GLOBALS['injector']->getInstance('IMP_Imap');
            $res = $imp_imap->fetch($this->getMailbox(), $query, array(
                'ids' => $imp_imap->getIdsOb($this->getUid())
            ))->first();
        } catch (Horde_Imap_Client_Exception $e) {
            $res = new Horde_Imap_Client_Data_Fetch();
        }

        if ($this->fetchCloseSession) {
            $GLOBALS['session']->start();
        }

        return $res;
    }

}<|MERGE_RESOLUTION|>--- conflicted
+++ resolved
@@ -838,16 +838,12 @@
             ($id != 0) &&
             (intval($id) != 1) &&
             (strpos($id, '.') === false)) {
-<<<<<<< HEAD
-            $url = Horde::selfUrl(true)->add(array('actionID' => 'strip_attachment', 'imapid' => $id, 'muid' => strval($this->getIndicesOb()), 'message_token' => $GLOBALS['injector']->getInstance('Horde_Token')->get('imp.impcontents')));
-            $part['strip'] = Horde::link($url, _("Strip Attachment"), 'iconImg deleteImg stripAtc', null, null, null, null, array('mimeid' => $id)) . '</a>';
-=======
             $part['strip'] = Horde::link(
                 Horde::selfUrlParams()->add(array(
                     'actionID' => 'strip_attachment',
                     'message_token' => $GLOBALS['injector']->getInstance('Horde_Token')->get('imp.impcontents'),
-                    'imapid' => $id,
-                    'uid' => $this->_uid
+                    'muid' => strval($this->getIndicesOb()),
+                    'imapid' => $id
                 )),
                 _("Strip Attachment"),
                 'iconImg deleteImg stripAtc',
@@ -857,7 +853,6 @@
                 null,
                 array('mimeid' => $id)
             ) . '</a>';
->>>>>>> af24897b
         }
 
         return $part;
