--- conflicted
+++ resolved
@@ -1145,12 +1145,17 @@
 
         /* Filter out anyone that matches an email address already
          * in the address book. */
+        $search_args = array(
+            $recipients->bare_addresses,
+            array($abook),
+            array($abook => array('email')),
+            true,
+            false,
+            array('email')
+        );
+
         try {
-<<<<<<< HEAD
-            $results = $registry->call('contacts/search', array($recipients->bare_addresses, array($abook), array($abook => array('email'))));
-=======
-            $results = $registry->call('contacts/search', array($emails, array($abook), array($abook => array('email'), true, false, array('email'))));
->>>>>>> 428a04e8
+            $results = $registry->call('contacts/search', $search_args);
         } catch (Horde_Exception $e) {
             Horde::logMessage($e, 'ERR');
             $notification->push(_("Could not save recipients."));
