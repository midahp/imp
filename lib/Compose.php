--- conflicted
+++ resolved
@@ -1430,7 +1430,6 @@
                     break;
 
                 case IMP_Crypt_Pgp::ENCRYPT:
-<<<<<<< HEAD
                 case IMP_Crypt_Pgp::SYM_ENCRYPT:
                     $to_list = clone $to;
                     if (!empty($options['from'])) {
@@ -1439,36 +1438,13 @@
                     $base = $imp_pgp->IMPencryptMIMEPart($base, $to_list, ($encrypt == IMP_Crypt_Pgp::SYM_ENCRYPT) ? $symmetric_passphrase : null);
                     break;
 
-=======
->>>>>>> 0048d9a7
                 case IMP_Crypt_Pgp::SIGNENC:
-                case IMP_Crypt_Pgp::SYM_ENCRYPT:
                 case IMP_Crypt_Pgp::SYM_SIGNENC:
-<<<<<<< HEAD
                     $to_list = clone $to;
                     if (!empty($options['from'])) {
                         $to_list->add($options['from']);
                     }
                     $base = $imp_pgp->IMPsignAndEncryptMIMEPart($base, $to_list, ($encrypt == IMP_Crypt_Pgp::SYM_SIGNENC) ? $symmetric_passphrase : null);
-=======
-                    $to_list = empty($options['from'])
-                        ? array()
-                        : array($options['from']);
-                    foreach ($to as $val) {
-                        $to_list[] = Horde_Mime_Address::addrObject2String($val);
-                    }
-
-                    switch ($encrypt) {
-                    case IMP_Crypt_Pgp::ENCRYPT:
-                    case IMP_Crypt_Pgp::SYM_ENCRYPT:
-                        $base = $imp_pgp->impEncryptMimePart($base, array_unique($to_list), ($encrypt == IMP_Crypt_Pgp::SYM_ENCRYPT) ? $symmetric_passphrase : null);
-                        break;
-
-                    default:
-                        $base = $imp_pgp->impSignAndEncryptMimePart($base, array_unique($to_list), ($encrypt == IMP_Crypt_Pgp::SYM_SIGNENC) ? $symmetric_passphrase : null);
-                        break;
-                    }
->>>>>>> 0048d9a7
                     break;
                 }
             } catch (Horde_Exception $e) {
