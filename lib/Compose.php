<?php
/**
 * Copyright 2002-2013 Horde LLC (http://www.horde.org/)
 *
 * See the enclosed file COPYING for license information (GPL). If you
 * did not receive this file, see http://www.horde.org/licenses/gpl.
 *
 * @category  Horde
 * @copyright 2002-2013 Horde LLC
 * @license   http://www.horde.org/licenses/gpl GPL
 * @package   IMP
 */

/**
 * The IMP_Compose:: class represents an outgoing mail message.
 *
 * @author    Michael Slusarz <slusarz@horde.org>
 * @category  Horde
 * @copyright 2002-2013 Horde LLC
 * @license   http://www.horde.org/licenses/gpl GPL
 * @package   IMP
 */
class IMP_Compose implements ArrayAccess, Countable, IteratorAggregate
{
    /* The virtual path to save drafts. */
    const VFS_DRAFTS_PATH = '.horde/imp/drafts';

    /* Compose types. */
    const COMPOSE = 0;
    const REPLY = 1;
    const REPLY_ALL = 2;
    const REPLY_AUTO = 3;
    const REPLY_LIST = 4;
    const REPLY_SENDER = 5;
    const FORWARD = 6;
    const FORWARD_ATTACH = 7;
    const FORWARD_AUTO = 8;
    const FORWARD_BODY = 9;
    const FORWARD_BOTH = 10;
    const REDIRECT = 11;
    const EDITASNEW = 12;
    const TEMPLATE = 13;

    /* Related part attribute names. */
    const RELATED_ATTR = 'imp_related_attr';
    const RELATED_ATTR_ID = 'imp_related_attr_id';

    /* The blockquote tag to use to indicate quoted text in HTML data. */
    const HTML_BLOCKQUOTE = '<blockquote type="cite" style="border-left:2px solid blue;margin-left:2px;padding-left:12px;">';

    /**
     * Attachment ID counter.
     *
     * @var integer
     */
    public $atcId = 0;

    /**
     * Mark as changed for purposes of storing in the session.
     * Either empty, 'changed', or 'deleted'.
     *
     * @var string
     */
    public $changed = '';

    /**
     * The charset to use for sending.
     *
     * @var string
     */
    public $charset;

    /**
     * Attachment data.
     *
     * @var array
     */
    protected $_atc = array();

    /**
     * The cache ID used to store object in session.
     *
     * @var string
     */
    protected $_cacheid;

    /**
     * Various metadata for this message.
     *
     * @var array
     */
    protected $_metadata = array();

    /**
     * The reply type.
     *
     * @var integer
     */
    protected $_replytype = self::COMPOSE;

    /**
     * Constructor.
     *
     * @param string $cacheid  The cache ID string.
     */
    public function __construct($cacheid)
    {
        $this->_cacheid = $cacheid;
        $this->charset = $GLOBALS['registry']->getEmailCharset();
    }

    /**
     * Tasks to do upon unserialize().
     */
    public function __wakeup()
    {
        $this->changed = '';
    }

    /**
     * Destroys an IMP_Compose instance.
     *
     * @param string $action  The action performed to cause the end of this
     *                        instance.  Either 'cancel', 'discard',
     *                        'save_draft', or 'send'.
     */
    public function destroy($action)
    {
        switch ($action) {
        case 'discard':
        case 'send':
            /* Delete the draft. */
            $GLOBALS['injector']->getInstance('IMP_Message')->delete(
                new IMP_Indices($this->getMetadata('draft_uid')),
                array('nuke' => true)
            );
            break;

        case 'save_draft':
            /* Don't delete any drafts. */
            $this->changed = 'deleted';
            return;

        case 'cancel':
        default:
            // No-op
            break;
        }

        $this->deleteAllAttachments();

        $this->changed = 'deleted';
    }

    /**
     * Gets metadata about the current object.
     *
     * @param string $name  The metadata name.
     *
     * @return mixed  The metadata value or null if it doesn't exist.
     */
    public function getMetadata($name)
    {
        return isset($this->_metadata[$name])
            ? $this->_metadata[$name]
            : null;
    }

    /**
     * Saves a draft message.
     *
     * @param array $headers  List of message headers (UTF-8).
     * @param mixed $message  Either the message text (string) or a
     *                        Horde_Mime_Part object that contains the text
     *                        to send.
     * @param array $opts     An array of options w/the following keys:
     *   - html: (boolean) Is this an HTML message?
     *   - priority: (string) The message priority ('high', 'normal', 'low').
     *   - readreceipt: (boolean) Add return receipt headers?
     *
     * @return string  Notification text on success (not HTML encoded).
     *
     * @throws IMP_Compose_Exception
     */
    public function saveDraft($headers, $message, array $opts = array())
    {
        $body = $this->_saveDraftMsg($headers, $message, $opts);
        return $this->_saveDraftServer($body);
    }

    /**
     * Prepare the draft message.
     *
     * @param array $headers  List of message headers.
     * @param mixed $message  Either the message text (string) or a
     *                        Horde_Mime_Part object that contains the text
     *                        to send.
     * @param array $opts     An array of options w/the following keys:
     *   - html: (boolean) Is this an HTML message?
     *   - priority: (string) The message priority ('high', 'normal', 'low').
     *   - readreceipt: (boolean) Add return receipt headers?
     *
     * @return string  The body text.
     *
     * @throws IMP_Compose_Exception
     */
    protected function _saveDraftMsg($headers, $message, $opts)
    {
        $has_session = (bool)$GLOBALS['registry']->getAuth();

        /* Set up the base message now. */
        $base = $this->_createMimeMessage(new Horde_Mail_Rfc822_List(), $message, array(
            'html' => !empty($opts['html']),
            'noattach' => !$has_session,
            'nofinal' => true
        ));
        $base->isBasePart(true);

        $recip_list = $this->recipientList($headers);
        foreach ($recip_list['list'] as $val) {
            try {
                IMP::parseAddressList($val->writeAddress(true), array(
                    'validate' => true
                ));
            } catch (Horde_Mail_Exception $e) {
                throw new IMP_Compose_Exception(sprintf(_("Saving the draft failed because it contains an invalid e-mail address: %s."), strval($val), $e->getMessage()), $e->getCode());
            }
        }

        /* Initalize a header object for the draft. */
        $draft_headers = $this->_prepareHeaders($headers, array_merge($opts, array('bcc' => true)));

        /* Add information necessary to log replies/forwards when finally
         * sent. */
        $imp_imap = $GLOBALS['injector']->getInstance('IMP_Imap');
        if ($this->_replytype) {
            try {
                $indices = $this->getMetadata('indices');

                $imap_url = new Horde_Imap_Client_Url();
                $imap_url->hostspec = $imp_imap->getParam('hostspec');
                list($imap_url->mailbox, $imap_url->uid) = $indices->getSingle();
                $imap_url->protocol = $imp_imap->isImap() ? 'imap' : 'pop';
                $imap_url->uidvalidity = $imap_url->mailbox->uidvalid;
                $imap_url->username = $imp_imap->getParam('username');

                switch ($this->replyType(true)) {
                case self::FORWARD:
                    $draft_headers->addHeader('X-IMP-Draft-Forward', '<' . $imap_url . '>');
                    break;

                case self::REPLY:
                    $draft_headers->addHeader('X-IMP-Draft-Reply', '<' . $imap_url . '>');
                    $draft_headers->addHeader('X-IMP-Draft-Reply-Type', $this->_replytype);
                    break;
                }
            } catch (Horde_Exception $e) {}
        } else {
            $draft_headers->addHeader('X-IMP-Draft', 'Yes');
        }

        return $base->toString(array(
            'defserver' => $has_session ? $imp_imap->config->maildomain : null,
            'headers' => $draft_headers
        ));
    }

    /**
     * Save a draft message on the IMAP server.
     *
     * @param string $data  The text of the draft message.
     *
     * @return string  Status string (not HTML escaped).
     *
     * @throws IMP_Compose_Exception
     */
    protected function _saveDraftServer($data)
    {
        if (!$drafts_mbox = IMP_Mailbox::getPref(IMP_Mailbox::MBOX_DRAFTS)) {
            throw new IMP_Compose_Exception(_("Saving the draft failed. No drafts mailbox specified."));
        }

        /* Check for access to drafts mailbox. */
        if (!$drafts_mbox->create()) {
            throw new IMP_Compose_Exception(_("Saving the draft failed. Could not create a drafts mailbox."));
        }

        $append_flags = array(
            Horde_Imap_Client::FLAG_DRAFT,
            /* RFC 3503 [3.4] - MUST set MDNSent flag on draft message. */
            Horde_Imap_Client::FLAG_MDNSENT
        );
        if (!$GLOBALS['prefs']->getValue('unseen_drafts')) {
            $append_flags[] = Horde_Imap_Client::FLAG_SEEN;
        }

        $old_uid = $this->getMetadata('draft_uid');

        /* Add the message to the mailbox. */
        try {
            $ids = $GLOBALS['injector']->getInstance('IMP_Imap')->append($drafts_mbox, array(array('data' => $data, 'flags' => $append_flags)));

            if ($old_uid) {
                $GLOBALS['injector']->getInstance('IMP_Message')->delete($old_uid, array('nuke' => true));
            }

            $this->_metadata['draft_uid'] = $drafts_mbox->getIndicesOb($ids);
            $this->changed = 'changed';
            return sprintf(_("The draft has been saved to the \"%s\" mailbox."), $drafts_mbox->display);
        } catch (IMP_Imap_Exception $e) {
            return _("The draft was not successfully saved.");
        }
    }

    /**
     * Edits a message as new.
     *
     * @see resumeDraft().
     *
     * @param IMP_Indices $indices  An indices object.
     * @param array $opts           Additional options:
     *   - format: (string) Force to this format.
     *             DEFAULT: Auto-determine.
     *
     * @return mixed  See resumeDraft().
     *
     * @throws IMP_Compose_Exception
     */
    public function editAsNew($indices, array $opts = array())
    {
        $ret = $this->_resumeDraft($indices, self::EDITASNEW, $opts);
        $ret['type'] = self::EDITASNEW;
        return $ret;
    }

    /**
     * Edit an existing template message. Saving this template later
     * (using saveTemplate()) will cause the original message to be deleted.
     *
     * @param IMP_Indices $indices  An indices object.
     *
     * @return mixed  See resumeDraft().
     *
     * @throws IMP_Compose_Exception
     */
    public function editTemplate($indices)
    {
        $res = $this->useTemplate($indices);
        $this->_metadata['template_uid_edit'] = $indices;
        return $res;
    }

    /**
     * Resumes a previously saved draft message.
     *
     * @param IMP_Indices $indices  An indices object.
     * @param array $opts           Additional options:
     *   - format: (string) Force to this format.
     *             DEFAULT: Auto-determine.
     *
     * @return mixed  An array with the following keys:
     *   - body: (string) The text of the body part.
     *   - format: (string) The format of the body message ('html', 'text').
     *   - headers: (array) The list of headers to add to the outgoing message.
     *   - identity: (mixed) See Imp_Prefs_Identity#getMatchingIdentity().
     *   - priority: (string) The message priority.
     *   - readreceipt: (boolean) Add return receipt headers?
     *   - type: (integer) - The compose type.
     *
     * @throws IMP_Compose_Exception
     */
    public function resumeDraft($indices, array $opts = array())
    {
        $res = $this->_resumeDraft($indices, null, $opts);
        $this->_metadata['draft_uid'] = $indices;
        return $res;
    }

    /**
     * Uses a template to create a message.
     *
     * @see resumeDraft().
     *
     * @param IMP_Indices $indices  An indices object.
     * @param array $opts           Additional options:
     *   - format: (string) Force to this format.
     *             DEFAULT: Auto-determine.
     *
     * @return mixed  See resumeDraft().
     *
     * @throws IMP_Compose_Exception
     */
    public function useTemplate($indices, array $opts = array())
    {
        $ret = $this->_resumeDraft($indices, self::TEMPLATE, $opts);
        $ret['type'] = self::TEMPLATE;
        return $ret;
    }

    /**
     * Resumes a previously saved draft message.
     *
     * @param IMP_Indices $indices  See resumeDraft().
     * @param integer $type         Compose type.
     * @param array $opts           Additional options:
     *   - format: (string) Force to this format.
     *             DEFAULT: Auto-determine.
     *
     * @return mixed  See resumeDraft().
     *
     * @throws IMP_Compose_Exception
     */
    protected function _resumeDraft($indices, $type, $opts)
    {
        global $injector, $prefs;

        try {
            $contents = $injector->getInstance('IMP_Factory_Contents')->create($indices);
        } catch (IMP_Exception $e) {
            throw new IMP_Compose_Exception($e);
        }

        $header = array();
        $headers = $contents->getHeader();
        $imp_draft = false;

        if ($draft_url = $headers->getValue('x-imp-draft-reply')) {
            if (is_null($type) &&
                !($type = $headers->getValue('x-imp-draft-reply-type'))) {
                $type = self::REPLY;
            }
            $imp_draft = self::REPLY;
        } elseif ($draft_url = $headers->getValue('x-imp-draft-forward')) {
            $imp_draft = self::FORWARD;
            if (is_null($type)) {
                $type = self::FORWARD;
            }
        } elseif ($headers->getValue('x-imp-draft')) {
            $imp_draft = self::COMPOSE;
        }

        if (!empty($opts['format'])) {
            $compose_html = ($opts['format'] == 'html');
        } elseif ($prefs->getValue('compose_html')) {
            $compose_html = true;
        } else {
            switch ($type) {
            case self::EDITASNEW:
            case self::FORWARD:
            case self::FORWARD_BODY:
            case self::FORWARD_BOTH:
                $compose_html = $prefs->getValue('forward_format');
                break;

            case self::REPLY:
            case self::REPLY_ALL:
            case self::REPLY_LIST:
            case self::REPLY_SENDER:
                $compose_html = $prefs->getValue('reply_format');
                break;

            case self::TEMPLATE:
                $compose_html = true;
                break;

            default:
                /* If this is an draft saved by IMP, we know 100% for sure
                 * that if an HTML part exists, the user was composing in
                 * HTML. */
                $compose_html = ($imp_draft !== false);
                break;
            }
        }

        $msg_text = $this->_getMessageText($contents, array(
            'html' => $compose_html,
            'imp_msg' => $imp_draft,
            'toflowed' => false
        ));

        if (empty($msg_text)) {
            $body = '';
            $format = 'text';
            $text_id = 0;
        } else {
            /* Use charset at time of initial composition if this is an IMP
             * draft. */
            if ($imp_draft !== false) {
                $this->charset = $msg_text['charset'];
            }
            $body = $msg_text['text'];
            $format = $msg_text['mode'];
            $text_id = $msg_text['id'];
        }

        $mime_message = $contents->getMIMEMessage();

        /* Add attachments. */
        if (($mime_message->getPrimaryType() == 'multipart') &&
            ($mime_message->getType() != 'multipart/alternative')) {
            for ($i = 1; ; ++$i) {
                if (intval($text_id) == $i) {
                    continue;
                }

                if (!($part = $contents->getMIMEPart($i))) {
                    break;
                }

                try {
                    $this->addAttachmentFromPart($part);
                } catch (IMP_Compose_Exception $e) {
                    $GLOBALS['notification']->push($e, 'horde.warning');
                }
            }
        }

        $identity_id = null;
        if (($fromaddr = IMP::bareAddress($headers->getValue('from')))) {
            $identity = $injector->getInstance('IMP_Identity');
            $identity_id = $identity->getMatchingIdentity($fromaddr);
        }

        if ($type != self::EDITASNEW) {
            $header = array(
                'to' => strval($headers->getOb('to')),
                'cc' => strval($headers->getOb('cc')),
                'bcc' => strval($headers->getOb('bcc'))
            );

            if ($val = $headers->getValue('references')) {
                $ref_ob = new IMP_Compose_References();
                $ref_ob->parse($val);
                $this->_metadata['references'] = $ref_ob->references;

                if ($val = $headers->getValue('in-reply-to')) {
                    $this->_metadata['in_reply_to'] = $val;
                }
            }

            if ($draft_url) {
                $imap_url = new Horde_Imap_Client_Url(rtrim(ltrim($draft_url, '<'), '>'));
                $imp_imap = $injector->getInstance('IMP_Imap');

                try {
                    if (($imap_url->protocol == ($imp_imap->isImap() ? 'imap' : 'pop')) &&
                        ($imap_url->username == $imp_imap->getParam('username')) &&
                        // Ignore hostspec and port, since these can change
                        // even though the server is the same. UIDVALIDITY
                        // should catch any true server/backend changes.
                        (IMP_Mailbox::get($imap_url->mailbox)->uidvalid == $imap_url->uidvalidity) &&
                        $injector->getInstance('IMP_Factory_Contents')->create(new IMP_Indices($imap_url->mailbox, $imap_url->uid))) {
                        $this->_metadata['indices'] = new IMP_Indices($imap_url->mailbox, $imap_url->uid);
                        $this->_replytype = $type;
                    }
                } catch (Exception $e) {}
            }
        }

        $header['subject'] = $headers->getValue('subject');

        $mdn = new Horde_Mime_Mdn($headers);
        $readreceipt = (bool)$mdn->getMdnReturnAddr();

        $this->changed = 'changed';

        return array(
            'body' => $body,
            'format' => $format,
            'headers' => $header,
            'identity' => $identity_id,
            'priority' => $injector->getInstance('IMP_Mime_Headers')->getPriority($headers),
            'readreceipt' => $readreceipt,
            'type' => $type
        );
    }

    /**
     * Save a template message on the IMAP server.
     *
     * @param array $headers  List of message headers (UTF-8).
     * @param mixed $message  Either the message text (string) or a
     *                        Horde_Mime_Part object that contains the text
     *                        to save.
     * @param array $opts     An array of options w/the following keys:
     *   - html: (boolean) Is this an HTML message?
     *   - priority: (string) The message priority ('high', 'normal', 'low').
     *   - readreceipt: (boolean) Add return receipt headers?
     *
     * @return string  Notification text on success.
     *
     * @throws IMP_Compose_Exception
     */
    public function saveTemplate($headers, $message, array $opts = array())
    {
        if (!$mbox = IMP_Mailbox::getPref(IMP_Mailbox::MBOX_TEMPLATES)) {
            throw new IMP_Compose_Exception(_("Saving the template failed: no template mailbox exists."));
        }

        /* Check for access to mailbox. */
        if (!$mbox->create()) {
            throw new IMP_Compose_Exception(_("Saving the template failed: could not create the templates mailbox."));
        }

        $append_flags = array(
            // Don't mark as draft, since other MUAs could potentially
            // delete it.
            Horde_Imap_Client::FLAG_SEEN
        );

        $old_uid = $this->getMetadata('template_uid_edit');

        /* Add the message to the mailbox. */
        try {
            $GLOBALS['injector']->getInstance('IMP_Imap')->append($mbox, array(array(
                'data' => $this->_saveDraftMsg($headers, $message, $opts),
                'flags' => $append_flags
            )));

            if ($old_uid) {
                $GLOBALS['injector']->getInstance('IMP_Message')->delete($old_uid, array('nuke' => true));
            }
        } catch (IMP_Imap_Exception $e) {
            return _("The template was not successfully saved.");
        }

        return _("The template has been saved.");
    }

    /**
     * Does this message have any drafts associated with it?
     *
     * @return boolean  True if draft messages exist.
     */
    public function hasDrafts()
    {
        return !empty($this->_metadata['draft_uid']);
    }

    /**
     * Builds and sends a MIME message.
     *
     * @param string $body   The message body.
     * @param array $header  List of message headers.
     * @param array $opts    An array of options w/the following keys:
     * <ul>
     *  <li>
     *   add_signature: (integer) Add the signature to the outgoing message?
     *                  This is the ID of the identity to use.
     *                  DEFAULT: No signature added
     *  </li>
     *  <li>
     *   encrypt: (integer) A flag whether to encrypt or sign the message.
     *            One of:
     *   <ul>
     *    <li>IMP_Crypt_Pgp::ENCRYPT</li>
     *    <li>IMP_Crypt_Pgp::SIGNENC</li>
     *    <li>IMP_Crypt_Smime::ENCRYPT</li>
     *    <li>IMP_Crypt_Smime::SIGNENC</li>
     *   </ul>
     *  </li>
     *  <li>
     *   html: (boolean) Whether this is an HTML message.
     *         DEFAULT: false
     *  </li>
     *  <li>
     *   identity: (IMP_Prefs_Identity) If set, checks for proper tie-to
     *             addresses.
     *  </li>
     *  <li>
     *   pgp_attach_pubkey: (boolean) Attach the user's PGP public key to the
     *                      message?
     *  </li>
     *  <li>
     *   priority: (string) The message priority ('high', 'normal', 'low').
     *  </li>
     *  <li>
     *   save_sent: (boolean) Save sent mail?
     *  </li>
     *  <li>
     *   sent_mail: (IMP_Mailbox) The sent-mail mailbox (UTF-8).
     *  </li>
     *  <li>
     *   save_attachments: (bool) Save attachments with the message?
     *  </li>
     *  <li>
     *   readreceipt: (boolean) Add return receipt headers?
     *  </li>
     *  <li>
     *   useragent: (string) The User-Agent string to use.
     *  </li>
     *  <li>
     *   vcard_attach: (string) Attach the user's vCard (value is name to
     *                 display as vcard filename).
     *  </li>
     * </ul>
     *
     * @throws Horde_Exception
     * @throws IMP_Compose_Exception
     * @throws IMP_Exception
     */
    public function buildAndSendMessage($body, $header, array $opts = array())
    {
        global $conf, $injector, $notification, $prefs, $registry;

        /* We need at least one recipient & RFC 2822 requires that no 8-bit
         * characters can be in the address fields. */
        $recip = $this->recipientList($header);
        if (!count($recip['list'])) {
            if ($recip['has_input']) {
                throw new IMP_Compose_Exception(_("Invalid e-mail address."));
            }
            throw new IMP_Compose_Exception(_("Need at least one message recipient."));
        }
        $header = array_merge($header, $recip['header']);

        /* Check for correct identity usage. */
        if (!$this->getMetadata('identity_check') &&
            (count($recip['list']) === 1) &&
            isset($opts['identity'])) {
            $identity_search = $opts['identity']->getMatchingIdentity($recip['list'], false);
            if (!is_null($identity_search) &&
                ($opts['identity']->getDefault() != $identity_search)) {
                $this->_metadata['identity_check'] = true;
                $this->changed = 'changed';

                $e = new IMP_Compose_Exception(_("Recipient address does not match the currently selected identity."));
                $e->tied_identity = $identity_search;
                throw $e;
            }
        }

        $barefrom = IMP::bareAddress($header['from'], true);
        $encrypt = empty($opts['encrypt']) ? 0 : $opts['encrypt'];

        /* Prepare the array of messages to send out.  May be more
         * than one if we are encrypting for multiple recipients or
         * are storing an encrypted message locally. */
        $send_msgs = array();
        $msg_options = array(
            'encrypt' => $encrypt,
            'html' => !empty($opts['html']),
            'pgp_attach_pubkey' => (!empty($opts['pgp_attach_pubkey']) && $prefs->getValue('use_pgp') && $prefs->getValue('pgp_public_key')),
            'signature' => isset($opts['add_signature']) ? $opts['add_signature'] : null,
            'vcard_attach' => ((!empty($opts['vcard_attach']) && $registry->hasMethod('contacts/ownVCard')) ? ((strlen($opts['vcard_attach']) ? $opts['vcard_attach'] : 'vcard') . '.vcf') : null)
        );

        /* Must encrypt & send the message one recipient at a time. */
        if ($prefs->getValue('use_smime') &&
            in_array($encrypt, array(IMP_Crypt_Smime::ENCRYPT, IMP_Crypt_Smime::SIGNENC))) {
            foreach ($recip['list'] as $val) {
                $list_ob = new Horde_Mail_Rfc822_List($val);
                $send_msgs[] = array(
                    'base' => $this->_createMimeMessage($list_ob, $body, $msg_options),
                    'recipients' => $list_ob
                );
            }

            /* Must target the encryption for the sender before saving message
             * in sent-mail. */
            $save_msg = $this->_createMimeMessage(IMP::parseAddressList($header['from']), $body, $msg_options);
        } else {
            /* Can send in clear-text all at once, or PGP can encrypt
             * multiple addresses in the same message. */
            $msg_options['from'] = $barefrom;
            $save_msg = $this->_createMimeMessage($recip['list'], $body, $msg_options);
            $send_msgs[] = array(
                'base' => $save_msg,
                'recipients' => $recip['list']
            );
        }

        /* Initalize a header object for the outgoing message. */
        $headers = $this->_prepareHeaders($header, $opts);

        /* Add a Received header for the hop from browser to server. */
        $headers->addReceivedHeader(array(
            'dns' => $injector->getInstance('Net_DNS2_Resolver'),
            'server' => $conf['server']['name']
        ));

        /* Add Reply-To header. */
        if (!empty($header['replyto']) &&
            ($header['replyto'] != $barefrom)) {
            $headers->addHeader('Reply-to', $header['replyto']);
        }

        /* Add the 'User-Agent' header. */
        if (empty($opts['useragent'])) {
            $headers->setUserAgent('Internet Messaging Program (IMP) ' . $registry->getVersion());
        } else {
            $headers->setUserAgent($opts['useragent']);
        }
        $headers->addUserAgentHeader();

        /* Add preferred reply language(s). */
        if ($lang = @unserialize($prefs->getValue('reply_lang'))) {
            $headers->addHeader('Accept-Language', implode(',', $lang));
        }

        /* Send the messages out now. */
        $sentmail = $injector->getInstance('IMP_Sentmail');

        foreach ($send_msgs as $val) {
            switch ($this->_replytype) {
            case self::COMPOSE:
                $senttype = IMP_Sentmail::NEWMSG;
                break;

            case self::REPLY:
            case self::REPLY_ALL:
            case self::REPLY_LIST:
            case self::REPLY_SENDER:
                $senttype = IMP_Sentmail::REPLY;
                break;

            case self::FORWARD:
            case self::FORWARD_ATTACH:
            case self::FORWARD_BODY:
            case self::FORWARD_BOTH:
                $senttype = IMP_Sentmail::FORWARD;
                break;

            case self::REDIRECT:
                $senttype = IMP_Sentmail::REDIRECT;
                break;
            }

            try {
                $this->_prepSendMessageAssert($val['recipients'], $headers, $val['base']);
                $this->sendMessage($val['recipients'], $headers, $val['base']);

                /* Store history information. */
                $sentmail->log($senttype, $headers->getValue('message-id'), $val['recipients'], true);
            } catch (IMP_Compose_Exception $e) {
                /* Unsuccessful send. */
                if ($e->log()) {
                    $sentmail->log($senttype, $headers->getValue('message-id'), $val['recipients'], false);
                }
                throw new IMP_Compose_Exception(sprintf(_("There was an error sending your message: %s"), $e->getMessage()));
            }
        }

        $recipients = strval($recip['list']);

        if ($this->_replytype) {
            /* Log the reply. */
            if ($this->getMetadata('in_reply_to') &&
                ($maillog = $injector->getInstance('IMP_Maillog'))) {
                $maillog->log($this->_replytype, $this->getMetadata('in_reply_to'), $recipients);
            }

            $imp_message = $injector->getInstance('IMP_Message');
            $reply_uid = new IMP_Indices($this);

            switch ($this->replyType(true)) {
            case self::FORWARD:
                /* Set the Forwarded flag, if possible, in the mailbox.
                 * See RFC 5550 [5.9] */
                $imp_message->flag(array(Horde_Imap_Client::FLAG_FORWARDED), $reply_uid);
                break;

            case self::REPLY:
                /* Make sure to set the IMAP reply flag and unset any
                 * 'flagged' flag. */
                $imp_message->flag(array(Horde_Imap_Client::FLAG_ANSWERED), $reply_uid);
                $imp_message->flag(array(Horde_Imap_Client::FLAG_FLAGGED), $reply_uid, false);
                break;
            }
        }

        $entry = sprintf("%s Message sent to %s from %s", $_SERVER['REMOTE_ADDR'], $recipients, $registry->getAuth());
        Horde::log($entry, 'INFO');

        /* Should we save this message in the sent mail mailbox? */
        if (!empty($opts['sent_mail']) &&
            ((!$prefs->isLocked('save_sent_mail') &&
              !empty($opts['save_sent'])) ||
             ($prefs->isLocked('save_sent_mail') &&
              $prefs->getValue('save_sent_mail')))) {
            /* Keep Bcc: headers on saved messages. */
            if (!empty($header['bcc'])) {
                $headers->addHeader('Bcc', $header['bcc']);
            }

            /* Strip attachments if requested. */
            if (empty($opts['save_attachments'])) {
                $save_msg->buildMimeIds();

                /* Don't strip any part if this is a text message with both
                 * plaintext and HTML representation. */
                if ($save_msg->getType() != 'multipart/alternative') {
                    for ($i = 2;; ++$i) {
                        if (!($oldPart = $save_msg->getPart($i))) {
                            break;
                        }

                        $replace_part = new Horde_Mime_Part();
                        $replace_part->setType('text/plain');
                        $replace_part->setCharset($this->charset);
                        $replace_part->setLanguage($GLOBALS['language']);
                        $replace_part->setContents('[' . _("Attachment stripped: Original attachment type") . ': "' . $oldPart->getType() . '", ' . _("name") . ': "' . $oldPart->getName(true) . '"]');
                        $save_msg->alterPart($i, $replace_part);
                    }
                }
            }

            /* Generate the message string. */
            $imp_imap = $injector->getInstance('IMP_Imap');
            $fcc = $save_msg->toString(array(
                'defserver' => $imp_imap->config->maildomain,
                'headers' => $headers,
                'stream' => true
            ));

            /* Make sure sent mailbox is created. */
            $sent_mail = IMP_Mailbox::get($opts['sent_mail']);
            $sent_mail->create();

            $flags = array(
                Horde_Imap_Client::FLAG_SEEN,
                /* RFC 3503 [3.3] - MUST set MDNSent flag on sent message. */
                Horde_Imap_Client::FLAG_MDNSENT
            );

            try {
                $imp_imap->append($sent_mail, array(array('data' => $fcc, 'flags' => $flags)));
            } catch (IMP_Imap_Exception $e) {
                $notification->push(sprintf(_("Message sent successfully, but not saved to %s."), $sent_mail->display));
            }
        }

        /* Delete the attachment data. */
        $this->deleteAllAttachments();

        /* Save recipients to address book? */
        $this->_saveRecipients($recip['list']);

        /* Call post-sent hook. */
        try {
            Horde::callHook('post_sent', array($save_msg['msg'], $headers), 'imp');
        } catch (Horde_Exception_HookNotSet $e) {}
    }

    /**
     * Prepare header object with basic header fields and converts headers
     * to the current compose charset.
     *
     * @param array $headers  Array with 'from', 'to', 'cc', 'bcc', and
     *                        'subject' values.
     * @param array $opts     An array of options w/the following keys:
     *   - bcc: (boolean) Add BCC header to output.
     *   - priority: (string) The message priority ('high', 'normal', 'low').
     *
     * @return Horde_Mime_Headers  Headers object with the appropriate headers
     *                             set.
     */
    protected function _prepareHeaders($headers, array $opts = array())
    {
        $ob = new Horde_Mime_Headers();

        $ob->addHeader('Date', date('r'));
        $ob->addMessageIdHeader();

        if (isset($headers['from']) && strlen($headers['from'])) {
            $ob->addHeader('From', $headers['from']);
        }

        if (isset($headers['to']) && strlen($headers['to'])) {
            $ob->addHeader('To', $headers['to']);
        } elseif (!isset($headers['cc'])) {
            $ob->addHeader('To', 'undisclosed-recipients:;');
        }

        if (isset($headers['cc']) && strlen($headers['cc'])) {
            $ob->addHeader('Cc', $headers['cc']);
        }

        if (!empty($opts['bcc']) &&
            isset($headers['bcc']) &&
            strlen($headers['bcc'])) {
            $ob->addHeader('Bcc', $headers['bcc']);
        }

        if (isset($headers['subject']) && strlen($headers['subject'])) {
            $ob->addHeader('Subject', $headers['subject']);
        }

        if ($this->replyType(true) == self::REPLY) {
            if ($refs = $this->getMetadata('references')) {
                $ob->addHeader('References', implode(' ', $refs));
            }
            if ($this->getMetadata('in_reply_to')) {
                $ob->addHeader('In-Reply-To', $this->getMetadata('in_reply_to'));
            }
        }

        /* Add priority header, if requested. */
        if (!empty($opts['priority'])) {
            switch ($opts['priority']) {
            case 'high':
                $ob->addHeader('Importance', 'High');
                $ob->addHeader('X-Priority', '1 (Highest)');
                break;

            case 'low':
                $ob->addHeader('Importance', 'Low');
                $ob->addHeader('X-Priority', '5 (Lowest)');
                break;
            }
        }

        /* Add Return Receipt Headers. */
        if (!empty($opts['readreceipt'])) {
            $mdn = new Horde_Mime_Mdn($ob);
            $mdn->addMdnRequestHeaders(IMP::bareAddress($ob->getValue('from'), true));
        }

        return $ob;
    }

    /**
     * Sends a message.
     *
     * @param Horde_Mail_Rfc822_List $email  The e-mail list to send to.
     * @param Horde_Mime_Headers $headers    The object holding this message's
     *                                       headers.
     * @param Horde_Mime_Part $message       The object that contains the text
     *                                       to send.
     *
     * @throws IMP_Compose_Exception
     */
    public function sendMessage(Horde_Mail_Rfc822_List $email,
                                Horde_Mime_Headers $headers,
                                Horde_Mime_Part $message)
    {
        $email = $this->_prepSendMessage($email, $message);

        $opts = array();
        if ($this->getMetadata('encrypt_sign')) {
            /* Signing requires that the body not be altered in transport. */
            $opts['encode'] = Horde_Mime_Part::ENCODE_7BIT;
        }

        try {
            $message->send($email, $headers, $GLOBALS['injector']->getInstance('IMP_Mail'), $opts);
        } catch (Horde_Mime_Exception $e) {
            throw new IMP_Compose_Exception($e);
        }
    }

    /**
     * Sanity checking/MIME formatting before sending a message.
     *
     * @param Horde_Mail_Rfc822_List $email  The e-mail list to send to.
     * @param Horde_Mime_Part $message       The object that contains the text
     *                                       to send.
     *
     * @return string  The encoded $email list.
     *
     * @throws IMP_Compose_Exception
     */
    protected function _prepSendMessage(Horde_Mail_Rfc822_List $email,
                                        $message = null)
    {
        /* Properly encode the addresses we're sending to. Always try
         * charset of original message as we know that the user can handle
         * that charset. */
        try {
            return $this->_prepSendMessageEncode($email, is_null($message) ? 'UTF-8' : $message->getHeaderCharset());
        } catch (IMP_Compose_Exception $e) {
            if (is_null($message)) {
                throw $e;
            }
        }

        /* Fallback to UTF-8 (if replying, original message might be in
         * US-ASCII, for example, but To/Subject/Etc. may contain 8-bit
         * characters. */
        $message->setHeaderCharset('UTF-8');
        return $this->_prepSendMessageEncode($email, 'UTF-8');
    }

    /**
     * Additonal checks to do if this is a user-generated compose message.
     *
     * @param Horde_Mail_Rfc822_List $email  The e-mail list to send to.
     * @param Horde_Mime_Headers $headers    The object holding this message's
     *                                       headers.
     * @param Horde_Mime_Part $message       The object that contains the text
     *                                       to send.
     *
     * @throws IMP_Compose_Exception
     */
    protected function _prepSendMessageAssert(Horde_Mail_Rfc822_List $email,
                                              Horde_Mime_Headers $headers = null,
                                              Horde_Mime_Part $message = null)
    {
        global $conf, $injector;

        $email_count = count($email);
        $imp_imap = $injector->getInstance('IMP_Imap');

        if (!$imp_imap->accessCompose(IMP_Imap::ACCESS_COMPOSE_TIMELIMIT, $email_count)) {
            Horde::permissionDeniedError('imp', 'max_timelimit');
            throw new IMP_Compose_Exception(sprintf(_("You are not allowed to send messages to more than %d recipients within %d hours."), $imp_imap->max_compose_timelimit, $conf['sentmail']['params']['limit_period']));
        }

        /* Count recipients if necessary. We need to split email groups
         * because the group members count as separate recipients. */
        if (!$imp_imap->accessCompose(IMP_Imap::ACCESS_COMPOSE_RECIPIENTS, $email_count)) {
            Horde::permissionDeniedError('imp', 'max_recipients');
            throw new IMP_Compose_Exception(sprintf(_("You are not allowed to send messages to more than %d recipients."), $imp_imap->max_compose_recipients));
        }

        /* Pass to hook to allow alteration of message details. */
        if (!is_null($message)) {
            try {
                Horde::callHook('pre_sent', array($message, $headers, $this), 'imp');
            } catch (Horde_Exception_HookNotSet $e) {}
        }
    }

    /**
     * Encode address and do sanity checking on encoded address.
     *
     * @param Horde_Mail_Rfc822_List $email  The e-mail list to send to.
     * @param string $charset                The charset to encode to.
     *
     * @return string  The encoded $email list.
     *
     * @throws IMP_Compose_Exception
     */
    protected function _prepSendMessageEncode(Horde_Mail_Rfc822_List $email,
                                              $charset)
    {
        $out = array();

        foreach ($email as $val) {
            /* $email contains address objects that already have the default
             * maildomain appended. Need to encode personal part and encode
             * IDN domain names. */
            $tmp = $val->writeAddress(array(
                'encode' => $charset,
                'idn' => true
            ));

            try {
                /* We have written address, but it still may not be valid.
                 * So double-check. */
                IMP::parseAddressList($tmp, array(
                    'validate' => true
                ));
            } catch (Horde_Mail_Exception $e) {
                throw new IMP_Compose_Exception(sprintf(_("Invalid e-mail address (%s)."), $val->writeAddress()));
            }

            $out[] = $tmp;
        }

        return implode(', ', $out);
    }

    /**
     * Save the recipients done in a sendMessage().
     *
     * @param Horde_Mail_Rfc822_List $recipients  The list of recipients.
     */
    public function _saveRecipients(Horde_Mail_Rfc822_List $recipients)
    {
        global $notification, $prefs, $registry;

        if (!$prefs->getValue('save_recipients') ||
            !$registry->hasMethod('contacts/import') ||
            !($abook = $prefs->getValue('add_source'))) {
            return;
        }

        foreach ($recipients as $recipient) {
            $name = is_null($recipient->personal)
                ? $recipient->mailbox
                : $recipient->personal;

            try {
                $registry->call('contacts/import', array(array('name' => $name, 'email' => $recipient->bare_address), 'array', $abook));
                $notification->push(sprintf(_("Entry \"%s\" was successfully added to the address book"), $name), 'horde.success');
            } catch (Turba_Exception_ObjectExists $e) {
            } catch (Horde_Exception $e) {
                if ($e->getCode() == 'horde.error') {
                    $notification->push($e, $e->getCode());
                }
            }
        }
    }

    /**
     * Cleans up and returns the recipient list. Method designed to parse
     * user entered data; does not encode/validate addresses.
     *
     * @param array $hdr  An array of MIME headers. Recipients will be
     *                    extracted from the 'to', 'cc', and 'bcc' entries.
     *
     * @return array  An array with the following entries:
     *   - has_input: (boolean) True if at least one of the headers contains
     *                user input.
     *   - header: (array) Contains the cleaned up 'to', 'cc', and 'bcc'
     *             header strings.
     *   - list: (Horde_Mail_Rfc822_List) Recipient addresses.
     */
    public function recipientList($hdr)
    {
        $addrlist = new Horde_Mail_Rfc822_List();
        $header = array();

        foreach (array('to', 'cc', 'bcc') as $key) {
            if (isset($hdr[$key])) {
                $obs = IMP::parseAddressList($hdr[$key]);
                $header[$key] = strval($obs);
                $addrlist->add($obs);
            }
        }

        return array(
            'has_input' => isset($obs),
            'header' => $header,
            'list' => $addrlist
        );
    }

    /**
     * Create the base Horde_Mime_Part for sending.
     *
     * @param Horde_Mail_Rfc822_List $to  The recipient list.
     * @param string $body                Message body.
     * @param array $options              Additional options:
     *   - encrypt: (integer) The encryption flag.
     *   - from: (string) The outgoing from address - only needed for multiple
     *           PGP encryption.
     *   - html: (boolean) Is this a HTML message?
     *   - nofinal: (boolean) This is not a message which will be sent out.
     *   - noattach: (boolean) Don't add attachment information.
     *   - pgp_attach_pubkey: (boolean) Attach the user's PGP public key?
     *   - signature: (integer) If set, will add the users' signature to the
     *                message.
     *   - vcard_attach: (string) If set, attach user's vcard to message.
     *
     * @return Horde_Mime_Part  The MIME message to send.
     *
     * @throws Horde_Exception
     * @throws IMP_Compose_Exception
     */
    protected function _createMimeMessage(Horde_Mail_Rfc822_List $to, $body,
                                          array $options = array())
    {
        global $conf, $injector, $prefs, $registry;

        /* Get body text. */
        if (empty($options['html'])) {
            $body_html = null;
        } else {
            $body_html = new Horde_Domhtml($body, 'UTF-8');
            $body_html_body = $body_html->getBody();

            $body = $injector->getInstance('Horde_Core_Factory_TextFilter')->filter($body, 'Html2text', array('wrap' => false));
        }

        /* We need to do the attachment check before any of the body text
         * has been altered. */
        if (!count($this) && !$this->getMetadata('attach_body_check')) {
            $this->_metadata['attach_body_check'] = true;
            $this->changed = 'changed';

            try {
                $check = Horde::callHook('attach_body_check', array($body), 'imp');
            } catch (Horde_Exception_HookNotSet $e) {
                $check = array();
            }

            if (!empty($check) &&
                preg_match('/\b(' . implode('|', array_map('preg_quote', $check)) . ')\b/i', $body, $matches)) {
                throw IMP_Compose_Exception::createAndLog('DEBUG', sprintf(_("Found the word %s in the message text although there are no files attached to the message. Did you forget to attach a file? (This check will not be performed again for this message.)"), $matches[0]));
            }
        }


        /* Add signature data. */
        if (isset($options['signature'])) {
            $identity = $injector->getInstance('IMP_Identity');
            $sig = $identity->getSignature('text', $options['signature']);
            $body .= $sig;

            if (!empty($options['html'])) {
                $html_sig = $identity->getSignature('html', $options['signature']);
                if (!strlen($html_sig) && strlen($sig)) {
                    $html_sig = $this->text2html($sig);
                }

                $sig_dom = new Horde_Domhtml($html_sig, 'UTF-8');
                foreach ($sig_dom->getBody()->childNodes as $child) {
                    $body_html_body->appendChild($body_html->dom->importNode($child, true));
                }
            }
        }

        /* Add linked attachments. */
        if (empty($options['nofinal'])) {
            $this->_linkAttachments($body, $body_html);
        }

        /* Get trailer text (if any). */
        if (empty($options['nofinal'])) {
            try {
                $trailer = Horde::callHook('trailer', array(), 'imp');
                $html_trailer = Horde::callHook('trailer', array(true), 'imp');
            } catch (Horde_Exception_HookNotSet $e) {
                $trailer = $html_trailer = null;
            }

            $body .= strval($trailer);

            if (!empty($options['html'])) {
                if (is_null($html_trailer) && strlen($trailer)) {
                    $html_trailer = $this->text2html($trailer);
                }

                if (strlen($html_trailer)) {
                    $t_dom = new Horde_Domhtml($html_trailer, 'UTF-8');
                    foreach ($t_dom->getBody()->childNodes as $child) {
                        $body_html_body->appendChild($t_dom->dom->importNode($child, true));
                    }
                }
            }
        }

        /* Convert text to sending charset. HTML text will be converted
         * via Horde_Domhtml. */
        $body = Horde_String::convertCharset($body, 'UTF-8', $this->charset);

        /* Set up the body part now. */
        $textBody = new Horde_Mime_Part();
        $textBody->setType('text/plain');
        $textBody->setCharset($this->charset);
        $textBody->setDisposition('inline');

        /* Send in flowed format. */
        $flowed = new Horde_Text_Flowed($body, $this->charset);
        $flowed->setDelSp(true);
        $textBody->setContentTypeParameter('format', 'flowed');
        $textBody->setContentTypeParameter('DelSp', 'Yes');
        $textBody->setContents($flowed->toFlowed());

        /* Determine whether or not to send a multipart/alternative
         * message with an HTML part. */
        if (!empty($options['html'])) {
            $htmlBody = new Horde_Mime_Part();
            $htmlBody->setType('text/html');
            $htmlBody->setCharset($this->charset);
            $htmlBody->setDisposition('inline');
            $htmlBody->setDescription(Horde_String::convertCharset(_("HTML Message"), 'UTF-8', $this->charset));

            /* Add default font CSS information here. */
            $styles = array();
            if ($font_family = $prefs->getValue('compose_html_font_family')) {
                $styles[] = 'font-family:' . $font_family;
            }
            if ($font_size = intval($prefs->getValue('compose_html_font_size'))) {
                $styles[] = 'font-size:' . $font_size . 'px';
            }

            if (!empty($styles)) {
                $body_html_body->setAttribute('style', implode(';', $styles));
            }

            $textBody->setDescription(Horde_String::convertCharset(_("Plaintext Message"), 'UTF-8', $this->charset));

            $textpart = new Horde_Mime_Part();
            $textpart->setType('multipart/alternative');
            $textpart->addPart($textBody);
            $textpart->setHeaderCharset($this->charset);

            if (empty($options['nofinal'])) {
                $this->_addExternalData($body_html);
            }

            /* Now, all parts referred to in the HTML data have been added
             * to the attachment list. Convert to multipart/related if
             * this is the case. */
            $textpart->addPart(empty($options['nofinal']) ? $this->_convertToRelated($body_html, $htmlBody) : $htmlBody);

            $htmlBody->setContents($injector->getInstance('Horde_Core_Factory_TextFilter')->filter($body_html->returnHtml(array(
                'charset' => $this->charset,
                'metacharset' => true
            )), 'cleanhtml', array(
                'charset' => $this->charset
            )));
        } else {
            $textpart = $textBody;
        }

        /* Add attachments. */
        $base = $textpart;
        if (empty($options['noattach'])) {
            $parts = array();

            foreach ($this as $val) {
                if (!$val->related && !$val->linked) {
                    $parts[] = $val->getPart(true);
                }
            }

            if (!empty($options['pgp_attach_pubkey'])) {
                $parts[] = $injector->getInstance('IMP_Crypt_Pgp')->publicKeyMIMEPart();
            }

            if (!empty($options['attach_vcard'])) {
                try {
                    $vpart = new Horde_Mime_Part();
                    $vpart->setType('text/x-vcard');
                    $vpart->setCharset('UTF-8');
                    $vpart->setContents($registry->call('contacts/ownVCard'));
                    $vpart->setName($options['attach_vcard']);

                    $parts[] = $vpart;
                } catch (Horde_Exception $e) {}
            }

            if (!empty($parts)) {
                $base = new Horde_Mime_Part();
                $base->setType('multipart/mixed');
                $base->addPart($textpart);
                foreach ($parts as $val) {
                    $base->addPart($val);
                }
            }
        }

        /* Set up the base message now. */
        $encrypt = empty($options['encrypt'])
            ? IMP::ENCRYPT_NONE
            : $options['encrypt'];
        if ($prefs->getValue('use_pgp') &&
            !empty($conf['gnupg']['path']) &&
            in_array($encrypt, array(IMP_Crypt_Pgp::ENCRYPT, IMP_Crypt_Pgp::SIGN, IMP_Crypt_Pgp::SIGNENC, IMP_Crypt_Pgp::SYM_ENCRYPT, IMP_Crypt_Pgp::SYM_SIGNENC))) {
            $imp_pgp = $injector->getInstance('IMP_Crypt_Pgp');
            $symmetric_passphrase = null;

            switch ($encrypt) {
            case IMP_Crypt_Pgp::SIGN:
            case IMP_Crypt_Pgp::SIGNENC:
            case IMP_Crypt_Pgp::SYM_SIGNENC:
                /* Check to see if we have the user's passphrase yet. */
                $passphrase = $imp_pgp->getPassphrase('personal');
                if (empty($passphrase)) {
                    $e = new IMP_Compose_Exception(_("PGP: Need passphrase for personal private key."));
                    $e->encrypt = 'pgp_passphrase_dialog';
                    throw $e;
                }
                break;

            case IMP_Crypt_Pgp::SYM_ENCRYPT:
            case IMP_Crypt_Pgp::SYM_SIGNENC:
                /* Check to see if we have the user's symmetric passphrase
                 * yet. */
                $symmetric_passphrase = $imp_pgp->getPassphrase('symmetric', 'imp_compose_' . $this->_cacheid);
                if (empty($symmetric_passphrase)) {
                    $e = new IMP_Compose_Exception(_("PGP: Need passphrase to encrypt your message with."));
                    $e->encrypt = 'pgp_symmetric_passphrase_dialog';
                    throw $e;
                }
                break;
            }

            /* Do the encryption/signing requested. */
            try {
                switch ($encrypt) {
                case IMP_Crypt_Pgp::SIGN:
                    $base = $imp_pgp->impSignMimePart($base);
                    $this->_metadata['encrypt_sign'] = true;
                    break;

                case IMP_Crypt_Pgp::ENCRYPT:
                case IMP_Crypt_Pgp::SYM_ENCRYPT:
                    $to_list = clone $to;
                    if (!empty($options['from'])) {
                        $to_list->add($options['from']);
                    }
                    $base = $imp_pgp->IMPencryptMIMEPart($base, $to_list, ($encrypt == IMP_Crypt_Pgp::SYM_ENCRYPT) ? $symmetric_passphrase : null);
                    break;

                case IMP_Crypt_Pgp::SIGNENC:
                case IMP_Crypt_Pgp::SYM_SIGNENC:
                    $to_list = clone $to;
                    if (!empty($options['from'])) {
                        $to_list->add($options['from']);
                    }
                    $base = $imp_pgp->IMPsignAndEncryptMIMEPart($base, $to_list, ($encrypt == IMP_Crypt_Pgp::SYM_SIGNENC) ? $symmetric_passphrase : null);
                    break;
                }
            } catch (Horde_Exception $e) {
                throw new IMP_Compose_Exception(_("PGP Error: ") . $e->getMessage(), $e->getCode());
            }
        } elseif ($prefs->getValue('use_smime') &&
                  in_array($encrypt, array(IMP_Crypt_Smime::ENCRYPT, IMP_Crypt_Smime::SIGN, IMP_Crypt_Smime::SIGNENC))) {
            $imp_smime = $injector->getInstance('IMP_Crypt_Smime');

            /* Check to see if we have the user's passphrase yet. */
            if (in_array($encrypt, array(IMP_Crypt_Smime::SIGN, IMP_Crypt_Smime::SIGNENC))) {
                $passphrase = $imp_smime->getPassphrase();
                if ($passphrase === false) {
                    $e = new IMP_Compose_Exception(_("S/MIME Error: Need passphrase for personal private key."));
                    $e->encrypt = 'smime_passphrase_dialog';
                    throw $e;
                }
            }

            /* Do the encryption/signing requested. */
            try {
                switch ($encrypt) {
                case IMP_Crypt_Smime::SIGN:
                    $base = $imp_smime->IMPsignMIMEPart($base);
                    $this->_metadata['encrypt_sign'] = true;
                    break;

                case IMP_Crypt_Smime::ENCRYPT:
                    $base = $imp_smime->IMPencryptMIMEPart($base, $to[0]);
                    break;

                case IMP_Crypt_Smime::SIGNENC:
                    $base = $imp_smime->IMPsignAndEncryptMIMEPart($base, $to[0]);
                    break;
                }
            } catch (Horde_Exception $e) {
                throw new IMP_Compose_Exception(_("S/MIME Error: ") . $e->getMessage(), $e->getCode());
            }
        }

        /* Flag this as the base part and rebuild MIME IDs. */
        $base->isBasePart(true);
        $base->buildMimeIds();

        return $base;
    }

    /**
     * Determines the reply text and headers for a message.
     *
     * @param integer $type           The reply type (self::REPLY* constant).
     * @param IMP_Contents $contents  An IMP_Contents object.
     * @param array $opts             Additional options:
     *   - format: (string) Force to this format.
     *             DEFAULT: Auto-determine.
     *   - to: (string) The recipient of the reply. Overrides the
     *         automatically determined value.
     *
     * @return array  An array with the following keys:
     *   - body: The text of the body part
     *   - format: The format of the body message
     *   - headers: The headers of the message to use for the reply
     *   - identity: The identity to use for the reply based on the original
     *            message's addresses.
     *   - lang: An array of language code (keys)/language name (values) of
     *           the original sender's preferred language(s).
     *   - reply_list_id: List ID label.
     *   - reply_recip: Number of recipients in reply list.
     *   - type: The reply type used (either self::REPLY_ALL,
     *           self::REPLY_LIST, or self::REPLY_SENDER).
     */
    public function replyMessage($type, $contents, array $opts = array())
    {
        global $injector, $language, $prefs;

        /* The headers of the message. */
        $header = array(
            'to' => '',
            'cc' => '',
            'bcc' => '',
            'subject' => ''
        );

        $h = $contents->getHeader();
        $match_identity = $this->_getMatchingIdentity($h);
        $reply_type = self::REPLY_SENDER;

        if (!$this->_replytype) {
            $this->_metadata['indices'] = $contents->getIndicesOb();
            $this->changed = 'changed';

            /* Set the message-id related headers. */
            if (($msg_id = $h->getValue('message-id'))) {
                $this->_metadata['in_reply_to'] = chop($msg_id);

                if ($refs = $h->getValue('references')) {
                    $ref_ob = new IMP_Compose_References();
                    $ref_ob->parse($refs);
                    $refs = $ref_ob->references;
                } else {
                    $refs = array();
                }
                $refs[] = $this->_metadata['in_reply_to'];
                $this->_metadata['references'] = $refs;
            }
        }

        $subject = $h->getValue('subject');
        $header['subject'] = empty($subject)
            ? 'Re: '
            : 'Re: ' . strval(new Horde_Imap_Client_Data_BaseSubject($subject, array('keepblob' => true)));

        $force = false;
        if (in_array($type, array(self::REPLY_AUTO, self::REPLY_SENDER))) {
            if ((isset($opts['to']) && ($header['to'] = $opts['to'])) ||
                ($header['to'] = strval($h->getOb('reply-to')))) {
                $force = true;
            } else {
                $header['to'] = strval($h->getOb('from'));
            }
        }

        /* We might need $list_info in the reply_all section. */
        $list_info = in_array($type, array(self::REPLY_AUTO, self::REPLY_LIST))
            ? $injector->getInstance('IMP_Message_Ui')->getListInformation($h)
            : null;

        if (!is_null($list_info) && !empty($list_info['reply_list'])) {
            /* If To/Reply-To and List-Reply address are the same, no need
             * to handle these address separately. */
            if (IMP::bareAddress($list_info['reply_list']) != IMP::bareAddress($header['to'])) {
                $header['to'] = $list_info['reply_list'];
                $reply_type = self::REPLY_LIST;
            }
        } elseif (in_array($type, array(self::REPLY_ALL, self::REPLY_AUTO))) {
            /* Clear the To field if we are auto-determining addresses. */
            if ($type == self::REPLY_AUTO) {
                $header['to'] = '';
            }

            /* Filter out our own address from the addresses we reply to. */
            $identity = $injector->getInstance('IMP_Identity');
            $all_addrs = $identity->getAllFromAddresses();

            /* Build the To: header. It is either:
             * 1) the Reply-To address (if not a personal address)
             * 2) the From address(es) (if it doesn't contain a personal
             * address)
             * 3) all remaining Cc addresses. */
            $cc_addrs = new Horde_Mail_Rfc822_List();
            $to_addrs = new Horde_Mail_Rfc822_List();
            $to_fields = array('from', 'reply-to');

            foreach (array('reply-to', 'from', 'to', 'cc') as $val) {
                /* If either a reply-to or $to is present, we use this address
                 * INSTEAD of the from address. */
                if (($force && ($val == 'from')) ||
                    !($ob = $h->getOb($val))) {
                    continue;
                }

                /* For From: need to check if at least one of the addresses is
                 * personal. */
                if ($val == 'from') {
                    foreach ($ob->raw_addresses as $addr_ob) {
                        if ($all_addrs->contains($addr_ob)) {
                            /* The from field contained a personal address.
                             * Use the 'To' header as the primary reply-to
                             * address instead. */
                            $to_fields[] = 'to';

                            /* Add other non-personal from addresses to the
                             * list of CC addresses. */
                            $ob->setIteratorFilter($ob::BASE_ELEMENTS, $all_addrs);
                            $cc_addrs->add($ob);
                            $all_addrs->add($ob);
                            continue 2;
                        }
                    }
                }

                $ob->setIteratorFilter($ob::BASE_ELEMENTS, $all_addrs);

                foreach ($ob as $hdr_ob) {
                    if ($hdr_ob instanceof Horde_Mail_Rfc822_Group) {
                        $cc_addrs->add($hdr_ob);
                        $all_addrs->add($hdr_ob->addresses);
                    } elseif (($val != 'to') ||
                              is_null($list_info) ||
                              !$force ||
                              empty($list_info['exists'])) {
                        /* Don't add as To address if this is a list that
                         * doesn't have a post address but does have a
                         * reply-to address. */
                        if (in_array($val, $to_fields)) {
                            /* If from/reply-to doesn't have personal
                             * information, check from address. */
                            if (is_null($hdr_ob->personal) &&
                                ($to_ob = $h->getOb('from')) &&
                                !is_null($to_ob[0]->personal) &&
                                ($hdr_ob->match($to_ob[0]))) {
                                $to_addrs->add($to_ob);
                            } else {
                                $to_addrs->add($hdr_ob);
                            }
                        } else {
                            $cc_addrs->add($hdr_ob);
                        }

                        $all_addrs->add($hdr_ob);
                    }
                }
            }

            /* Build the Cc: (or possibly the To:) header. If this is a
             * reply to a message that was already replied to by the user,
             * this reply will go to the original recipients (Request
             * #8485).  */
            if (count($to_addrs)) {
                $header['to'] = strval($to_addrs);
            }
            if (count($cc_addrs)) {
                $reply_type = self::REPLY_ALL;
            }
            $header[empty($header['to']) ? 'to' : 'cc'] = strval($cc_addrs);

            /* Build the Bcc: header. */
            if ($bcc = $h->getOb('bcc')) {
                $bcc->add($identity->getBccAddresses());
                $bcc->setIteratorFilter(0, $all_addrs);
                $header['bcc'] = strval($bcc);
            }
        }

        if (!$this->_replytype || ($reply_type != $this->_replytype)) {
            $this->_replytype = $reply_type;
            $this->changed = 'changed';
        }

        $ret = $this->replyMessageText($contents, array(
            'format' => isset($opts['format']) ? $opts['format'] : null
        ));
        if ($prefs->getValue('reply_charset') &&
            ($ret['charset'] != $this->charset)) {
            $this->charset = $ret['charset'];
            $this->changed = 'changed';
        }
        unset($ret['charset']);

        if ($type == self::REPLY_AUTO) {
            switch ($reply_type) {
            case self::REPLY_ALL:
                try {
                    $recip_list = $this->recipientList($header);
                    $ret['reply_recip'] = count($recip_list['list']);
                } catch (IMP_Compose_Exception $e) {
                    $ret['reply_recip'] = 0;
                }
                break;

            case self::REPLY_LIST:
                if (($list_parse = $injector->getInstance('Horde_ListHeaders')->parse('list-id', $h->getValue('list-id'))) &&
                    !is_null($list_parse->label)) {
                    $ret['reply_list_id'] = $list_parse->label;
                }
                break;
            }
        }

        if (($lang = $h->getValue('accept-language')) ||
            ($lang = $h->getValue('x-accept-language'))) {
            $langs = array();
            foreach (explode(',', $lang) as $val) {
                if (($name = Horde_Nls::getLanguageISO($val)) !== null) {
                    $langs[trim($val)] = $name;
                }
            }
            $ret['lang'] = array_unique($langs);

            /* Don't show display if original recipient is asking for reply in
             * the user's native language. */
            if ((count($ret['lang']) == 1) &&
                reset($ret['lang']) &&
                (substr(key($ret['lang']), 0, 2) == substr($language, 0, 2))) {
                unset($ret['lang']);
            }
        }

        return array_merge(array(
            'headers' => $header,
            'identity' => $match_identity,
            'type' => $reply_type
        ), $ret);
    }

    /**
     * Returns the reply text for a message.
     *
     * @param IMP_Contents $contents  An IMP_Contents object.
     * @param array $opts             Additional options:
     *   - format: (string) Force to this format.
     *             DEFAULT: Auto-determine.
     *
     * @return array  An array with the following keys:
     *   - body: (string) The text of the body part.
     *   - charset: (string) The guessed charset to use for the reply.
     *   - format: (string) The format of the body message ('html', 'text').
     */
    public function replyMessageText($contents, array $opts = array())
    {
        global $prefs;

        if (!$prefs->getValue('reply_quote')) {
            return array(
                'body' => '',
                'charset' => '',
                'format' => 'text'
            );
        }

        $h = $contents->getHeader();

        $from = strval($h->getOb('from'));

        if ($prefs->getValue('reply_headers') && !empty($h)) {
            $msg_pre = '----- ' .
                ($from ? sprintf(_("Message from %s"), $from) : _("Message")) .
                /* Extra '-'s line up with "End Message" below. */
                " ---------\n" .
                $this->_getMsgHeaders($h) . "\n\n";

            $msg_post = "\n\n----- " .
                ($from ? sprintf(_("End message from %s"), $from) : _("End message")) .
                " -----\n";
        } else {
            $msg_pre = $this->_expandAttribution($prefs->getValue('attrib_text'), $from, $h) . "\n\n";
            $msg_post = '';
        }

        list($compose_html, $force_html) = $this->_msgTextFormat($opts, 'reply_format');

        $msg_text = $this->_getMessageText($contents, array(
            'html' => $compose_html,
            'replylimit' => true,
            'toflowed' => true
        ));

        if (!empty($msg_text) &&
            (($msg_text['mode'] == 'html') || $force_html)) {
            $msg = '<p>' . $this->text2html(trim($msg_pre)) . '</p>' .
                   self::HTML_BLOCKQUOTE .
                   (($msg_text['mode'] == 'text') ? $this->text2html($msg_text['flowed'] ? $msg_text['flowed'] : $msg_text['text']) : $msg_text['text']) .
                   '</blockquote><br />' .
                   ($msg_post ? $this->text2html($msg_post) : '') . '<br />';
            $msg_text['mode'] = 'html';
        } else {
            $msg = empty($msg_text['text'])
                ? '[' . _("No message body text") . ']'
                : $msg_pre . $msg_text['text'] . $msg_post;
            $msg_text['mode'] = 'text';
        }

        // Bug #10148: Message text might be us-ascii, but reply headers may
        // contain 8-bit characters.
        if (($msg_text['charset'] == 'us-ascii') &&
            (Horde_Mime::is8bit($msg_pre, 'UTF-8') ||
             Horde_Mime::is8bit($msg_post, 'UTF-8'))) {
            $msg_text['charset'] = 'UTF-8';
        }

        return array(
            'body' => $msg . "\n",
            'charset' => $msg_text['charset'],
            'format' => $msg_text['mode']
        );
    }

    /**
     * Determine text editor format.
     *
     * @param array $opts        Options (contains 'format' param).
     * @param string $pref_name  The pref name that controls formatting.
     *
     * @return array  Use HTML? and Force HTML?
     */
    protected function _msgTextFormat($opts, $pref_name)
    {
        if (!empty($opts['format'])) {
            $compose_html = $force_html = ($opts['format'] == 'html');
        } elseif ($GLOBALS['prefs']->getValue('compose_html')) {
            $compose_html = $force_html = true;
        } else {
            $compose_html = $GLOBALS['prefs']->getValue($pref_name);
            $force_html = false;
        }

        return array($compose_html, $force_html);
    }

    /**
     * Determine the text and headers for a forwarded message.
     *
     * @param integer $type           The forward type (self::FORWARD*
     *                                constant).
     * @param IMP_Contents $contents  An IMP_Contents object.
     * @param boolean $attach         Attach the forwarded message?
     *
     * @return array  An array with the following keys:
     *   - body: (string) The text of the body part.
     *   - format: (string) The format of the body message ('html', 'text').
     *   - headers: (array) The list of headers to add to the outgoing message.
     *   - identity: (mixed) See Imp_Prefs_Identity#getMatchingIdentity().
     *   - type: (integer) - The compose type.
     */
    public function forwardMessage($type, $contents, $attach = true)
    {
        /* The headers of the message. */
        $header = array(
            'to' => '',
            'cc' => '',
            'bcc' => '',
            'subject' => ''
        );

        if ($type == self::FORWARD_AUTO) {
            switch ($GLOBALS['prefs']->getValue('forward_default')) {
            case 'body':
                $type = self::FORWARD_BODY;
                break;

            case 'both':
                $type = self::FORWARD_BOTH;
                break;

            case 'editasnew':
                $ret = $this->editAsNew(new IMP_Indices($contents));
                $ret['headers']['title'] = _("New Message");
                return $ret;

            case 'attach':
            default:
                $type = self::FORWARD_ATTACH;
                break;
            }
        }

        $h = $contents->getHeader();

        $this->_metadata['indices'] = $contents->getIndicesOb();

        /* We need the Message-Id so we can log this event. This header is not
         * added to the outgoing messages. */
        $this->_metadata['in_reply_to'] = trim($h->getValue('message-id'));
        $this->_replytype = $type;
        $this->changed = 'changed';

        $header['subject'] = $h->getValue('subject');
        if (!empty($header['subject'])) {
            $subject = strval(new Horde_Imap_Client_Data_BaseSubject($header['subject'], array('keepblob' => true)));
            $header['title'] = _("Forward") . ': ' . $subject;
            $header['subject'] = 'Fwd: ' . $subject;
        } else {
            $header['title'] = _("Forward");
            $header['subject'] = 'Fwd:';
        }

        if ($attach &&
            in_array($type, array(self::FORWARD_ATTACH, self::FORWARD_BOTH))) {
            try {
                $this->attachImapMessage(new IMP_Indices($contents));
            } catch (IMP_Exception $e) {}
        }

        if (in_array($type, array(self::FORWARD_BODY, self::FORWARD_BOTH))) {
            $ret = $this->forwardMessageText($contents);
            unset($ret['charset']);
        } else {
            $ret = array(
                'body' => '',
                'format' => $GLOBALS['prefs']->getValue('compose_html') ? 'html' : 'text'
            );
        }

        return array_merge(array(
            'headers' => $header,
            'identity' => $this->_getMatchingIdentity($h),
            'type' => $type
        ), $ret);
    }

    /**
     * Returns the forward text for a message.
     *
     * @param IMP_Contents $contents  An IMP_Contents object.
     * @param array $opts             Additional options:
     *   - format: (string) Force to this format.
     *             DEFAULT: Auto-determine.
     *
     * @return array  An array with the following keys:
     *   - body: (string) The text of the body part.
     *   - charset: (string) The guessed charset to use for the forward.
     *   - format: (string) The format of the body message ('html', 'text').
     */
    public function forwardMessageText($contents, array $opts = array())
    {
        $h = $contents->getHeader();

        $from = strval($h->getOb('from'));

        $msg_pre = "\n----- " .
            ($from ? sprintf(_("Forwarded message from %s"), $from) : _("Forwarded message")) .
            " -----\n" . $this->_getMsgHeaders($h) . "\n";
        $msg_post = "\n\n----- " . _("End forwarded message") . " -----\n";

        list($compose_html, $force_html) = $this->_msgTextFormat($opts, 'forward_format');

        $msg_text = $this->_getMessageText($contents, array(
            'html' => $compose_html
        ));

        if (!empty($msg_text) &&
            (($msg_text['mode'] == 'html') || $force_html)) {
            $msg = $this->text2html($msg_pre) .
                (($msg_text['mode'] == 'text') ? $this->text2html($msg_text['text']) : $msg_text['text']) .
                $this->text2html($msg_post);
            $format = 'html';
        } else {
            $msg = $msg_pre . $msg_text['text'] . $msg_post;
            $format = 'text';
        }

        // Bug #10148: Message text might be us-ascii, but forward headers may
        // contain 8-bit characters.
        if (($msg_text['charset'] == 'us-ascii') &&
            (Horde_Mime::is8bit($msg_pre, 'UTF-8') ||
             Horde_Mime::is8bit($msg_post, 'UTF-8'))) {
            $msg_text['charset'] = 'UTF-8';
        }

        return array(
            'body' => $msg,
            'charset' => $msg_text['charset'],
            'format' => $format
        );
    }

    /**
     * Prepare a redirect message.
     *
     * @param IMP_Indices $indices  An indices object.
     */
    public function redirectMessage(IMP_Indices $indices)
    {
        $this->_metadata['redirect_indices'] = $indices;
        $this->_replytype = self::REDIRECT;
        $this->changed = 'changed';
    }

    /**
     * Send a redirect (a/k/a resent) message. See RFC 5322 [3.6.6].
     *
     * @param mixed $to  The addresses to redirect to.
     * @param boolean $log  Whether to log the resending in the history and
     *                      sentmail log.
     *
     * @return array  An object with the following properties for each
     *                redirected message:
     *   - contents: (IMP_Contents) The contents object.
     *   - headers: (Horde_Mime_Headers) The header object.
     *   - mbox: (IMP_Mailbox) Mailbox of the message.
     *   - uid: (string) UID of the message.
     *
     * @throws IMP_Compose_Exception
     */
    public function sendRedirectMessage($to, $log = true)
    {
        global $injector, $registry;

        $recip = $this->recipientList(array('to' => $to));

        $identity = $injector->getInstance('IMP_Identity');
        $from_addr = $identity->getFromAddress();

        $out = array();

        foreach ($this->getMetadata('redirect_indices') as $val) {
            foreach ($val->uids as $val2) {
                try {
                    $contents = $injector->getInstance('IMP_Factory_Contents')->create($val->mbox->getIndicesOb($val2));
                } catch (IMP_Exception $e) {
                    throw new IMP_Compose_Exception(_("Error when redirecting message."));
                }

                $headers = $contents->getHeader();

                /* We need to set the Return-Path header to the current user -
                 * see RFC 2821 [4.4]. */
                $headers->removeHeader('return-path');
                $headers->addHeader('Return-Path', $from_addr);

                /* Generate the 'Resent' headers (RFC 5322 [3.6.6]). These
                 * headers are prepended to the message. */
                $resent_headers = new Horde_Mime_Headers();
                $resent_headers->addHeader('Resent-Date', date('r'));
                $resent_headers->addHeader('Resent-From', $from_addr);
                $resent_headers->addHeader('Resent-To', $recip['header']['to']);
                $resent_headers->addHeader('Resent-Message-ID', Horde_Mime::generateMessageId());

                $header_text = trim($resent_headers->toString(array('encode' => 'UTF-8'))) . "\n" . trim($contents->getHeader(IMP_Contents::HEADER_TEXT));

                $this->_prepSendMessageAssert($recip['list']);
                $to = $this->_prepSendMessage($recip['list']);
                $hdr_array = $headers->toArray(array('charset' => 'UTF-8'));
                $hdr_array['_raw'] = $header_text;

                try {
                    $injector->getInstance('IMP_Mail')->send($to, $hdr_array, $contents->getBody());
                } catch (Horde_Mail_Exception $e) {
                    throw new IMP_Compose_Exception($e);
                }

                $recipients = strval($recip['list']);

                Horde::log(sprintf("%s Redirected message sent to %s from %s", $_SERVER['REMOTE_ADDR'], $recipients, $registry->getAuth()), 'INFO');

                if ($log) {
                    /* Store history information. */
                    if ($maillog = $injector->getInstance('IMP_Maillog')) {
                        $maillog->log(self::REDIRECT, $headers->getValue('message-id'), $recipients);
                    }

                    $injector->getInstance('IMP_Sentmail')->log(IMP_Sentmail::REDIRECT, $headers->getValue('message-id'), $recipients);
                }

                $tmp = new stdClass;
                $tmp->contents = $contents;
                $tmp->headers = $headers;
                $tmp->mbox = $val->mbox;
                $tmp->uid = $val2;

                $out[] = $tmp;
            }
        }

        return $out;
    }

    /**
     * Get "tieto" identity information.
     *
     * @param Horde_Mime_Headers $h  The headers object for the message.
     *
     * @return mixed  See Imp_Prefs_Identity::getMatchingIdentity().
     */
    protected function _getMatchingIdentity($h)
    {
        $msgAddresses = array();

        /* Bug #9271: Check 'from' address first; if replying to a message
         * originally sent by user, this should be the identity used for the
         * reply also. */
        foreach (array('from', 'to', 'cc', 'bcc') as $val) {
            $msgAddresses[] = $h->getValue($val);
        }

        return $GLOBALS['injector']->getInstance('IMP_Identity')->getMatchingIdentity($msgAddresses);
    }

    /**
     * Add mail message(s) from the mail server as a message/rfc822
     * attachment.
     *
     * @param IMP_Indices $indices  An indices object.
     *
     * @return string  Subject string.
     *
     * @throws IMP_Exception
     */
    public function attachImapMessage($indices)
    {
        if (!count($indices)) {
            return false;
        }

        $attached = 0;
        foreach ($indices as $ob) {
            foreach ($ob->uids as $idx) {
                ++$attached;
                $contents = $GLOBALS['injector']->getInstance('IMP_Factory_Contents')->create(new IMP_Indices($ob->mbox, $idx));
                $headerob = $contents->getHeader();

                $part = new Horde_Mime_Part();
                $part->setCharset('UTF-8');
                $part->setType('message/rfc822');
                $part->setName(_("Forwarded Message"));
                $part->setContents($contents->fullMessageText(array(
                    'stream' => true
                )), array(
                    'usestream' => true
                ));

                // Throws IMP_Compose_Exception.
                $this->addAttachmentFromPart($part);
            }
        }

        if ($attached > 1) {
            return 'Fwd: ' . sprintf(_("%u Forwarded Messages"), $attached);
        }

        if ($name = $headerob->getValue('subject')) {
            $name = Horde_String::truncate($name, 80);
        } else {
            $name = _("[No Subject]");
        }

        return 'Fwd: ' . strval(new Horde_Imap_Client_Data_BaseSubject($name, array('keepblob' => true)));
    }

    /**
     * Determine the header information to display in the forward/reply.
     *
     * @param Horde_Mime_Headers &$h  The headers object for the message.
     *
     * @return string  The header information for the original message.
     */
    protected function _getMsgHeaders($h)
    {
        $tmp = array();

        if (($ob = $h->getValue('date'))) {
            $tmp[_("Date")] = $ob;
        }

        if (($ob = strval($h->getOb('from')))) {
            $tmp[_("From")] = $ob;
        }

        if (($ob = strval($h->getOb('reply-to')))) {
            $tmp[_("Reply-To")] = $ob;
        }

        if (($ob = $h->getValue('subject'))) {
            $tmp[_("Subject")] = $ob;
        }

        if (($ob = strval($h->getOb('to')))) {
            $tmp[_("To")] = $ob;
        }

        if (($ob = strval($h->getOb('cc')))) {
            $tmp[_("Cc")] = $ob;
        }

        $max = max(array_map(array('Horde_String', 'length'), array_keys($tmp))) + 2;
        $text = '';

        foreach ($tmp as $key => $val) {
            $text .= Horde_String::pad($key . ': ', $max, ' ', STR_PAD_LEFT) . $val . "\n";
        }

        return $text;
    }

    /**
     * Add an attachment referred to in a related part.
     *
     * @param Horde_Mime_Part $part  Attachment data.
     * @param DOMElement $node       Node element containg the reference.
     * @param string $attribute      Element attribute containing the
     *                               reference.
     */
    public function addRelatedAttachment(IMP_Compose_Attachment $atc_ob,
                                         DOMElement $node, $attribute)
    {
        $atc_ob->related = true;

        $node->setAttribute(self::RELATED_ATTR, $attribute);
        $node->setAttribute(self::RELATED_ATTR_ID, $atc_ob->id);
    }

    /**
     * Deletes all attachments.
     */
    public function deleteAllAttachments()
    {
        foreach (array_keys($this->_atc) as $key) {
            unset($this[$key]);
        }
    }

    /**
     * Expand macros in attribution text when replying to messages.
     *
     * @param string $line           The line of attribution text.
     * @param string $from           The email address of the original sender.
     * @param Horde_Mime_Headers $h  The headers object for the message.
     *
     * @return string  The attribution text.
     */
    protected function _expandAttribution($line, $from, $h)
    {
        $addressList = $nameList = array();

        /* First we'll get a comma seperated list of email addresses
         * and a comma seperated list of personal names out of $from
         * (there just might be more than one of each). */
        $addr_list = IMP::parseAddressList($from);

        foreach ($addr_list as $addr) {
            if (!is_null($addr->mailbox)) {
                $addressList[] = $addr->bare_address;
            }

            if (!is_null($addr->personal)) {
                $nameList[] = $addr->personal;
            } elseif (!is_null($addr->mailbox)) {
                $nameList[] = $addr->mailbox;
            }
        }

        /* Define the macros. */
        if (is_array($message_id = $h->getValue('message_id'))) {
            $message_id = reset($message_id);
        }
        if (!($subject = $h->getValue('subject'))) {
            $subject = _("[No Subject]");
        }
        $udate = strtotime($h->getValue('date'));

        $match = array(
            /* New line. */
            '/%n/' => "\n",

            /* The '%' character. */
            '/%%/' => '%',

            /* Name and email address of original sender. */
            '/%f/' => $from,

            /* Senders email address(es). */
            '/%a/' => implode(', ', $addressList),

            /* Senders name(s). */
            '/%p/' => implode(', ', $nameList),

            /* RFC 822 date and time. */
            '/%r/' => $h->getValue('date'),

            /* Date as ddd, dd mmm yyyy. */
            '/%d/' => strftime("%a, %d %b %Y", $udate),

            /* Date in locale's default. */
            '/%x/' => strftime("%x", $udate),

            /* Date and time in locale's default. */
            '/%c/' => strftime("%c", $udate),

            /* Message-ID. */
            '/%m/' => $message_id,

            /* Message subject. */
            '/%s/' => $subject
        );

        return (preg_replace(array_keys($match), array_values($match), $line));
    }

    /**
     * Obtains the cache ID for the session object.
     *
     * @return string  The message cache ID.
     */
    public function getCacheId()
    {
        return $this->_cacheid;
    }

    /**
     * How many more attachments are allowed?
     *
     * @return mixed  Returns true if no attachment limit.
     *                Else returns the number of additional attachments
     *                allowed.
     */
    public function additionalAttachmentsAllowed()
    {
        global $conf;

        return empty($conf['compose']['attach_count_limit'])
            ? true
            : ($conf['compose']['attach_count_limit'] - count($this));
    }

    /**
     * What is the maximum attachment size?
     *
     * @return integer  The maximum attachment size (in bytes).
     */
    public function maxAttachmentSize()
    {
        $size = $GLOBALS['session']->get('imp', 'file_upload');

        return empty($GLOBALS['conf']['compose']['attach_size_limit'])
            ? $size
            : min($size, $GLOBALS['conf']['compose']['attach_size_limit']);
    }

    /**
     * Convert external image links into internal links to attachment data.
     *
     * @param Horde_Domhtml $html  The HTML data.
     */
    protected function _addExternalData(Horde_Domhtml $html)
    {
        global $conf, $injector;

        /* Return immediately if related conversion is turned off via
         * configuration. */
        if (empty($conf['compose']['convert_to_related'])) {
            return;
        }

        $client = $injector->getInstance('Horde_Core_Factory_HttpClient')->create();

        /* Find external images, download the image, and add as an
         * attachment. */
        foreach ($html->dom->getElementsByTagName('img') as $node) {
            if ($node->hasAttribute('src') &&
                !$node->hasAttribute(self::RELATED_ATTR)) {
                /* Attempt to download the image data. */
<<<<<<< HEAD
                $response = $client->get($node->getAttribute('src'));
                if ($response->code == 200) {
                    /* We need to determine the image type. Try getting that
                     * info from the returned HTTP content-type header.
                     * TODO: Use Horde_Mime_Magic if this fails (?) */
                    $part = new Horde_Mime_Part();
                    $part->setType($response->getHeader('content-type'));
                    $part->setContents($response->getBody());
                    $part->setDisposition('attachment');

                    $this->addRelatedAttachment(
                        $this->addAttachmentFromPart($part),
                        $node,
                        'src'
                    );
=======
                try {
                    $response = $client->get($node->getAttribute('src'));
                    if ($response->code == 200) {
                        /* We need to determine the image type. Try getting
                         * that info from the returned HTTP content-type
                         * header.  TODO: Use Horde_Mime_Magic if this fails
                         * (?) */
                        $part = new Horde_Mime_Part();
                        $part->setType($response->getHeader('content-type'));
                        $part->setContents($response->getBody());
                        $part->setDisposition('attachment');

                        $this->_addRelatedAttachment($part, $node, 'src');
                        $downloaded = true;
                    }
                } catch (Horde_Http_Exception $e) {
>>>>>>> b31742f2
                }
            }
        }
    }

    /**
     * Converts an HTML part to a multipart/related part, if necessary.
     *
     * @param Horde_Domhtml $html    HTML data.
     * @param Horde_Mime_Part $part  The HTML part.
     *
     * @return Horde_Mime_Part  The part to add to the compose output.
     */
    protected function _convertToRelated(Horde_Domhtml $html,
                                         Horde_Mime_Part $part)
    {
        $r_part = false;
        foreach ($this as $atc) {
            if ($atc->related) {
                $r_part = true;
                break;
            }
        }

        if (!$r_part) {
            return $part;
        }

        /* Create new multipart/related part. */
        $related = new Horde_Mime_Part();
        $related->setType('multipart/related');
        /* Get the CID for the 'root' part. Although by default the first part
         * is the root part (RFC 2387 [3.2]), we may as well be explicit and
         * put the CID in the 'start' parameter. */
        $related->setContentTypeParameter('start', $part->setContentId());
        $related->addPart($part);

        foreach ($html as $node) {
            if (($node instanceof DOMElement) &&
                $node->hasAttribute(self::RELATED_ATTR)) {
                $r_atc = $this[$node->getAttribute(self::RELATED_ATTR_ID)];

                if ($r_atc->linked) {
                    $attr = strval($r_atc->createLinkedAtc()->getUrl());
                } else {
                    $related_part = $r_atc->getPart(true);
                    $attr = 'cid:' . $related_part->setContentId();
                    $related->addPart($related_part);
                }

                $node->setAttribute($node->getAttribute(self::RELATED_ATTR), $attr);

                $node->removeAttribute(self::RELATED_ATTR);
                $node->removeAttribute(self::RELATED_ATTR_ID);
            }
        }

        return $related;
    }

    /**
     * Adds linked attachments to message.
     *
     * @param string &$body  Plaintext data.
     * @param mixed $html    HTML data (Horde_Domhtml) or null.
     *
     * @throws IMP_Compose_Exception
     */
    protected function _linkAttachments(&$body, $html)
    {
        $linked = array();

        foreach ($this as $val) {
            if (!$val->related && $val->linked) {
                $linked[] = $val;
            }
        }

        if (empty($linked)) {
            return;
        }

        if ($del_time = IMP_Compose_LinkedAttachment::keepDate(false)) {
            /* Subtract 1 from time to get the last day of the previous
             * month. */
            $expire = ' (' . sprintf(_("links will expire on %s"), strftime('%x', $del_time - 1)) . ')';
        }

        $body .= "\n-----\n" . _("Attachments") . $expire . ":\n";
        if ($html) {
            $body = $html->getBody();
            $dom = $html->dom;

            $body->appendChild($dom->createElement('HR'));
            $body->appendChild($div = $dom->createElement('DIV'));
            $div->appendChild($dom->createElement('H4', _("Attachments") . $expire . ':'));
            $div->appendChild($ol = $dom->createElement('OL'));
        }

        $i = 0;
        foreach ($linked as $val) {
            $apart = $val->getPart();
            $name = $apart->getName(true);
            $size = IMP::sizeFormat($apart->getBytes());
            $url = strval($val->createLinkedAtc()->getUrl()->setRaw(true));

            $body .= "\n" . ++$i . '. ' .
                $name .' (' . $size . ') [' . $apart->getType() . "]\n" .
                sprintf(_("Download link: %s"), $url) . "\n";

            if ($html) {
                $ol->appendChild($li = $dom->createElement('LI'));
                $li->appendChild($dom->createElement('STRONG', $name));
                $li->appendChild($dom->createTextNode(' (' . $size . ') [' . htmlspecialchars($apart->getType()) . ']'));
                $li->appendChild($dom->createElement('BR'));
                $li->appendChild($dom->createTextNode(_("Download link") . ': '));
                $li->appendChild($a = $dom->createElement('A', htmlspecialchars($url)));
                $a->setAttribute('href', $url);
            }
        }
    }

    /**
     * Regenerates body text for use in the compose screen from IMAP data.
     *
     * @param IMP_Contents $contents  An IMP_Contents object.
     * @param array $options          Additional options:
     * <ul>
     *  <li>html: (boolean) Return text/html part, if available.</li>
     *  <li>imp_msg: (integer) If non-empty, the message data was created by
     *               IMP. Either:
     *   <ul>
     *    <li>self::COMPOSE</li>
     *    <li>self::FORWARD</li>
     *    <li>self::REPLY</li>
     *   </ul>
     *  </li>
     *  <li>replylimit: (boolean) Enforce length limits?</li>
     *  <li>toflowed: (boolean) Do flowed conversion?</li>
     * </ul>
     *
     * @return mixed  Null if bodypart not found, or array with the following
     *                keys:
     *   - charset: (string) The guessed charset to use.
     *   - flowed: (Horde_Text_Flowed) A flowed object, if the text is flowed.
     *             Otherwise, null.
     *   - id: (string) The MIME ID of the bodypart.
     *   - mode: (string) Either 'text' or 'html'.
     *   - text: (string) The body text.
     */
    protected function _getMessageText($contents, array $options = array())
    {
        global $conf, $injector, $prefs, $session;

        $body_id = null;
        $mode = 'text';
        $options = array_merge(array(
            'imp_msg' => self::COMPOSE
        ), $options);

        if (!empty($options['html']) &&
            $session->get('imp', 'rteavail') &&
            (($body_id = $contents->findBody('html')) !== null)) {
            $mime_message = $contents->getMIMEMessage();

            switch ($mime_message->getPrimaryType()) {
            case 'multipart':
                if (($body_id != '1') &&
                    ($mime_message->getSubType() == 'mixed') &&
                    !Horde_Mime::isChild('1', $body_id)) {
                    $body_id = null;
                } else {
                    $mode = 'html';
                }
                break;

            default:
                if (strval($body_id) != '1') {
                    $body_id = null;
                } else {
                    $mode = 'html';
                }
                break;
            }
        }

        if (is_null($body_id)) {
            $body_id = $contents->findBody();
            if (is_null($body_id)) {
                return null;
            }
        }

        $part = $contents->getMIMEPart($body_id);
        $type = $part->getType();
        $part_charset = $part->getCharset();

        $msg = Horde_String::convertCharset($part->getContents(), $part_charset, 'UTF-8');

        /* Enforce reply limits. */
        if (!empty($options['replylimit']) &&
            !empty($conf['compose']['reply_limit'])) {
            $limit = $conf['compose']['reply_limit'];
            if (Horde_String::length($msg) > $limit) {
                $msg = Horde_String::substr($msg, 0, $limit) . "\n" . _("[Truncated Text]");
            }
        }

        if ($mode == 'html') {
            $msg = $injector->getInstance('Horde_Core_Factory_TextFilter')->filter($msg, array('Cleanhtml', 'Xss'), array(array('body_only' => true), array('strip_style_attributes' => false)));

            /* If we are replying to a related part, and this part refers
             * to local message parts, we need to move those parts into this
             * message (since the original message may disappear during the
             * compose process). */
            if ($related_part = $contents->findMimeType($body_id, 'multipart/related')) {
                $this->_metadata['related_contents'] = $contents;
                $related_ob = new Horde_Mime_Related($related_part);
                $msg = $related_ob->cidReplace($msg, array($this, '_getMessageTextCallback'), $part_charset)->returnBody();
                unset($this->_metadata['related_contents']);
            }
        } elseif ($type == 'text/html') {
            $msg = $injector->getInstance('Horde_Core_Factory_TextFilter')->filter($msg, 'Html2text');
            $type = 'text/plain';
        }

        /* Always remove leading/trailing whitespace. The data in the
         * message body is not intended to be the exact representation of the
         * original message (use forward as message/rfc822 part for that). */
        $msg = trim($msg);

        if ($type == 'text/plain') {
            if ($prefs->getValue('reply_strip_sig') &&
                (($pos = strrpos($msg, "\n-- ")) !== false)) {
                $msg = rtrim(substr($msg, 0, $pos));
            }

            if ($part->getContentTypeParameter('format') == 'flowed') {
                $flowed = new Horde_Text_Flowed($msg, 'UTF-8');
                if (Horde_String::lower($part->getContentTypeParameter('delsp')) == 'yes') {
                    $flowed->setDelSp(true);
                }
                $flowed->setMaxLength(0);
                $msg = $flowed->toFixed(false);
            } else {
                /* If the input is *not* in flowed format, make sure there is
                 * no padding at the end of lines. */
                $msg = preg_replace("/\s*\n/U", "\n", $msg);
            }

            if (isset($options['toflowed'])) {
                $flowed = new Horde_Text_Flowed($msg, 'UTF-8');
                $msg = $options['toflowed']
                    ? $flowed->toFlowed(true)
                    : $flowed->toFlowed(false, array('nowrap' => true));
            }
        }

        if (strcasecmp($part->getCharset(), 'windows-1252') === 0) {
            $part_charset = 'ISO-8859-1';
        }

        return array(
            'charset' => $part_charset,
            'flowed' => isset($flowed) ? $flowed : null,
            'id' => $body_id,
            'mode' => $mode,
            'text' => $msg
        );
    }

    /**
     * Callback used in _getMessageText().
     *
     * @return Horde_Url
     */
    public function _getMessageTextCallback($id, $attribute, $node)
    {
        return $this->addRelatedAttachment(
            $this->addAttachmentFromPart($this->getMetadata('related_contents')->getMIMEPart($id)),
            $node,
            $attribute
        )->viewUrl();
    }

    /**
     * Adds an attachment from Horde_Mime_Part data.
     *
     * @param Horde_Mime_Part $part  The object that contains the attachment
     *                               data.
     *
     * @return IMP_Compose_Attachment  Attachment object.
     * @throws IMP_Compose_Exception
     */
    public function addAttachmentFromPart($part)
    {
        /* Extract the data from the Horde_Mime_Part. */
        $atc_file = Horde::getTempFile('impatt', false, '', false, true);
        $stream = $part->getContents(array(
            'stream' => true
        ));
        rewind($stream);

        if (file_put_contents($atc_file, $stream) === false) {
            throw new IMP_Compose_Exception(sprintf(_("Could not attach %s to the message."), $part->getName()));
        }

        return $this->_addAttachment(
            $atc_file,
            ftell($stream),
            $part->getName(true),
            $part->getType()
        );
    }

    /**
     * Add attachment from uploaded (form) data.
     *
     * @param Horde_Variables $vars  Variables object.
     * @param string $field          The form field name.
     *
     * @return IMP_Compose_Attachment  Attachment object.
     * @throws IMP_Compose_Exception
     */
    public function addAttachmentFromUpload(Horde_Variables $vars, $field)
    {
        global $browser;

        if ($vars->get($field . '_dataurl')) {
            $url_data = new Horde_Url_Data($vars->get($field));

            $atc_file = Horde::getTempFile('impatt', false, '', false, true);
            file_put_contents($atc_file, $url_data->data);

            $bytes = strlen($url_data->data);
            $filename = $vars->get($field . '_filename');
            $type = $url_data->type;
        } else {
            try {
                $browser->wasFileUploaded($field, _("attachment"));
            } catch (Horde_Browser_Exception $e) {
                throw new IMP_Compose_Exception($e);
            }

            $finfo = $_FILES[$field];

            $atc_file = $finfo['tmp_name'];

            $bytes = $finfo['size'];
            $filename = Horde_Util::dispelMagicQuotes($finfo['name']);
            $type = empty($finfo['type'])
                ? 'application/octet-stream'
                : $finfo['type'];

            /* User hook to do file scanning/MIME magic determinations. */
            try {
                $type = Horde::callHook('compose_attach', array($filename, $atc_file, $type), 'imp');
            } catch (Horde_Exception_HookNotSet $e) {}
        }

        return $this->_addAttachment(
            $atc_file,
            $bytes,
            $filename,
            $type
        );
    }

    /**
     * Adds an attachment to the outgoing compose message.
     *
     * @param string $atc_file  Temporary file containing attachment contents.
     * @param integer $bytes    Size of data, in bytes.
     * @param string $filename  Filename of data.
     * @param string $type      MIME type of data.
     *
     * @return IMP_Compose_Attachment  Attachment object.
     * @throws IMP_Compose_Exception
     */
    protected function _addAttachment($atc_file, $bytes, $filename, $type)
    {
        global $conf;

        $atc = new Horde_Mime_Part();
        $atc->setBytes($bytes);

        /* Try to determine the MIME type from 1) the extension and
         * then 2) analysis of the file (if available). */
        if (strlen($filename)) {
            $atc->setName($filename);
            if ($type == 'application/octet-stream') {
                $type = Horde_Mime_Magic::filenameToMIME($filename, false);
            }
        }

        $atc->setType($type);

        if (($atc->getType() == 'application/octet-stream') ||
            ($atc->getPrimaryType() == 'text')) {
            $analyze = Horde_Mime_Magic::analyzeFile($atc_file, empty($conf['mime']['magic_db']) ? null : $conf['mime']['magic_db'], array(
                'nostrip' => true
            ));

            if ($analyze) {
                $analyze = Horde_Mime::decodeParam('Content-Type', $analyze);
                $atc->setType($analyze['val']);
                $atc->setCharset(isset($analyze['params']['charset']) ? $analyze['params']['charset'] : 'UTF-8');
            } else {
                $atc->setCharset('UTF-8');
            }
        } else {
            $atc->setHeaderCharset('UTF-8');
        }

        $atc_ob = new IMP_Compose_Attachment($this, $atc, $atc_file);

        /* Check for attachment size limitations. */
        $size_limit = null;
        if ($atc_ob->linked) {
            if (!empty($conf['compose']['link_attach_size_limit'])) {
                $linked = true;
                $size_limit = 'link_attach_size_limit';
            }
        } elseif (!empty($conf['compose']['attach_size_limit'])) {
            $linked = false;
            $size_limit = 'attach_size_limit';
        }

        if (!is_null($size_limit)) {
            $total_size = $conf['compose'][$size_limit] - $bytes;
            foreach ($this as $val) {
                if ($val->linked == $linked) {
                    $total_size -= $val->getPart()->getBytes();
                    if ($total_size < 0) {
                        throw new IMP_Compose_Exception(strlen($filename) ? sprintf(_("Attached file \"%s\" exceeds the attachment size limits. File NOT attached."), $filename) : _("Attached file exceeds the attachment size limits. File NOT attached."));
                    }
                }
            }
        }

        $this->_atc[$atc_ob->id] = $atc_ob;
        $this->changed = 'changed';

        return $atc_ob;
    }

    /**
     * Store draft compose data if session expires.
     *
     * @param Horde_Variables $vars  Object with the form data.
     */
    public function sessionExpireDraft(Horde_Variables $vars)
    {
        global $conf, $injector;

        if (empty($conf['compose']['use_vfs']) ||
            !isset($vars->composeCache)) {
            return;
        }

        $headers = array();
        foreach (array('to', 'cc', 'bcc', 'subject') as $val) {
            $headers[$val] = $vars->$val;
        }

        try {
            $body = $this->_saveDraftMsg($headers, $vars->message, array(
                'html' => $vars->rtemode,
                'priority' => $vars->priority,
                'readreceipt' => $vars->request_read_receipt
            ));

            $injector->getInstance('Horde_Core_Factory_Vfs')->create()->writeData(self::VFS_DRAFTS_PATH, hash('md5', $vars->user), $body, true);
        } catch (Exception $e) {}
    }

    /**
     * Restore session expiration draft compose data.
     */
    public function recoverSessionExpireDraft()
    {
        global $conf, $injector, $notification;

        if (empty($conf['compose']['use_vfs'])) {
            return;
        }

        $filename = hash('md5', $GLOBALS['registry']->getAuth());

        try {
            $vfs = $injector->getInstance('Horde_Core_Factory_Vfs')->create();

            if ($vfs->exists(self::VFS_DRAFTS_PATH, $filename)) {
                $data = $vfs->read(self::VFS_DRAFTS_PATH, $filename);
                $this->_saveDraftServer($data);
                $vfs->deleteFile(self::VFS_DRAFTS_PATH, $filename);
                $notification->push(_("A message you were composing when your session expired has been recovered. You may resume composing your message by going to your Drafts mailbox."));
            }
        } catch (Exception $e) {}
    }

    /**
     * If this object contains sufficient metadata, return an IMP_Contents
     * object reflecting that metadata.
     *
     * @return mixed  Either an IMP_Contents object or null.
     */
    public function getContentsOb()
    {
        return ($this->_replytype && $indices = $this->getMetadata('indices'))
            ? $GLOBALS['injector']->getInstance('IMP_Factory_Contents')->create($indices)
            : null;
    }

    /**
     * Return the reply type.
     *
     * @param boolean $base  Return the base reply type?
     *
     * @return string  The reply type, or null if not a reply.
     */
    public function replyType($base = false)
    {
        switch ($this->_replytype) {
        case self::FORWARD:
        case self::FORWARD_ATTACH:
        case self::FORWARD_BODY:
        case self::FORWARD_BOTH:
            return $base
                ? self::FORWARD
                : $this->_replytype;

        case self::REPLY:
        case self::REPLY_ALL:
        case self::REPLY_LIST:
        case self::REPLY_SENDER:
            return $base
                ? self::REPLY
                : $this->_replytype;

        case self::REDIRECT:
            return $this->_replytype;

        default:
            return null;
        }
    }

    /* Static methods. */

    /**
     * Is composing messages allowed?
     *
     * @return boolean  True if compose allowed.
     * @throws Horde_Exception
     */
    static public function canCompose()
    {
        try {
            return !Horde::callHook('disable_compose', array(), 'imp');
        } catch (Horde_Exception_HookNotSet $e) {
            return true;
        }
    }

    /**
     * Can attachments be uploaded?
     *
     * @return boolean  True if attachments can be uploaded.
     */
    static public function canUploadAttachment()
    {
        return ($GLOBALS['session']->get('imp', 'file_upload') != 0);
    }

    /**
     * Shortcut function to convert text -> HTML for purposes of composition.
     *
     * @param string $msg  The message text.
     *
     * @return string  HTML text.
     */
    static public function text2html($msg)
    {
        return $GLOBALS['injector']->getInstance('Horde_Core_Factory_TextFilter')->filter($msg, 'Text2html', array(
            'always_mailto' => true,
            'flowed' => self::HTML_BLOCKQUOTE,
            'parselevel' => Horde_Text_Filter_Text2html::MICRO
        ));
    }

    /* ArrayAccess methods. */

    public function offsetExists($offset)
    {
        return isset($this->_atc[$offset]);
    }

    public function offsetGet($offset)
    {
        return isset($this->_atc[$offset])
            ? $this->_atc[$offset]
            : null;
    }

    public function offsetSet($offset, $value)
    {
        $this->_atc[$offset] = $value;
        $this->changed = 'changed';
    }

    public function offsetUnset($offset)
    {
        if (($atc = $this->_atc[$offset]) === null) {
            return;
        }

        $atc->delete();
        unset($this->_atc[$offset]);

        $this->changed = 'changed';
    }

    /* Magic methods. */

    /**
     * String representation: the cache ID.
     */
    public function __toString()
    {
        return $this->getCacheId();
    }

    /* Countable method. */

    /**
     * Returns the number of attachments currently in this message.
     *
     * @return integer  The number of attachments in this message.
     */
    public function count()
    {
        return count($this->_atc);
    }

    /* IteratorAggregate method. */

    /**
     */
    public function getIterator()
    {
        return new ArrayIterator($this->_atc);
    }

}<|MERGE_RESOLUTION|>--- conflicted
+++ resolved
@@ -2425,23 +2425,6 @@
             if ($node->hasAttribute('src') &&
                 !$node->hasAttribute(self::RELATED_ATTR)) {
                 /* Attempt to download the image data. */
-<<<<<<< HEAD
-                $response = $client->get($node->getAttribute('src'));
-                if ($response->code == 200) {
-                    /* We need to determine the image type. Try getting that
-                     * info from the returned HTTP content-type header.
-                     * TODO: Use Horde_Mime_Magic if this fails (?) */
-                    $part = new Horde_Mime_Part();
-                    $part->setType($response->getHeader('content-type'));
-                    $part->setContents($response->getBody());
-                    $part->setDisposition('attachment');
-
-                    $this->addRelatedAttachment(
-                        $this->addAttachmentFromPart($part),
-                        $node,
-                        'src'
-                    );
-=======
                 try {
                     $response = $client->get($node->getAttribute('src'));
                     if ($response->code == 200) {
@@ -2458,7 +2441,6 @@
                         $downloaded = true;
                     }
                 } catch (Horde_Http_Exception $e) {
->>>>>>> b31742f2
                 }
             }
         }
