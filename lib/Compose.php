--- conflicted
+++ resolved
@@ -1076,19 +1076,13 @@
     {
         /* Validate the recipient addresses. */
         try {
-<<<<<<< HEAD
             $email = Horde_Mime::encodeAddress($email, $charset, $GLOBALS['session']->get('imp', 'maildomain'));
-            IMP::parseAddressList($email, array(
-=======
-            $email = Horde_Mime::encodeAddress($email, $charset, $mdomain);
             /* If we have come this far, the original email list SHOULD be
              * correct since it would have already been passed through
              * recipientList(). But keep this doomsday check in, just to make
              * absolute sure we are not sending to the invalid/wrong
              * address. */
-            Horde_Mime_Address::parseAddressList($email, array(
-                'defserver' => $mdomain,
->>>>>>> 39a30683
+            IMP::parseAddressList($email, array(
                 'validate' => true
             ));
         } catch (Horde_Mail_Exception $e) {
@@ -1207,15 +1201,9 @@
                 }
 
                 try {
-<<<<<<< HEAD
                     $obs = IMP::parseAddressList($email, array(
-                        'nest_groups' => true
-=======
-                    $obs = Horde_Mime_Address::parseAddressList($email, array(
-                        'defserver' => $GLOBALS['session']->get('imp', 'maildomain'),
-                        'nestgroups' => true,
-                        'validate' => true
->>>>>>> 39a30683
+                        'nest_groups' => true,
+                        'validate' => !empty($opts['validate'])
                     ));
                 } catch (Horde_Mail_Exception $e) {
                     throw new IMP_Compose_Exception(sprintf(_("Invalid e-mail address: %s."), $email));
