<?php
/**
 * Defines the AJAX interface for IMP.
 *
 * Copyright 2010-2012 Horde LLC (http://www.horde.org/)
 *
 * See the enclosed file COPYING for license information (GPL). If you
 * did not receive this file, see http://www.horde.org/licenses/gpl.
 *
 * @author   Michael Slusarz <slusarz@horde.org>
 * @category Horde
 * @license  http://www.horde.org/licenses/gpl GPL
 * @package  IMP
 */
class IMP_Ajax_Application extends Horde_Core_Ajax_Application
{
    /**
     * Determines if notification information is sent in response.
     *
     * @var boolean
     */
    public $notify = true;

    /**
     * The mailbox (view) we are dealing with on the browser.
     *
     * @var IMP_Mailbox
     */
    protected $_mbox;

    /**
     * Queue object.
     *
     * @var IMP_Ajax_Queue
     */
    protected $_queue;

    /**
     * The list of actions that require readonly access to the session.
     *
     * @var array
     */
    protected $_readOnly = array(
        'html2Text', 'text2Html'
    );

    /**
     */
    public function __construct($app, $vars, $action = null)
    {
        parent::__construct($app, $vars, $action);

        $this->_queue = $GLOBALS['injector']->getInstance('IMP_Ajax_Queue');

        /* Bug #10462: 'view' POST parameter is base64url encoded to
         * workaround suhosin. */
        if (isset($vars->view)) {
            $this->_mbox = IMP_Mailbox::formFrom($vars->view);
        }
    }

    /**
     * Determines the HTTP response output type.
     *
     * @see Horde::sendHTTPResponse().
     *
     * @return string  The output type.
     */
    public function responseType()
    {
        switch ($this->_action) {
        case 'addAttachment':
        case 'importMailbox':
            return 'js-json';
        }

        return parent::responseType();
    }

    /**
     * May add the following entries to the output object:
     *   - flag: (array) See IMP_Ajax_Queue::generate().
     *   - poll: (array) See IMP_Ajax_Queue::generate().
     *   - quota: (array) See IMP_Ajax_Queue::generate().
     */
    public function doAction()
    {
        $res = parent::doAction();

        if (is_object($res)) {
            foreach ($this->_queue->generate() as $key => $val) {
                if (isset($res->$key)) {
                    foreach (get_object_vars($res) as $key2 => $val2) {
                        $val->$key2 = $val2;
                    }
                }

                $res->$key = $val;
            }
        }

        return $res;
    }

    /**
     * AJAX action: Check access rights for creation of a submailbox.
     *
     * Variables used:
     *   - mbox: (string) The name of the mailbox to check (base64url
     *           encoded).
     *
     * @return boolean  True if submailboxes can be created.
     */
    public function createMailboxPrepare()
    {
        $mbox = IMP_Mailbox::formFrom($this->_vars->mbox);

        if ($mbox->access_creatembox) {
            return true;
        }

        $GLOBALS['notification']->push(sprintf(_("You may not create child folders in \"%s\"."), $mbox->display), 'horde.error');
        return false;
    }

    /**
     * AJAX action: Create a mailbox.
     *
     * Variables used:
     *   - mbox: (string) The name of the new mailbox.
     *   - noexpand: (integer) Submailbox is not yet expanded.
     *   - parent: (string) The parent mailbox (base64url encoded).
     *
     * @return mixed  False on failure, or an object with the following
     *                entries:
     *   - mailbox: (object) Mailboxes that were altered. Contains the
     *              following properties:
     *       a: (array) Mailboxes that were added (base64url encoded).
     *       c: (array) Mailboxes that were changed (base64url encoded).
     *       d: (array) Mailboxes that were deleted (base64url encoded).
     *       noexpand: (integer) TODO
     */
    public function createMailbox()
    {
        if (!isset($this->_vars->mbox)) {
            return false;
        }

        $result = false;

        try {
            $new_mbox = $GLOBALS['injector']->getInstance('IMP_Imap_Tree')->createMailboxName(
                isset($this->_vars->parent) ? IMP_Mailbox::formFrom($this->_vars->parent) : '',
                $this->_vars->mbox
            );

            if ($new_mbox->exists) {
                $GLOBALS['notification']->push(sprintf(_("Mailbox \"%s\" already exists."), $new_mbox->display), 'horde.warning');
            } elseif ($new_mbox->create()) {
                $result = new stdClass;
                if (isset($this->_vars->parent) && $this->_vars->noexpand) {
                    $result->mailbox['noexpand'] = 1;
                }
            }
        } catch (Horde_Exception $e) {
            $GLOBALS['notification']->push($e);
        }

        return $result;
    }

    /**
     * AJAX action: Check access rights for deletion/rename of mailbox.
     *
     * Variables used:
     *   - mbox: (string) The name of the mailbox to check (base64url
     *           encoded).
     *   - type: (string) Either 'delete' or 'rename'.
     *
     * @return boolean  True if mailbox can be deleted/renamed.
     */
    public function deleteMailboxPrepare()
    {
        $mbox = IMP_Mailbox::formFrom($this->_vars->mbox);

        if ($mbox->access_deletembox) {
            return true;
        }

        switch ($this->_vars->type) {
        case 'delete':
            $GLOBALS['notification']->push(sprintf(_("You may not delete \"%s\"."), $mbox->display), 'horde.error');
            break;

        case 'rename':
            $GLOBALS['notification']->push(sprintf(_("You may not rename \"%s\"."), $mbox->display), 'horde.error');
            break;
        }

        return false;
    }

    /**
     * AJAX action: Delete a mailbox.
     *
     * Variables used:
     *   - mbox: (string) The full mailbox name to delete (base64url encoded).
     *
     * @return mixed  False on failure, or an object with the following
     *                entries:
     *   - mailbox: (object) Mailboxes that were altered. Contains the
     *              following properties:
     *     a: (array) Mailboxes that were added (base64url encoded).
     *     c: (array) Mailboxes that were changed (base64url encoded).
     *     d: (array) Mailboxes that were deleted (base64url encoded).
     */
    public function deleteMailbox()
    {
        return ($this->_vars->mbox && IMP_Mailbox::formFrom($this->_vars->mbox)->delete())
            ? new stdClass
            : false;
    }

    /**
     * AJAX action: Rename a mailbox.
     *
     * Variables used:
     *   - new_name: (string) New mailbox name (child node) (UTF-8).
     *   - new_parent: (string) New parent name (UTF-8; base64url encoded).
     *   - old_name: (string) Full name of old mailbox (base64url encoded).
     *
     * @return mixed  False on failure, or an object with the following
     *                entries:
     *   - mailbox: (object) Mailboxes that were altered. Contains the
     *              following properties:
     *     a: (array) Mailboxes that were added (base64url encoded).
     *     c: (array) Mailboxes that were changed (base64url encoded).
     *     d: (array) Mailboxes that were deleted (base64url encoded).
     */
    public function renameMailbox()
    {
        if (!$this->_vars->old_name || !$this->_vars->new_name) {
            return false;
        }

        $result = false;

        try {
            $new_name = $GLOBALS['injector']->getInstance('IMP_Imap_Tree')->createMailboxName(
                isset($this->_vars->new_parent) ? IMP_Mailbox::formFrom($this->_vars->new_parent) : '',
                $this->_vars->new_name
            );

            $old_name = IMP_Mailbox::formFrom($this->_vars->old_name);

            if (($old_name != $new_name) && $old_name->rename($new_name)) {
                $result = new stdClass;
                $this->_queue->poll($new_name);
            }
        } catch (Horde_Exception $e) {
            $GLOBALS['notification']->push($e);
        }

        return $result;
    }

    /**
     * AJAX action: Check access rights for a mailbox, and provide number of
     * messages to be emptied.
     *
     * Variables used:
     *   - mbox: (string) The name of the mailbox to check (base64url
     *           encoded).
     *
     * @return integer  The number of messages to be deleted.
     */
    public function emptyMailboxPrepare()
    {
        $mbox = IMP_Mailbox::formFrom($this->_vars->mbox);

        if (!$mbox->access_empty) {
            $GLOBALS['notification']->push(sprintf(_("The folder \"%s\" may not be emptied."), $mbox->display), 'horde.error');
            return 0;
        }

        $poll_info = $mbox->poll_info;
        if (empty($poll_info->msgs)) {
            $GLOBALS['notification']->push(sprintf(_("The folder \"%s\" is already empty."), $mbox->display), 'horde.message');
            return 0;
        }

        return $poll_info->msgs;
    }

    /**
     * AJAX action: Empty a mailbox.
     *
     * Variables used:
     *   - mbox: (string) The full mailbox name to empty (base64url encoded).
     *
     * @return mixed  False on failure, or an object with the following
     *                entries:
     *   - ViewPort: (object) See _viewPortData().
     */
    public function emptyMailbox()
    {
        if (!$this->_vars->mbox) {
            return false;
        }

        $mbox = IMP_Mailbox::formFrom($this->_vars->mbox);

        $GLOBALS['injector']->getInstance('IMP_Message')->emptyMailbox(array($mbox));

        $this->_queue->poll($mbox);

        $result = $this->_viewPortOb($mbox);
        $result->ViewPort->data_reset = 1;
        $result->ViewPort->rowlist_reset = 1;

        return $result;
    }

    /**
     * AJAX action: Flag all messages in a mailbox.
     *
     * Variables used:
     *   - add: (integer) Add the flags?
     *   - flags: (string) The IMAP flags to add/remove (JSON serialized
     *            array).
     *   - mbox: (string) The full mailbox name (base64url encoded).
     *
     * @return mixed  False on failure, object on success (empty object
     *                ensures queued actions will be run).
     */
    public function flagAll()
    {
        $flags = Horde_Serialize::unserialize($this->_vars->flags, Horde_Serialize::JSON);
        if (!$this->_vars->mbox || empty($flags)) {
            return false;
        }

        $mbox = IMP_Mailbox::formFrom($this->_vars->mbox);

        if (!$GLOBALS['injector']->getInstance('IMP_Message')->flagAllInMailbox($flags, array($mbox), $this->_vars->add)) {
            return false;
        }

        $this->_queue->poll($mbox);

        return new stdClass;
    }

    /**
     * AJAX action: List mailboxes.
     *
     * Variables used:
     *   - all: (integer) 1 to show all mailboxes.
     *   - initial: (string) 1 to indicate the initial request for mailbox
     *              list.
     *   - mboxes: (string) The list of mailboxes to process (JSON encoded
     *             array; mailboxes are base64url encoded).
     *   - reload: (integer) 1 to force reload of mailboxes.
     *   - unsub: (integer) 1 to show unsubscribed mailboxes.
     *
     * @return mixed  False on failure, or an object with the following
     *                entries:
     *   - expand: (integer) Expand subfolders on load.
     *   - mailbox: (object) Mailboxes that were altered. Contains the
     *              following properties:
     *     a: (array) Mailboxes that were added (base64url encoded).
     *     c: (array) Mailboxes that were changed (base64url encoded).
     *     d: (array) Mailboxes that were deleted (base64url encoded).
     */
    public function listMailboxes()
    {
        /* This might be a long running operation. */
        if ($this->_vars->initial) {
            $GLOBALS['session']->close();
        }

        $imptree = $GLOBALS['injector']->getInstance('IMP_Imap_Tree');
        $initreload = ($this->_vars->initial || $this->_vars->reload);
        $result = new stdClass;

        $mask = IMP_Imap_Tree::FLIST_VFOLDER;
        if ($this->_vars->unsub) {
            $mask |= IMP_Imap_Tree::FLIST_UNSUB;
        }

        if (!$this->_vars->all) {
            if ($initreload) {
                $mask |= IMP_Imap_Tree::FLIST_ANCESTORS | IMP_Imap_Tree::FLIST_SAMELEVEL;
                if ($GLOBALS['prefs']->getValue('nav_expanded')) {
                    $result->expand = 1;
                    $mask |= IMP_Imap_Tree::FLIST_EXPANDED;
                } else {
                    $mask |= IMP_Imap_Tree::FLIST_NOCHILDREN;
                }
            } else {
                $result->expand = 1;
                $mask |= IMP_Imap_Tree::FLIST_EXPANDED | IMP_Imap_Tree::FLIST_NOBASE;
            }
        }

        if ($this->_vars->reload) {
            $imptree->init();
        }

        $imptree->showUnsubscribed($this->_vars->unsub);

        $folder_list = array();
        if (!empty($this->_vars->mboxes)) {
            foreach (IMP_Mailbox::formFrom(Horde_Serialize::unserialize($this->_vars->mboxes, Horde_Serialize::JSON)) as $val) {
                $imptree->setIteratorFilter($mask, $val);
                $folder_list += iterator_to_array($imptree);

                if (!$initreload) {
                    $imptree->expand($val);
                }
            }

            if ($initreload && empty($folder_list)) {
                $imptree->setIteratorFilter($mask, 'INBOX');
                $folder_list += iterator_to_array($imptree);
            }
        }

        /* Add special mailboxes explicitly to the initial folder list, since
         * they are ALWAYS displayed, may appear outside of the folder
         * slice requested, and need to be sorted logically. */
        $suppress = array();
        if ($initreload) {
            foreach (IMP_Mailbox::getSpecialMailboxes() as $val) {
                if (is_array($val)) {
                    $tmp = array();
                    foreach ($val as $val2) {
                        $tmp[strval($val2)] = $val2->abbrev_label;
                    }
                    asort($tmp, SORT_LOCALE_STRING);
                    $mboxes = IMP_Mailbox::get(array_keys($tmp));
                } else {
                    $mboxes = array($val);
                }

                foreach ($mboxes as $val2) {
                    if ($tmp = $imptree[strval($val2)]) {
                        $folder_list[strval($val2)] = $tmp;

                        /* Hack: We need to NOT send a container element if
                         * all child elements are special mailboxes. */
                        if ($val2->level &&
                            ($parent = $val2->parent) &&
                            isset($folder_list[strval($parent)])) {
                            $not_special = false;
                            foreach ($parent->subfolders_only as $val3) {
                                if (!$val3->special) {
                                    $not_special = true;
                                    break;
                                }
                            }

                            if (!$not_special) {
                                $suppress[] = strval($parent);
                            }
                        }
                    }
                }
            }
        }

        $result->mailbox = $imptree->getAjaxResponse(array(
            'mboxes' => $folder_list,
            'poll' => true,
            'suppress' => $suppress
        ));

        $this->_queue->quota();

        if ($this->_vars->initial) {
            $GLOBALS['session']->start();
        }

        return $result;
    }

    /**
     * AJAX action: Expand mailboxes (saves expanded state in prefs).
     *
     * Variables used:
     *   - mboxes: (string) The list of mailboxes to process (JSON encoded
     *             array; mailboxes are base64url encoded).
     *
     * @return boolean  True.
     */
    public function expandMailboxes()
    {
        if (!empty($this->_vars->mboxes)) {
            $imptree = $GLOBALS['injector']->getInstance('IMP_Imap_Tree');

            foreach (Horde_Serialize::unserialize($this->_vars->mboxes, Horde_Serialize::JSON) as $val) {
                $imptree->expand(IMP_Mailbox::formFrom($val));
            }
        }

        return true;
    }

    /**
     * AJAX action: Collapse mailboxes.
     *
     * Variables used:
     *   - all: (integer) 1 to show all mailboxes.
     *   - mboxes: (string) The list of mailboxes to process (JSON encoded
     *             array; mailboxes are base64url encoded) if 'all' is 0.
     *
     * @return boolean  True.
     */
    public function collapseMailboxes()
    {
        $imptree = $GLOBALS['injector']->getInstance('IMP_Imap_Tree');

        if ($this->_vars->all) {
            $imptree->collapseAll();
        } elseif (!empty($this->_vars->mboxes)) {
            foreach (Horde_Serialize::unserialize($this->_vars->mboxes, Horde_Serialize::JSON) as $val) {
                $imptree->collapse(IMP_Mailbox::formFrom($val));
            }
        }

        return true;
    }

    /**
     * AJAX action: Poll mailboxes.
     *
     * See the list of variables needed for _changed() and _viewPortData().
     *
     * @return mixed  False on failure, or an object with the following
     *                entries:
     *   - ViewPort: (object) See _viewPortData().
     */
    public function poll()
    {
        $this->_queue->poll($GLOBALS['injector']->getInstance('IMP_Imap_Tree')->getPollList());
        $this->_queue->quota();

        return ($this->_mbox && $this->_changed())
            ? $this->_viewPortData(true)
            : new stdClass;
    }

    /**
     * AJAX action: Modify list of polled mailboxes.
     *
     * Variables used:
     *   - add: (integer) 1 to add to the poll list, 0 to remove.
     *   - mbox: (string) The full mailbox name to modify (base64url encoded).
     *
     * @return mixed  False on failure, or an object with the following
     *                entries:
     *   - add: (integer) 1 if added to the poll list, 0 if removed.
     *   - mbox: (string) The full mailbox name modified.
     */
    public function modifyPoll()
    {
        if (!$this->_vars->mbox) {
            return false;
        }

        $mbox = IMP_Mailbox::formFrom($this->_vars->mbox);

        $imptree = $GLOBALS['injector']->getInstance('IMP_Imap_Tree');

        $result = new stdClass;
        $result->add = intval($this->_vars->add);
        $result->mbox = $this->_vars->mbox;

        if ($this->_vars->add) {
            $imptree->addPollList($mbox);
            $this->_queue->poll($mbox);
            $GLOBALS['notification']->push(sprintf(_("\"%s\" mailbox now polled for new mail."), $mbox->display), 'horde.success');
        } else {
            $imptree->removePollList($mbox);
            $GLOBALS['notification']->push(sprintf(_("\"%s\" mailbox no longer polled for new mail."), $mbox->display), 'horde.success');
        }

        return $result;
    }

    /**
     * AJAX action: [un]Subscribe to a mailbox.
     *
     * Variables used:
     *   - mbox: (string) The full mailbox name to [un]subscribe to (base64url
     *           encoded).
     *   - sub: (integer) 1 to subscribe, empty to unsubscribe.
     *
     * @return boolean  True on success, false on failure.
     */
    public function subscribe()
    {
        return $GLOBALS['prefs']->getValue('subscribe')
            ? IMP_Mailbox::formFrom($this->_vars->mbox)->subscribe($this->_vars->sub)
            : false;
    }

    /**
     * AJAX action: Import a mailbox.
     *
     * Variables used:
     *   - import_mbox: (string) The mailbox to import into (base64url
     *                  encoded).
     *
     * @return object  False on failure, or an object with the following
     *                 properties:
     *   - action: (string) The action name (importMailbox).
     *   - mbox: (string) The mailbox the messages were imported to (base64url
     *           encoded).
     */
    public function importMailbox()
    {
        global $injector, $notification;

        $mbox = IMP_Mailbox::formFrom($this->_vars->import_mbox);

        try {
            $notification->push($injector->getInstance('IMP_Ui_Folder')->importMbox($mbox, 'import_file'), 'horde.success');
        } catch (Horde_Exception $e) {
            $notification->push($e);
            return false;
        }

        $result = new stdClass;
        $result->action = 'importMailbox';
        $result->mbox = $this->_vars->import_mbox;

        $this->_queue->poll($mbox);

        return $result;
    }

    /**
     * AJAX action: Output ViewPort data.
     *
     * See the list of variables needed for _changed() and _viewPortData().
     * Additional variables used:
     *   - checkcache: (integer) If 1, only send data if cache has been
     *                 invalidated.
     *   - rangeslice: (string) Range slice. See js/viewport.js.
     *   - requestid: (string) Request ID. See js/viewport.js.
     *   - sortby: (integer) The Horde_Imap_Client sort constant.
     *   - sortdir: (integer) 0 for ascending, 1 for descending.
     *
     * @return mixed  False on failure, or an object with the following
     *                entries:
     *   - ViewPort: (object) See _viewPortData().
     */
    public function viewPort()
    {
        if (!$this->_mbox) {
            return false;
        }

        /* Change sort preferences if necessary. */
        if (isset($this->_vars->sortby) || isset($this->_vars->sortdir)) {
            $this->_mbox->setSort($this->_vars->sortby, $this->_vars->sortdir);
        }

        /* Toggle hide deleted preference if necessary. */
        if (isset($this->_vars->delhide)) {
            $this->_mbox->setHideDeletedMsgs($this->_vars->delhide);
        }

        $changed = $this->_changed(false);

        if (is_null($changed)) {
            $list_msg = new IMP_Views_ListMessages();
            $result = $list_msg->getBaseOb($this->_mbox);

            $req_id = $this->_vars->requestid;
            if (!is_null($req_id)) {
                $result->ViewPort->requestid = intval($req_id);
            }

            return $result;
        }

        $this->_queue->poll($this->_mbox);

        if ($changed ||
            $this->_vars->rangeslice ||
            !$this->_vars->checkcache) {
            /* Ticket #7422: Listing messages may be a long-running operation
             * so close the session while we are doing it to prevent
             * deadlocks. */
            $GLOBALS['session']->close();

            $result = $this->_viewPortData($changed);

            /* Reopen the session. */
            $GLOBALS['session']->start();

            if (isset($this->_vars->delhide)) {
                $result->ViewPort->metadata_reset = 1;
            }
        } else {
            $result = false;
        }

        return $result;
    }

    /**
     * AJAX action: Move messages.
     *
     * See the list of variables needed for _changed(),
     * _generateDeleteResult(), and _checkUidvalidity(). Additional variables
     * used:
     *   - mboxto: (string) Mailbox to move the message to (base64url
     *             encoded).
     *   - uid: (string) Indices of the messages to move (IMAP sequence
     *          string; mailboxes are base64url encoded).
     *
     * @return mixed  False on failure, or an object (see
     *                _generateDeleteResult() for format).
     */
    public function moveMessages()
    {
        $indices = new IMP_Indices_Form($this->_vars->uid);
        if ((!$this->_vars->mboxto && !$this->_vars->newmbox) ||
            !count($indices)) {
            return false;
        }

        $change = $this->_changed(true);

        if (is_null($change)) {
            return false;
        }

        if ($this->_vars->newmbox) {
            $mbox = IMP_Mailbox::prefFrom($this->_vars->newmbox);
            $newMbox = true;
        } else {
            $mbox = IMP_Mailbox::formFrom($this->_vars->mboxto);
            $newMbox = false;
        }

        $result = $GLOBALS['injector']
            ->getInstance('IMP_Message')
            ->copy($mbox, 'move', $indices, array('create' => $newMbox));

        if ($result) {
            $result = $this->_generateDeleteResult($indices, $change);
            $this->_queue->poll($mbox);
        } else {
            $result = $this->_checkUidvalidity();
        }

        return $result;
    }

    /**
     * AJAX action: Copy messages.
     *
     * See the list of variables needed for _checkUidvalidity(). Additional
     * variables used:
     *   - mboxto: (string) Mailbox to copy the message to (base64url
     *             encoded).
     *   - uid: (string) Indices of the messages to copy (IMAP sequence
     *          string; mailboxes are base64url encoded).
     *
     * @return mixed  False on failure, or an object with the following
     *                entries:
     *   - ViewPort: (object) See _viewPortData().
     */
    public function copyMessages()
    {
        $indices = new IMP_Indices_Form($this->_vars->uid);
        if ((!$this->_vars->mboxto && !$this->_vars->newmbox) ||
            !count($indices)) {
            return false;
        }

        if ($this->_vars->newmbox) {
            $mbox = IMP_Mailbox::prefFrom($this->_vars->newmbox);
            $newMbox = true;
        } else {
            $mbox = IMP_Mailbox::formFrom($this->_vars->mboxto);
            $newMbox = false;
        }

        $result = $GLOBALS['injector']
            ->getInstance('IMP_Message')
            ->copy($mbox, 'copy', $indices, array('create' => $newMbox));

        if ($result) {
            $this->_queue->poll($mbox);
        } else {
            $result = $this->_checkUidvalidity();
        }

        return $result;
    }

    /**
     * AJAX action: Flag messages.
     *
     * See the list of variables needed for _changed() and
     * _checkUidvalidity().  Additional variables used:
     *   - add: (integer) Set the flag?
     *   - flags: (string) The flags to set (JSON serialized array).
     *   - uid: (string) Indices of the messages to flag (IMAP sequence
     *          string; mailboxes are base64url encoded).
     *
     * @return mixed  False on failure, or an object with the following
     *                entries:
     *   - ViewPort: (object) See _viewPortData().
     */
    public function flagMessages()
    {
        $indices = new IMP_Indices_Form($this->_vars->uid);
        if (!$this->_vars->flags || !count($indices)) {
            return false;
        }

        $change = $this->_changed(true);

        if (is_null($change)) {
            return false;
        }

        $flags = Horde_Serialize::unserialize($this->_vars->flags, Horde_Serialize::JSON);

        if (!$GLOBALS['injector']->getInstance('IMP_Message')->flag($flags, $indices, $this->_vars->add)) {
            return $this->_checkUidvalidity();
        }

        if (in_array(Horde_Imap_Client::FLAG_SEEN, $flags)) {
            $this->_queue->poll(array_keys($indices->indices()));
        }

        return $change
            ? $this->_viewPortData(true)
            : $this->_viewPortOb();
    }

    /**
     * AJAX action: Delete messages.
     *
     * See the list of variables needed for _changed(),
     * _generateDeleteResult(), and _checkUidvalidity(). Additional variables
     * used:
     *   - uid: (string) Indices of the messages to delete (IMAP sequence
     *          string; mailboxes are base64url encoded).
     *
     * @return mixed  False on failure, or an object (see
     *                _generateDeleteResult() for format).
     */
    public function deleteMessages()
    {
        $indices = new IMP_Indices_Form($this->_vars->uid);
        if (!count($indices)) {
            return false;
        }

        $change = $this->_changed(true);

        if ($GLOBALS['injector']->getInstance('IMP_Message')->delete($indices)) {
            return $this->_generateDeleteResult($indices, $change);
        }

        return is_null($change)
            ? false
            : $this->_checkUidvalidity();
    }

    /**
     * AJAX action: Add contact.
     *
     * Variables used:
     *   - email: (string) The email address to name.
     *   - name: (string) The name associated with the email address.
     *
     * @return boolean  True on success, false on failure.
     */
    public function addContact()
    {
        // Allow name to be empty.
        if (!$this->_vars->email) {
            return false;
        }

        try {
            IMP::addAddress($this->_vars->email, $this->_vars->name);
            $GLOBALS['notification']->push(sprintf(_("%s was successfully added to your address book."), $this->_vars->name ? $this->_vars->name : $this->_vars->email), 'horde.success');
            return true;
        } catch (Horde_Exception $e) {
            $GLOBALS['notification']->push($e);
            return false;
        }
    }

    /**
     * AJAX action: Report message as [not]spam.
     *
     * See the list of variables needed for _changed(),
     * _generateDeleteResult(), and _checkUidvalidity(). Additional variables
     * used:
     *   - spam: (integer) 1 to mark as spam, 0 to mark as innocent.
     *   - uid: (string) Indices of the messages to report (IMAP sequence
     *          string; mailboxes are base64url encoded).
     *
     * @return mixed  If messages were deleted, data as returned by
     *                _generateDeleteResult(). Else, true.
     */
    public function reportSpam()
    {
        $change = $this->_changed(false);
        $indices = new IMP_Indices_Form($this->_vars->uid);
        $result = true;

        if (IMP_Spam::reportSpam($indices, $this->_vars->spam ? 'spam' : 'notspam')) {
            $result = $this->_generateDeleteResult($indices, $change);
        } elseif (!is_null($change)) {
            $result = $this->_checkUidvalidity(true);
        }

        return $result;
    }

    /**
     * AJAX action: Blacklist/whitelist addresses from messages.
     *
     * See the list of variables needed for _changed(),
     * _generateDeleteResult(), and _checkUidvalidity(). Additional variables
     * used:
     *   - blacklist: (integer) 1 to blacklist, 0 to whitelist.
     *   - uid: (string) Indices of the messages to report (IMAP sequence
     *          string; mailboxes are base64url encoded).
     *
     * @return mixed  False on failure, or an object (see
     *                _generateDeleteResult() for format).
     */
    public function blacklist()
    {
        $indices = new IMP_Indices_Form($this->_vars->uid);
        if (!count($indices)) {
            return false;
        }

        $result = false;

        if ($this->_vars->blacklist) {
            $change = $this->_changed(false);
            if (!is_null($change)) {
                try {
                    if ($GLOBALS['injector']->getInstance('IMP_Filter')->blacklistMessage($indices, false)) {
                        $result = $this->_generateDeleteResult($indices, $change);
                    }
                } catch (Horde_Exception $e) {
                    $result = $this->_checkUidvalidity();
                }
            }
        } else {
            try {
                $GLOBALS['injector']->getInstance('IMP_Filter')->whitelistMessage($indices, false);
            } catch (Horde_Exception $e) {
                $result = $this->_checkUidvalidity();
            }
        }

        return $result;
    }

    /**
     * AJAX action: Generate data necessary to display a message.
     *
     * See the list of variables needed for _changed() and
     * _checkUidvalidity().  Additional variables used:
     *   - preview: (integer) If set, return preview data. Otherwise, return
     *              full data.
     *   - uid: (string) Index of the messages to display (IMAP sequence
     *          string; mailbox is base64url encoded) - must be single index.
     *
     * @return mixed  If viewing full message, on error will return null.
     *                Otherwise an object with the following entries:
     *   - message: (object) Return from IMP_Views_ShowMessage::showMessage().
     *              If viewing preview, on error this object will contain
     *              error and errortype properties.
     */
    public function showMessage()
    {
        $indices = new IMP_Indices_Form($this->_vars->uid);
        list($mbox, $idx) = $indices->getSingle();

        $result = new stdClass;

        try {
            if (!$idx) {
                throw new IMP_Exception(_("Requested message not found."));
            }

            $change = $this->_changed(false);
            if (is_null($change)) {
                throw new IMP_Exception(_("Could not open mailbox."));
            }

            $show_msg = new IMP_Views_ShowMessage();
            $msg = (object)$show_msg->showMessage(array(
                'mailbox' => $mbox,
                'preview' => $this->_vars->preview,
                'uid' => $idx
            ));
            $msg->view = $this->_vars->view;

            if ($this->_vars->preview) {
                $result->preview = $msg;
                if ($change) {
                    $result = $this->_viewPortData(true, $result);
                } elseif ($this->_mbox->cacheid_date != $this->_vars->cacheid) {
                    /* Cache ID has changed due to viewing this message. So
                     * update the cacheid in the ViewPort. */
                    $result = $this->_viewPortOb(null, $result);
                }

                $this->_queue->poll($mbox);
            } else {
                $result->message = $msg;
            }
        } catch (Exception $e) {
            if (!$this->_vars->preview) {
                throw $e;
            }

            $result->preview->error = $e->getMessage();
            $result->preview->errortype = 'horde.error';
            $result->preview->mbox = $mbox->form_to;
            $result->preview->uid = $idx;
            $result->preview->view = $this->_vars->view;
        }

        return $result;
    }

    /**
     * AJAX action: Return the MIME tree representation of the message.
     *
     * See the list of variables needed for _changed() and
     * _checkUidvalidity().  Additional variables used:
     *   - preview: (integer) If set, return preview data. Otherwise, return
     *              full data.
     *   - uid: (string) Index of the messages to display (IMAP sequence
     *          string; mailbox is base64url encoded) - must be single index.
     *
     * @return mixed  On error will return null.
     *                Otherwise an object with the following entries:
     *   - tree: (string) The MIME tree representation of the message.
     *           If viewing preview, on error this object will contain error
     *           and errortype properties.
     */
    public function messageMimeTree()
    {
        $result = new stdClass;

        try {
            $imp_contents = $GLOBALS['injector']->getInstance('IMP_Factory_Contents')->create(new IMP_Indices_Form($this->_vars->uid));
            $result->tree = $imp_contents->getTree()->getTree(true);
        } catch (IMP_Exception $e) {
            if (!$this->_vars->preview) {
                throw $e;
            }

            $result->preview->error = $e->getMessage();
            $result->preview->errortype = 'horde.error';
            $result->preview->mbox = $mbox->form_to;
            $result->preview->uid = $idx;
            $result->preview->view = $this->_vars->view;
        }

        return $result;
    }

    /**
     * AJAX action: Convert HTML to text (compose data).
     *
     * Variables used:
     *   - changed: (integer) Has the text changed from the original?
     *   - identity: (integer) The current identity.
     *   - imp_compose: (string) The IMP_Compose cache identifier.
     *   - text: (string) The text to convert.
     *
     * @return object  An object with the following entries:
     *   - text: (string) The converted text.
     */
    public function html2Text()
    {
        $result = new stdClass;

        if (!$this->_vars->changed) {
            list($imp_compose, $imp_contents) = $this->_initCompose();

            switch ($imp_compose->replyType()) {
            case IMP_Compose::FORWARD_BODY:
            case IMP_Compose::FORWARD_BOTH:
                $data = $imp_compose->forwardMessageText($imp_contents, array(
                    'format' => 'text'
                ));
                $result->text = $data['body'];
                return $result;

            case IMP_Compose::REPLY_ALL:
            case IMP_Compose::REPLY_LIST:
            case IMP_Compose::REPLY_SENDER:
                $data = $imp_compose->replyMessageText($imp_contents, array(
                    'format' => 'text'
                ));
                $result->text = $data['body'];
                return $result;
            }
        }

        $result->text = $GLOBALS['injector']->getInstance('IMP_Ui_Compose')->convertComposeText($this->_vars->text, 'text', intval($this->_vars->identity));

        return $result;
    }

    /**
     * AJAX action: Convert text to HTML (compose data).
     *
     * Variables used:
     *   - changed: (integer) Has the text changed from the original?
     *   - identity: (integer) The current identity.
     *   - imp_compose: (string) The IMP_Compose cache identifier.
     *   - text: (string) The text to convert.
     *
     * @return object  An object with the following entries:
     *   - text: (string) The converted text.
     */
    public function text2Html()
    {
        $result = new stdClass;

        if (!$this->_vars->changed) {
            list($imp_compose, $imp_contents) = $this->_initCompose();

            switch ($imp_compose->replyType()) {
            case IMP_Compose::FORWARD_BODY:
            case IMP_Compose::FORWARD_BOTH:
                $data = $imp_compose->forwardMessageText($imp_contents, array(
                    'format' => 'html'
                ));
                $result->text = $data['body'];
                return $result;

            case IMP_Compose::REPLY_ALL:
            case IMP_Compose::REPLY_LIST:
            case IMP_Compose::REPLY_SENDER:
                $data = $imp_compose->replyMessageText($imp_contents, array(
                    'format' => 'html'
                ));
                $result->text = $data['body'];
                return $result;
            }
        }

        $result->text = $GLOBALS['injector']->getInstance('IMP_Ui_Compose')->convertComposeText($this->_vars->text, 'html', intval($this->_vars->identity));

        return $result;
    }

    /**
     * AJAX action: Get forward compose data.
     *
     * See the list of variables needed for _checkUidvalidity(). Additional
     * variables used:
     *   - dataonly: (boolean) Only return data information (DEFAULT: false).
     *   - imp_compose: (string) The IMP_Compose cache identifier.
     *   - type: (string) Forward type.
     *   - uid: (string) Indices of the messages to forward (IMAP sequence
     *          string; mailboxes are base64url encoded).
     *
     * @return mixed  False on failure, or an object with the following
     *                entries:
     *   - body: (string) The body text of the message.
     *   - format: (string) Either 'text' or 'html'.
     *   - fwd_list: (array) See _getAttachmentInfo().
     *   - header: (array) The headers of the message.
     *   - identity: (integer) The identity ID to use for this message.
     *   - imp_compose: (string) The IMP_Compose cache identifier.
     *   - opts: (array) Additional options needed for DimpCompose.fillForm().
     *   - type: (string) The input 'type' value.
     *   - ViewPort: (object) See _viewPortData().
     */
    public function getForwardData()
    {
        try {
            list($imp_compose, $imp_contents) = $this->_initCompose();

            $fwd_map = array(
                'forward_attach' => IMP_Compose::FORWARD_ATTACH,
                'forward_auto' => IMP_Compose::FORWARD_AUTO,
                'forward_body' => IMP_Compose::FORWARD_BODY,
                'forward_both' => IMP_Compose::FORWARD_BOTH
            );

            $fwd_msg = $imp_compose->forwardMessage($fwd_map[$this->_vars->type], $imp_contents);

            /* Can't open session read-only since we need to store the message
             * cache id. */
            $result = new stdClass;
            $result->opts = new stdClass;
            $result->opts->fwd_list = $this->_getAttachmentInfo($imp_compose);
            $result->body = $fwd_msg['body'];
            $result->type = $this->_vars->type;
            if (!$this->_vars->dataonly) {
                $result->format = $fwd_msg['format'];
                $result->header = $fwd_msg['headers'];
                $result->identity = $fwd_msg['identity'];
                $result->imp_compose = $imp_compose->getCacheId();
                if ($this->_vars->type == 'forward_auto') {
                    $result->opts->auto = array_search($fwd_msg['type'], $fwd_map);
                }
            }
        } catch (Horde_Exception $e) {
            $GLOBALS['notification']->push($e);
            $result = $this->_checkUidvalidity();
        }

        return $result;
    }

    /**
     * AJAX action: Get reply data.
     *
     * See the list of variables needed for _checkUidvalidity(). Additional
     * variables used:
     *   - headeronly: (boolean) Only return header information (DEFAULT:
     *                 false).
     *   - imp_compose: (string) The IMP_Compose cache identifier.
     *   - type: (string) See IMP_Compose::replyMessage().
     *   - uid: (string) Indices of the messages to reply to (IMAP sequence
     *          string; mailboxes are base64url encoded).
     *
     * @return mixed  False on failure, or an object with the following
     *                entries:
     *   - body: (string) The body text of the message.
     *   - format: (string) Either 'text' or 'html'.
     *   - header: (array) The headers of the message.
     *   - identity: (integer) The identity ID to use for this message.
     *   - imp_compose: (string) The IMP_Compose cache identifier.
     *   - opts: (array) Additional options needed for DimpCompose.fillForm().
     *   - type: (string) The input 'type' value.
     *   - ViewPort: (object) See _viewPortData().
     */
    public function getReplyData()
    {
        try {
            list($imp_compose, $imp_contents) = $this->_initCompose();

            $reply_map = array(
                'reply' => IMP_Compose::REPLY_SENDER,
                'reply_all' => IMP_Compose::REPLY_ALL,
                'reply_auto' => IMP_Compose::REPLY_AUTO,
                'reply_list' => IMP_Compose::REPLY_LIST
            );

            $reply_msg = $imp_compose->replyMessage($reply_map[$this->_vars->type], $imp_contents);

            /* Can't open session read-only since we need to store the message
             * cache id. */
            $result = new stdClass;
            $result->header = $reply_msg['headers'];
            $result->type = $this->_vars->type;
            if (!$this->_vars->headeronly) {
                $result->body = $reply_msg['body'];
                $result->format = $reply_msg['format'];
                $result->identity = $reply_msg['identity'];
                $result->imp_compose = $imp_compose->getCacheId();
                if ($this->_vars->type == 'reply_auto') {
                    $result->opts = array_filter(array(
                        'auto' => array_search($reply_msg['type'], $reply_map),
                        'reply_list_id' => (isset($reply_msg['reply_list_id']) ? $reply_msg['reply_list_id'] : null),
                        'reply_recip' => (isset($reply_msg['reply_recip']) ? $reply_msg['reply_recip'] : null),
                    ));
                }
            }
        } catch (Horde_Exception $e) {
            $GLOBALS['notification']->push($e);
            $result = $this->_checkUidvalidity();
        }

        return $result;
    }

    /**
     * AJAX action: Get compose redirect data.
     *
     * Variables used:
     *   - uid: (string) Index of the message to redirect (IMAP sequence
     *          string; mailbox is base64url encoded).
     *
     * @return mixed  False on failure, or an object with the following
     *                entries:
     *   - imp_compose: (string) The IMP_Compose cache identifier.
     *   - type: (string) The input 'type' value.
     */
    public function getRedirectData()
    {
        list($imp_compose, $imp_contents) = $this->_initCompose();

        $imp_compose->redirectMessage(new IMP_Indices($imp_contents->getMailbox(), $imp_contents->getUid()));

        $ob = new stdClass;
        $ob->imp_compose = $imp_compose->getCacheId();
        $ob->type = $this->_vars->type;

        return $ob;
    }

    /**
     * AJAX action: Cancel compose.
     *
     * Variables used:
     *   - imp_compose: (string) The IMP_Compose cache identifier.
     *
     * @return boolean  True.
     */
    public function cancelCompose()
    {
        $imp_compose = $GLOBALS['injector']->getInstance('IMP_Factory_Compose')->create($this->_vars->imp_compose);
        $imp_compose->destroy('cancel');

        return true;
    }

    /**
     * AJAX action: Delete a draft.
     *
     * Variables used:
     *   - imp_compose: (string) The IMP_Compose cache identifier.
     *
     * @return boolean  True.
     */
    public function deleteDraft()
    {
        $GLOBALS['injector']->getInstance('IMP_Factory_Compose')->create($this->_vars->imp_compose)->destroy('cancel');
        return true;
    }

    /**
     * AJAX action: Delete an attachment from compose data.
     *
     * Variables used:
     *   - atc_indices: (string) [JSON array] Attachment IDs to delete.
     *   - imp_compose: (string) The IMP_Compose cache identifier.
     *
     * @return boolean  True.
     */
    public function deleteAttach()
    {
        if (isset($this->_vars->atc_indices)) {
            $imp_compose = $GLOBALS['injector']->getInstance('IMP_Factory_Compose')->create($this->_vars->imp_compose);
            foreach (Horde_Serialize::unserialize($this->_vars->atc_indices, Horde_Serialize::JSON) as $val) {
                $GLOBALS['notification']->push(sprintf(_("Deleted attachment \"%s\"."), Horde_Mime::decode($imp_compose[$val]['part']->getName(true), 'UTF-8')), 'horde.success');
                unset($imp_compose[$val]);
            }
        }

        return true;
    }

    /**
     * AJAX action: Purge deleted messages.
     *
     * See the list of variables needed for _changed(), and
     * _generateDeleteResult().
     *
     * @return mixed  False on failure, or an object (see
     *                _generateDeleteResult() for format).
     */
    public function purgeDeleted()
    {
        global $injector;

        $change = $this->_changed(true);
        if (is_null($change)) {
            return false;
        }

        if (!$change) {
            $sort = $this->_mbox->getSort();
            $change = ($sort['by'] == Horde_Imap_Client::SORT_THREAD);
        }

        $expunged = $injector->getInstance('IMP_Message')->expungeMailbox(array(strval($this->_mbox) => 1), array('list' => true));

        if (!($expunge_count = count($expunged))) {
            return false;
        }

        $GLOBALS['notification']->push(sprintf(ngettext("%d message was purged from \"%s\".", "%d messages were purged from \"%s\".", $expunge_count), $expunge_count, $this->_mbox->display), 'horde.success');

        return $this->_generateDeleteResult($expunged, $change, true);
    }

    /**
     * AJAX action: Send a Message Disposition Notification (MDN).
     *
     * Variables used:
     *   - uid: (string) Index of the messages to send MDN for (IMAP sequence
     *          string; mailbox is base64url encoded) - must be single index.
     *
     * @return mixed  False on failure, or an object with these properties:
     *   - mbox: (string) Mailbox of message (base64url encoded).
     *   - uid: (integer) UID of message.
     */
    public function sendMDN()
    {
        $indices = new IMP_Indices_Form($this->_vars->uid);
        if (count($indices) != 1) {
            return false;
        }

        try {
            $contents = $GLOBALS['injector']->getInstance('IMP_Factory_Contents')->create($indices);
        } catch (IMP_Imap_Exception $e) {
            $e->notify(_("The Message Disposition Notification was not sent. This is what the server said") . ': ' . $e->getMessage());
            return false;
        }

        list($mbox, $uid) = $indices->getSingle();
        $imp_ui = new IMP_Ui_Message();
        $imp_ui->MDNCheck($mbox, $uid, $contents->getHeaderAndMarkAsSeen(), true);

        $GLOBALS['notification']->push(_("The Message Disposition Notification was sent successfully."), 'horde.success');

        $result = new stdClass;
        $result->mbox = $mbox->form_to;
        $result->uid = $uid;

        return $result;
    }

    /**
     * AJAX action: strip attachment.
     *
     * See the list of variables needed for _changed() and
     * _checkUidvalidity().  Additional variables used:
     *   - uid: (string) Index of the messages to preview (IMAP sequence
     *          string; bsae64url encoded) - must be single index.
     *
     * @return mixed  False on failure, the return from showMessage() on
     *                success along with these properties:
     *   - oldmbox: (string) Mailbox of old message (base64url encoded).
     *   - olduid: (integer) UID of old message.
     *   - ViewPort: (object) See _viewPortData().
     */
    public function stripAttachment()
    {
        $indices = new IMP_Indices_Form($this->_vars->uid);
        if (count($indices) != 1) {
            return false;
        }

        $change = $this->_changed(false);
        if (is_null($change)) {
            return false;
        }

        try {
            $new_indices = $GLOBALS['injector']->getInstance('IMP_Message')->stripPart($indices, $this->_vars->id);
        } catch (IMP_Exception $e) {
            $GLOBALS['notification']->push($e);
            return false;
        }

        $GLOBALS['notification']->push(_("Attachment successfully stripped."), 'horde.success');

        $this->_vars->preview = 1;
        $this->_vars->uid = $new_indices->formTo();
        $result = $this->showMessage();

        $old_indices_list = $indices->getSingle();
        $result->oldmbox = $old_indices_list[0]->form_to;
        $result->olduid = $old_indices_list[1];

        $result = $this->_viewPortData(true, $result);

        return $result;
    }

    /**
     * AJAX action: Add an attachment to a compose message.
     *
     * Variables used:
     *   - composeCache: (string) The IMP_Compose cache identifier.
     *
     * @return object  An object with the following entries:
     *   - atc: (integer) The attachment ID.
     *   - error: (string) An error message.
     *   - imp_compose: (string) The IMP_Compose cache identifier.
     *   - success: (integer) 1 on success, 0 on failure.
     */
    public function addAttachment()
    {
        $imp_compose = $GLOBALS['injector']->getInstance('IMP_Factory_Compose')->create($this->_vars->composeCache);

        $result = new stdClass;
        $result->action = 'addAttachment';
        $result->success = 0;

        if ($GLOBALS['session']->get('imp', 'file_upload') &&
            $imp_compose->addFilesFromUpload('file_')) {
            $result->atc = end($this->_getAttachmentInfo($imp_compose));
            $result->success = 1;
            $result->imp_compose = $imp_compose->getCacheId();
        }

        return $result;
    }

    /**
     * AJAX action: Auto save a draft message.
     *
     * @return object  See self::_dimpDraftAction().
     */
    public function autoSaveDraft()
    {
        return $this->_dimpDraftAction();
    }

    /**
     * AJAX action: Save a draft message.
     *
     * @return object  See self::_dimpDraftAction().
     */
    public function saveDraft()
    {
        return $this->_dimpDraftAction();
    }

    /**
     * AJAX action: Save a template message.
     *
     * @return object  See self::_dimpDraftAction().
     */
    public function saveTemplate()
    {
        return $this->_dimpDraftAction();
    }

    /**
     * AJAX action: Send a message.
     *
     * See the list of variables needed for _dimpComposeSetup(). Additional
     * variables used:
     *   - encrypt: (integer) The encryption method to use (IMP ENCRYPT
     *              constants).
     *   - html: (integer) In HTML compose mode?
     *   - message: (string) The message text.
     *   - priority: (string) The priority of the message.
     *   - request_read_receipt: (boolean) Add request read receipt header?
     *   - save_attachments_select: (boolean) Whether to save attachments.
     *   - save_sent_mail: (boolean) True if saving sent mail.
     *   - save_sent_mail_folder: (string) base64url encoded version of
     *                            sent mailbox to use.
     *
     * @return object  An object with the following entries:
     *   - action: (string) The AJAX action string
     *   - draft_delete: (integer) If set, remove auto-saved drafts.
     *   - encryptjs: (array) Javascript to run after encryption failure.
     *   - flag: (array) See IMP_Ajax_Queue::generate().
     *   - identity: (integer) If set, this is the identity that is tied to
     *               the current recipient address.
     *   - log: (array) Maillog information
     *   - mbox: (string) Mailbox of original message (base64url encoded).
     *   - success: (integer) 1 on success, 0 on failure.
     *   - uid: (integer) IMAP UID of original message.
     */
    public function sendMessage()
    {
        try {
            list($result, $imp_compose, $headers, $identity) = $this->_dimpComposeSetup();
            if (!IMP::canCompose()) {
                $result->success = 0;
                return $result;
            }
        } catch (Horde_Exception $e) {
            $GLOBALS['notification']->push($e);

            $result = new stdClass;
            $result->action = $this->_action;
            $result->success = 0;
            return $result;
        }

        $headers['replyto'] = $identity->getValue('replyto_addr');

        $sm_displayed = !empty($GLOBALS['conf']['user']['select_sentmail_folder']) && !$GLOBALS['prefs']->isLocked('sent_mail_folder');

        $options = array(
            'add_signature' => $identity->getDefault(),
            'encrypt' => ($GLOBALS['prefs']->isLocked('default_encrypt') ? $GLOBALS['prefs']->getValue('default_encrypt') : $this->_vars->encrypt),
            'html' => $this->_vars->html,
            'identity' => $identity,
            'priority' => $this->_vars->priority,
            'readreceipt' => $this->_vars->request_read_receipt,
            'save_attachments' => $this->_vars->save_attachments_select,
            'save_sent' => ($sm_displayed
                            ? (bool)$this->_vars->save_sent_mail
                            : $identity->getValue('save_sent_mail')),
            'sent_folder' => ($sm_displayed
                              ? (isset($this->_vars->save_sent_mail_folder) ? IMP_Mailbox::formFrom($this->_vars->save_sent_mail_folder) : $identity->getValue('sent_mail_folder'))
                              : $identity->getValue('sent_mail_folder'))
        );

        try {
            $sent = $imp_compose->buildAndSendMessage($this->_vars->message, $headers, $options);
        } catch (IMP_Compose_Exception $e) {
            $result->success = 0;

            if (!is_null($e->tied_identity)) {
                $result->identity = $e->tied_identity;
            }

            if ($e->encrypt) {
                $imp_ui = $GLOBALS['injector']->getInstance('IMP_Ui_Compose');
                switch ($e->encrypt) {
                case 'pgp_symmetric_passphrase_dialog':
                    $imp_ui->passphraseDialog('pgp_symm', $imp_compose->getCacheId());
                    break;

                case 'pgp_passphrase_dialog':
                    $imp_ui->passphraseDialog('pgp');
                    break;

                case 'smime_passphrase_dialog':
                    $imp_ui->passphraseDialog('smime');
                    break;
                }

                Horde::startBuffer();
                Horde::outputInlineScript(true);
                if ($js_inline = Horde::endBuffer()) {
                    $result->encryptjs = array($js_inline);
                }
            } else {
                /* Don't push notification if showing passphrase dialog -
                 * passphrase dialog contains the necessary information. */
                $GLOBALS['notification']->push($e);
            }

            return $result;
        }

        /* Remove any auto-saved drafts. */
        if ($imp_compose->hasDrafts()) {
            $result->draft_delete = 1;
        }

        if ($sent) {
            $GLOBALS['notification']->push(empty($headers['subject']) ? _("Message sent successfully.") : sprintf(_("Message \"%s\" sent successfully."), Horde_String::truncate($headers['subject'])), 'horde.success');
        }

        /* Update maillog information. */
        if (!empty($GLOBALS['conf']['maillog']['use_maillog'])) {
            $in_reply_to = $imp_compose->getMetadata('in_reply_to');
            if (!empty($in_reply_to) &&
                ($tmp = IMP_Dimp::getMsgLogInfo($in_reply_to))) {
                $result->log = $tmp;
            }
        }

        if ($reply_mbox = $imp_compose->getMetadata('mailbox')) {
            $result->mbox = $reply_mbox->form_to;
            $result->uid = $imp_compose->getMetadata('uid');
        }

        $imp_compose->destroy('send');

        return $result;
    }

    /**
     * Redirect the message.
     *
     * Variables used:
     *   - composeCache: (string) The IMP_Compose cache identifier.
     *   - redirect_to: (string) The address(es) to redirect to.
     *
     * @return object  An object with the following entries:
     *   - action: (string) 'redirectMessage'.
     *   - log: (array) TODO
     *   - success: (integer) 1 on success, 0 on failure.
     */
    public function redirectMessage()
    {
        $result = new stdClass;
        $result->action = $this->_action;
        $result->success = 1;

        $log = array();

        try {
            $imp_compose = $GLOBALS['injector']->getInstance('IMP_Factory_Compose')->create($this->_vars->composeCache);
            $res = $imp_compose->sendRedirectMessage($this->_vars->redirect_to);

            foreach ($res as $val) {
                $subject = $val->headers->getValue('subject');
                $GLOBALS['notification']->push(empty($subject) ? _("Message redirected successfully.") : sprintf(_("Message \"%s\" redirected successfully."), Horde_String::truncate($subject)), 'horde.success');

                if (!empty($GLOBALS['conf']['maillog']['use_maillog']) &&
                    ($tmp = IMP_Dimp::getMsgLogInfo($val->headers->getValue('message-id')))) {
                    $log_ob = new stdClass;
                    $log_ob->log = $tmp;
                    $log_ob->mbox = $val->mbox->form_to;
                    $log_ob->uid = $val->uid;
                    $log[] = $log_ob;
                }
            }
        } catch (Horde_Exception $e) {
            $GLOBALS['notification']->push($e);
            $result->success = 0;
        }

        if (!empty($log)) {
            $result->log = $log;
        }

        return $result;
    }

    /**
     * AJAX action: Create mailbox select list for advanced search page.
     *
     * Variables used:
     *   - unsub: (integer) If set, includes unsubscribed mailboxes.Th
     *
     * @return object  An object with the following entries:
     *   - folder_list: (array)
     *   - tree: (string)
     */
    public function searchMailboxList()
    {
        $ob = $GLOBALS['injector']->getInstance('IMP_Ui_Search')->getSearchMboxList($this->_vars->unsub);

        $result = new stdClass;
        $result->folder_list = $ob->folder_list;
        $result->tree = $ob->tree->getTree();

        return $result;
    }

    /* Protected methods. */

    /**
     * Setup environment for dimp compose actions.
     *
     * Variables used:
     *   - composeCache: (string) The IMP_Compose cache identifier.
     *   - from: (string) From address to use.
     *   - identity: (integer) The identity to use
     *
     * @return array  An array with the following values:
     *   - (object) AJAX base return object (with action and success
     *     parameters defined).
     *   - (IMP_Compose) The IMP_Compose object for the message.
     *   - (array) The list of headers for the object.
     *   - (Horde_Prefs_Identity) The identity used for the composition.
     *
     * @throws Horde_Exception
     */
    protected function _dimpComposeSetup()
    {
        global $injector, $prefs;

        /* Set up identity. */
        $identity = $injector->getInstance('IMP_Identity');
        if (isset($this->_vars->identity) &&
            !$prefs->isLocked('default_identity')) {
            $identity->setDefault($this->_vars->identity);
        }

        /* Set up the From address based on the identity. */
        $headers = array(
            'from' => $identity->getFromLine(null, $this->_vars->from)
        );

        $imp_ui = $injector->getInstance('IMP_Ui_Compose');
        $headers['to'] = $imp_ui->getAddressList($this->_vars->to);
        if ($prefs->getValue('compose_cc')) {
            $headers['cc'] = $imp_ui->getAddressList($this->_vars->cc);
        }
        if ($prefs->getValue('compose_bcc')) {
            $headers['bcc'] = $imp_ui->getAddressList($this->_vars->bcc);
        }
        $headers['subject'] = $this->_vars->subject;

        $imp_compose = $injector->getInstance('IMP_Factory_Compose')->create($this->_vars->composeCache);

        $result = new stdClass;
        $result->action = $this->_action;
        $result->success = 1;

        return array($result, $imp_compose, $headers, $identity);
    }

    /**
     * Initialize the objects needed to compose.
     *
     * @return array  An IMP_Compose object and an IMP_Contents object.
     */
    protected function _initCompose()
    {
        $imp_compose = $GLOBALS['injector']->getInstance('IMP_Factory_Compose')->create($this->_vars->imp_compose);
        if (!($imp_contents = $imp_compose->getContentsOb())) {
            $imp_contents = $this->_vars->uid
                ? $GLOBALS['injector']->getInstance('IMP_Factory_Contents')->create(new IMP_Indices_Form($this->_vars->uid))
                : null;
        }

        return array($imp_compose, $imp_contents);
    }

    /**
     * Save a draft composed message.
     *
     * See the list of variables needed for _dimpComposeSetup(). Additional
     * variables used:
     *   - html: (integer) In HTML compose mode?
     *   - message: (string) The message text.
     *   - priority: (string) The priority of the message.
     *   - request_read_receipt: (boolean) Add request read receipt header?
     *
     * @return object  An object with the following entries:
     *   - action: (string) The AJAX action string
     *   - success: (integer) 1 on success, 0 on failure.
     */
    protected function _dimpDraftAction()
    {
        try {
            list($result, $imp_compose, $headers, $identity) = $this->_dimpComposeSetup();
        } catch (Horde_Exception $e) {
            $GLOBALS['notification']->push($e);

            $result = new stdClass;
            $result->action = $this->_action;
            $result->success = 0;
            return $result;
        }

        $opts = array(
            'html' => $this->_vars->html,
            'priority' => $this->_vars->priority,
            'readreceipt' => $this->_vars->request_read_receipt
        );

        try {
            switch ($this->_action) {
            case 'saveTemplate':
                $res = $imp_compose->saveTemplate($headers, $this->_vars->message, $opts);
                break;

            default:
                $res = $imp_compose->saveDraft($headers, $this->_vars->message, $opts);
                break;
            }

            switch ($this->_action) {
            case 'autoSaveDraft':
                $GLOBALS['notification']->push(_("Draft automatically saved."), 'horde.message');
                break;

            case 'saveDraft':
                if ($GLOBALS['prefs']->getValue('close_draft')) {
                    $imp_compose->destroy('save_draft');
                }
                // Fall-through

            default:
                $GLOBALS['notification']->push($res);
                break;
            }
        } catch (IMP_Compose_Exception $e) {
            $result->success = 0;
            $GLOBALS['notification']->push($e);
        }

        return $result;
    }

    /**
     * Check the UID validity of the mailbox.
     *
     * See the list of variables needed for _viewPortData().
     *
     * @return mixed  The JSON result, possibly with ViewPort information
     *                added if UID validity has changed.
     */
    protected function _checkUidvalidity($result = false)
    {
        try {
            $this->_mbox->uidvalid;
        } catch (IMP_Exception $e) {
            $result = $this->_viewPortData(true, $result);
        }

        return $result;
    }

    /**
     * Generates the delete data needed for dimpbase.js.
     *
     * See the list of variables needed for _viewPortData().
     *
     * @param IMP_Indices $indices  An indices object.
     * @param boolean $changed      If true, add full ViewPort information.
     * @param boolean $force        If true, forces addition of disappear
     *                              information.
     *
     * @return object  An object with the following entries:
     *   - ViewPort: (object) See _viewPortData().
     */
    protected function _generateDeleteResult($indices, $changed,
                                             $force = false)
    {
        /* Check if we need to update thread information. */
        if (!$changed) {
            $sort = $this->_mbox->getSort();
            $changed = ($sort['by'] == Horde_Imap_Client::SORT_THREAD);
        }

        if ($changed) {
            $result = $this->_viewPortData(true);
        } else {
            $result = $this->_viewPortOb();

            if ($force || $this->_mbox->hideDeletedMsgs(true)) {
                if ($this->_mbox->search) {
                    $disappear = array();
                    foreach ($indices as $val) {
                        foreach ($val->uids as $val2) {
                            $disappear[] = IMP_Views_ListMessages::searchUid($val->mbox, $val2);
                        }
                    }
                } else {
                    $disappear = end($indices->getSingle(true));
                }
                $result->ViewPort->disappear = $disappear;
            }
        }

        $this->_queue->poll(array_keys($indices->indices()));

        return $result;
    }

    /**
     * Determine if the cache information has changed.
     *
     * Variables used:
     *   - cacheid: (string) The browser (ViewPort) cache identifier.
     *   - forceUpdate: (integer) If 1, forces an update.
     *
     * @param boolean $rw  Open mailbox as READ+WRITE?
     *
     * @return boolean  True if the server state differs from the browser
     *                  state.
     */
    protected function _changed($rw = null)
    {
        /* Only update search mailboxes on forced refreshes. */
        if ($this->_mbox->search) {
            return !empty($this->_vars->forceUpdate);
        }

        /* We know we are going to be dealing with this mailbox, so select it
         * on the IMAP server (saves some STATUS calls). */
        if (!is_null($rw)) {
            try {
                $GLOBALS['injector']->getInstance('IMP_Factory_Imap')->create()->openMailbox($this->_mbox, $rw ? Horde_Imap_Client::OPEN_READWRITE : Horde_Imap_Client::OPEN_AUTO);
            } catch (IMP_Imap_Exception $e) {
                $e->notify();
                return null;
            }
        }

        return ($this->_mbox->cacheid_date != $this->_vars->cacheid);
    }

    /**
     * Generate the information necessary for a ViewPort request from/to the
     * browser.
     *
     * @param boolean $change  True if cache information has changed.
     * @param object $base     The object to use as the base.
     *
     * @return array  See IMP_Views_ListMessages::listMessages().
     */
    protected function _viewPortData($change, $base = null)
    {
        $args = array(
            'change' => $change,
<<<<<<< HEAD
            'initial' => $this->_vars->initial,
            'mbox' => strval($this->_mbox),
            'qsearch' => $this->_vars->qsearch,
            'qsearchfield' => $this->_vars->qsearchfield,
            'qsearchfilter' => $this->_vars->qsearchfilter,
            'qsearchflag' => $this->_vars->qsearchflag,
            'qsearchflagnot' => $this->_vars->qsearchflagnot,
            'qsearchmbox' => $this->_vars->qsearchmbox,
            'rangeslice' => $this->_vars->rangeslice,
            'requestid' => $this->_vars->requestid,
            'sortby' => $this->_vars->sortby,
            'sortdir' => $this->_vars->sortdir
=======
            'mbox' => strval($this->_mbox)
>>>>>>> 06823467
        );

        $params = array(
            'applyfilter', 'cache', 'cacheid', 'initial', 'qsearch',
            'qsearchfield', 'qsearchfilter', 'qsearchflag', 'qsearchflagnot',
            'qsearchmbox', 'rangeslice', 'requestid', 'sortby', 'sortdir'
        );

        foreach ($params as $val) {
            $args[$val] = $this->_vars->$val;
        }

        if ($this->_vars->search || $args['initial']) {
            $args += array(
                'after' => intval($this->_vars->after),
                'before' => intval($this->_vars->before)
            );
        }

        if (!$this->_vars->search) {
            list($slice_start, $slice_end) = explode(':', $this->_vars->slice, 2);
            $args += array(
                'slice_start' => intval($slice_start),
                'slice_end' => intval($slice_end)
            );
        } else {
            $search = Horde_Serialize::unserialize($this->_vars->search, Horde_Serialize::JSON);
            $args += array(
                'search_uid' => isset($search->uid) ? $search->uid : null,
                'search_unseen' => isset($search->unseen) ? $search->unseen : null
            );
        }

        if (is_null($base) || !is_object($base)) {
            $base = new stdClass;
        }

        $list_msg = new IMP_Views_ListMessages();
        $base->ViewPort = $list_msg->listMessages($args);

        return $base;
    }

    /**
     * Return a basic ViewPort object.
     *
     * @param IMP_Mailbox $mbox  The mailbox view of the ViewPort request.
     *                           Defaults to current view.
     * @param object $base       The base object to add ViewPort data to.
     *                           Creates a new base object if empty.
     *
     * @return object  The return object with ViewPort data added.
     */
    protected function _viewPortOb($mbox = null, $base = null)
    {
        if (is_null($mbox)) {
            $mbox = $this->_mbox;
        }

        if (is_null($base)) {
            $base = new stdClass;
        }

        $base->ViewPort = new stdClass;
        $base->ViewPort->cacheid = $mbox->cacheid_date;
        $base->ViewPort->view = $mbox->form_to;

        return $base;
    }

    /**
     * Return information about the current attachments for a message.
     *
     * @param IMP_Compose $imp_compose  An IMP_Compose object.
     *
     * @return array  An array of arrays with the following keys:
     *   - name: (string) The HTML encoded attachment name
     *   - num: (integer) The current attachment number
     *   - size: (string) The size of the attachment in KB
     *   - type: (string) The MIME type of the attachment
     */
    protected function _getAttachmentInfo(IMP_Compose $imp_compose)
    {
        $fwd_list = array();

        foreach ($imp_compose as $atc_num => $data) {
            $mime = $data['part'];

            $fwd_list[] = array(
                'name' => htmlspecialchars($mime->getName(true)),
                'num' => $atc_num,
                'type' => $mime->getType(),
                'size' => $mime->getSize()
            );
        }

        return $fwd_list;
    }

}<|MERGE_RESOLUTION|>--- conflicted
+++ resolved
@@ -2003,22 +2003,7 @@
     {
         $args = array(
             'change' => $change,
-<<<<<<< HEAD
-            'initial' => $this->_vars->initial,
-            'mbox' => strval($this->_mbox),
-            'qsearch' => $this->_vars->qsearch,
-            'qsearchfield' => $this->_vars->qsearchfield,
-            'qsearchfilter' => $this->_vars->qsearchfilter,
-            'qsearchflag' => $this->_vars->qsearchflag,
-            'qsearchflagnot' => $this->_vars->qsearchflagnot,
-            'qsearchmbox' => $this->_vars->qsearchmbox,
-            'rangeslice' => $this->_vars->rangeslice,
-            'requestid' => $this->_vars->requestid,
-            'sortby' => $this->_vars->sortby,
-            'sortdir' => $this->_vars->sortdir
-=======
             'mbox' => strval($this->_mbox)
->>>>>>> 06823467
         );
 
         $params = array(
