--- conflicted
+++ resolved
@@ -126,14 +126,8 @@
      */
     public function moveMessages()
     {
-<<<<<<< HEAD
-        if ((!$this->vars->mboxto && !$this->vars->newmbox) ||
+        if ((!isset($this->vars->mboxto) && !isset($this->vars->newmbox)) ||
             !count($this->_base->indices)) {
-=======
-        $indices = new IMP_Indices_Form($this->vars->uid);
-        if ((!isset($this->vars->mboxto) && !isset($this->vars->newmbox)) ||
-            !count($indices)) {
->>>>>>> 53cbab7e
             return false;
         }
 
@@ -179,14 +173,8 @@
      */
     public function copyMessages()
     {
-<<<<<<< HEAD
-        if ((!$this->vars->mboxto && !$this->vars->newmbox) ||
+        if ((!isset($this->vars->mboxto) && !isset($this->vars->newmbox)) ||
             !count($this->_base->indices)) {
-=======
-        $indices = new IMP_Indices_Form($this->vars->uid);
-        if ((!isset($this->vars->mboxto) && !isset($this->vars->newmbox)) ||
-            !count($indices)) {
->>>>>>> 53cbab7e
             return false;
         }
 
