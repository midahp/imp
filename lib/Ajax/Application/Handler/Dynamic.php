<?php
/**
 * Copyright 2012-2013 Horde LLC (http://www.horde.org/)
 *
 * See the enclosed file COPYING for license information (GPL). If you
 * did not receive this file, see http://www.horde.org/licenses/gpl.
 *
 * @category  Horde
 * @copyright 2012-2013 Horde LLC
 * @license   http://www.horde.org/licenses/gpl GPL
 * @package   IMP
 */

/**
 * Defines AJAX actions used exclusively in the IMP dynamic view.
 *
 * @author    Michael Slusarz <slusarz@horde.org>
 * @category  Horde
 * @copyright 2012-2013 Horde LLC
 * @license   http://www.horde.org/licenses/gpl GPL
 * @package   IMP
 */
class IMP_Ajax_Application_Handler_Dynamic extends Horde_Core_Ajax_Application_Handler
{
    /**
     * The list of actions that require readonly access to the session.
     *
     * @var array
     */
    protected $_readOnly = array(
        'html2Text', 'text2Html'
    );

    /**
     * AJAX action: Check access rights for creation of a submailbox.
     *
     * Variables used:
     *   - mbox: (string) The name of the mailbox to check (base64url
     *           encoded).
     *
     * @return boolean  True if submailboxes can be created.
     */
    public function createMailboxPrepare()
    {
        $mbox = IMP_Mailbox::formFrom($this->vars->mbox);

        if ($mbox->access_creatembox) {
            return true;
        }

        $GLOBALS['notification']->push(sprintf(_("You may not create child mailboxes in \"%s\"."), $mbox->display), 'horde.error');
        return false;
    }

    /**
     * AJAX action: Create a mailbox.
     *
     * Variables used:
     *   - mbox: (string) The name of the new mailbox.
     *   - noexpand: (integer) Submailbox is not yet expanded.
     *   - parent: (string) The parent mailbox (base64url encoded).
     *
     * @return boolean  True on success, false on failure.
     */
    public function createMailbox()
    {
        if (!isset($this->vars->mbox)) {
            return false;
        }

        $result = false;

        try {
            $new_mbox = $GLOBALS['injector']->getInstance('IMP_Imap_Tree')->createMailboxName(
                isset($this->vars->parent) ? IMP_Mailbox::formFrom($this->vars->parent) : '',
                $this->vars->mbox
            );

            if ($new_mbox->exists) {
                $GLOBALS['notification']->push(sprintf(_("Mailbox \"%s\" already exists."), $new_mbox->display), 'horde.warning');
            } elseif ($new_mbox->create()) {
                $result = true;
                if (isset($this->vars->parent) && $this->vars->noexpand) {
                    $this->_base->queue->setMailboxOpt('noexpand', 1);
                }
            }
        } catch (Horde_Exception $e) {
            $GLOBALS['notification']->push($e);
        }

        return $result;
    }

    /**
     * AJAX action: Check access rights for deletion/rename of mailbox.
     *
     * Variables used:
     *   - mbox: (string) The name of the mailbox to check (base64url
     *           encoded).
     *   - type: (string) Either 'delete' or 'rename'.
     *
     * @return boolean  True if mailbox can be deleted/renamed.
     */
    public function deleteMailboxPrepare()
    {
        $mbox = IMP_Mailbox::formFrom($this->vars->mbox);

        if ($mbox->access_deletembox) {
            return true;
        }

        switch ($this->vars->type) {
        case 'delete':
            $GLOBALS['notification']->push(sprintf(_("You may not delete \"%s\"."), $mbox->display), 'horde.error');
            break;

        case 'rename':
            $GLOBALS['notification']->push(sprintf(_("You may not rename \"%s\"."), $mbox->display), 'horde.error');
            break;
        }

        return false;
    }

    /**
     * AJAX action: Delete a mailbox.
     *
     * Variables used:
     *   - container: (boolean) True if base element is a container.
     *   - mbox: (string) The full mailbox name to delete (base64url encoded).
     *   - subfolders: (boolean) Delete all subfolders?
     *
     * @return boolean  True on success, false on failure.
     */
    public function deleteMailbox()
    {
        return ($this->vars->mbox && IMP_Mailbox::formFrom($this->vars->mbox)->delete(array(
            'subfolders' => !empty($this->vars->subfolders),
            'subfolders_only' => !empty($this->vars->container)
        )));
    }

    /**
     * AJAX action: Rename a mailbox.
     *
     * Variables used:
     *   - new_name: (string) New mailbox name (child node) (UTF-8).
     *   - new_parent: (string) New parent name (UTF-8; base64url encoded).
     *   - old_name: (string) Full name of old mailbox (base64url encoded).
     *
     * @return boolean  True on success, false on failure.
     */
    public function renameMailbox()
    {
        if (!$this->vars->old_name || !$this->vars->new_name) {
            return false;
        }

        try {
            $new_name = $GLOBALS['injector']->getInstance('IMP_Imap_Tree')->createMailboxName(
                isset($this->vars->new_parent) ? IMP_Mailbox::formFrom($this->vars->new_parent) : '',
                $this->vars->new_name
            );

            $old_name = IMP_Mailbox::formFrom($this->vars->old_name);

            if (($old_name != $new_name) && $old_name->rename($new_name)) {
                $this->_base->queue->setMailboxOpt('switch', $new_name->form_to);
                return true;
            }
        } catch (Horde_Exception $e) {
            $GLOBALS['notification']->push($e);
        }

        return false;
    }

    /**
     * AJAX action: Check access rights for a mailbox, and provide number of
     * messages to be emptied.
     *
     * Variables used:
     *   - mbox: (string) The name of the mailbox to check (base64url
     *           encoded).
     *
     * @return integer  The number of messages to be deleted.
     */
    public function emptyMailboxPrepare()
    {
        $mbox = IMP_Mailbox::formFrom($this->vars->mbox);

        if (!$mbox->access_empty) {
            $GLOBALS['notification']->push(sprintf(_("The mailbox \"%s\" may not be emptied."), $mbox->display), 'horde.error');
            return 0;
        }

        $poll_info = $mbox->poll_info;
        if (empty($poll_info->msgs)) {
            $GLOBALS['notification']->push(sprintf(_("The mailbox \"%s\" is already empty."), $mbox->display), 'horde.message');
            return 0;
        }

        return $poll_info->msgs;
    }

    /**
     * AJAX action: Empty a mailbox.
     *
     * Variables used:
     *   - mbox: (string) The full mailbox name to empty (base64url encoded).
     *
     * @return boolean  True on success, false on failure.
     */
    public function emptyMailbox()
    {
        if (!$this->vars->mbox) {
            return false;
        }

        $mbox = IMP_Mailbox::formFrom($this->vars->mbox);

        $GLOBALS['injector']->getInstance('IMP_Message')->emptyMailbox(array($mbox));

        $this->_base->queue->poll($mbox);

        $vp = $this->_base->viewPortOb($mbox);
        $vp->data_reset = 1;
        $vp->rowlist_reset = 1;
        $this->_base->addTask('viewport', $vp);

        return true;
    }

    /**
     * AJAX action: Flag all messages in a mailbox.
     *
     * Variables used:
     *   - add: (integer) Add the flags?
     *   - flags: (string) The IMAP flags to add/remove (JSON serialized
     *            array).
     *   - mbox: (string) The full mailbox name (base64url encoded).
     *
     * @return boolean  True on success, false on failure.
     */
    public function flagAll()
    {
        $flags = Horde_Serialize::unserialize($this->vars->flags, Horde_Serialize::JSON);
        if (!$this->vars->mbox || empty($flags)) {
            return false;
        }

        $mbox = IMP_Mailbox::formFrom($this->vars->mbox);

        if (!$GLOBALS['injector']->getInstance('IMP_Message')->flagAllInMailbox($flags, array($mbox), $this->vars->add)) {
            return false;
        }

        $this->_base->queue->poll($mbox);

        return true;
    }

    /**
     * AJAX action: List mailboxes.
     *
     * Variables used:
     *   - all: (integer) 1 to show all mailboxes.
     *   - base: (string) The base mailbox.
     *   - initial: (string) 1 to indicate the initial request for mailbox
     *              list.
     *   - mboxes: (string) The list of mailboxes to process (JSON encoded
     *             array; mailboxes are base64url encoded).
     *   - reload: (integer) 1 to force reload of mailboxes.
     *   - unsub: (integer) 1 to show unsubscribed mailboxes.
     *
     * @return boolean  True.
     */
    public function listMailboxes()
    {
        /* This might be a long running operation. */
        if ($this->vars->initial) {
            $GLOBALS['session']->close();
        }

        $imptree = $GLOBALS['injector']->getInstance('IMP_Imap_Tree');
        $initreload = ($this->vars->initial || $this->vars->reload);

        $mask = IMP_Imap_Tree::FLIST_VFOLDER;
        if ($this->vars->unsub) {
            $mask |= IMP_Imap_Tree::FLIST_UNSUB;
        }

        if (isset($this->vars->base)) {
            $this->_base->queue->setMailboxOpt('base', $this->vars->base);
        }

        if ($this->vars->all) {
            $this->_base->queue->setMailboxOpt('all', 1);
        } else {
            if ($initreload) {
                $mask |= IMP_Imap_Tree::FLIST_ANCESTORS | IMP_Imap_Tree::FLIST_SAMELEVEL;
                if ($GLOBALS['prefs']->getValue('nav_expanded')) {
                    $this->_base->queue->setMailboxOpt('expand', 1);
                    $mask |= IMP_Imap_Tree::FLIST_EXPANDED;
                } else {
                    $mask |= IMP_Imap_Tree::FLIST_NOCHILDREN;
                }
            } else {
                $this->_base->queue->setMailboxOpt('expand', 1);
                $mask |= IMP_Imap_Tree::FLIST_EXPANDED | IMP_Imap_Tree::FLIST_NOBASE;
            }
        }

        if ($this->vars->reload) {
            $imptree->init();
        }

        $imptree->showUnsubscribed($this->vars->unsub);

        if (!empty($this->vars->mboxes)) {
            $mboxes = IMP_Mailbox::formFrom(Horde_Serialize::unserialize($this->vars->mboxes, Horde_Serialize::JSON));
            if ($initreload) {
                $mboxes = array_merge(array('INBOX'), array_diff($mboxes, array('INBOX')));
            }

            foreach ($mboxes as $val) {
                $imptree->setIteratorFilter($mask, $val);
                foreach ($imptree as $val2) {
                    $imptree->addEltDiff($val2);
                    $this->_base->queue->poll($val2);
                }

                if (!$initreload) {
                    $imptree->expand($val);
                }
            }
        }

        /* Add special mailboxes explicitly to the initial folder list, since
         * they are ALWAYS displayed, may appear outside of the folder
         * slice requested, and need to be sorted logically. */
        if ($initreload) {
            foreach (IMP_Mailbox::getSpecialMailboxesSort() as $val) {
                if ($imptree[$val]) {
                    $imptree->addEltDiff($val);
                }
            }

            /* Poll all mailboxes on initial display. */
            $this->_base->queue->poll($imptree->getPollList());
        }

        $this->_base->queue->quota($this->_base->indices->mailbox);

        if ($this->vars->initial) {
            $GLOBALS['session']->start();
        }

        return true;
    }

    /**
<<<<<<< HEAD
     * AJAX action: Initialize dynamic view.
     *
     * @see IMP_Ajax_Application_Handler_Common#viewPort()
     * @see listMailboxes()
     *
     * @return boolean  True.
     */
    public function dynamicInit()
    {
        $this->_base->callAction('viewPort');

        $this->vars->initial = 1;
        $this->vars->mboxes = Horde_Serialize::serialize(array($this->vars->mbox), Horde_Serialize::JSON);
        $this->listMailboxes();

        return true;
    }

    /**
     * AJAX action: Expand mailboxes (saves expanded state in prefs).
     *
     * Variables used:
     *   - mboxes: (string) The list of mailboxes to process (JSON encoded
     *             array; mailboxes are base64url encoded).
     *
     * @return boolean  True.
     */
    public function expandMailboxes()
    {
        if (!empty($this->vars->mboxes)) {
            $imptree = $GLOBALS['injector']->getInstance('IMP_Imap_Tree');

            foreach (Horde_Serialize::unserialize($this->vars->mboxes, Horde_Serialize::JSON) as $val) {
                $imptree->expand(IMP_Mailbox::formFrom($val));
            }
        }

        return true;
    }

    /**
     * AJAX action: Collapse mailboxes.
     *
     * Variables used:
     *   - all: (integer) 1 to show all mailboxes.
     *   - mboxes: (string) The list of mailboxes to process (JSON encoded
     *             array; mailboxes are base64url encoded) if 'all' is 0.
     *
     * @return boolean  True.
     */
    public function collapseMailboxes()
    {
        $imptree = $GLOBALS['injector']->getInstance('IMP_Imap_Tree');

        if ($this->vars->all) {
            $imptree->collapseAll();
        } elseif (!empty($this->vars->mboxes)) {
            foreach (Horde_Serialize::unserialize($this->vars->mboxes, Horde_Serialize::JSON) as $val) {
                $imptree->collapse(IMP_Mailbox::formFrom($val));
            }
        }

        return true;
    }

    /**
=======
>>>>>>> ee912118
     * AJAX action: Modify list of polled mailboxes.
     *
     * Variables used:
     *   - add: (integer) 1 to add to the poll list, 0 to remove.
     *   - mbox: (string) The full mailbox name to modify (base64url encoded).
     *
     * @return mixed  False on failure, or an object with the following
     *                entries:
     *   - add: (integer) 1 if added to the poll list, 0 if removed.
     *   - mbox: (string) The full mailbox name modified.
     */
    public function modifyPoll()
    {
        if (!$this->vars->mbox) {
            return false;
        }

        $mbox = IMP_Mailbox::formFrom($this->vars->mbox);

        $imptree = $GLOBALS['injector']->getInstance('IMP_Imap_Tree');

        $result = new stdClass;
        $result->add = intval($this->vars->add);
        $result->mbox = $this->vars->mbox;

        if ($this->vars->add) {
            $imptree->addPollList($mbox);
            $this->_base->queue->poll($mbox);
            $GLOBALS['notification']->push(sprintf(_("\"%s\" mailbox now polled for new mail."), $mbox->display), 'horde.success');
        } else {
            $imptree->removePollList($mbox);
            $GLOBALS['notification']->push(sprintf(_("\"%s\" mailbox no longer polled for new mail."), $mbox->display), 'horde.success');
        }

        return $result;
    }

    /**
     * AJAX action: [un]Subscribe to a mailbox.
     *
     * Variables used:
     *   - mbox: (string) The full mailbox name to [un]subscribe to (base64url
     *           encoded).
     *   - sub: (integer) 1 to subscribe, empty to unsubscribe.
     *
     * @return boolean  True on success, false on failure.
     */
    public function subscribe()
    {
        return $GLOBALS['prefs']->getValue('subscribe')
            ? IMP_Mailbox::formFrom($this->vars->mbox)->subscribe($this->vars->sub)
            : false;
    }

    /**
     * AJAX action: Import a mailbox.
     *
     * Variables used:
     *   - import_mbox: (string) The mailbox to import into (base64url
     *                  encoded).
     *
     * @return object  Returns response object to display JSON HTML-encoded.
     *                 Embedded data: false on failure, or an object with the
     *                 following properties:
     *   - action: (string) The action name (importMailbox).
     *   - mbox: (string) The mailbox the messages were imported to (base64url
     *           encoded).
     */
    public function importMailbox()
    {
        global $injector, $notification;

        $mbox = IMP_Mailbox::formFrom($this->vars->import_mbox);

        try {
            $notification->push($injector->getInstance('IMP_Ui_Folder')->importMbox($mbox, 'import_file'), 'horde.success');
        } catch (Horde_Exception $e) {
            $notification->push($e);
            return false;
        }

        $result = new stdClass;
        $result->action = 'importMailbox';
        $result->mbox = $this->vars->import_mbox;

        $this->_base->queue->poll($mbox);

        return new Horde_Core_Ajax_Response_HordeCore_JsonHtml($result);
    }

    /**
     * AJAX action: Flag messages.
     *
     * See the list of variables needed for IMP_Ajax_Application#changed() and
     * IMP_Ajax_Application#checkUidvalidity(). Mailbox/indices form
     * parameters needed. Additional variables used:
     *   - add: (integer) Set the flag?
     *   - flags: (string) The flags to set (JSON serialized array).
     *
     * @return boolean  True on success, false on failure.
     */
    public function flagMessages()
    {
        if (!$this->vars->flags || !count($this->_base->indices)) {
            return false;
        }

        $change = $this->_base->changed(true);

        if (is_null($change)) {
            return false;
        }

        $flags = Horde_Serialize::unserialize($this->vars->flags, Horde_Serialize::JSON);

        if (!$GLOBALS['injector']->getInstance('IMP_Message')->flag($flags, $this->_base->indices, $this->vars->add)) {
            $this->_base->checkUidvalidity();
            return false;
        }

        if (in_array(Horde_Imap_Client::FLAG_SEEN, $flags)) {
            $this->_base->queue->poll(array_keys($this->_base->indices->indices()));
        }

        $this->_base->addTask('viewport', $change ? $this->_base->viewPortData(true) : $this->_base->viewPortOb());

        return true;
    }

    /**
     * AJAX action: Add contact.
     *
     * Variables used:
     *   - addr: (string) [JSON array] Address list.
     *
     * @return boolean  True on success, false on failure.
     */
    public function addContact()
    {
        global $injector, $notification;

        $addr_ob = $injector->getInstance('IMP_Dynamic_AddressList')->parseAddressList($this->vars->addr);

        // TODO: Currently supports only a single, non-group contact.
        $ob = $addr_ob[0];
        if (!$ob) {
            return false;
        } elseif ($ob instanceof Horde_Mail_Rfc822_Group) {
            $notification->push(_("Adding group lists not currently supported."), 'horde.warning');
            return false;
        }

        try {
            $injector->getInstance('IMP_Ui_Contacts')->addAddress($ob->bare_address, $ob->personal);
            $notification->push(sprintf(_("%s was successfully added to your address book."), $ob->label), 'horde.success');
            return true;
        } catch (Horde_Exception $e) {
            $notification->push($e);
            return false;
        }
    }

    /**
     * AJAX action: Blacklist/whitelist addresses from messages.
     *
     * See the list of variables needed for IMP_Ajax_Application#changed(),
     * IMP_Ajax_Application#deleteMsgs(), and
     * IMP_Ajax_Application#checkUidvalidity(). Mailbox/indices form
     * parameters needed. Additional variables used:
     *   - blacklist: (integer) 1 to blacklist, 0 to whitelist.
     *
     * @return boolean  True on success.
     */
    public function blacklist()
    {
        if (!count($this->_base->indices)) {
            return false;
        }

        if ($this->vars->blacklist) {
            $change = $this->_base->changed(false);
            if (!is_null($change)) {
                try {
                    if ($GLOBALS['injector']->getInstance('IMP_Filter')->blacklistMessage($this->_base->indices, false)) {
                        $this->_base->deleteMsgs($this->_base->indices, $change);
                        return true;
                    }
                } catch (Horde_Exception $e) {
                    $this->_base->checkUidvalidity();
                }
            }
        } else {
            try {
                $GLOBALS['injector']->getInstance('IMP_Filter')->whitelistMessage($this->_base->indices, false);
                return true;
            } catch (Horde_Exception $e) {
                $this->_base->checkUidvalidity();
            }
        }

        return false;
    }

    /**
     * AJAX action: Return the MIME tree representation of the message.
     *
     * See the list of variables needed for IMP_Ajax_Application#changed() and
     * IMP_Ajax_Application#checkUidvalidity(). Mailbox/indices form
     * parameters needed. Additional variables used:
     *   - preview: (integer) If set, return preview data. Otherwise, return
     *              full data.
     *
     * @return mixed  On error will return null.
     *                Otherwise an object with the following entries:
     *   - tree: (string) The MIME tree representation of the message.
     *           If viewing preview, on error this object will contain error
     *           and errortype properties.
     */
    public function messageMimeTree()
    {
        $result = new stdClass;

        try {
            $imp_contents = $GLOBALS['injector']->getInstance('IMP_Factory_Contents')->create($this->_base->indices);
            $result->tree = $imp_contents->getTree()->getTree(true);
        } catch (IMP_Exception $e) {
            if (!$this->vars->preview) {
                throw $e;
            }

            $result->preview->error = $e->getMessage();
            $result->preview->errortype = 'horde.error';
            $result->preview->buid = $this->vars->buid;
            $result->preview->view = $this->vars->view;
        }

        return $result;
    }

    /**
     * AJAX action: Return a list of address objects used to build an address
     * header for a message.
     *
     * See the list of variables needed for IMP_Ajax_Application#changed() and
     * IMP_Ajax_Application#checkUidvalidity(). Mailbox/indices form
     * parameters needed. Additional variables used:
     *   - header: (integer) If set, return preview data. Otherwise, return
     *              full data.
     *
     * @return object  An object with the following entries:
     *   - hdr_data: (object) Contains header names as keys and lists of
     *               address objects as values.
     * @throws IMP_Exception
     */
    public function addressHeader()
    {
        $show_msg = new IMP_Ajax_Application_ShowMessage($this->_base->indices);

        $hdr = $this->vars->header;

        $result = new stdClass;
        $result->hdr_data->$hdr = (object)$show_msg->getAddressHeader($this->vars->header, null);

        return $result;
    }

    /**
     * AJAX action: Delete an attachment from compose data.
     *
     * Variables used:
     *   - atc_indices: (string) [JSON array] Attachment IDs to delete.
     *   - imp_compose: (string) The IMP_Compose cache identifier.
     *
     * @return boolean  True.
     */
    public function deleteAttach()
    {
        if (isset($this->vars->atc_indices)) {
            $imp_compose = $GLOBALS['injector']->getInstance('IMP_Factory_Compose')->create($this->vars->imp_compose);
            foreach (Horde_Serialize::unserialize($this->vars->atc_indices, Horde_Serialize::JSON) as $val) {
                if ($part = $imp_compose[$val]['part']) {
                    $GLOBALS['notification']->push(sprintf(_("Deleted attachment \"%s\"."), Horde_Mime::decode($part->getName(true))), 'horde.success');
                }
                unset($imp_compose[$val]);
            }
        }

        return true;
    }

    /**
     * AJAX action: Purge deleted messages.
     *
     * See the list of variables needed for IMP_Ajax_Application#changed() and
     * IMP_Ajax_Application#deleteMsgs().
     *
     * @return boolean  True on success.
     */
    public function purgeDeleted()
    {
        global $injector;

        $change = $this->_base->changed(true);
        if (is_null($change)) {
            return false;
        }

        if (!$change) {
            $change = ($this->_base->indices->mailbox->getSort()->sortby == Horde_Imap_Client::SORT_THREAD);
        }

        $expunged = $injector->getInstance('IMP_Message')->expungeMailbox(array(strval($this->_base->indices->mailbox) => 1), array('list' => true));

        if (!($expunge_count = count($expunged))) {
            return false;
        }

        $GLOBALS['notification']->push(sprintf(ngettext("%d message was purged from \"%s\".", "%d messages were purged from \"%s\".", $expunge_count), $expunge_count, $this->_base->indices->mailbox->display), 'horde.success');

        $indices = new IMP_Indices_Mailbox();
        $indices->buids = $this->_base->indices->mailbox->toBuids($expunged);
        $indices->mailbox = $this->_base->indices->mailbox;
        $indices->indices = $expunged;

        $this->_base->deleteMsgs($indices, $change, true);

        return true;
    }

    /**
     * AJAX action: Send a Message Disposition Notification (MDN).
     *
     * Mailbox/indices form parameters needed.
     *
     * @return mixed  False on failure, or an object with these properties:
     *   - buid: (integer) BUID of message.
     *   - mbox: (string) Mailbox of message (base64url encoded).
     */
    public function sendMDN()
    {
        if (count($this->_base->indices) != 1) {
            return false;
        }

        try {
            $contents = $GLOBALS['injector']->getInstance('IMP_Factory_Contents')->create($this->_base->indices);
        } catch (IMP_Imap_Exception $e) {
            $e->notify(_("The Message Disposition Notification was not sent. This is what the server said") . ': ' . $e->getMessage());
            return false;
        }

        list($mbox, $uid) = $this->_base->indices->getSingle();
        $imp_ui = new IMP_Ui_Message();
        $imp_ui->MDNCheck($mbox, $uid, $contents->getHeaderAndMarkAsSeen(), true);

        $GLOBALS['notification']->push(_("The Message Disposition Notification was sent successfully."), 'horde.success');

        $result = new stdClass;
        $result->buid = $this->_base->vars->buid;
        $result->mbox = $mbox->form_to;

        return $result;
    }

    /**
     * AJAX action: strip attachment.
     *
     * See the list of variables needed for IMP_Ajax_Application#changed() and
     * IMP_Ajax_Application#checkUidvalidity(). Mailbox/indices form
     * parameters needed.
     *
     * @return mixed  False on failure, or an object with these properties:
     *   - newbuid: (integer) BUID of new message.
     *   - newmbox: (string) Mailbox of new message (base64url encoded).
     */
    public function stripAttachment()
    {
        if (count($this->_base->indices) != 1) {
            return false;
        }

        $change = $this->_base->changed(true);
        if (is_null($change)) {
            return false;
        }

        try {
            $indices = $this->_base->mailbox->toBuids($GLOBALS['injector']->getInstance('IMP_Message')->stripPart($this->_base->indices, $this->vars->id));
        } catch (IMP_Exception $e) {
            $GLOBALS['notification']->push($e);
            return false;
        }

        $GLOBALS['notification']->push(_("Attachment successfully stripped."), 'horde.success');


        $result = new stdClass;
        list($result->newmbox, $result->newbuid) = $indices->getSingle();
        $result->newmbox = $result->newmbox->form_to;

        $this->_base->queue->message($indices, true);
        $this->_base->addTask('viewport', $this->_base->viewPortData(true));

        return $result;
    }

    /**
     * AJAX action: Auto save a draft message.
     *
     * @return object  See _draftAction().
     */
    public function autoSaveDraft()
    {
        return $this->_draftAction('autoSaveDraft');
    }

    /**
     * AJAX action: Save a draft message.
     *
     * @return object  See _draftAction().
     */
    public function saveDraft()
    {
        return $this->_draftAction('saveDraft');
    }

    /**
     * AJAX action: Save a template message.
     *
     * @return object  See _draftAction().
     */
    public function saveTemplate()
    {
        return $this->_draftAction('saveTemplate');
    }

    /**
     * AJAX action: Convert HTML to text (compose data).
     *
     * Variables used:
     *   - changed: (integer) Has the text changed from the original?
     *   - imp_compose: (string) The IMP_Compose cache identifier.
     *   - text: (string) The text to convert.
     *
     * @return object  An object with the following entries:
     *   - text: (string) The converted text.
     */
    public function html2Text()
    {
        $result = new stdClass;

        if (!$this->vars->changed) {
            $compose = $this->_base->initCompose();

            switch ($compose->compose->replyType()) {
            case IMP_Compose::FORWARD_BODY:
            case IMP_Compose::FORWARD_BOTH:
                $data = $compose->compose->forwardMessageText($compose->contents, array(
                    'format' => 'text'
                ));
                $result->text = $data['body'];
                return $result;

            case IMP_Compose::REPLY_ALL:
            case IMP_Compose::REPLY_LIST:
            case IMP_Compose::REPLY_SENDER:
                $data = $compose->compose->replyMessageText($compose->contents, array(
                    'format' => 'text'
                ));
                $result->text = $data['body'];
                return $result;
            }
        }

        $result->text = $GLOBALS['injector']->getInstance('IMP_Ui_Compose')->convertComposeText($this->vars->text, 'text');

        return $result;
    }

    /**
     * AJAX action: Add an attachment to a compose message.
     *
     * Variables used:
     *   - composeCache: (string) The IMP_Compose cache identifier.
     *
     * @return object  Returns response object to display JSON HTML-encoded.
     *                 Embedded data: false on failure, or an object with the
     *                 following properties:
     *   - atc: (integer) The attachment ID.
     *   - error: (string) An error message.
     *   - imp_compose: (string) The IMP_Compose cache identifier.
     *   - success: (integer) 1 on success, 0 on failure.
     */
    public function addAttachment()
    {
        global $injector, $notification, $session;

        $result = new stdClass;
        $result->action = 'addAttachment';
        $result->success = 0;

        /* A max POST size failure will result in ALL HTTP parameters being
         * empty. Catch that here. */
        if (!isset($this->vars->composeCache)) {
            $notification->push(_("Your attachment was not uploaded. Most likely, the file exceeded the maximum size allowed by the server configuration."), 'horde.warning');
        } else {
            $imp_compose = $injector->getInstance('IMP_Factory_Compose')->create($this->vars->composeCache);

            if ($imp_compose->canUploadAttachment()) {
                try {
                    $filename = $imp_compose->addFileFromUpload('file_1');
                    $ajax_compose = new IMP_Ajax_Application_Compose($imp_compose);
                    $result->atc = end($ajax_compose->getAttachmentInfo());
                    $result->success = 1;
                    $result->imp_compose = $imp_compose->getCacheId();
                    $notification->push(sprintf(_("Added \"%s\" as an attachment."), $filename), 'horde.success');
                } catch (IMP_Compose_Exception $e) {
                    $notification->push($e, 'horde.error');
                }
            } else {
                $notification->push(_("Uploading attachments has been disabled on this server."), 'horde.error');
            }
        }

        return new Horde_Core_Ajax_Response_HordeCore_JsonHtml($result);
    }

    /**
     * AJAX action: Convert text to HTML (compose data).
     *
     * Variables used:
     *   - changed: (integer) Has the text changed from the original?
     *   - imp_compose: (string) The IMP_Compose cache identifier.
     *   - text: (string) The text to convert.
     *
     * @return object  An object with the following entries:
     *   - text: (string) The converted text.
     */
    public function text2Html()
    {
        $result = new stdClass;

        if (!$this->vars->changed) {
            $compose = $this->_base->initCompose();

            switch ($compose->compose->replyType()) {
            case IMP_Compose::FORWARD_BODY:
            case IMP_Compose::FORWARD_BOTH:
                $data = $compose->compose->forwardMessageText($compose->contents, array(
                    'format' => 'html'
                ));
                $result->text = $data['body'];
                return $result;

            case IMP_Compose::REPLY_ALL:
            case IMP_Compose::REPLY_LIST:
            case IMP_Compose::REPLY_SENDER:
                $data = $compose->compose->replyMessageText($compose->contents, array(
                    'format' => 'html'
                ));
                $result->text = $data['body'];
                return $result;
            }
        }

        $result->text = $GLOBALS['injector']->getInstance('IMP_Ui_Compose')->convertComposeText($this->vars->text, 'html');

        return $result;
    }

    /* Protected methods. */

    /**
     * Save a draft composed message.
     *
     * See the list of variables needed for
     * IMP_Ajax_Application#composeSetup(). Additional variables used:
     *   - html: (integer) In HTML compose mode?
     *   - message: (string) The message text.
     *   - priority: (string) The priority of the message.
     *   - request_read_receipt: (boolean) Add request read receipt header?
     *
     * @param string $action  AJAX action.
     *
     * @return object  An object with the following entries:
     *   - action: (string) The AJAX action string
     *   - success: (integer) 1 on success, 0 on failure.
     */
    protected function _draftAction($action)
    {
        try {
            list($result, $imp_compose, $headers, ) = $this->_base->composeSetup($action);
        } catch (Horde_Exception $e) {
            $GLOBALS['notification']->push($e);

            $result = new stdClass;
            $result->action = $action;
            $result->success = 0;
            return $result;
        }

        $opts = array(
            'html' => $this->vars->html,
            'priority' => $this->vars->priority,
            'readreceipt' => $this->vars->request_read_receipt
        );

        try {
            switch ($action) {
            case 'saveTemplate':
                $res = $imp_compose->saveTemplate($headers, $this->vars->message, $opts);
                break;

            default:
                $res = $imp_compose->saveDraft($headers, $this->vars->message, $opts);
                break;
            }

            switch ($action) {
            case 'autoSaveDraft':
                $GLOBALS['notification']->push(_("Draft automatically saved."), 'horde.message');
                break;

            case 'saveDraft':
                if ($GLOBALS['prefs']->getValue('close_draft')) {
                    $imp_compose->destroy('save_draft');
                }
                // Fall-through

            default:
                $GLOBALS['notification']->push($res);
                break;
            }
        } catch (IMP_Compose_Exception $e) {
            $result->success = 0;
            $GLOBALS['notification']->push($e);
        }

        return $result;
    }

}<|MERGE_RESOLUTION|>--- conflicted
+++ resolved
@@ -360,7 +360,6 @@
     }
 
     /**
-<<<<<<< HEAD
      * AJAX action: Initialize dynamic view.
      *
      * @see IMP_Ajax_Application_Handler_Common#viewPort()
@@ -380,55 +379,6 @@
     }
 
     /**
-     * AJAX action: Expand mailboxes (saves expanded state in prefs).
-     *
-     * Variables used:
-     *   - mboxes: (string) The list of mailboxes to process (JSON encoded
-     *             array; mailboxes are base64url encoded).
-     *
-     * @return boolean  True.
-     */
-    public function expandMailboxes()
-    {
-        if (!empty($this->vars->mboxes)) {
-            $imptree = $GLOBALS['injector']->getInstance('IMP_Imap_Tree');
-
-            foreach (Horde_Serialize::unserialize($this->vars->mboxes, Horde_Serialize::JSON) as $val) {
-                $imptree->expand(IMP_Mailbox::formFrom($val));
-            }
-        }
-
-        return true;
-    }
-
-    /**
-     * AJAX action: Collapse mailboxes.
-     *
-     * Variables used:
-     *   - all: (integer) 1 to show all mailboxes.
-     *   - mboxes: (string) The list of mailboxes to process (JSON encoded
-     *             array; mailboxes are base64url encoded) if 'all' is 0.
-     *
-     * @return boolean  True.
-     */
-    public function collapseMailboxes()
-    {
-        $imptree = $GLOBALS['injector']->getInstance('IMP_Imap_Tree');
-
-        if ($this->vars->all) {
-            $imptree->collapseAll();
-        } elseif (!empty($this->vars->mboxes)) {
-            foreach (Horde_Serialize::unserialize($this->vars->mboxes, Horde_Serialize::JSON) as $val) {
-                $imptree->collapse(IMP_Mailbox::formFrom($val));
-            }
-        }
-
-        return true;
-    }
-
-    /**
-=======
->>>>>>> ee912118
      * AJAX action: Modify list of polled mailboxes.
      *
      * Variables used:
