<?php
/**
 * Copyright 2012-2013 Horde LLC (http://www.horde.org/)
 *
 * See the enclosed file COPYING for license information (GPL). If you
 * did not receive this file, see http://www.horde.org/licenses/gpl.
 *
 * @category  Horde
 * @copyright 2012-2013 Horde LLC
 * @license   http://www.horde.org/licenses/gpl GPL
 * @package   IMP
 */

/**
 * Defines AJAX actions used exclusively in the IMP dynamic view.
 *
 * @author    Michael Slusarz <slusarz@horde.org>
 * @category  Horde
 * @copyright 2012-2013 Horde LLC
 * @license   http://www.horde.org/licenses/gpl GPL
 * @package   IMP
 */
class IMP_Ajax_Application_Handler_Dynamic extends Horde_Core_Ajax_Application_Handler
{
    /**
     * The list of actions that require readonly access to the session.
     *
     * @var array
     */
    protected $_readOnly = array(
        'html2Text', 'text2Html'
    );

    /**
     * AJAX action: Check access rights for creation of a submailbox.
     *
     * Variables used:
     *   - mbox: (string) The name of the mailbox to check (base64url
     *           encoded).
     *
     * @return boolean  True if submailboxes can be created.
     */
    public function createMailboxPrepare()
    {
        $mbox = IMP_Mailbox::formFrom($this->vars->mbox);

        if ($mbox->access_creatembox) {
            return true;
        }

        $GLOBALS['notification']->push(sprintf(_("You may not create child mailboxes in \"%s\"."), $mbox->display), 'horde.error');
        return false;
    }

    /**
     * AJAX action: Create a mailbox.
     *
     * Variables used:
     *   - mbox: (string) The name of the new mailbox.
     *   - noexpand: (integer) Submailbox is not yet expanded.
     *   - parent: (string) The parent mailbox (base64url encoded).
     *
     * @return boolean  True on success, false on failure.
     */
    public function createMailbox()
    {
        if (!isset($this->vars->mbox)) {
            return false;
        }

        $result = false;

        try {
            $new_mbox = $GLOBALS['injector']->getInstance('IMP_Imap_Tree')->createMailboxName(
                isset($this->vars->parent) ? IMP_Mailbox::formFrom($this->vars->parent) : '',
                $this->vars->mbox
            );

            if ($new_mbox->exists) {
                $GLOBALS['notification']->push(sprintf(_("Mailbox \"%s\" already exists."), $new_mbox->display), 'horde.warning');
            } elseif ($new_mbox->create()) {
                $result = true;
                if (isset($this->vars->parent) && $this->vars->noexpand) {
                    $this->_base->queue->setMailboxOpt('noexpand', 1);
                }
            }
        } catch (Horde_Exception $e) {
            $GLOBALS['notification']->push($e);
        }

        return $result;
    }

    /**
     * AJAX action: Check access rights for deletion/rename of mailbox.
     *
     * Variables used:
     *   - mbox: (string) The name of the mailbox to check (base64url
     *           encoded).
     *   - type: (string) Either 'delete' or 'rename'.
     *
     * @return boolean  True if mailbox can be deleted/renamed.
     */
    public function deleteMailboxPrepare()
    {
        $mbox = IMP_Mailbox::formFrom($this->vars->mbox);

        if ($mbox->access_deletembox) {
            return true;
        }

        switch ($this->vars->type) {
        case 'delete':
            $GLOBALS['notification']->push(sprintf(_("You may not delete \"%s\"."), $mbox->display), 'horde.error');
            break;

        case 'rename':
            $GLOBALS['notification']->push(sprintf(_("You may not rename \"%s\"."), $mbox->display), 'horde.error');
            break;
        }

        return false;
    }

    /**
     * AJAX action: Delete a mailbox.
     *
     * Variables used:
     *   - container: (boolean) True if base element is a container.
     *   - mbox: (string) The full mailbox name to delete (base64url encoded).
     *   - subfolders: (boolean) Delete all subfolders?
     *
     * @return boolean  True on success, false on failure.
     */
    public function deleteMailbox()
    {
        return ($this->vars->mbox && IMP_Mailbox::formFrom($this->vars->mbox)->delete(array(
            'subfolders' => !empty($this->vars->subfolders),
            'subfolders_only' => !empty($this->vars->container)
        )));
    }

    /**
     * AJAX action: Rename a mailbox.
     *
     * Variables used:
     *   - new_name: (string) New mailbox name (child node) (UTF-8).
     *   - new_parent: (string) New parent name (UTF-8; base64url encoded).
     *                 If not set, uses old parent.
     *   - old_name: (string) Full name of old mailbox (base64url encoded).
     *
     * @return boolean  True on success, false on failure.
     */
    public function renameMailbox()
    {
        if (!$this->vars->old_name || !$this->vars->new_name) {
            return false;
        }

        try {
            $old_name = IMP_Mailbox::formFrom($this->vars->old_name);

            $new_name = $GLOBALS['injector']->getInstance('IMP_Imap_Tree')->createMailboxName(
                isset($this->vars->new_parent) ? IMP_Mailbox::formFrom($this->vars->new_parent) : $old_name->parent_imap,
                $this->vars->new_name
            );

            if (($old_name != $new_name) && $old_name->rename($new_name)) {
                $this->_base->queue->setMailboxOpt('switch', $new_name->form_to);
                return true;
            }
        } catch (Horde_Exception $e) {
            $GLOBALS['notification']->push($e);
        }

        return false;
    }

    /**
     * AJAX action: Check access rights for a mailbox, and provide number of
     * messages to be emptied.
     *
     * Variables used:
     *   - mbox: (string) The name of the mailbox to check (base64url
     *           encoded).
     *
     * @return integer  The number of messages to be deleted.
     */
    public function emptyMailboxPrepare()
    {
        $mbox = IMP_Mailbox::formFrom($this->vars->mbox);

        if (!$mbox->access_empty) {
            $GLOBALS['notification']->push(sprintf(_("The mailbox \"%s\" may not be emptied."), $mbox->display), 'horde.error');
            return 0;
        }

        $poll_info = $mbox->poll_info;
        if (empty($poll_info->msgs)) {
            $GLOBALS['notification']->push(sprintf(_("The mailbox \"%s\" is already empty."), $mbox->display), 'horde.message');
            return 0;
        }

        return $poll_info->msgs;
    }

    /**
     * AJAX action: Empty a mailbox.
     *
     * Variables used:
     *   - mbox: (string) The full mailbox name to empty (base64url encoded).
     *
     * @return boolean  True on success, false on failure.
     */
    public function emptyMailbox()
    {
        if (!$this->vars->mbox) {
            return false;
        }

        $mbox = IMP_Mailbox::formFrom($this->vars->mbox);

        $GLOBALS['injector']->getInstance('IMP_Message')->emptyMailbox(array($mbox));

        $this->_base->queue->poll($mbox);

        $vp = $this->_base->viewPortOb($mbox);
        $vp->data_reset = 1;
        $vp->rowlist_reset = 1;
        $this->_base->addTask('viewport', $vp);

        return true;
    }

    /**
     * AJAX action: Flag all messages in a mailbox.
     *
     * Variables used:
     *   - add: (integer) Add the flags?
     *   - flags: (string) The IMAP flags to add/remove (JSON serialized
     *            array).
     *   - mbox: (string) The full mailbox name (base64url encoded).
     *
     * @return boolean  True on success, false on failure.
     */
    public function flagAll()
    {
        $flags = Horde_Serialize::unserialize($this->vars->flags, Horde_Serialize::JSON);
        if (!$this->vars->mbox || empty($flags)) {
            return false;
        }

        $mbox = IMP_Mailbox::formFrom($this->vars->mbox);

        if (!$GLOBALS['injector']->getInstance('IMP_Message')->flagAllInMailbox($flags, array($mbox), $this->vars->add)) {
            return false;
        }

        $this->_base->queue->poll($mbox);

        return true;
    }

    /**
     * AJAX action: List mailboxes.
     *
     * Variables used:
     *   - all: (integer) 1 to show all mailboxes.
     *   - base: (string) The base mailbox.
     *   - initial: (string) 1 to indicate the initial request for mailbox
     *              list.
     *   - mboxes: (string) The list of mailboxes to process (JSON encoded
     *             array; mailboxes are base64url encoded).
     *   - reload: (integer) 1 to force reload of mailboxes.
     *   - unsub: (integer) 1 to show unsubscribed mailboxes.
     *
     * @return boolean  True.
     */
    public function listMailboxes()
    {
        /* This might be a long running operation. */
        if ($this->vars->initial) {
            $GLOBALS['session']->close();
        }

        $imptree = $GLOBALS['injector']->getInstance('IMP_Imap_Tree');
        $initreload = ($this->vars->initial || $this->vars->reload);

        $mask = $imptree::FLIST_VFOLDER | $imptree::FLIST_REMOTE;
        if ($this->vars->unsub) {
            $mask |= $imptree::FLIST_UNSUB;
        }

        if (isset($this->vars->base)) {
            $this->_base->queue->setMailboxOpt('base', $this->vars->base);
        }

        if ($this->vars->all) {
            $this->_base->queue->setMailboxOpt('all', 1);
        } else {
            if ($initreload) {
<<<<<<< HEAD
                $mask |= $imptree::FLIST_ANCESTORS | $imptree::FLIST_SAMELEVEL;
=======
                $mask |= IMP_Imap_Tree::FLIST_ANCESTORS | IMP_Imap_Tree::FLIST_SAMELEVEL | IMP_Imap_Tree::FLIST_NOSPECIALMBOXES;
                $this->_base->queue->treemask = IMP_Imap_Tree::FLIST_NOSPECIALMBOXES;

>>>>>>> f2189068
                if ($GLOBALS['prefs']->getValue('nav_expanded')) {
                    $this->_base->queue->setMailboxOpt('expand', 1);
                    $mask |= $imptree::FLIST_EXPANDED;
                } else {
                    $mask |= $imptree::FLIST_NOCHILDREN;
                }
            } else {
                $this->_base->queue->setMailboxOpt('expand', 1);
                $mask |= $imptree::FLIST_EXPANDED | $imptree::FLIST_NOBASE;
            }
        }

        if ($this->vars->reload) {
            $imptree->init();
        }

        $imptree->showUnsubscribed($this->vars->unsub);

        if (!empty($this->vars->mboxes)) {
            $mboxes = IMP_Mailbox::formFrom(Horde_Serialize::unserialize($this->vars->mboxes, Horde_Serialize::JSON));
            if ($initreload) {
                $mboxes = array_merge(array('INBOX'), array_diff($mboxes, array('INBOX')));
            }

            foreach ($mboxes as $val) {
                $imptree->setIteratorFilter($mask, $val);
                foreach ($imptree as $val2) {
                    $imptree->addEltDiff($val2);
                    $this->_base->queue->poll($val2);
                }

                if (!$initreload) {
                    $imptree->expand($val);
                }
            }
        }

        /* Add special mailboxes explicitly to the initial folder list, since
         * they are ALWAYS displayed, may appear outside of the folder
         * slice requested, and need to be sorted logically. */
        if ($initreload) {
            foreach (IMP_Mailbox::getSpecialMailboxesSort() as $val) {
                if ($imptree[$val]) {
                    $imptree->addEltDiff($val);
                }
            }

            /* Poll all mailboxes on initial display. */
            $this->_base->queue->poll($imptree->getPollList());
        }

        $this->_base->queue->quota($this->_base->indices->mailbox);

        if ($this->vars->initial) {
            $GLOBALS['session']->start();
        }

        return true;
    }

    /**
     * AJAX action: Initialize dynamic view.
     *
     * @see IMP_Ajax_Application_Handler_Common#viewPort()
     * @see listMailboxes()
     *
     * @return boolean  True.
     */
    public function dynamicInit()
    {
        $this->_base->callAction('viewPort');

        $this->vars->initial = 1;
        $this->vars->mboxes = Horde_Serialize::serialize(array($this->vars->mbox), Horde_Serialize::JSON);
        $this->listMailboxes();

        $this->_base->queue->flagConfig();

        return true;
    }

    /**
     * AJAX action: Modify list of polled mailboxes.
     *
     * Variables used:
     *   - add: (integer) 1 to add to the poll list, 0 to remove.
     *   - mbox: (string) The full mailbox name to modify (base64url encoded).
     *
     * @return mixed  False on failure, or an object with the following
     *                entries:
     *   - add: (integer) 1 if added to the poll list, 0 if removed.
     *   - mbox: (string) The full mailbox name modified.
     */
    public function modifyPoll()
    {
        if (!$this->vars->mbox) {
            return false;
        }

        $mbox = IMP_Mailbox::formFrom($this->vars->mbox);

        $imptree = $GLOBALS['injector']->getInstance('IMP_Imap_Tree');

        $result = new stdClass;
        $result->add = intval($this->vars->add);
        $result->mbox = $this->vars->mbox;

        if ($this->vars->add) {
            $imptree->addPollList($mbox);
            $this->_base->queue->poll($mbox);
            $GLOBALS['notification']->push(sprintf(_("\"%s\" mailbox now polled for new mail."), $mbox->display), 'horde.success');
        } else {
            $imptree->removePollList($mbox);
            $GLOBALS['notification']->push(sprintf(_("\"%s\" mailbox no longer polled for new mail."), $mbox->display), 'horde.success');
        }

        return $result;
    }

    /**
     * AJAX action: [un]Subscribe to a mailbox.
     *
     * Variables used:
     *   - mbox: (string) The full mailbox name to [un]subscribe to (base64url
     *           encoded).
     *   - sub: (integer) 1 to subscribe, empty to unsubscribe.
     *   - subfolders: (boolean) [Un]subscribe to all subfolders?
     *
     * @return boolean  True on success, false on failure.
     */
    public function subscribe()
    {
        return IMP_Mailbox::formFrom($this->vars->mbox)->subscribe($this->vars->sub, array(
            'subfolders' => !empty($this->vars->subfolders)
        ));
    }

    /**
     * AJAX action: Import a mailbox.
     *
     * Variables used:
     *   - import_mbox: (string) The mailbox to import into (base64url
     *                  encoded).
     *
     * @return object  Returns response object to display JSON HTML-encoded:
     *   - action: (string) The action name (importMailbox).
     *   - mbox: (string) The mailbox the messages were imported to (base64url
     *           encoded).
     */
    public function importMailbox()
    {
        global $injector, $notification;

        $mbox = IMP_Mailbox::formFrom($this->vars->import_mbox);

        try {
            $notification->push($injector->getInstance('IMP_Mbox_Import')->import($mbox, 'import_file'), 'horde.success');
            $this->_base->queue->poll($mbox);
        } catch (Horde_Exception $e) {
            $notification->push($e);
        }

        $result = new stdClass;
        $result->action = 'importMailbox';
        $result->mbox = $this->vars->import_mbox;

        return new Horde_Core_Ajax_Response_HordeCore_JsonHtml($result);
    }

    /**
     * AJAX action: Flag messages.
     *
     * See the list of variables needed for IMP_Ajax_Application#changed() and
     * IMP_Ajax_Application#checkUidvalidity(). Mailbox/indices form
     * parameters needed. Additional variables used:
     *   - add: (integer) Set the flag?
     *   - flags: (string) The flags to set (JSON serialized array).
     *
     * @return boolean  True on success, false on failure.
     */
    public function flagMessages()
    {
        global $injector;

        if (!$this->vars->flags || !count($this->_base->indices)) {
            return false;
        }

        $change = $this->_base->changed(true);

        if (is_null($change)) {
            return false;
        }

        $flags = Horde_Serialize::unserialize($this->vars->flags, Horde_Serialize::JSON);

        /* Check for non-system flags. If we find any, and the server supports
         * CONDSTORE, we should make sure that these flags are only updated if
         * nobody else has altered the flags. */
        $system_flags = array(
            Horde_Imap_Client::FLAG_ANSWERED,
            Horde_Imap_Client::FLAG_DELETED,
            Horde_Imap_Client::FLAG_DRAFT,
            Horde_Imap_Client::FLAG_FLAGGED,
            Horde_Imap_Client::FLAG_RECENT,
            Horde_Imap_Client::FLAG_SEEN
        );

        $unchangedsince = null;
        if (!$this->_base->indices->mailbox->search &&
            $this->vars->viewport->cacheid &&
            array_diff($flags, $system_flags)) {
            $imp_imap = $this->_base->indices->mailbox->imp_imap;
            $parsed = $imp_imap->parseCacheId($this->vars->viewport->cacheid);

            try {
                $unchangedsince[strval($this->_base->indices->mailbox)] = $imp_imap->sync($this->_base->indices->mailbox, $parsed['token'], array(
                    'criteria' => Horde_Imap_Client::SYNC_UIDVALIDITY
                ))->highestmodseq;
            } catch (Horde_Imap_Client_Exception_Sync $e) {}
        }

        $res = $injector->getInstance('IMP_Message')->flag(array(
            ($this->vars->add ? 'add' : 'remove') => $flags
        ), $this->_base->indices, array(
            'unchangedsince' => $unchangedsince
        ));

        if (!$res) {
            $this->_base->checkUidvalidity();
            return false;
        }

        if (in_array(Horde_Imap_Client::FLAG_SEEN, $flags)) {
            $this->_base->queue->poll(array_keys($this->_base->indices->indices()));
        }

        $this->_base->addTask('viewport', $change ? $this->_base->viewPortData(true) : $this->_base->viewPortOb());

        return true;
    }

    /**
     * AJAX action: Add contact.
     *
     * Variables used:
     *   - addr: (string) [JSON array] Address list.
     *
     * @return boolean  True on success, false on failure.
     */
    public function addContact()
    {
        global $injector, $notification;

        $addr_ob = $injector->getInstance('IMP_Dynamic_AddressList')->parseAddressList($this->vars->addr);

        // TODO: Currently supports only a single, non-group contact.
        $ob = $addr_ob[0];
        if (!$ob) {
            return false;
        } elseif ($ob instanceof Horde_Mail_Rfc822_Group) {
            $notification->push(_("Adding group lists not currently supported."), 'horde.warning');
            return false;
        }

        try {
            $injector->getInstance('IMP_Contacts')->addAddress($ob->bare_address, $ob->personal);
            $notification->push(sprintf(_("%s was successfully added to your address book."), $ob->label), 'horde.success');
            return true;
        } catch (Horde_Exception $e) {
            $notification->push($e);
            return false;
        }
    }

    /**
     * AJAX action: Blacklist/whitelist addresses from messages.
     *
     * See the list of variables needed for IMP_Ajax_Application#changed(),
     * IMP_Ajax_Application#deleteMsgs(), and
     * IMP_Ajax_Application#checkUidvalidity(). Mailbox/indices form
     * parameters needed. Additional variables used:
     *   - blacklist: (integer) 1 to blacklist, 0 to whitelist.
     *
     * @return boolean  True on success.
     */
    public function blacklist()
    {
        if (!count($this->_base->indices)) {
            return false;
        }

        if ($this->vars->blacklist) {
            $change = $this->_base->changed(false);
            if (!is_null($change)) {
                try {
                    if ($GLOBALS['injector']->getInstance('IMP_Filter')->blacklistMessage($this->_base->indices, false)) {
                        $this->_base->deleteMsgs($this->_base->indices, $change);
                        return true;
                    }
                } catch (Horde_Exception $e) {
                    $this->_base->checkUidvalidity();
                }
            }
        } else {
            try {
                $GLOBALS['injector']->getInstance('IMP_Filter')->whitelistMessage($this->_base->indices, false);
                return true;
            } catch (Horde_Exception $e) {
                $this->_base->checkUidvalidity();
            }
        }

        return false;
    }

    /**
     * AJAX action: Return the MIME tree representation of the message.
     *
     * See the list of variables needed for IMP_Ajax_Application#changed() and
     * IMP_Ajax_Application#checkUidvalidity(). Mailbox/indices form
     * parameters needed. Additional variables used:
     *   - preview: (integer) If set, return preview data. Otherwise, return
     *              full data.
     *
     * @return mixed  On error will return null.
     *                Otherwise an object with the following entries:
     *   - tree: (string) The MIME tree representation of the message.
     *           If viewing preview, on error this object will contain error
     *           and errortype properties.
     */
    public function messageMimeTree()
    {
        $result = new stdClass;

        try {
            $imp_contents = $GLOBALS['injector']->getInstance('IMP_Factory_Contents')->create($this->_base->indices);
            $result->tree = $imp_contents->getTree()->getTree(true);
        } catch (IMP_Exception $e) {
            if (!$this->vars->preview) {
                throw $e;
            }

            $result->preview->error = $e->getMessage();
            $result->preview->errortype = 'horde.error';
            $result->preview->buid = $this->vars->buid;
            $result->preview->view = $this->vars->view;
        }

        return $result;
    }

    /**
     * AJAX action: Return a list of address objects used to build an address
     * header for a message.
     *
     * See the list of variables needed for IMP_Ajax_Application#changed() and
     * IMP_Ajax_Application#checkUidvalidity(). Mailbox/indices form
     * parameters needed. Additional variables used:
     *   - header: (integer) If set, return preview data. Otherwise, return
     *              full data.
     *
     * @return object  An object with the following entries:
     *   - hdr_data: (object) Contains header names as keys and lists of
     *               address objects as values.
     * @throws IMP_Exception
     */
    public function addressHeader()
    {
        $show_msg = new IMP_Ajax_Application_ShowMessage($this->_base->indices);

        $hdr = $this->vars->header;

        $result = new stdClass;
        $result->hdr_data->$hdr = (object)$show_msg->getAddressHeader($this->vars->header, null);

        return $result;
    }

    /**
     * AJAX action: Delete an attachment from compose data.
     *
     * Variables used:
     *   - atc_indices: (string) [JSON array] Attachment IDs to delete.
     *   - imp_compose: (string) The IMP_Compose cache identifier.
     *
     * @return array  The list of attchment IDs that were deleted.
     */
    public function deleteAttach()
    {
        global $injector, $notification;

        $result = array();

        if (isset($this->vars->atc_indices)) {
            $imp_compose = $injector->getInstance('IMP_Factory_Compose')->create($this->vars->imp_compose);
            foreach (Horde_Serialize::unserialize($this->vars->atc_indices, Horde_Serialize::JSON) as $val) {
                if (isset($imp_compose[$val])) {
                    $notification->push(sprintf(_("Deleted attachment \"%s\"."), Horde_Mime::decode($imp_compose[$val]->getPart()->getName(true))), 'horde.success');
                    unset($imp_compose[$val]);
                    $result[] = $val;
                }
            }
        }

        if (empty($result)) {
            $notification->push(_("At least one attachment could not be deleted."), 'horde.error');
        }

        return $result;
    }

    /**
     * AJAX action: Purge deleted messages.
     *
     * See the list of variables needed for IMP_Ajax_Application#changed() and
     * IMP_Ajax_Application#deleteMsgs().
     *
     * @return boolean  True on success.
     */
    public function purgeDeleted()
    {
        global $injector;

        $change = $this->_base->changed(true);
        if (is_null($change)) {
            return false;
        }

        if (!$change) {
            $change = ($this->_base->indices->mailbox->getSort()->sortby == Horde_Imap_Client::SORT_THREAD);
        }

        $expunged = $injector->getInstance('IMP_Message')->expungeMailbox(array(strval($this->_base->indices->mailbox) => 1), array('list' => true));

        if (!($expunge_count = count($expunged))) {
            return false;
        }

        $GLOBALS['notification']->push(sprintf(ngettext("%d message was purged from \"%s\".", "%d messages were purged from \"%s\".", $expunge_count), $expunge_count, $this->_base->indices->mailbox->display), 'horde.success');

        $indices = new IMP_Indices_Mailbox();
        $indices->buids = $this->_base->indices->mailbox->toBuids($expunged);
        $indices->mailbox = $this->_base->indices->mailbox;
        $indices->indices = $expunged;

        $this->_base->deleteMsgs($indices, $change, true);
        $this->_base->queue->poll($this->_base->indices->mailbox);

        return true;
    }

    /**
     * AJAX action: Send a Message Disposition Notification (MDN).
     *
     * Mailbox/indices form parameters needed.
     *
     * @return mixed  False on failure, or an object with these properties:
     *   - buid: (integer) BUID of message.
     *   - mbox: (string) Mailbox of message (base64url encoded).
     */
    public function sendMDN()
    {
        if (count($this->_base->indices) != 1) {
            return false;
        }

        try {
            $contents = $GLOBALS['injector']->getInstance('IMP_Factory_Contents')->create($this->_base->indices);
        } catch (IMP_Imap_Exception $e) {
            $e->notify(_("The Message Disposition Notification was not sent. This is what the server said") . ': ' . $e->getMessage());
            return false;
        }

        list($mbox, $uid) = $this->_base->indices->getSingle();
        $GLOBALS['injector']->getInstance('IMP_Message_Ui')->MDNCheck($mbox, $uid, $contents->getHeaderAndMarkAsSeen(), true);

        $GLOBALS['notification']->push(_("The Message Disposition Notification was sent successfully."), 'horde.success');

        $result = new stdClass;
        $result->buid = $this->_base->vars->buid;
        $result->mbox = $mbox->form_to;

        return $result;
    }

    /**
     * AJAX action: strip attachment.
     *
     * See the list of variables needed for IMP_Ajax_Application#changed() and
     * IMP_Ajax_Application#checkUidvalidity(). Mailbox/indices form
     * parameters needed.
     *
     * @return mixed  False on failure, or an object with these properties:
     *   - newbuid: (integer) BUID of new message.
     *   - newmbox: (string) Mailbox of new message (base64url encoded).
     */
    public function stripAttachment()
    {
        global $injector, $notification;

        if (count($this->_base->indices) != 1) {
            return false;
        }

        $change = $this->_base->changed(true);
        if (is_null($change)) {
            return false;
        }

        try {
            $this->_base->indices = new IMP_Indices_Mailbox(
                $this->_base->mailbox,
                $injector->getInstance('IMP_Message')->stripPart($this->_base->indices, $this->vars->id)
            );
        } catch (IMP_Exception $e) {
            $notification->push($e);
            return false;
        }

        $notification->push(_("Attachment successfully stripped."), 'horde.success');

        $result = new stdClass;
        list($result->newmbox, $result->newbuid) = $this->_base->indices->getSingle();
        $result->newmbox = $result->newmbox->form_to;

        $this->_base->queue->message($this->_base->indices, true);
        $this->_base->addTask('viewport', $this->_base->viewPortData(true));

        return $result;
    }

    /**
     * AJAX action: Convert HTML to text (compose data).
     *
     * Variables used:
     *   - changed: (integer) Has the text changed from the original?
     *   - imp_compose: (string) The IMP_Compose cache identifier.
     *   - text: (string) The text to convert.
     *
     * @return object  An object with the following entries:
     *   - text: (string) The converted text.
     */
    public function html2Text()
    {
        $result = new stdClass;

        if (!$this->vars->changed) {
            $compose = $this->_base->initCompose();

            switch ($compose->compose->replyType()) {
            case IMP_Compose::FORWARD_BODY:
            case IMP_Compose::FORWARD_BOTH:
                $data = $compose->compose->forwardMessageText($compose->contents, array(
                    'format' => 'text'
                ));
                $result->text = $data['body'];
                return $result;

            case IMP_Compose::REPLY_ALL:
            case IMP_Compose::REPLY_LIST:
            case IMP_Compose::REPLY_SENDER:
                $data = $compose->compose->replyMessageText($compose->contents, array(
                    'format' => 'text'
                ));
                $result->text = $data['body'];
                return $result;
            }
        }

        $result->text = $GLOBALS['injector']->getInstance('IMP_Compose_Ui')->convertComposeText($this->vars->text, 'text');

        return $result;
    }

    /**
     * AJAX action: Add an attachment to a compose message (from the ckeditor
     * plugin).
     *
     * Variables used:
     *   - CKEditorFuncNum: (integer) CKEditor function identifier to call
     *                      when returning URL data
     *   - composeCache: (string) The IMP_Compose cache identifier.
     *
     * @return Horde_Core_Ajax_Response_Raw  text/html return containing
     *                                       javascript code to update the
     *                                       URL parameter in CKEditor.
     */
    public function addAttachmentCkeditor()
    {
        global $injector;

        $data = $url = null;

        if (isset($this->vars->composeCache)) {
            $imp_compose = $injector->getInstance('IMP_Factory_Compose')->create($this->vars->composeCache);

            if ($imp_compose->canUploadAttachment()) {
                try {
                    $atc_ob = $imp_compose->addAttachmentFromUpload($this->vars, 'upload');
                    $atc_ob->related = true;

                    $data = array(
                        IMP_Compose::RELATED_ATTR => 'src;' . $atc_ob->id
                    );
                    $url = strval($atc_ob->viewUrl());
                } catch (IMP_Compose_Exception $e) {
                    $data = $e->getMessage();
                }
            } else {
                $data = _("Uploading attachments has been disabled on this server.");
            }
        } else {
            $data = _("Your attachment was not uploaded. Most likely, the file exceeded the maximum size allowed by the server configuration.");
        }

        return new Horde_Core_Ajax_Response_Raw(
            '<html>' .
                Horde::wrapInlineScript(array(
                    'window.parent.CKEDITOR.tools.callFunction(' . $this->vars->CKEditorFuncNum . ',' . Horde_Serialize::serialize($url, Horde_Serialize::JSON) . ',' . Horde_Serialize::serialize($data, Horde_Serialize::JSON) . ')'
                )) .
            '</html>',
            'text/html'
        );
    }

    /**
     * AJAX action: Convert text to HTML (compose data).
     *
     * Variables used:
     *   - changed: (integer) Has the text changed from the original?
     *   - imp_compose: (string) The IMP_Compose cache identifier.
     *   - text: (string) The text to convert.
     *
     * @return object  An object with the following entries:
     *   - text: (string) The converted text.
     */
    public function text2Html()
    {
        $result = new stdClass;

        if (!$this->vars->changed) {
            $compose = $this->_base->initCompose();

            switch ($compose->compose->replyType()) {
            case IMP_Compose::FORWARD_BODY:
            case IMP_Compose::FORWARD_BOTH:
                $data = $compose->compose->forwardMessageText($compose->contents, array(
                    'format' => 'html'
                ));
                $result->text = $data['body'];
                return $result;

            case IMP_Compose::REPLY_ALL:
            case IMP_Compose::REPLY_LIST:
            case IMP_Compose::REPLY_SENDER:
                $data = $compose->compose->replyMessageText($compose->contents, array(
                    'format' => 'html'
                ));
                $result->text = $data['body'];
                return $result;
            }
        }

        $result->text = $GLOBALS['injector']->getInstance('IMP_Compose_Ui')->convertComposeText($this->vars->text, 'html');

        return $result;
    }

    /**
     * AJAX action: Is the given mailbox fixed? Called dynamically to delay
     * retrieveal of ACLs of all visible mailboxes at initialization.
     *
     * Variables used:
     *   - mbox: (integer) The mailbox name.
     *
     * @return object  An object with the following entires:
     *   - fixed: (boolean) True if the mailbox is fixed.
     */
    public function isFixedMbox()
    {
        $result = new stdClass;
        $result->fixed = !(IMP_Mailbox::formFrom($this->vars->mbox)->access_deletembox);
        return $result;

    }

    /**
     * AJAX action: Create an IMAP flag.
     *
     * Variables used:
     *   - flagcolor: (string) Background color for flag label.
     *   - flagname: (string) Flag name.
     *
     * @return boolean  True.
     */
    public function createFlag()
    {
        global $injector, $notification;

        $imp_flags = $injector->getInstance('IMP_Flags');

        try {
            $imp_flags->addFlag($this->vars->flagname);
        } catch (IMP_Exception $e) {
            $notification->push($e, 'horde.error');
            return true;
        }

        if (!empty($this->vars->flagcolor)) {
            $imp_flags->updateFlag($this->vars->flagname, 'bgcolor', $this->vars->flagcolor);
        }

        $this->vars->add = true;
        $this->vars->flags = Horde_Serialize::serialize(array($this->vars->flagname), Horde_Serialize::JSON);
        $this->flagMessages();

        $this->_base->queue->flagConfig();

        $name = 'imp:viewport';
        if ($this->_base->tasks->$name) {
            IMP_Ajax_Application_ListMessages::addFlagMetadata($this->_base->tasks->$name, IMP_Mailbox::formFrom($this->_vars->mailbox));
        }

        return true;
    }

}<|MERGE_RESOLUTION|>--- conflicted
+++ resolved
@@ -299,13 +299,9 @@
             $this->_base->queue->setMailboxOpt('all', 1);
         } else {
             if ($initreload) {
-<<<<<<< HEAD
-                $mask |= $imptree::FLIST_ANCESTORS | $imptree::FLIST_SAMELEVEL;
-=======
-                $mask |= IMP_Imap_Tree::FLIST_ANCESTORS | IMP_Imap_Tree::FLIST_SAMELEVEL | IMP_Imap_Tree::FLIST_NOSPECIALMBOXES;
+                $mask |= $imptree::FLIST_ANCESTORS | $imptree::FLIST_SAMELEVEL | $imptree::FLIST_NOSPECIALMBOXES;
                 $this->_base->queue->treemask = IMP_Imap_Tree::FLIST_NOSPECIALMBOXES;
 
->>>>>>> f2189068
                 if ($GLOBALS['prefs']->getValue('nav_expanded')) {
                     $this->_base->queue->setMailboxOpt('expand', 1);
                     $mask |= $imptree::FLIST_EXPANDED;
