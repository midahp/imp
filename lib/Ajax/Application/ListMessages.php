--- conflicted
+++ resolved
@@ -152,11 +152,7 @@
                     $imp_imap->sync($mbox, $parsed['token'], array(
                         'criteria' => Horde_Imap_Client::SYNC_UIDVALIDITY
                     ));
-<<<<<<< HEAD
-                } catch (Horde_Imap_Cache_Exception_Sync $e) {
-=======
                 } catch (Horde_Imap_Client_Exception_Sync $e) {
->>>>>>> 4b853927
                     $uid_expire = true;
                 }
             }
