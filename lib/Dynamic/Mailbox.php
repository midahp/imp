<?php
/**
 * Copyright 2012-2013 Horde LLC (http://www.horde.org/)
 *
 * See the enclosed file COPYING for license information (GPL). If you
 * did not receive this file, see http://www.horde.org/licenses/gpl.
 *
 * @category  Horde
 * @copyright 2012-2013 Horde LLC
 * @license   http://www.horde.org/licenses/gpl GPL
 * @package   IMP
 */

/**
 * Mailbox page for dynamic view.
 *
 * @author    Michael Slusarz <slusarz@horde.org>
 * @category  Horde
 * @copyright 2012-2013 Horde LLC
 * @license   http://www.horde.org/licenses/gpl GPL
 * @package   IMP
 */
class IMP_Dynamic_Mailbox extends IMP_Dynamic_Base
{
    /**
     */
    public $growlerLog = true;

    /**
     */
    protected function _init()
    {
        global $injector, $page_output, $registry, $session;

        $page_output->addScriptFile('dimpbase.js');
        $page_output->addScriptFile('passphrase.js');
        $page_output->addScriptFile('viewport.js');
        $page_output->addScriptFile('dragdrop2.js', 'horde');
        $page_output->addScriptFile('form_ghost.js', 'horde');
        $page_output->addScriptFile('jstorage.js', 'horde');
        $page_output->addScriptFile('slider2.js', 'horde');
        $page_output->addScriptFile('toggle_quotes.js', 'horde');
        $page_output->addScriptPackage('Dialog');
        $page_output->addScriptPackage('IMP_Script_Package_Imp');

        $this->_addMailboxVars();

        $imp_imap = $injector->getInstance('IMP_Imap');

        $this->view->show_innocent = !empty($imp_imap->config->innocent_params);
        $this->view->show_search = $imp_imap->access(IMP_Imap::ACCESS_SEARCH);
        $this->view->show_spam = !empty($imp_imap->config->spam_params);

        $impSubinfo = new Horde_View(array(
            'templatePath' => IMP_TEMPLATES . '/dynamic'
        ));
        $impSubinfo->addHelper('Text');
        $impSubinfo->quota = (bool)$imp_imap->config->quota;

        $topbar = $GLOBALS['injector']->getInstance('Horde_View_Topbar');
        $topbar->search = $this->view->show_search;
        $topbar->searchMenu = true;
        $topbar->subinfo = $impSubinfo->render('mailbox_subinfo');
        $page_output->topbar = true;

        $blank = new Horde_Url();
        $impSidebar = new Horde_View(array(
            'templatePath' => array(
                $registry->get('templates', 'horde') . '/sidebar',
                IMP_TEMPLATES . '/dynamic'
            )
        ));
        $impSidebar->addHelper('Text');
        $impSidebar->containers = array(
            array(
                'id' => 'imp-specialmboxes'
            )
        );
        if ($imp_imap->isImap()) {
            $impSidebar->containers[] = array(
                'rows' => array(
                    array(
                        'id' => 'folderopts_link',
                        'cssClass' => 'folderoptsImg',
                        'link' => $blank->link() . _("Folder Actions") . '</a>'
                    ),
                    array(
                        'id' => 'dropbase',
                        'style' => 'display:none',
                        'cssClass' => 'folderImg',
                        'link' => $blank->link() . _("Move to Base Level") . '</a>'
                    )
                )
            );
            $impSidebar->containers[] = array(
                'id' => 'imp-normalmboxes'
            );
        }

        $sidebar = $GLOBALS['injector']->getInstance('Horde_View_Sidebar');
        $sidebar->newLink = $blank->link(array('id' => 'composelink',
                                               'class' => 'icon'));
        $sidebar->newText = _("New Message");
        $sidebar->content = $impSidebar->render('sidebar');

        $this->view->sidebar = $sidebar->render();

        $page_output->noDnsPrefetch();

        $this->_pages[] = 'mailbox';
    }

    /**
     */
    static public function url(array $opts = array())
    {
        return Horde::url('dynamic.php')->add('page', 'mailbox');
    }

    /**
     */
    protected function _addMailboxVars()
    {
        global $conf, $injector, $prefs, $registry;

        /* Generate flag array. */
        $flags = array();
        foreach ($injector->getInstance('IMP_Flags')->getList() as $val) {
            $flags[$val->id] = array_filter(array(
                // Indicate a flag that can be *a*ltered
                'a' => $val->canset,
                'b' => $val->bgdefault ? null : $val->bgcolor,
                'c' => $val->css,
                'f' => $val->fgcolor,
                'i' => $val->css ? null : $val->cssicon,
                'l' => $val->label,
                // Indicate a flag that can be *s*earched for
                's' => intval($val instanceof IMP_Flag_Imap),
                // Indicate a *u*ser flag
                'u' => intval($val instanceof IMP_Flag_User)
            ));
        }

        /* Does server support ACLs? */
        $imp_imap = $injector->getInstance('IMP_Imap');
        $acl = $imp_imap->access(IMP_Imap::ACCESS_ACL);

        $this->js_conf += array_filter(array(
            // URLs
            'URI_MESSAGE' => strval(IMP_Dynamic_Message::url()->setRaw(true)),
            'URI_PORTAL' => strval($registry->getServiceLink('portal')->setRaw(true)),
            'URI_PREFS_IMP' => strval($registry->getServiceLink('prefs', 'imp')->setRaw(true)),
<<<<<<< HEAD
            'URI_SEARCH' => strval(Horde::url('search.php')),
            'URI_THREAD' => strval(Horde::url('thread.php')),
=======
            'URI_SEARCH' => strval(IMP_Basic_Search::url()),
            'URI_THREAD' => strval(IMP_Basic_Thread::url()),
>>>>>>> 4b853927

            // IMAP Flags
            'FLAG_DELETED' => Horde_Imap_Client::FLAG_DELETED,
            'FLAG_DRAFT' => Horde_Imap_Client::FLAG_DRAFT,
            'FLAG_INNOCENT' => Horde_Imap_Client::FLAG_NOTJUNK,
            'FLAG_SEEN' => Horde_Imap_Client::FLAG_SEEN,
            'FLAG_SPAM' => Horde_Imap_Client::FLAG_JUNK,

            // Message list templates
            'msglist_template_horiz' => file_get_contents(IMP_TEMPLATES . '/dynamic/msglist_horiz.html'),
            'msglist_template_vert' => file_get_contents(IMP_TEMPLATES . '/dynamic/msglist_vert.html'),

            // Other variables
            'acl' => $acl,
            'download_types' => array(
                'mbox' => _("Download into a MBOX file"),
                'mboxzip' => _("Download into a MBOX file (ZIP compressed)")
            ),
            'filter_any' => intval($prefs->getValue('filter_any_mailbox')),
            'flags' => $flags,
            /* Needed to maintain flag ordering. */
            'flags_o' => array_keys($flags),
            'fsearchid' => IMP_Mailbox::formTo(IMP_Search::MBOX_PREFIX . IMP_Search::DIMP_FILTERSEARCH),
            'initial_page' => IMP_Auth::getInitialPage()->mbox->form_to,
            'mbox_expand' => intval($prefs->getValue('nav_expanded') == 2),
            'name' => $registry->get('name', 'imp'),
            'poll_alter' => intval(!$prefs->isLocked('nav_poll') && !$prefs->getValue('nav_poll_all')),
            'qsearchid' => IMP_Mailbox::formTo(IMP_Search::MBOX_PREFIX . IMP_Search::DIMP_QUICKSEARCH),
            'refresh_time' => intval($prefs->getValue('refresh_time')),
            'sidebar_width' => max(intval($prefs->getValue('sidebar_width')), 150),
            'sort' => array(
                'from' => array(
                    'c' => 'msgFrom',
                    't' => _("From"),
                    'v' => Horde_Imap_Client::SORT_FROM
                ),
                'to' => array(
                    'c' => 'msgFrom',
                    'ec' => 'msgFromTo',
                    't' => _("To"),
                    'v' => Horde_Imap_Client::SORT_TO
                ),
                'subject' => array(
                    'c' => 'msgSubject',
                    't' => _("Subject"),
                    'v' => Horde_Imap_Client::SORT_SUBJECT
                ),
                'thread' => array(
                    'c' => 'msgSubject',
                    'v' => Horde_Imap_Client::SORT_THREAD
                ),
                'date' => array(
                    'c' => 'msgDate',
                    't' => _("Date"),
                    'v' => IMP::IMAP_SORT_DATE
                ),
                'msgarrival' => array(
                    'c' => 'msgDate',
                    'v' => Horde_Imap_Client::SORT_ARRIVAL
                ),
                'msgdate' => array(
                    'c' => 'msgDate',
                    'v' => Horde_Imap_Client::SORT_DATE
                ),
                'sequence' => array(
                    'v' => Horde_Imap_Client::SORT_SEQUENCE
                ),
                'size' => array(
                    'c' => 'msgSize',
                    't' => _("Size"),
                    'v' => Horde_Imap_Client::SORT_SIZE
                )
            )
        ));

        $context = array(
            'ctx_container' => array(
                '_mbox' => '',
                '_sep1' => null,
                'create' => _("Create subfolder"),
                'rename' => _("Rename"),
                'delete' => _("Delete subfolders"),
                '_sep2' => null,
                'search' => _("Search"),
                '_sep3' => null,
                'expand' => _("Expand All"),
                'collapse' => _("Collapse All")
            ),
            'ctx_datesort' => array(
                '*msgarrival' => _("Arrival Time"),
                '*msgdate' => _("Message Date")
            ),
            'ctx_flag' => array(),
            'ctx_flag_search' => array(),
            'ctx_mbox_flag' => array(
                'seen' => _("Seen"),
                'unseen' => _("Unseen")
            ),
            'ctx_noactions' => array(
                '_mbox' => '',
                '_sep1' => null,
                'noaction' => _("No actions available")
            ),
            'ctx_sortopts' => array(
                'from' => _("From"),
                'to' => _("To"),
                'subject' => _("Subject"),
                'thread' => _("Thread"),
                'date' => _("Date"),
                'size' => ("Size"),
                '_sep1' => null,
                'sequence' => _("No Sort")
            ),
            'ctx_subjectsort' => array(
                'thread' => _("Thread Sort"),
            ),
            'ctx_template' => array(
                'edit' => _("Edit Template"),
                'new' => _("Create New Template")
            ),
            'ctx_vcontainer' => array(
                '_mbox' => _("Virtual Folders"),
                '_sep1' => null,
                'edit' => _("Edit Virtual Folders")
            ),
            'ctx_vfolder' => array(
                '_mbox' => '',
                '_sep1' => null,
                'edit' => _("Edit Virtual Folder"),
                'delete' => _("Delete Virtual Folder")
            )
        );

        /* Folder options context menu. */
        if ($imp_imap->access(IMP_Imap::ACCESS_FOLDERS)) {
            $context['ctx_folderopts'] = array(
                'new' => _("Create Mailbox"),
                'sub' => _("Hide Unsubscribed"),
                'unsub' => _("Show All Mailboxes"),
                'expand' => _("Expand All"),
                'collapse' => _("Collapse All"),
                '_sep1' => null,
                'reload' => _("Rebuild Folder List")
            );
        }

        /* Message context menu. */
        $context['ctx_message'] = array(
            '_sub1' => array(
                'resume' => _("Resume Draft"),
                'template' => _("Use Template"),
                'template_edit' => _("Edit Template"),
                'view' => _("View Message")
            ),
            'reply' => _("Reply"),
            'forward' => _("Forward"),
            '_sub2' => array(
                '_sep1' => null,
                'setflag' => _("Mark as") . '...',
                'unsetflag' => _("Unmark as") . '...',
            ),
            '_sep2' => null,
            'spam' => _("Report as Spam"),
            'innocent' => _("Report as Innocent"),
            'blacklist' => _("Blacklist"),
            'whitelist' => _("Whitelist"),
            'delete' => _("Delete"),
            'undelete' => _("Undelete"),
            '_sub3' => array(
                '_sep3' => null,
                'source' => _("View Source")
            )
        );

        if (empty($imp_imap->config->spam_params)) {
            unset($context['ctx_message']['spam']);
        }
        if (empty($imp_imap->config->innocent_params)) {
            unset($context['ctx_message']['innocent']);
        }
        if (!$registry->hasMethod('mail/blacklistFrom')) {
            unset($context['ctx_message']['blacklist']);
        }
        if (!$registry->hasMethod('mail/whitelistFrom')) {
            unset($context['ctx_message']['whitelist']);
        }
        if ($prefs->getValue('use_trash')) {
            unset($context['ctx_message']['undelete']);
        }
        if (empty($conf['user']['allow_view_source'])) {
            unset($context['ctx_message']['_sub3']);
        }

        /* Mailbox context menu. */
        $context['ctx_mbox'] = array(
            '_mbox' => '',
            '_sep1' => null,
            'create' => _("Create subfolder"),
            'rename' => _("Rename"),
            'empty' => _("Empty"),
            'delete' => _("Delete"),
            '_sep2' => null,
            'setflag' => _("Mark all as"),
            '_sep3' => null,
            'poll' => _("Check for New Mail"),
            'nopoll' => _("Do Not Check for New Mail"),
            'sub' => _("Subscribe"),
            'unsub' => _("Unsubscribe"),
            '_sep4' => null,
            'search' => _("Search"),
            '_sub1' => array(
                '_sep5' => null,
                'expand' => _("Expand All"),
                'collapse' => _("Collapse All")
            ),
            '_sep6' => null,
            'export' => _("Export"),
            'import' => _("Import"),
            '_sub2' => array(
                '_sep7' => null,
                'acl' => _("Edit ACL")
            )
        );

        if (!$prefs->getValue('subscribe')) {
            unset($context['ctx_mbox']['sub'], $context['ctx_mbox']['unsub']);
        }

        /* Other Actions context menu. */
        $context['ctx_oa'] = array(
            'preview_hide' => _("Hide Preview"),
            'preview_show' => _("Show Preview"),
            'layout_horiz' => _("Horizontal Layout"),
            'layout_vert' => _("Vertical Layout"),
            '_sub1' => array(
                '_sep1' => null,
                'setflag' => _("Mark as") . '...',
                'unsetflag' => _("Unmark as") . '...',
            ),
            'blacklist' => _("Blacklist"),
            'whitelist' => _("Whitelist"),
            '_sub2' => array(
                '_sep2' => null,
                'purge_deleted' => _("Purge Deleted"),
                'undelete' => _("Undelete")
            ),
            'show_deleted' => _("Show Deleted"),
            'hide_deleted' => _("Hide Deleted"),
            '_sub3' => array(
                '_sep3' => null,
                'growler_log' => _("Toggle Alerts Log")
            ),
            '_sub4' => array(
                '_sep4' => null,
                'clear_sort' => _("Clear Sort")
            )
        );
        if ($prefs->getValue('use_trash')) {
            unset($context['ctx_oa']['_sub2']);
        }
        if ($prefs->isLocked('delhide')) {
            unset($context['ctx_oa']['hide_deleted']);
        }

        /* Preview context menu. */
        $context['ctx_preview'] = array(
            'save' => _("Save"),
            'viewsource' => _("View Source"),
            'allparts' => _("All Parts"),
            'thread' => _("View Thread")
        );

        if (empty($conf['user']['allow_view_source'])) {
            unset($context['ctx_preview']['viewsource']);
        }

        /* Search related context menus. */
        if ($imp_imap->access(IMP_Imap::ACCESS_SEARCH)) {
            $context['ctx_filteropts'] = array(
                '*filter' => _("Filter By"),
                '*flag' => _("Show Only"),
                '*flagnot' => _("Don't Show")
            );
            if (IMP_Filter::canApplyFilters()) {
                $context['ctx_filteropts']['_sub1'] = array(
                    '_sep1' => null,
                    'applyfilters' => _("Apply Filters")
                );
            }

            $context['ctx_qsearchopts'] = array(
                '*all' => _("Entire Message"),
                '*body' => _("Body"),
                '*from' => _("From"),
                '*recip' => _("Recipients (To/Cc/Bcc)"),
                '*subject' => _("Subject"),
                '_sep1' => null,
                '*advanced' => _("Advanced Search...")
            );
            /* Generate filter array. */
            $imp_search = $injector->getInstance('IMP_Search');
            $imp_search->setIteratorFilter(IMP_Search::LIST_FILTER);

            $context['ctx_filter'] = array();
            foreach (iterator_to_array($imp_search) as $key => $val) {
                if ($val->enabled) {
                    $context['ctx_filter']['*' . $key] = $val->label;
                }
            }
        }

        $this->js_context = array_merge($context, $this->js_context);

        $this->js_text += array(
            'badaddr' => _("Invalid Address"),
            'badsubject' => _("Invalid Subject"),
            'baselevel' => _("base level of the folder tree"),
            'check' => _("Checking..."),
            'copyto' => _("Copy %s to %s"),
            'create_prompt' => _("Create mailbox:"),
            'createsub_prompt' => _("Create subfolder of %s:"),
            'delete_mbox' => _("Permanently delete %s?"),
            'delete_mbox_subfolders' => _("Delete all subfolders of %s?"),
            'download_mbox' => _("All messages in this mailbox will be downloaded into the format that you choose. Depending on the size of the mailbox, this action may take awhile."),
            'empty_mbox' => _("Permanently delete all %d messages in %s?"),
            'import_mbox' => _("Mbox or .eml file:"),
            'import_mbox_loading' => _("Importing (this may take some time)..."),
            'listmsg_wait' => _("The server is still generating the message list."),
            'listmsg_timeout' => _("The server was unable to generate the message list."),
            'message_0' => _("No messages"),
            'message_1' => _("1 message"),
            'message_2' => _("%d messages"),
            'moveto' => _("Move %s to %s"),
            'onlogout' => _("Logging Out..."),
            'portal' => _("Portal"),
            'prefs' => _("User Options"),
            'rename_prompt' => _("Rename %s to:"),
            'search' => _("Search"),
            'search_input' => _("Search (%s)"),
            'search_time' => _("Results are %d Minutes Old"),
            'selected' => _("%s selected."),
            'slidertext' => _("Messages %d - %d"),
            'vfolder' => _("Virtual Folder: %s"),
            'vp_empty' => _("There are no messages in this mailbox."),
            'vp_empty_search' => _("No messages matched the search query.")
        );
    }

}<|MERGE_RESOLUTION|>--- conflicted
+++ resolved
@@ -150,13 +150,8 @@
             'URI_MESSAGE' => strval(IMP_Dynamic_Message::url()->setRaw(true)),
             'URI_PORTAL' => strval($registry->getServiceLink('portal')->setRaw(true)),
             'URI_PREFS_IMP' => strval($registry->getServiceLink('prefs', 'imp')->setRaw(true)),
-<<<<<<< HEAD
-            'URI_SEARCH' => strval(Horde::url('search.php')),
-            'URI_THREAD' => strval(Horde::url('thread.php')),
-=======
             'URI_SEARCH' => strval(IMP_Basic_Search::url()),
             'URI_THREAD' => strval(IMP_Basic_Thread::url()),
->>>>>>> 4b853927
 
             // IMAP Flags
             'FLAG_DELETED' => Horde_Imap_Client::FLAG_DELETED,
