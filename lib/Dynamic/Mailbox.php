<?php
/**
 * Copyright 2012-2013 Horde LLC (http://www.horde.org/)
 *
 * See the enclosed file COPYING for license information (GPL). If you
 * did not receive this file, see http://www.horde.org/licenses/gpl.
 *
 * @category  Horde
 * @copyright 2012-2013 Horde LLC
 * @license   http://www.horde.org/licenses/gpl GPL
 * @package   IMP
 */

/**
 * Mailbox page for dynamic view.
 *
 * @author    Michael Slusarz <slusarz@horde.org>
 * @category  Horde
 * @copyright 2012-2013 Horde LLC
 * @license   http://www.horde.org/licenses/gpl GPL
 * @package   IMP
 */
class IMP_Dynamic_Mailbox extends IMP_Dynamic_Base
{
    /**
     */
    public $growlerLog = true;

    /**
     */
    protected function _init()
    {
        global $conf, $injector, $page_output, $registry, $session;

        $page_output->addScriptFile('dimpbase.js');
        $page_output->addScriptFile('passphrase.js');
        $page_output->addScriptFile('viewport.js');
        $page_output->addScriptFile('dragdrop2.js', 'horde');
        $page_output->addScriptFile('form_ghost.js', 'horde');
        $page_output->addScriptFile('jstorage.js', 'horde');
        $page_output->addScriptFile('slider2.js', 'horde');
        $page_output->addScriptFile('toggle_quotes.js', 'horde');
        $page_output->addScriptPackage('Dialog');
        $page_output->addScriptPackage('IMP_Script_Package_Imp');

        $this->_addMailboxVars();

        $imp_imap = $injector->getInstance('IMP_Factory_Imap')->create();

        $this->view->show_notspam = !empty($conf['notspam']['reporting']);
        $this->view->show_search = $imp_imap->access(IMP_Imap::ACCESS_SEARCH);
        $this->view->show_spam = !empty($conf['spam']['reporting']);

        $impSubinfo = new Horde_View(array(
            'templatePath' => IMP_TEMPLATES . '/dynamic'
        ));
        $impSubinfo->addHelper('Text');
        $impSubinfo->quota = $session->get('imp', 'imap_quota');

        $topbar = $GLOBALS['injector']->getInstance('Horde_View_Topbar');
        $topbar->search = $this->view->show_search;
        $topbar->searchMenu = true;
        $topbar->subinfo = $impSubinfo->render('mailbox_subinfo');
        $page_output->topbar = true;

        $blank = new Horde_Url();
        $impSidebar = new Horde_View(array(
            'templatePath' => array(
                $registry->get('templates', 'horde') . '/sidebar',
                IMP_TEMPLATES . '/dynamic'
            )
        ));
        $impSidebar->addHelper('Text');
        $impSidebar->containers = array(
            array(
                'id' => 'imp-specialmboxes'
            )
        );
        if ($imp_imap->imap) {
            $impSidebar->containers[] = array(
                'rows' => array(
                    array(
                        'id' => 'folderopts_link',
                        'cssClass' => 'folderoptsImg',
                        'link' => $blank->link() . _("Folder Actions") . '</a>'
                    ),
                    array(
                        'id' => 'dropbase',
                        'style' => 'display:none',
                        'cssClass' => 'folderImg',
                        'link' => $blank->link() . _("Move to Base Level") . '</a>'
                    )
                )
            );
            $impSidebar->containers[] = array(
                'id' => 'imp-normalmboxes'
            );
        }

        $sidebar = $GLOBALS['injector']->getInstance('Horde_View_Sidebar');
        $sidebar->newLink = $blank->link(array('id' => 'composelink',
                                               'class' => 'icon'));
        $sidebar->newText = _("New Message");
        $sidebar->content = $impSidebar->render('sidebar');

        $this->view->sidebar = $sidebar->render();

        $page_output->noDnsPrefetch();

        $this->_pages[] = 'mailbox';
    }

    /**
     */
    static public function url(array $opts = array())
    {
        return Horde::url('dynamic.php')->add('page', 'mailbox');
    }

    /**
     */
    protected function _addMailboxVars()
    {
        global $conf, $injector, $prefs, $registry;

        /* Generate flag array. */
        $flags = array();
        foreach ($injector->getInstance('IMP_Flags')->getList() as $val) {
            $flags[$val->id] = array_filter(array(
                // Indicate a flag that can be *a*ltered
                'a' => $val->canset,
                'b' => $val->bgdefault ? null : $val->bgcolor,
                'c' => $val->css,
                'f' => $val->fgcolor,
                'i' => $val->css ? null : $val->cssicon,
                'l' => $val->label,
                // Indicate a flag that can be *s*earched for
                's' => intval($val instanceof IMP_Flag_Imap),
                // Indicate a *u*ser flag
                'u' => intval($val instanceof IMP_Flag_User)
            ));
        }

        /* Does server support ACLs? */
        try {
            $injector->getInstance('IMP_Imap_Acl');
            $acl = true;
        } catch (IMP_Exception $e) {
            $acl = false;
        }

        $this->js_conf += array_filter(array(
            // URLs
            'URI_MESSAGE' => strval(IMP_Dynamic_Message::url()->setRaw(true)),
            'URI_PORTAL' => strval($registry->getServiceLink('portal')->setRaw(true)),
            'URI_PREFS_IMP' => strval($registry->getServiceLink('prefs', 'imp')->setRaw(true)),
            'URI_SEARCH' => strval(Horde::url('search.php')),
            'URI_THREAD' => strval(Horde::url('thread.php')),

            // IMAP Flags
            'FLAG_DELETED' => Horde_Imap_Client::FLAG_DELETED,
            'FLAG_DRAFT' => Horde_Imap_Client::FLAG_DRAFT,
            'FLAG_SEEN' => Horde_Imap_Client::FLAG_SEEN,

            // Message list templates
            'msglist_template_horiz' => file_get_contents(IMP_TEMPLATES . '/dynamic/msglist_horiz.html'),
            'msglist_template_vert' => file_get_contents(IMP_TEMPLATES . '/dynamic/msglist_vert.html'),

            // Other variables
            'acl' => $acl,
            'download_types' => array(
                'mbox' => _("Download into a MBOX file"),
                'mboxzip' => _("Download into a MBOX file (ZIP compressed)")
            ),
            'filter_any' => intval($prefs->getValue('filter_any_mailbox')),
            'fixed_mboxes' => empty($conf['server']['fixed_folders'])
                ? array()
                : array_map(array('IMP_Mailbox', 'formTo'), array_map(array('IMP_Mailbox', 'prefFrom'), $conf['server']['fixed_folders'])),
            'flags' => $flags,
            /* Needed to maintain flag ordering. */
            'flags_o' => array_keys($flags),
            'fsearchid' => IMP_Mailbox::formTo(IMP_Search::MBOX_PREFIX . IMP_Search::DIMP_FILTERSEARCH),
            'initial_page' => IMP_Auth::getInitialPage()->mbox->form_to,
            'innocent_spammbox' => intval(!empty($conf['notspam']['spamfolder'])),
            'mbox_expand' => intval($prefs->getValue('nav_expanded') == 2),
            'name' => $registry->get('name', 'imp'),
            'poll_alter' => intval(!$prefs->isLocked('nav_poll') && !$prefs->getValue('nav_poll_all')),
            'qsearchid' => IMP_Mailbox::formTo(IMP_Search::MBOX_PREFIX . IMP_Search::DIMP_QUICKSEARCH),
            'refresh_time' => intval($prefs->getValue('refresh_time')),
            'sidebar_width' => max(intval($prefs->getValue('sidebar_width')), 150),
            'sort' => array(
                'from' => array(
                    'c' => 'msgFrom',
                    't' => _("From"),
                    'v' => Horde_Imap_Client::SORT_FROM
                ),
                'to' => array(
                    'c' => 'msgFrom',
                    'ec' => 'msgFromTo',
                    't' => _("To"),
                    'v' => Horde_Imap_Client::SORT_TO
                ),
                'subject' => array(
                    'c' => 'msgSubject',
                    't' => _("Subject"),
                    'v' => Horde_Imap_Client::SORT_SUBJECT
                ),
                'thread' => array(
                    'c' => 'msgSubject',
                    'v' => Horde_Imap_Client::SORT_THREAD
                ),
                'date' => array(
                    'c' => 'msgDate',
                    't' => _("Date"),
                    'v' => IMP::IMAP_SORT_DATE
                ),
                'sequence' => array(
                    'c' => 'msgDate',
                    'v' => Horde_Imap_Client::SORT_SEQUENCE
                ),
                'size' => array(
                    'c' => 'msgSize',
                    't' => _("Size"),
                    'v' => Horde_Imap_Client::SORT_SIZE
                )
            ),
            'spam_spammbox' => intval(!empty($conf['spam']['spamfolder']))
        ));

        $context = array(
            'ctx_container' => array(
                '_mbox' => '',
                '_sep1' => null,
                'create' => _("Create subfolder"),
                'rename' => _("Rename"),
                'delete' => _("Delete subfolders"),
                '_sep2' => null,
                'search' => _("Search"),
                '_sep3' => null,
                'expand' => _("Expand All"),
                'collapse' => _("Collapse All")
            ),
            'ctx_datesort' => array(
                '*sequence' => _("Arrival Time"),
                '*date' => _("Message Date")
            ),
            'ctx_flag' => array(),
            'ctx_flag_search' => array(),
            'ctx_mbox_flag' => array(
                'seen' => _("Seen"),
                'unseen' => _("Unseen")
            ),
            'ctx_noactions' => array(
                '_mbox' => '',
                '_sep1' => null,
                'noaction' => _("No actions available")
            ),
            'ctx_sortopts' => array(
                'from' => _("From"),
                'to' => _("To"),
                'subject' => _("Subject"),
                'thread' => _("Thread"),
                'date' => _("Date"),
                'size' => ("Size"),
                '_sep1' => null,
                'sequence' => _("Arrival (No Sort)")
            ),
            'ctx_subjectsort' => array(
                'thread' => _("Thread Sort"),
            ),
            'ctx_template' => array(
                'edit' => _("Edit Template"),
                'new' => _("Create New Template")
            ),
            'ctx_vcontainer' => array(
                '_mbox' => _("Virtual Folders"),
                '_sep1' => null,
                'edit' => _("Edit Virtual Folders")
            ),
            'ctx_vfolder' => array(
                '_mbox' => '',
                '_sep1' => null,
                'edit' => _("Edit Virtual Folder"),
                'delete' => _("Delete Virtual Folder")
            )
        );

        /* Folder options context menu. */
        $imp_imap = $injector->getInstance('IMP_Factory_Imap')->create();
        if ($imp_imap->access(IMP_Imap::ACCESS_FOLDERS)) {
            $context['ctx_folderopts'] = array(
                'new' => _("New Mailbox"),
                'sub' => _("Hide Unsubscribed"),
                'unsub' => _("Show All Mailboxes"),
                'expand' => _("Expand All"),
                'collapse' => _("Collapse All"),
                '_sep1' => null,
                'reload' => _("Rebuild Folder List")
            );
        }

        /* Message context menu. */
        $context['ctx_message'] = array(
            '_sub1' => array(
                'resume' => _("Resume Draft"),
                'template' => _("Use Template"),
                'template_edit' => _("Edit Template"),
                'view' => _("View Message")
            ),
            'reply' => _("Reply"),
            'forward' => _("Forward"),
            '_sub2' => array(
                '_sep1' => null,
                'setflag' => _("Mark as") . '...',
                'unsetflag' => _("Unmark as") . '...',
            ),
            '_sep2' => null,
            'spam' => _("Report as Spam"),
            'innocent' => _("Report as Innocent"),
            'blacklist' => _("Blacklist"),
            'whitelist' => _("Whitelist"),
            'delete' => _("Delete"),
            'undelete' => _("Undelete"),
            '_sub3' => array(
                '_sep3' => null,
                'source' => _("View Source")
            )
        );

        if (empty($conf['spam']['reporting'])) {
            unset($context['ctx_message']['spam']);
        }
        if (empty($conf['notspam']['reporting'])) {
            unset($context['ctx_message']['innocent']);
        }
        if (!$registry->hasMethod('mail/blacklistFrom')) {
            unset($context['ctx_message']['blacklist']);
        }
        if (!$registry->hasMethod('mail/whitelistFrom')) {
            unset($context['ctx_message']['whitelist']);
        }
        if ($prefs->getValue('use_trash')) {
            unset($context['ctx_message']['undelete']);
        }
        if (empty($conf['user']['allow_view_source'])) {
            unset($context['ctx_message']['_sub3']);
        }
        if ($imp_imap->pop3) {
            unset(
                $context['ctx_message']['_sub2'],
                $context['ctx_message']['undelete']
            );
        }

        /* Mailbox context menu. */
        $context['ctx_mbox'] = array(
            '_mbox' => '',
            '_sep1' => null,
            'create' => _("Create subfolder"),
            'rename' => _("Rename"),
            'empty' => _("Empty"),
            'delete' => _("Delete"),
            '_sep2' => null,
            'setflag' => _("Mark all as"),
            '_sep3' => null,
            'poll' => _("Check for New Mail"),
            'nopoll' => _("Do Not Check for New Mail"),
            'sub' => _("Subscribe"),
            'unsub' => _("Unsubscribe"),
            '_sep4' => null,
            'search' => _("Search"),
            '_sub1' => array(
                '_sep5' => null,
                'expand' => _("Expand All"),
                'collapse' => _("Collapse All")
            ),
            '_sep6' => null,
            'export' => _("Export"),
            'import' => _("Import"),
            '_sub2' => array(
                '_sep7' => null,
                'acl' => _("Edit ACL")
            )
        );

        if (!$prefs->getValue('subscribe')) {
            unset($context['ctx_mbox']['sub'], $context['ctx_mbox']['unsub']);
        }

        /* Other Actions context menu. */
        $context['ctx_oa'] = array(
            'preview_hide' => _("Hide Preview"),
            'preview_show' => _("Show Preview"),
            'layout_horiz' => _("Horizontal Layout"),
            'layout_vert' => _("Vertical Layout"),
            '_sub1' => array(
                '_sep1' => null,
                'setflag' => _("Mark as") . '...',
                'unsetflag' => _("Unmark as") . '...',
            ),
            'blacklist' => _("Blacklist"),
            'whitelist' => _("Whitelist"),
            '_sub2' => array(
                '_sep2' => null,
                'purge_deleted' => _("Purge Deleted"),
                'undelete' => _("Undelete")
            ),
            'show_deleted' => _("Show Deleted"),
            'hide_deleted' => _("Hide Deleted"),
        );
        if ($prefs->getValue('use_trash')) {
            unset($context['ctx_oa']['_sub2']);
        }
        if ($prefs->isLocked('delhide')) {
            unset($context['ctx_oa']['hide_deleted']);
        }
        if ($imp_imap->pop3) {
            unset(
                $context['ctx_oa']['_sub1'],
                $context['ctx_oa']['_sub2'],
                $context['ctx_oa']['show_deleted'],
                $context['ctx_oa']['hide_deleted']
            );
        }


        /* Preview context menu. */
        $context['ctx_preview'] = array(
            'save' => _("Save"),
            'viewsource' => _("View Source"),
            'allparts' => _("All Parts"),
            'thread' => _("View Thread")
        );

        if (empty($conf['user']['allow_view_source'])) {
            unset($context['ctx_preview']['viewsource']);
        }

        /* Search related context menus. */
        if ($imp_imap->access(IMP_Imap::ACCESS_SEARCH)) {
            $context['ctx_filteropts'] = array(
                '*filter' => _("Filter By"),
                '*flag' => _("Show Only"),
                '*flagnot' => _("Don't Show")
            );
<<<<<<< HEAD
            $context['ctx_qsearchopts'] = array(
=======
            if (IMP::applyFilters()) {
                $context['ctx_filteropts']['_sub1'] = array(
                    '_sep1' => null,
                    'applyfilters' => _("Apply Filters")
                );
            }

            $context['ctx_qsearchby'] = array(
>>>>>>> 455a9217
                '*all' => _("Entire Message"),
                '*body' => _("Body"),
                '*from' => _("From"),
                '*recip' => _("Recipients (To/Cc/Bcc)"),
                '*subject' => _("Subject"),
                '_sep1' => null,
                '*advanced' => _("Advanced Search...")
            );
            /* Generate filter array. */
            $imp_search = $injector->getInstance('IMP_Search');
            $imp_search->setIteratorFilter(IMP_Search::LIST_FILTER);

            $context['ctx_filter'] = array();
            foreach (iterator_to_array($imp_search) as $key => $val) {
                if ($val->enabled) {
                    $context['ctx_filter']['*' . $key] = $val->label;
                }
            }
        }

        $this->js_context = array_merge($context, $this->js_context);

        $this->js_text += array(
            'badaddr' => _("Invalid Address"),
            'badsubject' => _("Invalid Subject"),
            'baselevel' => _("base level of the folder tree"),
            'check' => _("Checking..."),
            'copyto' => _("Copy %s to %s"),
            'create_prompt' => _("Create mailbox:"),
            'createsub_prompt' => _("Create subfolder of %s:"),
            'delete_mbox' => _("Permanently delete %s?"),
            'delete_mbox_subfolders' => _("Delete all subfolders of %s?"),
            'download_mbox' => _("All messages in this mailbox will be downloaded into the format that you choose. Depending on the size of the mailbox, this action may take awhile."),
            'empty_mbox' => _("Permanently delete all %d messages in %s?"),
            'hidealog' => Horde::highlightAccessKey(_("Hide Alerts _Log"), Horde::getAccessKey(_("Alerts _Log"), true)),
            'import_mbox' => _("Mbox or .eml file:"),
            'listmsg_wait' => _("The server is still generating the message list."),
            'listmsg_timeout' => _("The server was unable to generate the message list."),
            'message' => _("Message"),
            'messages' => _("Messages"),
            'moveto' => _("Move %s to %s"),
            'nomessages' => _("No Messages"),
            'onlogout' => _("Logging Out..."),
            'portal' => _("Portal"),
            'prefs' => _("User Options"),
            'rename_prompt' => _("Rename %s to:"),
            'search' => _("Search"),
            'search_time' => _("Results are %d Minutes Old"),
            'selected' => _("selected"),
            'slidertext' => _("Messages %d - %d"),
            'vfolder' => _("Virtual Folder: %s"),
            'vp_empty' => _("There are no messages in this mailbox."),
            'vp_empty_search' => _("No messages matched the search query.")
        );
    }

}<|MERGE_RESOLUTION|>--- conflicted
+++ resolved
@@ -443,9 +443,6 @@
                 '*flag' => _("Show Only"),
                 '*flagnot' => _("Don't Show")
             );
-<<<<<<< HEAD
-            $context['ctx_qsearchopts'] = array(
-=======
             if (IMP::applyFilters()) {
                 $context['ctx_filteropts']['_sub1'] = array(
                     '_sep1' => null,
@@ -453,8 +450,7 @@
                 );
             }
 
-            $context['ctx_qsearchby'] = array(
->>>>>>> 455a9217
+            $context['ctx_qsearchopts'] = array(
                 '*all' => _("Entire Message"),
                 '*body' => _("Body"),
                 '*from' => _("From"),
