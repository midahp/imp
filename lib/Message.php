<?php
/**
 * Copyright 2000-2001 Chris Hyde <chris@jeks.net>
 * Copyright 2000-2013 Horde LLC (http://www.horde.org/)
 *
 * See the enclosed file COPYING for license information (GPL). If you
 * did not receive this file, see http://www.horde.org/licenses/gpl.
 *
 * @category  Horde
 * @copyright 2000-2001 Chris Hyde
 * @copyright 2000-2013 Horde LLC
 * @license   http://www.horde.org/licenses/gpl GPL
 * @package   IMP
 */

/**
 * This class contains all functions related to handling messages within IMP.
 * Actions such as moving, copying, and deleting messages are handled in here
 * so that code need not be repeated between mailbox, message, and other
 * pages.
 *
 * @author    Chris Hyde <chris@jeks.net>
 * @author    Chuck Hagenbuch <chuck@horde.org>
 * @author    Michael Slusarz <slusarz@horde.org>
 * @category  Horde
 * @copyright 2000-2001 Chris Hyde
 * @copyright 2000-2013 Horde LLC
 * @license   http://www.horde.org/licenses/gpl GPL
 * @package   IMP
 */
class IMP_Message
{
    /**
     * Copies or moves a list of messages to a new mailbox.
     * Handles search and Trash mailboxes.
     * Also handles moves to the tasklist and/or notepad applications.
     *
     * @param string $targetMbox    The mailbox to move/copy messages to
     *                              (UTF-8).
     * @param string $action        Either 'copy' or 'move'.
     * @param IMP_Indices $indices  An indices object.
     * @param array $opts           Additional options:
     *   - create: (boolean) Should the target mailbox be created?
     *             DEFAULT: false
     *   - mailboxob: (IMP_Mailbox_List) Update this mailbox object.
     *                DEFAULT: No update.
     *
     * @return boolean  True if successful, false if not.
     */
    public function copy($targetMbox, $action, IMP_Indices $indices,
                         array $opts = array())
    {
        global $conf, $injector, $notification;

        if (!count($indices)) {
            return false;
        }

        $targetMbox = IMP_Mailbox::get($targetMbox);

        /* If the target is a tasklist, handle the move/copy specially. */
        if ($conf['tasklist']['use_tasklist'] &&
            (strpos($targetMbox, IMP::TASKLIST_EDIT) === 0)) {
            $this->_createTasksOrNotes(str_replace(IMP::TASKLIST_EDIT, '', $targetMbox), $action, $indices, 'task');
            return true;
        }

        /* If the target is a notepad, handle the move/copy specially. */
        if ($conf['notepad']['use_notepad'] &&
            (strpos($targetMbox, IMP::NOTEPAD_EDIT) === 0)) {
            $this->_createTasksOrNotes(str_replace(IMP::NOTEPAD_EDIT, '', $targetMbox), $action, $indices, 'note');
            return true;
        }

        if (!empty($opts['create']) && !$targetMbox->create()) {
            return false;
        }

        $imap_move = false;
        $return_value = true;

        switch ($action) {
        case 'move':
            $imap_move = true;
            $message = _("There was an error moving messages from \"%s\" to \"%s\". This is what the server said");
            break;

        case 'copy':
            $message = _("There was an error copying messages from \"%s\" to \"%s\". This is what the server said");
            break;
        }

        $imp_imap = $injector->getInstance('IMP_Imap');

        foreach ($indices as $ob) {
            try {
                if ($targetMbox->readonly) {
                    throw new IMP_Exception(_("The target directory is read-only."));
                }

                if (($action == 'move') && $ob->mbox->readonly) {
                    throw new IMP_Exception(_("The source directory is read-only."));
                }

                $ob->mbox->uidvalid;

                /* Attempt to copy/move messages to new mailbox. */
                $imp_imap->copy($ob->mbox, $targetMbox, array(
                    'ids' => $imp_imap->getIdsOb($ob->uids),
                    'move' => $imap_move
                ));

                if (($action == 'move') &&
                    !empty($opts['mailboxob']) &&
                    $opts['mailboxob']->isBuilt()) {
                    $opts['mailboxob']->removeMsgs($ob->mbox->getIndicesOb($ob->uids));
                }
            } catch (Exception $e) {
                $error_msg = sprintf($message, $ob->mbox->display, $targetMbox->display) . ': ' . $e->getMessage();
                if ($e instanceof IMP_Imap_Exception) {
                    $e->notify($error_msg);
                } else {
                    $notification->push($error_msg, 'horde.error');
                }
                $return_value = false;
            }
        }

        return $return_value;
    }

    /**
     * Deletes a list of messages.
     * Handles search and Trash mailboxes.
     *
     * @param IMP_Indices $indices  An indices object.
     * @param array $opts           Additional options:
     *   - keeplog: (boolean) Should any history information of the message be
     *              kept?
     *   - mailboxob: (IMP_Mailbox_List) Update this mailbox object.
     *                DEFAULT: No update.
     *   - nuke: (boolean) Override user preferences and nuke (i.e.
     *           permanently delete) the messages instead?
     *
     * @return integer|boolean  The number of messages deleted if successful,
     *                          false if not.
     */
    public function delete(IMP_Indices $indices, array $opts = array())
    {
        global $injector, $notification, $prefs;

        if (!count($indices)) {
            return false;
        }

        $trash = IMP_Mailbox::getPref('trash_folder');
        $use_trash = $prefs->getValue('use_trash');
        if ($use_trash && !$trash) {
            $notification->push(_("Cannot move messages to Trash - no Trash mailbox set in preferences."), 'horde.error');
            return false;
        }

        $ajax_queue = $injector->getInstance('IMP_Ajax_Queue');
        $imp_imap = $injector->getInstance('IMP_Imap');
        $maillog = $injector->getInstance('IMP_Maillog');

        $maillog_update = (empty($opts['keeplog']) && $maillog);
        $return_value = 0;

        /* Check for Trash mailbox. */
        $no_expunge = $use_trash_mbox = $use_vtrash = false;
        if ($use_trash &&
            empty($opts['nuke']) &&
            $imp_imap->access(IMP_Imap::ACCESS_TRASH)) {
            $use_vtrash = $trash->vtrash;
            $use_trash_mbox = !$use_vtrash;
        }

        /* Check whether we are marking messages as seen.
         * If using virtual trash, we must mark the message as seen or else it
         * will appear as an 'unseen' message for purposes of new message
         * counts. */
        $mark_seen = empty($opts['nuke']) &&
                     ($use_vtrash || $prefs->getValue('delete_mark_seen'));

        if ($use_trash_mbox && !$trash->create()) {
            /* If trash mailbox could not be created, just mark message as
             * deleted. */
            $no_expunge = true;
            $return_value = $use_trash_mbox = false;
        }

        foreach ($indices as $ob) {
            try {
                if (!$ob->mbox->access_deletemsgs) {
                    throw new IMP_Exception(_("This mailbox is read-only."));
                }

                $ob->mbox->uidvalid;
            } catch (IMP_Exception $e) {
                $notification->push(sprintf(_("There was an error deleting messages from the mailbox \"%s\"."), $ob->mbox->display) . ' ' . $e->getMessage(), 'horde.error');
                $return_value = false;
                continue;
            }

            $imp_indices = $ob->mbox->getIndicesOb($ob->uids);
            if ($return_value !== false) {
                $return_value += count($ob->uids);
            }

            $ids_ob = $imp_imap->getIdsOb($ob->uids);

            /* Trash is only valid for IMAP mailboxes. */
            if ($use_trash_mbox && ($ob->mbox != $trash)) {
                if ($ob->mbox->access_expunge) {
                    try {
                        if ($mark_seen) {
                            $imp_imap->store($ob->mbox, array(
                                'add' => array(
                                    Horde_Imap_Client::FLAG_SEEN
                                ),
                                'ids' => $ids_ob
                            ));
                        }

                        $imp_imap->copy($ob->mbox, $trash, array(
                            'ids' => $ids_ob,
                            'move' => true
                        ));

                        if (!empty($opts['mailboxob']) &&
                            $opts['mailboxob']->isBuilt()) {
                            $opts['mailboxob']->removeMsgs($imp_indices);
                        }
                    } catch (IMP_Imap_Exception $e) {
                        if ($e->getCode() == $e::OVERQUOTA) {
                            $notification->push(_("You are over your quota, so your messages will be permanently deleted instead of moved to the Trash mailbox."), 'horde.warning');
                            $opts['nuke'] = true;
                            return $this->delete(new IMP_Indices($ob->mbox, $ob->uids), $opts);
                        }

                        return false;
                    }
                }
            } else {
                /* Get the list of Message-IDs for the deleted messages if
                 * using mail logging. */
                $fetch = null;
                if ($maillog_update) {
                    $query = new Horde_Imap_Client_Fetch_Query();
                    $query->envelope();

                    try {
                        $fetch = $imp_imap->fetch($ob->mbox, $query, array(
                            'ids' => $ids_ob
                        ));
                    } catch (IMP_Imap_Exception $e) {}
                }

                /* Delete the messages. */
                $expunge_now = false;
                $del_flags = array(Horde_Imap_Client::FLAG_DELETED);

                if (!$use_vtrash &&
                    (!$imp_imap->access(IMP_Imap::ACCESS_TRASH) ||
                     !empty($opts['nuke']) ||
                     ($use_trash && ($ob->mbox == $trash)))) {
                    /* Purge messages immediately. */
                    $expunge_now = !$no_expunge;
                } elseif ($mark_seen) {
                    $del_flags[] = Horde_Imap_Client::FLAG_SEEN;
                }

                try {
                    $imp_imap->store($ob->mbox, array(
                        'add' => $del_flags,
                        'ids' => $ids_ob
                    ));
                    if ($expunge_now) {
                        $this->expungeMailbox(
                            $imp_indices->indices(),
                            array(
                                'mailboxob' => empty($opts['mailboxob']) ? null : $opts['mailboxob']
                            )
                        );
                    } elseif (!empty($opts['mailboxob']) &&
                              $opts['mailboxob']->isBuilt() &&
                              $ob->mbox->hideDeletedMsgs()) {
                        $opts['mailboxob']->removeMsgs($imp_indices);
                    } else {
                        $ajax_queue->flag($del_flags, true, new IMP_Indices($ob->mbox, $ids_ob));
                    }
                } catch (IMP_Imap_Exception $e) {}

                /* Get the list of Message-IDs deleted, and remove the
                 * information from the mail log. */
                if (!is_null($fetch)) {
                    $msg_ids = array();
                    foreach ($fetch as $v) {
                        $msg_ids[] = $v->getEnvelope()->message_id;
                    }
                    $maillog->deleteLog(array_filter($msg_ids));
                }
            }
        }

        return $return_value;
    }

    /**
     * Undeletes a list of messages.
     * Handles search mailboxes.
     * This function works with IMAP only, not POP3.
     *
     * @param IMP_Indices $indices  An indices object.
     *
     * @return boolean  True if successful, false if not.
     */
    public function undelete(IMP_Indices $indices)
    {
        return $this->flag(array(Horde_Imap_Client::FLAG_DELETED), $indices, false);
    }

    /**
     * Copies or moves a list of messages to a tasklist or notepad.
     * Handles search and Trash mailboxes.
     *
     * @param string $list          The list in which the task or note will be
     *                              created.
     * @param string $action        Either 'copy' or 'move'.
     * @param IMP_Indices $indices  An indices object.
     * @param string $type          The object type to create ('note' or
     *                              'task').
     */
    protected function _createTasksOrNotes($list, $action,
                                           IMP_Indices $indices, $type)
    {
        global $injector, $registry, $notification;

        foreach ($indices as $ob) {
            foreach ($ob->uids as $uid) {
                /* Fetch the message contents. */
                $imp_contents = $injector->getInstance('IMP_Factory_Contents')->create($ob->mbox->getIndicesOb($uid));

                /* Fetch the message headers. */
                $imp_headers = $imp_contents->getHeader();
                $subject = $imp_headers->getValue('subject');

                /* Re-flow the message for prettier formatting. */
                $body_part = $imp_contents->getMIMEPart($imp_contents->findBody());
                $flowed = new Horde_Text_Flowed($body_part->getContents());
                if ($body_part->getContentTypeParameter('delsp') == 'yes') {
                    $flowed->setDelSp(true);
                }
                $body = $flowed->toFlowed(false);

                /* Convert to current charset */
                /* TODO: When Horde_Icalendar supports setting of charsets
                 * we need to set it there instead of relying on the fact
                 * that both Nag and IMP use the same charset. */
                $body = Horde_String::convertCharset($body, $body_part->getCharset(), 'UTF-8');

                /* Create a new iCalendar. */
                $vCal = new Horde_Icalendar();
                $vCal->setAttribute('PRODID', '-//The Horde Project//IMP ' . $registry->getVersion() . '//EN');
                $vCal->setAttribute('METHOD', 'PUBLISH');

                switch ($type) {
                case 'task':
                    /* Create a new vTodo object using this message's
                     * contents. */
                    $vTodo = Horde_Icalendar::newComponent('vtodo', $vCal);
                    $vTodo->setAttribute('SUMMARY', $subject);
                    $vTodo->setAttribute('DESCRIPTION', $body);
                    $vTodo->setAttribute('PRIORITY', '3');

                    /* Get the list of editable tasklists. */
                    try {
                        $lists = $registry->call('tasks/listTasklists', array(false, Horde_Perms::EDIT));
                    } catch (Horde_Exception $e) {
                        $lists = null;
                        $notification->push($e);
                    }

                    /* Attempt to add the new vTodo item to the requested
                     * tasklist. */
                    try {
                        $res = $registry->call('tasks/import', array($vTodo, 'text/calendar', $list));
                    } catch (Horde_Exception $e) {
                        $res = null;
                        $notification->push($e);
                    }
                    break;

                case 'note':
                    /* Create a new vNote object using this message's
                     * contents. */
                    $vNote = Horde_Icalendar::newComponent('vnote', $vCal);
                    $vNote->setAttribute('BODY', $subject . "\n". $body);

                    /* Get the list of editable notepads. */
                    try {
                        $lists = $registry->call('notes/listNotepads', array(false, Horde_Perms::EDIT));
                    } catch (Horde_Exception $e) {
                        $lists = null;
                        $notification->push($e);
                    }

                    /* Attempt to add the new vNote item to the requested
                     * notepad. */
                    try {
                        $res = $registry->call('notes/import', array($vNote, 'text/x-vnote', $list));
                    } catch (Horde_Exception $e) {
                        $res = null;
                        $notification->push($e);
                    }
                    break;
                }

                if (!is_null($res)) {
                    if (!$res) {
                        switch ($type) {
                        case 'task':
                            $notification->push(_("An unknown error occured while creating the new task."), 'horde.error');
                            break;

                        case 'note':
                            $notification->push(_("An unknown error occured while creating the new note."), 'horde.error');
                            break;
                        }
                    } elseif (!is_null($lists)) {
                        $name = '"' . htmlspecialchars($subject) . '"';

                        /* Attempt to convert the object name into a
                         * hyperlink. */
                        try {
                            switch ($type) {
                            case 'task':
                                $link = $registry->link('tasks/show', array('uid' => $res));
                                break;

                            case 'note':
                                $link = $registry->hasMethod('notes/show')
                                    ? $registry->link('notes/show', array('uid' => $res))
                                    : false;
                                break;
                            }

                            if ($link) {
                                $name = sprintf('<a href="%s">%s</a>', Horde::url($link), $name);
                            }

                            $notification->push(sprintf(_("%s was successfully added to \"%s\"."), $name, htmlspecialchars($lists[$list]->get('name'))), 'horde.success', array('content.raw'));
                        } catch (Horde_Exception $e) {}
                    }
                }
            }
        }

        /* Delete the original messages if this is a "move" operation. */
        if ($action == 'move') {
            $this->delete($indices);
        }
    }

    /**
     * Strips one or all MIME parts out of a message.
     * Handles search mailboxes.
     *
     * @param IMP_Indices $indices  An indices object.
     * @param string $partid        The MIME ID of the part to strip. All
     *                              parts are stripped if null.
     * @param array $opts           Additional options:
     *   - mailboxob: (IMP_Mailbox_List) Update this mailbox object.
     *                DEFAULT: No update.
     *
     * @return IMP_Indices  Returns the new indices object.
     * @throws IMP_Exception
     */
    public function stripPart(IMP_Indices $indices, $partid = null,
                              array $opts = array())
    {
        global $injector;

        list($mbox, $uid) = $indices->getSingle();
        if (!$uid) {
            return;
        }

        if ($mbox->readonly) {
            throw new IMP_Exception(_("Cannot strip the MIME part as the mailbox is read-only."));
        }

        $uidvalidity = $mbox->uidvalid;

        $contents = $injector->getInstance('IMP_Factory_Contents')->create($indices);
        $message = $contents->getMIMEMessage();
        $boundary = trim($message->getContentTypeParameter('boundary'), '"');

        $url = new Horde_Imap_Client_Url();
        $url->mailbox = $mbox;
        $url->uid = $uid;
        $url->uidvalidity = $uidvalidity;

<<<<<<< HEAD
        $imp_imap = $GLOBALS['injector']->getInstance('IMP_Imap');
=======
        $imp_imap = $injector->getInstance('IMP_Factory_Imap')->create();
>>>>>>> af24897b

        /* Always add the header to output. */
        $url->section = 'HEADER';
        $parts = array(
            array(
                't' => 'url',
                'v' => strval($url)
            )
        );

        for ($id = 1; ; ++$id) {
            $part = $message->getPart($id);
            if (!$part) {
                break;
            }

            $parts[] = array(
                't' => 'text',
                'v' => "\r\n--" . $boundary . "\r\n"
            );

            if (($id != 1) && is_null($partid) || ($id == $partid)) {
                $newPart = new Horde_Mime_Part();
                $newPart->setType('text/plain');

                /* Need to make sure all text is in the correct charset. */
                $newPart->setCharset('UTF-8');
                $newPart->setContents(sprintf(_("[Attachment stripped: Original attachment type: %s, name: %s]"), $part->getType(), $contents->getPartName($part)));

                $parts[] = array(
                    't' => 'text',
                    'v' => $newPart->toString(array(
                        'canonical' => true,
                        'headers' => true,
                        'stream' => true
                    ))
                );
            } else {
                $url->section = $id . '.MIME';
                $parts[] = array(
                    't' => 'url',
                    'v' => strval($url)
                );

                $url->section = $id;
                $parts[] = array(
                    't' => 'url',
                    'v' => strval($url)
                );
            }
        }

        $parts[] = array(
            't' => 'text',
            'v' => "\r\n--" . $boundary . "--\r\n"
        );

        /* Get the headers for the message. */
        $query = new Horde_Imap_Client_Fetch_Query();
        $query->imapDate();
        $query->flags();

        try {
            $res = $imp_imap->fetch($mbox, $query, array(
                'ids' => $imp_imap->getIdsOb($uid)
            ))->first();
            if (is_null($res)) {
                throw new IMP_Imap_Exception();
            }
            $flags = $res->getFlags();

            /* If in Virtual Inbox, we need to reset flag to unseen so that it
             * appears again in the mailbox list. */
            if ($mbox->vinbox) {
                $flags = array_values(array_diff($flags, array(Horde_Imap_Client::FLAG_SEEN)));
            }

            $new_uid = $imp_imap->append($mbox, array(
                array(
                    'data' => $parts,
                    'flags' => $flags,
                    'internaldate' => $res->getImapDate()
                )
            ))->ids;
            $new_uid = reset($new_uid);
        } catch (IMP_Imap_Exception $e) {
            throw new IMP_Exception(_("An error occured while attempting to strip the attachment."));
        }

        $this->delete($indices, array(
            'keeplog' => true,
            'mailboxob' => empty($opts['mailboxob']) ? null : $opts['mailboxob'],
            'nuke' => true
        ));

        $indices_ob = $mbox->getIndicesOb($new_uid);

        if (!empty($opts['mailboxob'])) {
            $opts['mailboxob']->setIndex($indices_ob);
        }

        /* We need to replace the old index in the URL params. */
        $vars = $injector->getInstance('Horde_Variables');
        if (isset($vars->uid)) {
            $vars->uid = $new_uid;
        }

        return $indices_ob;
    }

    /**
     * Sets or clears a given flag for a list of messages.
     * Handles search mailboxes.
     * This function works with IMAP only, not POP3.
     *
     * @param array $flags          The IMAP flag(s) to set or clear.
     * @param IMP_Indices $indices  An indices object.
     * @param boolean $action       If true, set the flag(s), otherwise clear
     *                              the flag(s).
     *
     * @return boolean  True if successful, false if not.
     */
    public function flag($flags, IMP_Indices $indices, $action = true)
    {
        if (!count($indices)) {
            return false;
        }

        $action_array = $action
            ? array('add' => $flags)
            : array('remove' => $flags);
        $ajax_queue = $GLOBALS['injector']->getInstance('IMP_Ajax_Queue');
        $imp_imap = $GLOBALS['injector']->getInstance('IMP_Imap');
        $ret = true;

        foreach ($indices as $ob) {
            try {
                if ($ob->mbox->readonly) {
                    throw new IMP_Exception(_("This mailbox is read-only."));
                }

                $ob->mbox->uidvalid;

                /* Flag/unflag the messages now. */
                $imp_imap->store($ob->mbox, array_merge($action_array, array(
                    'ids' => $imp_imap->getIdsOb($ob->uids)
                )));

                $ajax_queue->flag(reset($action_array), $action, $ob->mbox->getIndicesOb($ob->uids));
            } catch (Exception $e) {
                $GLOBALS['notification']->push(sprintf(_("There was an error flagging messages in the mailbox \"%s\": %s."), $ob->mbox->display, $e->getMessage()), 'horde.error');
                $ret = false;
            }
        }

        return $ret;
    }

    /**
     * Adds or removes flag(s) for all messages in a list of mailboxes.
     * This function works with IMAP only, not POP3.
     *
     * @param array $flags     The IMAP flag(s) to add or remove.
     * @param array $mboxes    The list of mailboxes to flag.
     * @param boolean $action  If true, add the flag(s), otherwise, remove the
     *                         flag(s).
     *
     * @return boolean  True if successful, false if not.
     */
    public function flagAllInMailbox($flags, $mboxes, $action = true)
    {
        if (empty($mboxes) || !is_array($mboxes)) {
            return false;
        }

        $action_array = $action
            ? array('add' => $flags)
            : array('remove' => $flags);
        $ajax_queue = $GLOBALS['injector']->getInstance('IMP_Ajax_Queue');
        $imp_imap = $GLOBALS['injector']->getInstance('IMP_Imap');

        $ajax_queue->poll($mboxes);

        foreach (IMP_Mailbox::get($mboxes) as $val) {
            try {
                /* Grab list of UIDs before flagging, to make sure we
                 * determine the exact subset that has been flagged. */
                $mailbox_list = $val->list_ob->getIndicesOb();
                $imp_imap->store($val, $action_array);
                $ajax_queue->flag(reset($action_array), $action, $mailbox_list);
            } catch (IMP_Imap_Exception $e) {
                return false;
            }
        }

        return true;
    }

    /**
     * Expunges all deleted messages from the list of mailboxes.
     *
     * @param array $mbox_list  The list of mailboxes to empty as keys; an
     *                          optional array of indices to delete as values.
     *                          If the value is not an array, all messages
     *                          flagged as deleted in the mailbox will be
     *                          deleted.
     * @param array $opts       Additional options:
     *   - list: (boolean) Return a list of messages expunged.
     *           DEFAULT: false
     *   - mailboxob: (IMP_Mailbox_List) Update this mailbox object.
     *                DEFAULT: No update.
     *
     * @return IMP_Indices  If 'list' option is true, an indices object
     *                      containing the messages that have been expunged.
     */
    public function expungeMailbox($mbox_list, array $opts = array())
    {
        $msg_list = !empty($opts['list']);

        if (empty($mbox_list)) {
            return $msg_list ? new IMP_Indices() : null;
        }

        $imp_imap = $GLOBALS['injector']->getInstance('IMP_Imap');
        $process_list = $update_list = array();

        foreach ($mbox_list as $key => $val) {
            $key = IMP_Mailbox::get($key);

            if ($key->access_expunge) {
                $ids = $imp_imap->getIdsOb(is_array($val) ? $val : Horde_Imap_Client_Ids::ALL);

                if ($key->search) {
                    foreach ($key->getSearchOb()->mboxes as $skey) {
                        $process_list[] = array($skey, $ids);
                    }
                } else {
                    $process_list[] = array($key, $ids);
                }
            }
        }

        // [0] = IMP_Mailbox object, [1] = Horde_Imap_Client_Ids object
        foreach ($process_list as $val) {
            /* If expunging a particular UID list, need to check
             * UIDVALIDITY. */
            if (!$val[1]->all) {
                try {
                    $val[0]->uidvalid;
                } catch (IMP_Exception $e) {
                    continue;
                }
            }

            try {
                $update_list[strval($val[0])] = $imp_imap->expunge($val[0], array(
                    'ids' => $val[1],
                    'list' => $msg_list
                ));

                if (!empty($opts['mailboxob']) &&
                    $opts['mailboxob']->isBuilt()) {
                    $opts['mailboxob']->removeMsgs($val[1]->all ? true : $val[0]->getIndicesOb($val[1]));
                }
            } catch (IMP_Imap_Exception $e) {}
        }

        if ($msg_list) {
            return new IMP_Indices($update_list);
        }
    }

    /**
     * Empties an entire mailbox.
     *
     * @param array $mbox_list  The list of mailboxes to empty.
     */
    public function emptyMailbox($mbox_list)
    {
        global $injector, $notification, $prefs;

        $imp_imap = $injector->getInstance('IMP_Imap');
        $trash = ($prefs->getValue('use_trash'))
            ? IMP_Mailbox::getPref('trash_folder')
            : null;

        foreach (IMP_Mailbox::get($mbox_list) as $mbox) {
            if (!$mbox->access_empty) {
                $notification->push(sprintf(_("Could not delete messages from %s. This mailbox is read-only."), $mbox->display), 'horde.error');
                continue;
            }

            if ($mbox->vtrash) {
                $this->expungeMailbox(array_flip($mbox->getSearchOb()->mboxes));
                $notification->push(_("Emptied all messages from Virtual Trash Folder."), 'horde.success');
                continue;
            }

            /* Make sure there is at least 1 message before attempting to
               delete. */
            try {
                $status = $imp_imap->status($mbox, Horde_Imap_Client::STATUS_MESSAGES);
                if (empty($status['messages'])) {
                    $notification->push(sprintf(_("The mailbox %s is already empty."), $mbox->display), 'horde.message');
                    continue;
                }

                if (!$trash || ($trash == $mbox)) {
                    $this->flagAllInMailbox(array(Horde_Imap_Client::FLAG_DELETED), array($mbox), true);
                    $this->expungeMailbox(array(strval($mbox) => 1));
                } else {
                    $ret = $imp_imap->search($mbox);
                    $this->delete($mbox->getIndicesOb($ret['match']));
                }

                $notification->push(sprintf(_("Emptied all messages from %s."), $mbox->display), 'horde.success');
            } catch (IMP_Imap_Exception $e) {}
        }
    }

    /**
     * Obtains the size of a mailbox.
     *
     * @param IMP_Mailbox $mbox   The mailbox to obtain the size of.
     * @param boolean $formatted  Whether to return a human readable value.
     *
     * @return mixed  Either the size of the mailbox (in bytes) or a formatted
     *                string with this information.
     */
    public function sizeMailbox(IMP_Mailbox $mbox, $formatted = true)
    {
        $query = new Horde_Imap_Client_Fetch_Query();
        $query->size();

        try {
            $imp_imap = $GLOBALS['injector']->getInstance('IMP_Imap');
            $res = $imp_imap->fetch($mbox, $query, array(
                'ids' => $imp_imap->getIdsOb(Horde_Imap_Client_Ids::ALL, true)
            ));

            $size = 0;
            foreach ($res as $v) {
                $size += $v->getSize();
            }
            return ($formatted)
                ? sprintf(_("%.2fMB"), $size / (1024 * 1024))
                : $size;
        } catch (IMP_Imap_Exception $e) {
            return 0;
        }
    }

}<|MERGE_RESOLUTION|>--- conflicted
+++ resolved
@@ -502,11 +502,7 @@
         $url->uid = $uid;
         $url->uidvalidity = $uidvalidity;
 
-<<<<<<< HEAD
-        $imp_imap = $GLOBALS['injector']->getInstance('IMP_Imap');
-=======
-        $imp_imap = $injector->getInstance('IMP_Factory_Imap')->create();
->>>>>>> af24897b
+        $imp_imap = $injector->getInstance('IMP_Imap');
 
         /* Always add the header to output. */
         $url->section = 'HEADER';
