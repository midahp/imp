<?php
/**
 * Copyright 2000-2001 Chris Hyde <chris@jeks.net>
 * Copyright 2000-2013 Horde LLC (http://www.horde.org/)
 *
 * See the enclosed file COPYING for license information (GPL). If you
 * did not receive this file, see http://www.horde.org/licenses/gpl.
 *
 * @category  Horde
 * @copyright 2000-2001 Chris Hyde
 * @copyright 2000-2013 Horde LLC
 * @license   http://www.horde.org/licenses/gpl GPL
 * @package   IMP
 */

/**
 * This class contains all functions related to handling messages within IMP.
 * Actions such as moving, copying, and deleting messages are handled in here
 * so that code need not be repeated between mailbox, message, and other
 * pages.
 *
 * @author    Chris Hyde <chris@jeks.net>
 * @author    Chuck Hagenbuch <chuck@horde.org>
 * @author    Michael Slusarz <slusarz@horde.org>
 * @category  Horde
 * @copyright 2000-2001 Chris Hyde
 * @copyright 2000-2013 Horde LLC
 * @license   http://www.horde.org/licenses/gpl GPL
 * @package   IMP
 */
class IMP_Message
{
    /**
     * Copies or moves a list of messages to a new mailbox.
     * Handles search and Trash mailboxes.
     * Also handles moves to the tasklist and/or notepad applications.
     *
     * @param string $targetMbox    The mailbox to move/copy messages to
     *                              (UTF-8).
     * @param string $action        Either 'copy' or 'move'.
     * @param IMP_Indices $indices  An indices object.
     * @param array $opts           Additional options:
     *   - create: (boolean) Should the target mailbox be created?
     *             DEFAULT: false
     *   - mailboxob: (IMP_Mailbox_List) Update this mailbox object.
     *                DEFAULT: No update.
     *
     * @return boolean  True if successful, false if not.
     */
    public function copy($targetMbox, $action, IMP_Indices $indices,
                         array $opts = array())
    {
        global $conf, $notification;

        if (!count($indices)) {
            return false;
        }

        $targetMbox = IMP_Mailbox::get($targetMbox);

        /* If the target is a tasklist, handle the move/copy specially. */
        if ($conf['tasklist']['use_tasklist'] &&
            (strpos($targetMbox, IMP::TASKLIST_EDIT) === 0)) {
            $this->_createTasksOrNotes(str_replace(IMP::TASKLIST_EDIT, '', $targetMbox), $action, $indices, 'task');
            return true;
        }

        /* If the target is a notepad, handle the move/copy specially. */
        if ($conf['notepad']['use_notepad'] &&
            (strpos($targetMbox, IMP::NOTEPAD_EDIT) === 0)) {
            $this->_createTasksOrNotes(str_replace(IMP::NOTEPAD_EDIT, '', $targetMbox), $action, $indices, 'note');
            return true;
        }

        if (!empty($opts['create']) && !$targetMbox->create()) {
            return false;
        }

        $imap_move = false;
        $return_value = true;

        switch ($action) {
        case 'move':
            $imap_move = true;
            $message = _("There was an error moving messages from \"%s\" to \"%s\". This is what the server said");
            break;

        case 'copy':
            $message = _("There was an error copying messages from \"%s\" to \"%s\". This is what the server said");
            break;
        }

        $imp_imap = $GLOBALS['injector']->getInstance('IMP_Imap');

        foreach ($indices as $ob) {
            try {
                if ($targetMbox->readonly) {
                    throw new IMP_Exception(_("The target directory is read-only."));
                }

                if (($action == 'move') && $ob->mbox->readonly) {
                    throw new IMP_Exception(_("The source directory is read-only."));
                }

                $ob->mbox->uidvalid;

                /* Attempt to copy/move messages to new mailbox. */
                $imp_imap->copy($ob->mbox, $targetMbox, array(
                    'ids' => $imp_imap->getIdsOb($ob->uids),
                    'move' => $imap_move
                ));

                if (($action == 'move') &&
                    !empty($opts['mailboxob']) &&
                    $opts['mailboxob']->isBuilt()) {
                    $opts['mailboxob']->removeMsgs($ob->mbox->getIndicesOb($ob->uids));
                }
            } catch (Exception $e) {
                $error_msg = sprintf($message, $ob->mbox->display, $targetMbox->display) . ': ' . $e->getMessage();
                if ($e instanceof IMP_Imap_Exception) {
                    $e->notify($error_msg);
                } else {
                    $notification->push($error_msg, 'horde.error');
                }
                $return_value = false;
            }
        }

        return $return_value;
    }

    /**
     * Deletes a list of messages.
     * Handles search and Trash mailboxes.
     *
     * @param IMP_Indices $indices  An indices object.
     * @param array $opts           Additional options:
     *   - keeplog: (boolean) Should any history information of the message be
     *              kept?
     *   - mailboxob: (IMP_Mailbox_List) Update this mailbox object.
     *                DEFAULT: No update.
     *   - nuke: (boolean) Override user preferences and nuke (i.e.
     *           permanently delete) the messages instead?
     *
     * @return integer|boolean  The number of messages deleted if successful,
     *                          false if not.
     */
    public function delete(IMP_Indices $indices, array $opts = array())
    {
        global $conf, $injector, $notification, $prefs;

        if (!count($indices)) {
            return false;
        }

        $trash = IMP_Mailbox::getPref('trash_folder');
        $use_trash = $prefs->getValue('use_trash');
        if ($use_trash && !$trash) {
            $notification->push(_("Cannot move messages to Trash - no Trash mailbox set in preferences."), 'horde.error');
            return false;
        }

        $ajax_queue = $injector->getInstance('IMP_Ajax_Queue');
        $imp_imap = $injector->getInstance('IMP_Imap');
        $maillog = $injector->getInstance('IMP_Maillog');

        $maillog_update = (empty($opts['keeplog']) && $maillog);
        $return_value = 0;

        /* Check for Trash mailbox. */
        $no_expunge = $use_trash_mbox = $use_vtrash = false;
        if ($use_trash &&
            empty($opts['nuke']) &&
            $imp_imap->access(IMP_Imap::ACCESS_TRASH)) {
            $use_vtrash = $trash->vtrash;
            $use_trash_mbox = !$use_vtrash;
        }

        /* Check whether we are marking messages as seen.
         * If using virtual trash, we must mark the message as seen or else it
         * will appear as an 'unseen' message for purposes of new message
         * counts. */
        $mark_seen = empty($opts['nuke']) &&
                     ($use_vtrash || $prefs->getValue('delete_mark_seen'));

        if ($use_trash_mbox && !$trash->create()) {
            /* If trash mailbox could not be created, just mark message as
             * deleted. */
            $no_expunge = true;
            $return_value = $use_trash_mbox = false;
        }

        foreach ($indices as $ob) {
            try {
                if (!$ob->mbox->access_deletemsgs) {
                    throw new IMP_Exception(_("This mailbox is read-only."));
                }

                $ob->mbox->uidvalid;
            } catch (IMP_Exception $e) {
                $notification->push(sprintf(_("There was an error deleting messages from the mailbox \"%s\"."), $ob->mbox->display) . ' ' . $e->getMessage(), 'horde.error');
                $return_value = false;
                continue;
            }

            $imp_indices = $ob->mbox->getIndicesOb($ob->uids);
            if ($return_value !== false) {
                $return_value += count($ob->uids);
            }

            $ids_ob = $imp_imap->getIdsOb($ob->uids);

            /* Trash is only valid for IMAP mailboxes. */
            if ($use_trash_mbox && ($ob->mbox != $trash)) {
                if ($ob->mbox->access_expunge) {
                    try {
                        if ($mark_seen) {
                            $imp_imap->store($ob->mbox, array(
                                'add' => array(
                                    Horde_Imap_Client::FLAG_SEEN
                                ),
                                'ids' => $ids_ob
                            ));
                        }

                        $imp_imap->copy($ob->mbox, $trash, array(
                            'ids' => $ids_ob,
                            'move' => true
                        ));

                        if (!empty($opts['mailboxob']) &&
                            $opts['mailboxob']->isBuilt()) {
                            $opts['mailboxob']->removeMsgs($imp_indices);
                        }
                    } catch (IMP_Imap_Exception $e) {
                        if ($e->getCode() == $e::OVERQUOTA) {
                            $notification->push(_("You are over your quota, so your messages will be permanently deleted instead of moved to the Trash mailbox."), 'horde.warning');
                            $opts['nuke'] = true;
                            return $this->delete(new IMP_Indices($ob->mbox, $ob->uids), $opts);
                        }

                        return false;
                    }
                }
            } else {
                /* Get the list of Message-IDs for the deleted messages if
                 * using mail logging. */
                $fetch = null;
                if ($maillog_update) {
                    $query = new Horde_Imap_Client_Fetch_Query();
                    $query->envelope();

                    try {
                        $fetch = $imp_imap->fetch($ob->mbox, $query, array(
                            'ids' => $ids_ob
                        ));
                    } catch (IMP_Imap_Exception $e) {}
                }

                /* Delete the messages. */
                $expunge_now = false;
                $del_flags = array(Horde_Imap_Client::FLAG_DELETED);

                if (!$use_vtrash &&
                    (!$imp_imap->access(IMP_Imap::ACCESS_TRASH) ||
                     !empty($opts['nuke']) ||
                     ($use_trash && ($ob->mbox == $trash)))) {
                    /* Purge messages immediately. */
                    $expunge_now = !$no_expunge;
                } elseif ($mark_seen) {
                    $del_flags[] = Horde_Imap_Client::FLAG_SEEN;
                }

                try {
                    $imp_imap->store($ob->mbox, array(
                        'add' => $del_flags,
                        'ids' => $ids_ob
                    ));
                    if ($expunge_now) {
                        $this->expungeMailbox(
                            $imp_indices->indices(),
                            array(
                                'mailboxob' => empty($opts['mailboxob']) ? null : $opts['mailboxob']
                            )
                        );
                    } elseif (!empty($opts['mailboxob']) &&
                              $opts['mailboxob']->isBuilt() &&
                              $ob->mbox->hideDeletedMsgs()) {
                        $opts['mailboxob']->removeMsgs($imp_indices);
                    } else {
                        $ajax_queue->flag($del_flags, true, new IMP_Indices($ob->mbox, $ids_ob));
                    }
                } catch (IMP_Imap_Exception $e) {}

                /* Get the list of Message-IDs deleted, and remove the
                 * information from the mail log. */
                if (!is_null($fetch)) {
                    $msg_ids = array();
                    foreach ($fetch as $v) {
                        $msg_ids[] = $v->getEnvelope()->message_id;
                    }
<<<<<<< HEAD

                    $maillog->deleteLog($msg_ids);
=======
                    $injector->getInstance('IMP_Maillog')->deleteLog(array_filter($msg_ids));
>>>>>>> f0f0cf7a
                }
            }
        }

        return $return_value;
    }

    /**
     * Undeletes a list of messages.
     * Handles search mailboxes.
     * This function works with IMAP only, not POP3.
     *
     * @param IMP_Indices $indices  An indices object.
     *
     * @return boolean  True if successful, false if not.
     */
    public function undelete(IMP_Indices $indices)
    {
        return $this->flag(array(Horde_Imap_Client::FLAG_DELETED), $indices, false);
    }

    /**
     * Copies or moves a list of messages to a tasklist or notepad.
     * Handles search and Trash mailboxes.
     *
     * @param string $list          The list in which the task or note will be
     *                              created.
     * @param string $action        Either 'copy' or 'move'.
     * @param IMP_Indices $indices  An indices object.
     * @param string $type          The object type to create ('note' or
     *                              'task').
     */
    protected function _createTasksOrNotes($list, $action,
                                           IMP_Indices $indices, $type)
    {
        global $registry, $notification;

        foreach ($indices as $ob) {
            foreach ($ob->uids as $uid) {
                /* Fetch the message contents. */
                $imp_contents = $GLOBALS['injector']->getInstance('IMP_Factory_Contents')->create($ob->mbox->getIndicesOb($uid));

                /* Fetch the message headers. */
                $imp_headers = $imp_contents->getHeader();
                $subject = $imp_headers->getValue('subject');

                /* Re-flow the message for prettier formatting. */
                $body_part = $imp_contents->getMIMEPart($imp_contents->findBody());
                $flowed = new Horde_Text_Flowed($body_part->getContents());
                if ($body_part->getContentTypeParameter('delsp') == 'yes') {
                    $flowed->setDelSp(true);
                }
                $body = $flowed->toFlowed(false);

                /* Convert to current charset */
                /* TODO: When Horde_Icalendar supports setting of charsets
                 * we need to set it there instead of relying on the fact
                 * that both Nag and IMP use the same charset. */
                $body = Horde_String::convertCharset($body, $body_part->getCharset(), 'UTF-8');

                /* Create a new iCalendar. */
                $vCal = new Horde_Icalendar();
                $vCal->setAttribute('PRODID', '-//The Horde Project//IMP ' . $GLOBALS['registry']->getVersion() . '//EN');
                $vCal->setAttribute('METHOD', 'PUBLISH');

                switch ($type) {
                case 'task':
                    /* Create a new vTodo object using this message's
                     * contents. */
                    $vTodo = Horde_Icalendar::newComponent('vtodo', $vCal);
                    $vTodo->setAttribute('SUMMARY', $subject);
                    $vTodo->setAttribute('DESCRIPTION', $body);
                    $vTodo->setAttribute('PRIORITY', '3');

                    /* Get the list of editable tasklists. */
                    try {
                        $lists = $registry->call('tasks/listTasklists', array(false, Horde_Perms::EDIT));
                    } catch (Horde_Exception $e) {
                        $lists = null;
                        $notification->push($e);
                    }

                    /* Attempt to add the new vTodo item to the requested
                     * tasklist. */
                    try {
                        $res = $registry->call('tasks/import', array($vTodo, 'text/calendar', $list));
                    } catch (Horde_Exception $e) {
                        $res = null;
                        $notification->push($e);
                    }
                    break;

                case 'note':
                    /* Create a new vNote object using this message's
                     * contents. */
                    $vNote = Horde_Icalendar::newComponent('vnote', $vCal);
                    $vNote->setAttribute('BODY', $subject . "\n". $body);

                    /* Get the list of editable notepads. */
                    try {
                        $lists = $registry->call('notes/listNotepads', array(false, Horde_Perms::EDIT));
                    } catch (Horde_Exception $e) {
                        $lists = null;
                        $notification->push($e);
                    }

                    /* Attempt to add the new vNote item to the requested
                     * notepad. */
                    try {
                        $res = $registry->call('notes/import', array($vNote, 'text/x-vnote', $list));
                    } catch (Horde_Exception $e) {
                        $res = null;
                        $notification->push($e);
                    }
                    break;
                }

                if (!is_null($res)) {
                    if (!$res) {
                        switch ($type) {
                        case 'task':
                            $notification->push(_("An unknown error occured while creating the new task."), 'horde.error');
                            break;

                        case 'note':
                            $notification->push(_("An unknown error occured while creating the new note."), 'horde.error');
                            break;
                        }
                    } elseif (!is_null($lists)) {
                        $name = '"' . htmlspecialchars($subject) . '"';

                        /* Attempt to convert the object name into a
                         * hyperlink. */
                        try {
                            switch ($type) {
                            case 'task':
                                $link = $registry->link('tasks/show', array('uid' => $res));
                                break;

                            case 'note':
                                $link = $registry->hasMethod('notes/show')
                                    ? $registry->link('notes/show', array('uid' => $res))
                                    : false;
                                break;
                            }

                            if ($link) {
                                $name = sprintf('<a href="%s">%s</a>', Horde::url($link), $name);
                            }

                            $notification->push(sprintf(_("%s was successfully added to \"%s\"."), $name, htmlspecialchars($lists[$list]->get('name'))), 'horde.success', array('content.raw'));
                        } catch (Horde_Exception $e) {}
                    }
                }
            }
        }

        /* Delete the original messages if this is a "move" operation. */
        if ($action == 'move') {
            $this->delete($indices);
        }
    }

    /**
     * Strips one or all MIME parts out of a message.
     * Handles search mailboxes.
     *
     * @param IMP_Indices $indices  An indices object.
     * @param string $partid        The MIME ID of the part to strip. All
     *                              parts are stripped if null.
     * @param array $opts           Additional options:
     *   - mailboxob: (IMP_Mailbox_List) Update this mailbox object.
     *                DEFAULT: No update.
     *
     * @return IMP_Indices  Returns the new indices object.
     * @throws IMP_Exception
     */
    public function stripPart(IMP_Indices $indices, $partid = null,
                              array $opts = array())
    {
        list($mbox, $uid) = $indices->getSingle();
        if (!$uid) {
            return;
        }

        if ($mbox->readonly) {
            throw new IMP_Exception(_("Cannot strip the MIME part as the mailbox is read-only."));
        }

        $uidvalidity = $mbox->uidvalid;

        $contents = $GLOBALS['injector']->getInstance('IMP_Factory_Contents')->create($indices);
        $message = $contents->getMIMEMessage();
        $boundary = trim($message->getContentTypeParameter('boundary'), '"');

        $url = new Horde_Imap_Client_Url();
        $url->mailbox = $mbox;
        $url->uid = $uid;
        $url->uidvalidity = $uidvalidity;

        $imp_imap = $GLOBALS['injector']->getInstance('IMP_Imap');

        /* Always add the header to output. */
        $url->section = 'HEADER';
        $parts = array(
            array(
                't' => 'url',
                'v' => strval($url)
            )
        );

        for ($id = 1; ; ++$id) {
            $part = $message->getPart($id);
            if (!$part) {
                break;
            }

            $parts[] = array(
                't' => 'text',
                'v' => "\r\n--" . $boundary . "\r\n"
            );

            if (($id != 1) && is_null($partid) || ($id == $partid)) {
                $newPart = new Horde_Mime_Part();
                $newPart->setType('text/plain');

                /* Need to make sure all text is in the correct charset. */
                $newPart->setCharset('UTF-8');
                $newPart->setContents(sprintf(_("[Attachment stripped: Original attachment type: %s, name: %s]"), $part->getType(), $contents->getPartName($part)));

                $parts[] = array(
                    't' => 'text',
                    'v' => $newPart->toString(array(
                        'canonical' => true,
                        'headers' => true,
                        'stream' => true
                    ))
                );
            } else {
                $url->section = $id . '.MIME';
                $parts[] = array(
                    't' => 'url',
                    'v' => strval($url)
                );

                $url->section = $id;
                $parts[] = array(
                    't' => 'url',
                    'v' => strval($url)
                );
            }
        }

        $parts[] = array(
            't' => 'text',
            'v' => "\r\n--" . $boundary . "--\r\n"
        );

        /* Get the headers for the message. */
        $query = new Horde_Imap_Client_Fetch_Query();
        $query->imapDate();
        $query->flags();

        try {
            $res = $imp_imap->fetch($mbox, $query, array(
                'ids' => $imp_imap->getIdsOb($uid)
            ))->first();
            if (is_null($res)) {
                throw new IMP_Imap_Exception();
            }
            $flags = $res->getFlags();

            /* If in Virtual Inbox, we need to reset flag to unseen so that it
             * appears again in the mailbox list. */
            if ($mbox->vinbox) {
                $flags = array_values(array_diff($flags, array(Horde_Imap_Client::FLAG_SEEN)));
            }

            $new_uid = $imp_imap->append($mbox, array(
                array(
                    'data' => $parts,
                    'flags' => $flags,
                    'internaldate' => $res->getImapDate()
                )
            ))->ids;
            $new_uid = reset($new_uid);
        } catch (IMP_Imap_Exception $e) {
            throw new IMP_Exception(_("An error occured while attempting to strip the attachment."));
        }

        $this->delete($indices, array(
            'keeplog' => true,
            'mailboxob' => empty($opts['mailboxob']) ? null : $opts['mailboxob'],
            'nuke' => true
        ));

        $indices_ob = $mbox->getIndicesOb($new_uid);

        if (!empty($opts['mailboxob'])) {
            $opts['mailboxob']->setIndex($indices_ob);
        }

        /* We need to replace the old index in the query string with the
         * new index. */
        $_SERVER['QUERY_STRING'] = str_replace($uid, $new_uid, $_SERVER['QUERY_STRING']);

        return $indices_ob;
    }

    /**
     * Sets or clears a given flag for a list of messages.
     * Handles search mailboxes.
     * This function works with IMAP only, not POP3.
     *
     * @param array $flags          The IMAP flag(s) to set or clear.
     * @param IMP_Indices $indices  An indices object.
     * @param boolean $action       If true, set the flag(s), otherwise clear
     *                              the flag(s).
     *
     * @return boolean  True if successful, false if not.
     */
    public function flag($flags, IMP_Indices $indices, $action = true)
    {
        if (!count($indices)) {
            return false;
        }

        $action_array = $action
            ? array('add' => $flags)
            : array('remove' => $flags);
        $ajax_queue = $GLOBALS['injector']->getInstance('IMP_Ajax_Queue');
        $imp_imap = $GLOBALS['injector']->getInstance('IMP_Imap');
        $ret = true;

        foreach ($indices as $ob) {
            try {
                if ($ob->mbox->readonly) {
                    throw new IMP_Exception(_("This mailbox is read-only."));
                }

                $ob->mbox->uidvalid;

                /* Flag/unflag the messages now. */
                $imp_imap->store($ob->mbox, array_merge($action_array, array(
                    'ids' => $imp_imap->getIdsOb($ob->uids)
                )));

                $ajax_queue->flag(reset($action_array), $action, $ob->mbox->getIndicesOb($ob->uids));
            } catch (Exception $e) {
                $GLOBALS['notification']->push(sprintf(_("There was an error flagging messages in the mailbox \"%s\": %s."), $ob->mbox->display, $e->getMessage()), 'horde.error');
                $ret = false;
            }
        }

        return $ret;
    }

    /**
     * Adds or removes flag(s) for all messages in a list of mailboxes.
     * This function works with IMAP only, not POP3.
     *
     * @param array $flags     The IMAP flag(s) to add or remove.
     * @param array $mboxes    The list of mailboxes to flag.
     * @param boolean $action  If true, add the flag(s), otherwise, remove the
     *                         flag(s).
     *
     * @return boolean  True if successful, false if not.
     */
    public function flagAllInMailbox($flags, $mboxes, $action = true)
    {
        if (empty($mboxes) || !is_array($mboxes)) {
            return false;
        }

        $action_array = $action
            ? array('add' => $flags)
            : array('remove' => $flags);
        $ajax_queue = $GLOBALS['injector']->getInstance('IMP_Ajax_Queue');
        $imp_imap = $GLOBALS['injector']->getInstance('IMP_Imap');

        $ajax_queue->poll($mboxes);

        foreach (IMP_Mailbox::get($mboxes) as $val) {
            try {
                /* Grab list of UIDs before flagging, to make sure we
                 * determine the exact subset that has been flagged. */
                $mailbox_list = $val->list_ob->getIndicesOb();
                $imp_imap->store($val, $action_array);
                $ajax_queue->flag(reset($action_array), $action, $mailbox_list);
            } catch (IMP_Imap_Exception $e) {
                return false;
            }
        }

        return true;
    }

    /**
     * Expunges all deleted messages from the list of mailboxes.
     *
     * @param array $mbox_list  The list of mailboxes to empty as keys; an
     *                          optional array of indices to delete as values.
     *                          If the value is not an array, all messages
     *                          flagged as deleted in the mailbox will be
     *                          deleted.
     * @param array $opts       Additional options:
     *   - list: (boolean) Return a list of messages expunged.
     *           DEFAULT: false
     *   - mailboxob: (IMP_Mailbox_List) Update this mailbox object.
     *                DEFAULT: No update.
     *
     * @return IMP_Indices  If 'list' option is true, an indices object
     *                      containing the messages that have been expunged.
     */
    public function expungeMailbox($mbox_list, array $opts = array())
    {
        $msg_list = !empty($opts['list']);

        if (empty($mbox_list)) {
            return $msg_list ? new IMP_Indices() : null;
        }

        $imp_imap = $GLOBALS['injector']->getInstance('IMP_Imap');
        $process_list = $update_list = array();

        foreach ($mbox_list as $key => $val) {
            $key = IMP_Mailbox::get($key);

            if ($key->access_expunge) {
                $ids = $imp_imap->getIdsOb(is_array($val) ? $val : Horde_Imap_Client_Ids::ALL);

                if ($key->search) {
                    foreach ($key->getSearchOb()->mboxes as $skey) {
                        $process_list[] = array($skey, $ids);
                    }
                } else {
                    $process_list[] = array($key, $ids);
                }
            }
        }

        // [0] = IMP_Mailbox object, [1] = Horde_Imap_Client_Ids object
        foreach ($process_list as $val) {
            /* If expunging a particular UID list, need to check
             * UIDVALIDITY. */
            if (!$val[1]->all) {
                try {
                    $val[0]->uidvalid;
                } catch (IMP_Exception $e) {
                    continue;
                }
            }

            try {
                $update_list[strval($val[0])] = $imp_imap->expunge($val[0], array(
                    'ids' => $val[1],
                    'list' => $msg_list
                ));

                if (!empty($opts['mailboxob']) &&
                    $opts['mailboxob']->isBuilt()) {
                    $opts['mailboxob']->removeMsgs($val[1]->all ? true : $val[0]->getIndicesOb($val[1]));
                }
            } catch (IMP_Imap_Exception $e) {}
        }

        if ($msg_list) {
            return new IMP_Indices($update_list);
        }
    }

    /**
     * Empties an entire mailbox.
     *
     * @param array $mbox_list  The list of mailboxes to empty.
     */
    public function emptyMailbox($mbox_list)
    {
        global $notification, $prefs;

        $imp_imap = $GLOBALS['injector']->getInstance('IMP_Imap');
        $trash = ($prefs->getValue('use_trash'))
            ? IMP_Mailbox::getPref('trash_folder')
            : null;

        foreach (IMP_Mailbox::get($mbox_list) as $mbox) {
            if (!$mbox->access_empty) {
                $notification->push(sprintf(_("Could not delete messages from %s. This mailbox is read-only."), $mbox->display), 'horde.error');
                continue;
            }

            if ($mbox->vtrash) {
                $this->expungeMailbox(array_flip($mbox->getSearchOb()->mboxes));
                $notification->push(_("Emptied all messages from Virtual Trash Folder."), 'horde.success');
                continue;
            }

            /* Make sure there is at least 1 message before attempting to
               delete. */
            try {
                $status = $imp_imap->status($mbox, Horde_Imap_Client::STATUS_MESSAGES);
                if (empty($status['messages'])) {
                    $notification->push(sprintf(_("The mailbox %s is already empty."), $mbox->display), 'horde.message');
                    continue;
                }

                if (!$trash || ($trash == $mbox)) {
                    $this->flagAllInMailbox(array(Horde_Imap_Client::FLAG_DELETED), array($mbox), true);
                    $this->expungeMailbox(array(strval($mbox) => 1));
                } else {
                    $ret = $imp_imap->search($mbox);
                    $this->delete($mbox->getIndicesOb($ret['match']));
                }

                $notification->push(sprintf(_("Emptied all messages from %s."), $mbox->display), 'horde.success');
            } catch (IMP_Imap_Exception $e) {}
        }
    }

    /**
     * Obtains the size of a mailbox.
     *
     * @param IMP_Mailbox $mbox   The mailbox to obtain the size of.
     * @param boolean $formatted  Whether to return a human readable value.
     *
     * @return mixed  Either the size of the mailbox (in bytes) or a formatted
     *                string with this information.
     */
    public function sizeMailbox(IMP_Mailbox $mbox, $formatted = true)
    {
        $query = new Horde_Imap_Client_Fetch_Query();
        $query->size();

        try {
            $imp_imap = $GLOBALS['injector']->getInstance('IMP_Imap');
            $res = $imp_imap->fetch($mbox, $query, array(
                'ids' => $imp_imap->getIdsOb(Horde_Imap_Client_Ids::ALL, true)
            ));

            $size = 0;
            foreach ($res as $v) {
                $size += $v->getSize();
            }
            return ($formatted)
                ? sprintf(_("%.2fMB"), $size / (1024 * 1024))
                : $size;
        } catch (IMP_Imap_Exception $e) {
            return 0;
        }
    }

}<|MERGE_RESOLUTION|>--- conflicted
+++ resolved
@@ -299,12 +299,7 @@
                     foreach ($fetch as $v) {
                         $msg_ids[] = $v->getEnvelope()->message_id;
                     }
-<<<<<<< HEAD
-
-                    $maillog->deleteLog($msg_ids);
-=======
-                    $injector->getInstance('IMP_Maillog')->deleteLog(array_filter($msg_ids));
->>>>>>> f0f0cf7a
+                    $maillog->deleteLog(array_filter($msg_ids));
                 }
             }
         }
