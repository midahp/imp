--- conflicted
+++ resolved
@@ -30,13 +30,8 @@
      */
     protected $_versions = array(
         '5.0',
-<<<<<<< HEAD
         '6.0',
-        '6.0.5',
         '6.1'
-=======
-        '6.0'
->>>>>>> d5cc75da
     );
 
     /**
@@ -69,18 +64,11 @@
             $this->_upgradeStationeryToTemplates();
             $this->_upgradeVirtualFolders6();
             break;
-<<<<<<< HEAD
-
-        case '6.0.5':
-            $this->_fixSortdatePref();
-            break;
 
         case '6.1':
             $this->_upgradeComposePrefs61();
             $this->_upgradeRequestMdn();
             break;
-=======
->>>>>>> d5cc75da
         }
     }
 
@@ -651,19 +639,6 @@
         }
     }
 
-<<<<<<< HEAD
-    /**
-     * IMP 6.0.5: Fix incorrect default value of 'sortdate' pref.
-     */
-    protected function _fixSortdatePref()
-    {
-        global $prefs;
-
-        if ($prefs->getValue('sortdate') == Horde_Imap_Client::SORT_ARRIVAL) {
-            $prefs->remove('sortdate');
-        }
-    }
-
     /**
      * IMP 6.1: Upgrade compose preferences.
      */
@@ -687,6 +662,4 @@
         }
     }
 
-=======
->>>>>>> d5cc75da
 }