--- conflicted
+++ resolved
@@ -31,11 +31,8 @@
     protected $_versions = array(
         '5.0',
         '6.0',
-<<<<<<< HEAD
+        '6.0.5',
         '6.1'
-=======
-        '6.0.5'
->>>>>>> a6d2ba46
     );
 
     /**
@@ -69,14 +66,13 @@
             $this->_upgradeVirtualFolders6();
             break;
 
-<<<<<<< HEAD
+        case '6.0.5':
+            $this->_fixSortdatePref();
+            break;
+
         case '6.1':
             $this->_upgradeComposePrefs61();
             $this->_upgradeRequestMdn();
-=======
-        case '6.0.5':
-            $this->_fixSortdatePref();
->>>>>>> a6d2ba46
             break;
         }
     }
@@ -649,7 +645,18 @@
     }
 
     /**
-<<<<<<< HEAD
+     * IMP 6.0.5: Fix incorrect default value of 'sortdate' pref.
+     */
+    protected function _fixSortdatePref()
+    {
+        global $prefs;
+
+        if ($prefs->getValue('sortdate') == Horde_Imap_Client::SORT_ARRIVAL) {
+            $prefs->remove('sortdate');
+        }
+    }
+
+    /**
      * IMP 6.1: Upgrade compose preferences.
      */
     protected function _upgradeComposePrefs61()
@@ -669,16 +676,6 @@
 
         if ($prefs->getValue('request_mdn') == 'ask') {
             $prefs->remove('request_mdn');
-=======
-     * IMP 6.0.5: Fix incorrect default value of 'sortdate' pref.
-     */
-    protected function _fixSortdatePref()
-    {
-        global $prefs;
-
-        if ($prefs->getValue('sortdate') == Horde_Imap_Client::SORT_ARRIVAL) {
-            $prefs->remove('sortdate');
->>>>>>> a6d2ba46
         }
     }
 
