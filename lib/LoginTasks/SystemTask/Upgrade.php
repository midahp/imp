--- conflicted
+++ resolved
@@ -48,12 +48,9 @@
             break;
 
         case '5.1':
-<<<<<<< HEAD
+            $this->_upgradeComposeCursor();
             $this->_upgradeMailboxPrefs();
             break;
-=======
-            $this->_upgradeComposeCursor();
->>>>>>> c4323826
         }
     }
 
@@ -514,7 +511,18 @@
     }
 
     /**
-<<<<<<< HEAD
+     * Upgrades the 'compose_cursor' preference (IMP 5.1).
+     */
+    protected function _upgradeComposeCursor()
+    {
+        global $prefs;
+
+        if ($prefs->getValue('compose_cursor') == 'sig') {
+            $prefs->setValue('compose_cursor', 'bottom');
+        }
+    }
+
+    /**
      * As of 5.1, special mailboxes are stored in UTF-8, not UTF7-IMAP.
      */
     protected function _upgradeMailboxPrefs()
@@ -542,16 +550,6 @@
                 $mbox = IMP_Mailbox::get(Horde_String::convertCharset(strval($val), 'UTF7-IMAP', 'UTF-8'));
                 $imp_identity->setValue('sent_mail_folder', $mbox, $key);
             }
-=======
-     * Upgrades the 'compose_cursor' preference.
-     */
-    protected function _upgradeComposeCursor()
-    {
-        global $prefs;
-
-        if ($prefs->getValue('compose_cursor') == 'sig') {
-            $prefs->setValue('compose_cursor', 'bottom');
->>>>>>> c4323826
         }
     }
 
