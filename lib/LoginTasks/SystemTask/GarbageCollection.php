<?php
/**
 * Copyright 2009-2013 Horde LLC (http://www.horde.org/)
 *
 * See the enclosed file COPYING for license information (GPL). If you
 * did not receive this file, see http://www.horde.org/licenses/gpl.
 *
 * @category  Horde
 * @copyright 2009-2013 Horde LLC
 * @license   http://www.horde.org/licenses/gpl GPL
 * @package   IMP
 */

/**
 * Login system task for performing periodical garbage collection.
 *
 * @author    Michael Slusarz <slusarz@horde.org>
 * @category  Horde
 * @copyright 2009-2013 Horde LLC
 * @license   http://www.horde.org/licenses/gpl GPL
 * @package   IMP
 */
class IMP_LoginTasks_SystemTask_GarbageCollection extends Horde_LoginTasks_SystemTask
{
    /**
     * The interval at which to run the task.
     *
     * @var integer
     */
    public $interval = Horde_LoginTasks::WEEKLY;

    /**
     * Perform all functions for this task.
     */
    public function execute()
    {
<<<<<<< HEAD
        global $injector;

        /* Purge non-existent nav_poll entries. */
        $injector->getInstance('IMP_Imap_Tree')->prunePollList();
=======
        global $conf, $injector;

        /* These require mail server authentication. */
        try {
            /* Purge non-existent nav_poll entries. */
            $injector->getInstance('IMP_Imap_Tree')->prunePollList();

            /* Purge non-existent search sorts. */
            $injector->getInstance('IMP_Prefs_Sort')->gc();
        } catch (Exception $e) {}
>>>>>>> 52634b55

        /* Do garbage collection on sentmail entries. */
        $injector->getInstance('IMP_Sentmail')->gc();

        /* Do garbage collection on compose VFS data. */
<<<<<<< HEAD
        try {
            Horde_Vfs_Gc::gc($injector->getInstance('IMP_ComposeVfs'), IMP_Compose_Attachment::VFS_ATTACH_PATH, 86400);
        } catch (Horde_Vfs_Exception $e) {}

        /* Purge non-existent search sorts. */
        $injector->getInstance('IMP_Prefs_Sort')->gc();
=======
        if ($conf['compose']['use_vfs']) {
            try {
                $vfs = $injector->getInstance('Horde_Core_Factory_Vfs')->create();
                Horde_Vfs_Gc::gc($vfs, IMP_Compose::VFS_ATTACH_PATH, 86400);
            } catch (Horde_Vfs_Exception $e) {}
        }
>>>>>>> 52634b55
    }

}<|MERGE_RESOLUTION|>--- conflicted
+++ resolved
@@ -34,13 +34,7 @@
      */
     public function execute()
     {
-<<<<<<< HEAD
         global $injector;
-
-        /* Purge non-existent nav_poll entries. */
-        $injector->getInstance('IMP_Imap_Tree')->prunePollList();
-=======
-        global $conf, $injector;
 
         /* These require mail server authentication. */
         try {
@@ -50,27 +44,14 @@
             /* Purge non-existent search sorts. */
             $injector->getInstance('IMP_Prefs_Sort')->gc();
         } catch (Exception $e) {}
->>>>>>> 52634b55
 
         /* Do garbage collection on sentmail entries. */
         $injector->getInstance('IMP_Sentmail')->gc();
 
         /* Do garbage collection on compose VFS data. */
-<<<<<<< HEAD
         try {
             Horde_Vfs_Gc::gc($injector->getInstance('IMP_ComposeVfs'), IMP_Compose_Attachment::VFS_ATTACH_PATH, 86400);
         } catch (Horde_Vfs_Exception $e) {}
-
-        /* Purge non-existent search sorts. */
-        $injector->getInstance('IMP_Prefs_Sort')->gc();
-=======
-        if ($conf['compose']['use_vfs']) {
-            try {
-                $vfs = $injector->getInstance('Horde_Core_Factory_Vfs')->create();
-                Horde_Vfs_Gc::gc($vfs, IMP_Compose::VFS_ATTACH_PATH, 86400);
-            } catch (Horde_Vfs_Exception $e) {}
-        }
->>>>>>> 52634b55
     }
 
 }