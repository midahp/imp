<?php
/**
 * Copyright 2002-2013 Horde LLC (http://www.horde.org/)
 *
 * See the enclosed file COPYING for license information (GPL). If you
 * did not receive this file, see http://www.horde.org/licenses/gpl.
 *
 * @category  Horde
 * @copyright 2002-2013 Horde LLC
 * @license   http://www.horde.org/licenses/gpl GPL
 * @package   IMP
 */

/**
 * Renderer to allow viewing/decrypting of PGP formatted messages (RFC 3156).
 *
 * This class handles the following MIME types:
 *   - application/pgp-encrypted (in multipart/encrypted part)
 *   - application/pgp-keys
 *   - application/pgp-signature (in multipart/signed part)
 *
 * This driver may add the following parameters to the URL:
 *   - pgp_verify_msg: (boolean) Do verification of PGP signed data?
 *   - pgp_view_key: (boolean) View PGP key details?
 *
 * @author    Michael Slusarz <slusarz@horde.org>
 * @category  Horde
 * @copyright 2002-2013 Horde LLC
 * @license   http://www.horde.org/licenses/gpl GPL
 * @package   IMP
 */
class IMP_Mime_Viewer_Pgp extends Horde_Mime_Viewer_Base
{
    /* Metadata constants. */
    const PGP_ARMOR = 'imp-pgp-armor';
    const PGP_SIGN_ENC = 'imp-pgp-signed-encrypted';

    /**
     * This driver's display capabilities.
     *
     * @var array
     */
    protected $_capability = array(
        'full' => false,
        'info' => false,
        'inline' => true,
        /* This driver *does* render raw data, but only for
         * application/pgp-signature parts that have been processed by the
         * text/plain driver and for displaying raw pgp keys. Altering this
         * value is handled via the canRender() function. */
        'raw' => false
    );

    /**
     * Metadata for the current viewer/data.
     *
     * @var array
     */
    protected $_metadata = array(
        'compressed' => false,
        'embedded' => true,
        'forceinline' => true
    );

    /**
     * The address of the sender.
     *
     * @var Horde_Mail_Rfc822_Address
     */
    protected $_sender = null;

    /**
     * Cached data.
     *
     * @var array
     */
    static protected $_cache = array();

    /**
     * Return the full rendered version of the Horde_Mime_Part object.
     *
     * @return array  See parent::render().
     */
    protected function _render()
    {
        switch ($this->_mimepart->getType()) {
        case 'application/pgp-keys':
            $vars = $GLOBALS['injector']->getInstance('Horde_Variables');
            if ($vars->pgp_view_key) {
                // Throws exception on error.
                return array(
                    $this->_mimepart->getMimeId() => array(
                        'data' => '<html><body><tt>' . nl2br(str_replace(' ', '&nbsp;', $GLOBALS['injector']->getInstance('IMP_Crypt_Pgp')->pgpPrettyKey($this->_mimepart->getContents()))) . '</tt></body></html>',
                        'type' => 'text/html; charset=' . $this->getConfigParam('charset')
                    )
                );
            }

            return array(
                $this->_mimepart->getMimeId() => array(
                    'data' => $this->_mimepart->getContents(),
                    'type' => 'text/plain; charset=' . $this->_mimepart->getCharset()
                )
            );
        }
    }

    /**
     * Return the full rendered version of the Horde_Mime_Part object.
     *
     * @return array  See parent::render().
     */
    protected function _renderRaw()
    {
        $ret = array(
            'data' => '',
            'type' => 'text/plain; charset=' . $this->getConfigParam('charset')
        );

        switch ($this->_mimepart->getType()) {
        case 'application/pgp-signature':
            $parts = $GLOBALS['injector']->getInstance('IMP_Crypt_Pgp_Parse')->parse($this->_mimepart->getContents());
            foreach (array_keys($parts) as $key) {
                if ($parts[$key]['type'] == Horde_Crypt_Pgp::ARMOR_SIGNATURE) {
                    $ret['data'] = implode("\r\n", $parts[$key]['data']);
                    break;
                }
            }
            break;
        }

        return array(
            $this->_mimepart->getMimeId() => $ret
        );
    }

    /**
     * Return the rendered inline version of the Horde_Mime_Part object.
     *
     * @return array  See parent::render().
     */
    protected function _renderInline()
    {
        $id = $this->_mimepart->getMimeId();

        switch ($this->_mimepart->getType()) {
        case 'application/pgp-keys':
            return $this->_outputPGPKey();

        case 'multipart/signed':
            return $this->_outputPGPSigned();

        case 'multipart/encrypted':
            if (!isset($headers)) {
                $headers = $this->getConfigParam('imp_contents')->getHeader();
            }

            $mid = $headers->getValue('message-id');
            if (isset(self::$_cache[$mid][$id])) {
                return array_merge(array(
                    $id => array(
                        'data' => null,
                        'status' => self::$_cache[$mid][$id]['status'],
                        'type' => 'text/plain; charset=' . $this->getConfigParam('charset'),
                        'wrap' => self::$_cache[$mid][$id]['wrap']
                    )
                ), self::$_cache[$mid][$id]['other']);
            }
            // Fall-through

        case 'application/pgp-encrypted':
        case 'application/pgp-signature':
        default:
            return array();
        }
    }

    /**
     * If this MIME part can contain embedded MIME part(s), and those part(s)
     * exist, return a representation of that data.
     *
     * @return mixed  A Horde_Mime_Part object representing the embedded data.
     *                Returns null if no embedded MIME part(s) exist.
     */
    protected function _getEmbeddedMimeParts()
    {
        if ($this->_mimepart->getType() != 'multipart/encrypted') {
            return null;
        }

        $mid = $this->getConfigParam('imp_contents')->getHeader()->getValue('message-id');

        $partlist = array_keys($this->_mimepart->contentTypeMap());
        $base_id = reset($partlist);
        $version_id = next($partlist);
        $data_id = Horde_Mime::mimeIdArithmetic($version_id, 'next');

        $status = new IMP_Mime_Status();
        $status->icon('mime/encryption.png', 'PGP');

        self::$_cache[$mid][$base_id] = array(
            'status' => array($status),
            'other' => array(
                $version_id => null,
                $data_id => null
            ),
            'wrap' => ''
        );

        /* Is PGP active? */
        if (empty($GLOBALS['conf']['gnupg']['path']) ||
            !$GLOBALS['prefs']->getValue('use_pgp')) {
            $status->addText(_("The data in this part has been encrypted via PGP, however, PGP support is disabled so the message cannot be decrypted."));
            return null;
        }

        /* PGP version information appears in the first MIME subpart. We
         * don't currently need to do anything with this information. The
         * encrypted data appears in the second MIME subpart. */
        $encrypted_part = $this->getConfigParam('imp_contents')->getMIMEPart($data_id);
        $encrypted_data = $encrypted_part->getContents();

        $symmetric_pass = $personal_pass = null;

        /* Check if this a symmetrically encrypted message. */
        try {
            $imp_pgp = $GLOBALS['injector']->getInstance('IMP_Crypt_Pgp');
            $symmetric = $imp_pgp->encryptedSymmetrically($encrypted_data);
            if ($symmetric) {
                $symmetric_id = $this->_getSymmetricID();
                $symmetric_pass = $imp_pgp->getPassphrase('symmetric', $symmetric_id);

                if (is_null($symmetric_pass)) {
                    $status->addText(_("The data in this part has been encrypted via PGP."));

                    /* Ask for the correct passphrase if this is encrypted
                     * symmetrically. */
                    $imple = $GLOBALS['injector']->getInstance('Horde_Core_Factory_Imple')->create('IMP_Ajax_Imple_PassphraseDialog', array(
                        'params' => array(
                            'symmetricid' => $symmetric_id
                        ),
                        'type' => 'pgpSymmetric'
                    ));
                    $status->addText(Horde::link('#', '', '', '', '', '', '', array('id' => $imple->getDomId())) . _("You must enter the passphrase used to encrypt this message to view it.") . '</a>');
                    return null;
                }
            }
        } catch (Horde_Exception $e) {
            Horde::log($e, 'INFO');
            return null;
        }

        /* Check if this is a literal compressed message. */
        try {
            $info = $imp_pgp->pgpPacketInformation($encrypted_data);
        } catch (Horde_Exception $e) {
            Horde::log($e, 'INFO');
            return null;
        }

        $literal = !empty($info['literal']);
        if ($literal) {
            $status->addText(_("The data in this part has been compressed via PGP."));
        } else {
            $status->addText(_("The data in this part has been encrypted via PGP."));

            if (!$symmetric) {
                if ($imp_pgp->getPersonalPrivateKey()) {
                    $personal_pass = $imp_pgp->getPassphrase('personal');
                    if (is_null($personal_pass)) {
                        /* Ask for the private key's passphrase if this is
                         * encrypted asymmetrically. */
                        $imple = $GLOBALS['injector']->getInstance('Horde_Core_Factory_Imple')->create('IMP_Ajax_Imple_PassphraseDialog', array(
                            'type' => 'pgpPersonal'
                        ));
                        $status->addText(Horde::link('#', '', '', '', '', '', '', array('id' => $imple->getDomId())) . _("You must enter the passphrase for your PGP private key to view this message.") . '</a>');
                        return null;
                    }
                } else {
                    /* Output if there is no personal private key to decrypt
                     * with. */
                    $status->addText(_("However, no personal private key exists so the message cannot be decrypted."));
                    return null;
                }
            }
        }

        try {
            if (!is_null($symmetric_pass)) {
                $decrypted_data = $imp_pgp->decryptMessage($encrypted_data, 'symmetric', array(
                    'passphrase' => $symmetric_pass,
                    'sender' => $this->_getSender()->bare_address
                ));
            } elseif (!is_null($personal_pass)) {
                $decrypted_data = $imp_pgp->decryptMessage($encrypted_data, 'personal', array(
                    'passphrase' => $personal_pass,
                    'sender' => $this->_getSender()->bare_address
                ));
            } else {
                $decrypted_data = $imp_pgp->decryptMessage($encrypted_data, 'literal');
            }
        } catch (Horde_Exception $e) {
            $status->addText(_("The data in this part does not appear to be a valid PGP encrypted message. Error: ") . $e->getMessage());
            if (!is_null($symmetric_pass)) {
                $imp_pgp->unsetPassphrase('symmetric', $this->_getSymmetricID());
                return $this->_getEmbeddedMimeParts();
            }
            return null;
        }

        self::$_cache[$mid][$base_id]['wrap'] = 'mimePartWrapValid';

        /* Check for combined encryption/signature data. */
        if ($decrypted_data->result) {
            $sig_text = is_bool($decrypted_data->result)
                ? _("The data in this part has been digitally signed via PGP.")
                : $this->_textFilter($decrypted_data->result, 'text2html', array('parselevel' => Horde_Text_Filter_Text2html::NOHTML));

            $status2 = new IMP_Mime_Status($sig_text);
            $status2->action(IMP_Mime_Status::SUCCESS);

            self::$_cache[$mid][$base_id]['status'][] = $status2;
        }

        /* Force armor data as text/plain data. */
        if ($this->_mimepart->getMetadata(self::PGP_ARMOR)) {
            $decrypted_data->message = "Content-Type: text/plain\n\n" .
                                       $decrypted_data->message;
        }

        $new_part = Horde_Mime_Part::parseMessage($decrypted_data->message, array(
            'forcemime' => true
        ));

        if ($new_part->getType() == 'multipart/signed') {
            $data = new Horde_Stream_Temp();
            try {
                $data->add(Horde_Mime_Part::getRawPartText($decrypted_data->message, 'header', '1'));
                $data->add("\n\n");
                $data->add(Horde_Mime_Part::getRawPartText($decrypted_data->message, 'body', '1'));
            } catch (Horde_Mime_Exception $e) {}

            $new_part->setMetadata(self::PGP_SIGN_ENC, $data->stream);
            $new_part->setContents($decrypted_data->message, array(
                'encoding' => 'binary'
            ));
        }

        return $new_part;
    }

    /**
     * Generates output for 'application/pgp-keys' MIME_Parts.
     *
     * @return string  The HTML output.
     */
    protected function _outputPGPKey()
    {
        /* Is PGP active? */
        if (empty($GLOBALS['conf']['gnupg']['path']) ||
            !$GLOBALS['prefs']->getValue('use_pgp')) {
            return array();
        }

        /* Initialize status message. */
        $status = new IMP_Mime_Status(_("A PGP Public Key is attached to the message."));
        $status->icon('mime/encryption.png', 'PGP');

        $imp_contents = $this->getConfigParam('imp_contents');
        $mime_id = $this->_mimepart->getMimeId();

        if ($GLOBALS['prefs']->getValue('use_pgp') &&
            $GLOBALS['prefs']->getValue('add_source') &&
            $GLOBALS['registry']->hasMethod('contacts/addField')) {
            // TODO: Check for key existence.
            $imple = $GLOBALS['injector']->getInstance('Horde_Core_Factory_Imple')->create('IMP_Ajax_Imple_ImportEncryptKey', array(
                'mime_id' => $mime_id,
                'muid' => strval($imp_contents->getIndicesOb()),
                'type' => 'pgp'
            ));
            $status->addText(Horde::link('#', '', '', '', '', '', '', array('id' => $imple->getDomId())) . _("Save the key to your address book.") . '</a>');
        }
        $status->addText($imp_contents->linkViewJS($this->_mimepart, 'view_attach', _("View key details."), array('params' => array('mode' => IMP_Contents::RENDER_FULL, 'pgp_view_key' => 1))));

        return array(
            $mime_id => array(
                'data' => '',
                'status' => $status,
                'type' => 'text/html; charset=' . $this->getConfigParam('charset')
            )
        );
    }

    /**
     * Generates HTML output for 'multipart/signed' MIME parts.
     *
     * @return string  The HTML output.
     */
    protected function _outputPGPSigned()
    {
        global $conf, $injector, $prefs, $registry;

        $partlist = array_keys($this->_mimepart->contentTypeMap());
        $base_id = reset($partlist);
        $signed_id = next($partlist);
        $sig_id = Horde_Mime::mimeIdArithmetic($signed_id, 'next');

        if (!$prefs->getValue('use_pgp') || empty($conf['gnupg']['path'])) {
            return array(
                $sig_id => null
            );
        }

        $status = new IMP_Mime_Status();
        $status->addText(_("The data in this part has been digitally signed via PGP."));
        $status->icon('mime/encryption.png', 'PGP');

        $ret = array(
            $base_id => array(
                'data' => '',
                'nosummary' => true,
                'status' => array($status),
                'type' => 'text/html; charset=' . $this->getConfigParam('charset'),
                'wrap' => 'mimePartWrap'
            ),
            $sig_id => null
        );

        if ($prefs->getValue('pgp_verify') ||
            $injector->getInstance('Horde_Variables')->pgp_verify_msg) {
            $imp_contents = $this->getConfigParam('imp_contents');
            $sig_part = $imp_contents->getMIMEPart($sig_id);

            $status2 = new IMP_Mime_Status();

<<<<<<< HEAD
            try {
                $imp_pgp = $injector->getInstance('IMP_Crypt_Pgp');
                if ($sig_raw = $sig_part->getMetadata(Horde_Crypt_Pgp_Parse::SIG_RAW)) {
                    $sig_result = $imp_pgp->verifySignature($sig_raw, $this->_getSender()->bare_address, null, $sig_part->getMetadata(Horde_Crypt_Pgp_Parse::SIG_CHARSET));
                } else {
                    $stream = $imp_contents->isEmbedded($signed_id)
                        ? $this->_mimepart->getMetadata(self::PGP_SIGN_ENC)
                        : $imp_contents->getBodyPart($signed_id, array('mimeheaders' => true, 'stream' => true));

                    rewind($stream);
                    stream_filter_register('horde_eol', 'Horde_Stream_Filter_Eol');
                    stream_filter_append($stream, 'horde_eol', STREAM_FILTER_READ, array(
                        'eol' => Horde_Mime_Part::RFC_EOL
                    ));

                    $sig_result = $imp_pgp->verifySignature(stream_get_contents($stream), $this->_getSender()->bare_address, $sig_part->getContents());
                }

                $status2->action(IMP_Mime_Status::SUCCESS);
                $sig_text = $sig_result->message;
                $ret[$base_id]['wrap'] = 'mimePartWrapValid';
            } catch (Horde_Exception $e) {
=======
            if (!$sig_part) {
>>>>>>> 0191a129
                $status2->action(IMP_Mime_Status::ERROR);
                $sig_text = _("This digitally signed messages is broken");
                $ret[$base_id]['wrap'] = 'mimePartWrapInvalid';
            } else {
                try {
                    $imp_pgp = $GLOBALS['injector']->getInstance('IMP_Crypt_Pgp');
                    if ($sig_part->getMetadata(self::PGP_SIG)) {
                        $sig_result = $imp_pgp->verifySignature($sig_part->getContents(array('canonical' => true)), $this->_getSender()->bare_address, null, $sig_part->getMetadata(self::PGP_CHARSET));
                    } else {
                        $stream = $imp_contents->isEmbedded($signed_id)
                            ? $this->_mimepart->getMetadata(self::PGP_SIGN_ENC)
                            : $imp_contents->getBodyPart($signed_id, array('mimeheaders' => true, 'stream' => true));

                        rewind($stream);
                        stream_filter_register('horde_eol', 'Horde_Stream_Filter_Eol');
                        stream_filter_append($stream, 'horde_eol', STREAM_FILTER_READ, array(
                            'eol' => Horde_Mime_Part::RFC_EOL
                        ));

                        $sig_result = $imp_pgp->verifySignature(stream_get_contents($stream), $this->_getSender()->bare_address, $sig_part->getContents());
                    }

                    $status2->action(IMP_Mime_Status::SUCCESS);
                    $sig_text = $sig_result->message;
                    $ret[$base_id]['wrap'] = 'mimePartWrapValid';
                } catch (Horde_Exception $e) {
                    $status2->action(IMP_Mime_Status::ERROR);
                    $sig_text = $e->getMessage();
                    $ret[$base_id]['wrap'] = 'mimePartWrapInvalid';
                }
            }

            $status2->addText($this->_textFilter($sig_text, 'text2html', array(
                'parselevel' => Horde_Text_Filter_Text2html::NOHTML
            )));
            $ret[$base_id]['status'][] = $status2;
        } else {
            switch ($registry->getView()) {
            case Horde_Registry::VIEW_BASIC:
                $status->addText(Horde::link(Horde::selfUrlParams()->add(array('pgp_verify_msg' => 1))) . _("Click HERE to verify the message.") . '</a>');
                break;

            case Horde_Registry::VIEW_DYNAMIC:
                $status->addText(Horde::link('#', '', 'pgpVerifyMsg') . _("Click HERE to verify the message.") . '</a>');
                break;
            }
        }

        return $ret;
    }

    /**
     * Generates the symmetric ID for this message.
     *
     * @return string  Symmetric ID.
     */
    protected function _getSymmetricID()
    {
        return $GLOBALS['injector']->getInstance('IMP_Crypt_Pgp')->getSymmetricID($this->getConfigParam('imp_contents')->getMailbox(), $this->getConfigParam('imp_contents')->getUid(), $this->_mimepart->getMimeId());
    }

    /**
     * Determine the address of the sender.
     *
     * @return Horde_Mail_Rfc822_Address  The from address.
     */
    protected function _getSender()
    {
        if (is_null($this->_sender)) {
            $headers = $this->getConfigParam('imp_contents')->getHeader();
            $tmp = $headers->getOb('from');
            $this->_sender = $tmp[0];
        }

        return $this->_sender;
    }

    /**
     * Can this driver render the the data?
     *
     * @param string $mode  See parent::canRender().
     *
     * @return boolean  See parent::canRender().
     */
    public function canRender($mode)
    {
        switch ($mode) {
        case 'full':
            if ($this->_mimepart->getType() == 'application/pgp-keys') {
                return true;
            }
            break;

        case 'raw':
            if (($this->_mimepart->getType() == 'application/pgp-signature') &&
                $this->_mimepart->getMetadata(self::PGP_SIG)) {
                return true;
            }
            break;
        }

        return parent::canRender($mode);
    }

}<|MERGE_RESOLUTION|>--- conflicted
+++ resolved
@@ -433,40 +433,15 @@
 
             $status2 = new IMP_Mime_Status();
 
-<<<<<<< HEAD
-            try {
-                $imp_pgp = $injector->getInstance('IMP_Crypt_Pgp');
-                if ($sig_raw = $sig_part->getMetadata(Horde_Crypt_Pgp_Parse::SIG_RAW)) {
-                    $sig_result = $imp_pgp->verifySignature($sig_raw, $this->_getSender()->bare_address, null, $sig_part->getMetadata(Horde_Crypt_Pgp_Parse::SIG_CHARSET));
-                } else {
-                    $stream = $imp_contents->isEmbedded($signed_id)
-                        ? $this->_mimepart->getMetadata(self::PGP_SIGN_ENC)
-                        : $imp_contents->getBodyPart($signed_id, array('mimeheaders' => true, 'stream' => true));
-
-                    rewind($stream);
-                    stream_filter_register('horde_eol', 'Horde_Stream_Filter_Eol');
-                    stream_filter_append($stream, 'horde_eol', STREAM_FILTER_READ, array(
-                        'eol' => Horde_Mime_Part::RFC_EOL
-                    ));
-
-                    $sig_result = $imp_pgp->verifySignature(stream_get_contents($stream), $this->_getSender()->bare_address, $sig_part->getContents());
-                }
-
-                $status2->action(IMP_Mime_Status::SUCCESS);
-                $sig_text = $sig_result->message;
-                $ret[$base_id]['wrap'] = 'mimePartWrapValid';
-            } catch (Horde_Exception $e) {
-=======
             if (!$sig_part) {
->>>>>>> 0191a129
                 $status2->action(IMP_Mime_Status::ERROR);
                 $sig_text = _("This digitally signed messages is broken");
                 $ret[$base_id]['wrap'] = 'mimePartWrapInvalid';
             } else {
                 try {
-                    $imp_pgp = $GLOBALS['injector']->getInstance('IMP_Crypt_Pgp');
-                    if ($sig_part->getMetadata(self::PGP_SIG)) {
-                        $sig_result = $imp_pgp->verifySignature($sig_part->getContents(array('canonical' => true)), $this->_getSender()->bare_address, null, $sig_part->getMetadata(self::PGP_CHARSET));
+                    $imp_pgp = $injector->getInstance('IMP_Crypt_Pgp');
+                    if ($sig_raw = $sig_part->getMetadata(Horde_Crypt_Pgp_Parse::SIG_RAW)) {
+                        $sig_result = $imp_pgp->verifySignature($sig_raw, $this->_getSender()->bare_address, null, $sig_part->getMetadata(Horde_Crypt_Pgp_Parse::SIG_CHARSET));
                     } else {
                         $stream = $imp_contents->isEmbedded($signed_id)
                             ? $this->_mimepart->getMetadata(self::PGP_SIGN_ENC)
