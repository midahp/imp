<?php
/**
 * Copyright 1999-2013 Horde LLC (http://www.horde.org/)
 *
 * See the enclosed file COPYING for license information (GPL). If you
 * did not receive this file, see http://www.horde.org/licenses/gpl.
 *
 * @category  Horde
 * @copyright 1999-2013 Horde LLC
 * @license   http://www.horde.org/licenses/gpl GPL
 * @package   IMP
 */

/**
 * Renderer of HTML data, attempting to remove malicious code.
 *
 * @author    Anil Madhavapeddy <anil@recoil.org>
 * @author    Jon Parise <jon@horde.org>
 * @author    Michael Slusarz <slusarz@horde.org>
 * @category  Horde
 * @copyright 1999-2013 Horde LLC
 * @license   http://www.horde.org/licenses/gpl GPL
 * @package   IMP
 */
class IMP_Mime_Viewer_Html extends Horde_Mime_Viewer_Html
{
    const CSS_BG_PREG = '/(background(?:-image)?:[^;\}]*(?:url\(["\']?))(.*?)((?:["\']?\)))/i';

    /**
     * Temp array for storing data when parsing the HTML document.
     *
     * @var array
     */
    protected $_imptmp = array();

    /**
     * This driver's display capabilities.
     *
     * @var array
     */
    protected $_capability = array(
        'full' => true,
        'info' => true,
        'inline' => true,
        'raw' => false
    );

    /**
     * Return the full rendered version of the Horde_Mime_Part object.
     *
     * @return array  See parent::render().
     */
    protected function _render()
    {
        return array(
            $this->_mimepart->getMimeId() => $this->_IMPrender(false)
        );
    }

    /**
     * Return the rendered inline version of the Horde_Mime_Part object.
     *
     * @return array  See parent::render().
     */
    protected function _renderInline()
    {
        $data = $this->_IMPrender(true);

        switch ($GLOBALS['registry']->getView()) {
        case Horde_Registry::VIEW_MINIMAL:
            $data['status'] = new IMP_Mime_Status(array(
                _("This message part contains HTML data, but this data can not be displayed inline."),
                $this->getConfigParam('imp_contents')->linkView($this->_mimepart, 'view_attach', _("View HTML data in new window."))
            ));
            break;

        default:
            $uid = strval(new Horde_Support_Randomid());

            $GLOBALS['page_output']->addScriptPackage('IMP_Script_Package_Imp');

            $data['js'] = array('IMP_JS.iframeInject("' . $uid . '", ' . Horde_Serialize::serialize($data['data'], Horde_Serialize::JSON) . ')');
            $data['data'] = '<div>' . _("Loading...") . '</div><iframe class="htmlMsgData" id="' . $uid . '" src="javascript:false" frameborder="0" style="display:none"></iframe>';
            $data['type'] = 'text/html; charset=UTF-8';
            break;
        }

        return array(
            $this->_mimepart->getMimeId() => $data
        );
    }

    /**
     * Return the rendered information about the Horde_Mime_Part object.
     *
     * @return array  See parent::render().
     */
    protected function _renderInfo()
    {
        if ($this->canRender('inline') ||
            ($this->_mimepart->getDisposition() == 'attachment')) {
            return array();
        }

        $status = new IMP_Mime_Status(array(
            _("This message part contains HTML data, but inline HTML display is disabled."),
            $this->getConfigParam('imp_contents')->linkViewJS($this->_mimepart, 'view_attach', _("View HTML data in new window.")),
            $this->getConfigParam('imp_contents')->linkViewJS($this->_mimepart, 'view_attach', _("Convert HTML data to plain text and view in new window."), array('params' => array('convert_text' => 1)))
        ));
        $status->icon('mime/html.png');

        return array(
            $this->_mimepart->getMimeId() => array(
                'data' => '',
                'status' => $status,
                'type' => 'text/html; charset=' . $this->getConfigParam('charset')
            )
        );
    }

    /**
     * Render out the currently set contents.
     *
     * @param boolean $inline  Are we viewing inline?
     *
     * @return array  Two elements: html and status.
     */
    protected function _IMPrender($inline)
    {
        global $injector, $prefs, $registry;

        $data = $this->_mimepart->getContents();

        $contents = $this->getConfigParam('imp_contents');
        $convert_text = ($registry->getView() == $registry::VIEW_MINIMAL) ||
                        $injector->getInstance('Horde_Variables')->convert_text;

        /* Don't do IMP DOM processing if in mimp mode or converting to
         * text. */
        if (!$inline || $convert_text) {
            $this->_imptmp = array();
        } else {
            $filters = array();
            if ($prefs->getValue('emoticons')) {
//                $filters['emoticons'] = array(
//                    'entities' => true
//                );
            }

            if ($inline) {
                $blockimg = !$injector->getInstance('IMP_Images')->showInlineImage($contents) &&
                            ($registry->getView() != $registry::VIEW_SMARTMOBILE);
//                $filters['emails'] = array(
//                    'callback' => array($this, 'emailsCallback')
//                );
            } else {
                $blockimg = false;
            }

            $this->_imptmp = array(
                'blockimg' => null,
                'cid' => null,
                'cid_used' => array(),
                'cssblock' => false,
                'cssbroken' => false,
                'filters' => $filters,
                'img' => $blockimg,
                'imgblock' => false,
                'inline' => $inline,
                'style' => array(),
                'target' => strval(new Horde_Support_Randomid())
            );

            /* Image filtering. */
            if ($blockimg) {
                $this->_imptmp['blockimg'] = strval(Horde_Themes::img('spacer_red.png'));
            }
        }

        /* Search for inlined data that we can display (multipart/related
         * parts) - see RFC 2392. */
        if ($related_part = $contents->findMimeType($this->_mimepart->getMimeId(), 'multipart/related')) {
            $this->_imptmp['cid'] = $related_part->getMetadata('related_ob');
        }

        /* Sanitize the HTML. */
        $data = $this->_cleanHTML($data, array(
            'noprefetch' => ($inline && ($registry->getView() != Horde_Registry::VIEW_MINIMAL)),
            'phishing' => $inline
        ));

        if (!empty($this->_imptmp['style'])) {
            $this->_processDomDocument($data->dom);
        }

        if ($inline) {
            $charset = 'UTF-8';
            $data = $data->returnHtml(array(
                'charset' => $charset,
                'metacharset' => true
            ));
        } else {
            $charset = $this->_mimepart->getCharset();
            $data = $data->returnHtml();
        }

        $status = array();
        if ($this->_phishWarn) {
            $status[] = new IMP_Mime_Status(array(
                sprintf(_("%s: This message may not be from whom it claims to be."), _("WARNING")),
                _("Beware of following any links in it or of providing the sender with any personal information."),
                _("The links that caused this warning have this background color:") . ' <span style="' . $this->_phishCss . '">' . _("EXAMPLE LINK") . '</span>'
            ));
        }

        /* We are done processing if in mimp mode, or we are converting to
         * text. */
        if ($convert_text) {
            $data = $this->_textFilter($data, 'Html2text', array(
                'wrap' => false
            ));

            // Filter bad language.
            return array(
                'data' => IMP::filterText($data),
                'type' => 'text/plain; charset=' . $charset
            );
        }

<<<<<<< HEAD
        if ($inline && $this->_imptmp['imgblock']) {
            $tmp = new IMP_Mime_Status(array(
                _("Images have been blocked in this message part."),
                Horde::link('#', '', 'unblockImageLink', '', '', '', '', array(
                    'muid' => strval($contents->getIndicesOb())
                )) . _("Show Images?") . '</a>'
            ));
            $tmp->icon('mime/image.png');
            $status[] = $tmp;
        } elseif ($inline && $this->_imptmp['cssblock']) {
            /* This is a bit less intuitive for end users, so hide within
             * image blocking if possible. */
            $tmp = new IMP_Mime_Status(array(
                _("Message styling has been suppressed in this message part since the style data lives on a remote server."),
                Horde::link('#', '', 'unblockImageLink') . _("Load Styling?") . '</a>'
            ));
            $tmp->icon('mime/image.png');
            $status[] = $tmp;
=======
        if ($inline) {
            if ($this->_imptmp['imgblock']) {
                $tmp = new IMP_Mime_Status(array(
                    _("Images have been blocked in this message part."),
                    Horde::link('#', '', 'unblockImageLink', '', '', '', '', array(
                        'mailbox' => $contents->getMailbox()->form_to,
                        'uid' => $contents->getUid()
                    )) . _("Show Images?") . '</a>'
                ));
                $tmp->icon('mime/image.png');
                $status[] = $tmp;
            } elseif ($this->_imptmp['cssblock']) {
                /* This is a bit less intuitive for end users, so hide within
                 * image blocking if possible. */
                $tmp = new IMP_Mime_Status(array(
                    _("Message styling has been suppressed in this message part since the style data lives on a remote server."),
                    Horde::link('#', '', 'unblockImageLink') . _("Load Styling?") . '</a>'
                ));
                $tmp->icon('mime/image.png');
                $status[] = $tmp;
            }

            if ($this->_imptmp['cssbroken']) {
                $tmp = new IMP_Mime_Status(array(
                    _("This message contains corrupt styling data so the message contents may not appear correctly below."),
                    $this->getConfigParam('imp_contents')->linkViewJS($this->_mimepart, 'view_attach', _("Click to view HTML data in new window; it is possible this will allow you to view the message correctly."))
                ));
                $tmp->icon('mime/image.png');
                $status[] = $tmp;
            }
>>>>>>> 69ed18bb
        }

        /* Filter bad language. */
        $data = IMP::filterText($data);

        /* Add used CID information. */
        if ($inline && !empty($this->_imptmp['cid'])) {
            $related_part->setMetadata('related_cids_used', $this->_imptmp['cid_used']);
        }

        return array(
            'data' => $data,
            'status' => $status,
            'type' => 'text/html; charset=' . $charset
        );
    }

    /**
     * Process emails text filter callback.
     *
     * @param array $args   List of arguments to pass to the compose script.
     * @param array $extra  Hash of extra, non-standard arguments to pass to
     *                      compose script.
     *
     * @return Horde_Url  The link to the message composition script.
     */
    public function emailsCallback($args, $extra)
    {
        return IMP::composeLink($args, $extra, true);
    }

    /**
     */
    protected function _node($doc, $node)
    {
        parent::_node($doc, $node);

        if (empty($this->_imptmp) || !($node instanceof DOMElement)) {
            if (!empty($this->_imptmp['filters']) &&
                ($node instanceof DOMText) &&
                ($node->length > 1)) {
                $node->replaceData(0, $node->length, $this->_textFilter($node->wholeText, array_keys($this->_imptmp['filters']), array_values($this->_imptmp['filters'])));
            }
            return;
        }

        $tag = Horde_String::lower($node->tagName);

        switch ($tag) {
        case 'a':
        case 'area':
            /* Convert links to open in new windows. Ignore mailto: links and
             * links that already have a target. */
            if ($node->hasAttribute('href')) {
                $url = parse_url($node->getAttribute('href'));
                if (isset($url['scheme']) && ($url['scheme'] == 'mailto')) {
                    /* We don't include HordePopup in IFRAME, so need to use
                     * 'simple' links. */
                    $node->setAttribute('href', IMP::composeLink($node->getAttribute('href'), array(), true));
                    $node->removeAttribute('target');
                } elseif (!empty($this->_imptmp['inline']) &&
                          isset($url['fragment']) &&
                          empty($url['path']) &&
                          $GLOBALS['browser']->isBrowser('mozilla')) {
                    /* See Bug #8695: internal anchors are broken in
                     * Mozilla. */
                    $node->removeAttribute('href');
                } elseif (!$node->hasAttribute('target') ||
                          Horde_String::lower($node->getAttribute('target')) == '_self') {
                    $node->setAttribute('target', $this->_imptmp['target']);
                }
            }
            break;

        case 'img':
        case 'input':
            if ($node->hasAttribute('src')) {
                $val = $node->getAttribute('src');

                /* Multipart/related. */
                if (($tag == 'img') && ($id = $this->_cidSearch($val))) {
                    $val = $this->getConfigParam('imp_contents')->urlView(null, 'view_attach', array('params' => array(
                        'ctype' => 'image/*',
                        'id' => $id,
                        'imp_img_view' => 'data'
                    )));
                    $node->setAttribute('src', $val);
                }

                /* Block images.*/
                if (!empty($this->_imptmp['img'])) {
                    if (Horde_Url_Data::isData($val)) {
                        $url = new Horde_Url_Data($val);
                    } else {
                        $url = new Horde_Url($val);
                        $url->setScheme();
                    }
                    $node->setAttribute('htmlimgblocked', $url);
                    $node->setAttribute('src', $this->_imptmp['blockimg']);
                    $this->_imptmp['imgblock'] = true;
                }
            }
            break;

        case 'link':
            /* Block all link tags that reference foreign URLs, other than
             * CSS. There's no inherently wrong with linking to a foreign
             * CSS file other than privacy concerns. Therefore, block
             * linking until requested by the user. */
            $delete_link = true;

            switch (Horde_String::lower($node->getAttribute('type'))) {
            case 'text/css':
                if ($node->hasAttribute('href')) {
                    $tmp = $node->getAttribute('href');

                    if ($id = $this->_cidSearch($tmp, false)) {
                        $this->_imptmp['style'][] = $this->getConfigParam('imp_contents')->getMIMEPart($id)->getContents();
                    } elseif (!empty($this->_imptmp['img'])) {
                        $node->setAttribute('htmlcssblocked', $node->getAttribute('href'));
                        $node->removeAttribute('href');
                        $this->_imptmp['cssblock'] = true;
                        $delete_link = false;
                    }
                }
                break;
            }

            if ($delete_link &&
                $node->hasAttribute('href') &&
                $node->parentNode) {
                $node->parentNode->removeChild($node);
            }
            break;

        case 'style':
            switch (Horde_String::lower($node->getAttribute('type'))) {
            case 'text/css':
                $this->_imptmp['style'][] = str_replace(
                    array('<!--', '-->'),
                    '',
                    $node->nodeValue
                );
                $node->parentNode->removeChild($node);
                break;
            }
            break;

        case 'table':
            /* If displaying inline (in IFRAME), tables with 100% height seems
             * to confuse many browsers re: the IFRAME internal height. */
            if (!empty($this->_imptmp['inline']) &&
                $node->hasAttribute('height') &&
                ($node->getAttribute('height') == '100%')) {
                $node->removeAttribute('height');
            }

            // Fall-through

        case 'body':
        case 'td':
            if ($node->hasAttribute('background')) {
                $val = $node->getAttribute('background');

                /* Multipart/related. */
                if ($id = $this->_cidSearch($val)) {
                    $val = $this->getConfigParam('imp_contents')->urlView(null, 'view_attach', array('params' => array(
                        'id' => $id,
                        'imp_img_view' => 'data'
                    )));
                    $node->setAttribute('background', $val);
                }

                /* Block images.*/
                if (!empty($this->_imptmp['img'])) {
                    $node->setAttribute('htmlimgblocked', $val);
                    $node->setAttribute('background', $this->_imptmp['blockimg']);
                    $this->_imptmp['imgblock'] = true;
                }
            }
            break;
        }

        $remove = array();
        foreach ($node->attributes as $val) {
            /* Catch random mailto: strings in attributes that will cause
             * problems with e-mail linking. */
            if (stripos($val->value, 'mailto:') === 0) {
                $remove[] = $val->name;
            }
        }

        foreach ($remove as $val) {
            $node->removeAttribute($val);
        }

        if ($node->hasAttribute('style')) {
            if (strpos($node->getAttribute('style'), 'content:') !== false) {
                // TODO: Figure out way to unblock?
                $node->removeAttribute('style');
            } elseif (!empty($this->_imptmp['img']) ||
                      !empty($this->_imptmp['cid'])) {
                $this->_imptmp['node'] = $node;
                $style = preg_replace_callback(self::CSS_BG_PREG, array($this, '_styleCallback'), $node->getAttribute('style'), -1, $matches);
                if ($matches) {
                    $node->setAttribute('style', $style);
                }
            }
        }
    }

    /**
     */
    protected function _processDomDocument($doc)
    {
        try {
            $css = new Horde_Css_Parser(implode("\n", $this->_imptmp['style']));
        } catch (Exception $e) {
            /* If your CSS sucks and we can't parse it, tough. Ignore it
             * and inform the user. */
            $this->_imptmp['cssbroken'] = true;
            return;
        }
        $blocked = clone $css;

        /* Go through and remove questionable rules from styles first. */
        $css_text = $this->_parseCss($css, false);

        /* Now go through blocked object and do the opposite: only keep the
         * questionable rules. */
        $blocked_text = $this->_parseCss($blocked, true);

        if (strlen($css_text) || strlen($blocked_text)) {
            /* Gets the HEAD element or creates one if it doesn't exist. */
            $head = $doc->getElementsByTagName('head');
            if ($head->length) {
                $headelt = $head->item(0);
            } else {
                $headelt = $doc->createElement('head');
                $doc->appendChild($headelt);
            }
        }

        if ($css_text) {
            $style_elt = $doc->createElement('style', $css_text);
            $style_elt->setAttribute('type', 'text/css');
            $headelt->appendChild($style_elt);
        }

        /* Store all the blocked CSS in a bogus style element in the HTML
         * output - then we simply need to change the type attribute to
         * text/css, and the browser should load the definitions on-demand. */
        if (!empty($blocked)) {
            $block_elt = $doc->createElement('style', $blocked_text);
            $block_elt->setAttribute('type', 'text/x-imp-cssblocked');
            $headelt->appendChild($block_elt);
        }
    }

    /**
     */
    protected function _parseCss($css, $blocked)
    {
        foreach ($css->doc->getContents() as $val) {
            if ($val instanceof Sabberworm\CSS\RuleSet\RuleSet) {
                foreach ($val->getRules() as $val2) {
                    $item = $val2->getValue();

                    if ($item instanceof Sabberworm\CSS\Value\URL) {
                        if (!$blocked) {
                            $val->removeRule($val2);
                        }
                    } elseif ($item instanceof Sabberworm\CSS\Value\RuleValueList) {
                        $components = $item->getListComponents();
                        foreach ($components as $key3 => $val3) {
                            if ($val3 instanceof Sabberworm\CSS\Value\URL) {
                                if (!$blocked) {
                                    unset($components[$key3]);
                                }
                            } elseif ($blocked) {
                                unset($components[$key3]);
                            }
                        }
                        $item->setListComponents($components);
                    } elseif ($blocked) {
                        $val->removeRule($val2);
                    }
                }
            } elseif ($val instanceof Sabberworm\CSS\Property\Import) {
                if (!$blocked) {
                    $css->doc->remove($val);
                }
            } elseif ($blocked) {
                $css->doc->remove($val);
            }
        }

        return $css->compress();
    }

    /**
     * preg_replace_callback() callback for style/background matching of
     * images.
     *
     * @param array $matches  The list of matches.
     *
     * @return string  The replacement image string.
     */
    protected function _styleCallback($matches)
    {
        if ($id = $this->_cidSearch($matches[2])) {
            $replace = $this->getConfigParam('imp_contents')->urlView(null, 'view_attach', array('params' => array(
                'id' => $id,
                'imp_img_view' => 'data'
            )));
        } else {
            $this->_imptmp['node']->setAttribute('htmlimgblocked', $matches[2]);
            $this->_imptmp['imgblock'] = true;
            $replace = $this->_imptmp['blockimg'];
        }
        return $matches[1] . $replace . $matches[3];
    }

    /**
     * Search for a CID in a related part.
     *
     * @param string $cid    The CID to query.
     * @param boolean $save  Save as a CID used?
     *
     * @return string  The MIME ID of the part, or null if not found.
     */
    protected function _cidSearch($cid, $save = true)
    {
        if (empty($this->_imptmp['cid']) ||
            (strpos($cid, 'cid:') !== 0) ||
            !($id = $this->_imptmp['cid']->cidSearch(substr($cid, 4)))) {
            return null;
        }

        if ($save) {
            $this->_imptmp['cid_used'][] = $id;
        }

        return $id;
    }

}<|MERGE_RESOLUTION|>--- conflicted
+++ resolved
@@ -227,26 +227,6 @@
             );
         }
 
-<<<<<<< HEAD
-        if ($inline && $this->_imptmp['imgblock']) {
-            $tmp = new IMP_Mime_Status(array(
-                _("Images have been blocked in this message part."),
-                Horde::link('#', '', 'unblockImageLink', '', '', '', '', array(
-                    'muid' => strval($contents->getIndicesOb())
-                )) . _("Show Images?") . '</a>'
-            ));
-            $tmp->icon('mime/image.png');
-            $status[] = $tmp;
-        } elseif ($inline && $this->_imptmp['cssblock']) {
-            /* This is a bit less intuitive for end users, so hide within
-             * image blocking if possible. */
-            $tmp = new IMP_Mime_Status(array(
-                _("Message styling has been suppressed in this message part since the style data lives on a remote server."),
-                Horde::link('#', '', 'unblockImageLink') . _("Load Styling?") . '</a>'
-            ));
-            $tmp->icon('mime/image.png');
-            $status[] = $tmp;
-=======
         if ($inline) {
             if ($this->_imptmp['imgblock']) {
                 $tmp = new IMP_Mime_Status(array(
@@ -277,7 +257,6 @@
                 $tmp->icon('mime/image.png');
                 $status[] = $tmp;
             }
->>>>>>> 69ed18bb
         }
 
         /* Filter bad language. */
