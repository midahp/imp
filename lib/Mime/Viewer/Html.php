--- conflicted
+++ resolved
@@ -473,11 +473,7 @@
 
         foreach ($style->css as $key => $val) {
             foreach ($val as $key2 => $val2) {
-<<<<<<< HEAD
-                foreach ($val2 as $val3) {
-=======
                 foreach ($val2 as $key3 => $val3) {
->>>>>>> f92da86d
                     foreach ($val3['p'] as $val4) {
                         if (preg_match('/^\s*url\(["\']?.*?["\']?\)/i', $val4)) {
                             $was_blocked = true;
