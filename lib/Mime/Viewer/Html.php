<?php
/**
 * This class renders out HTML text with an effort to remove potentially
 * malicious code.
 *
 * Copyright 1999-2012 Horde LLC (http://www.horde.org/)
 *
 * See the enclosed file COPYING for license information (GPL). If you
 * did not receive this file, see http://www.horde.org/licenses/gpl.
 *
 * @author   Anil Madhavapeddy <anil@recoil.org>
 * @author   Jon Parise <jon@horde.org>
 * @author   Michael Slusarz <slusarz@horde.org>
 * @category Horde
 * @license  http://www.horde.org/licenses/gpl GPL
 * @package  IMP
 */
class IMP_Mime_Viewer_Html extends Horde_Mime_Viewer_Html
{
    const CSS_BG_PREG = '/(background(?:-image)?:[^;\}]*(?:url\(["\']?))(.*?)((?:["\']?\)))/i';

    /**
     * Temp array for storing data when parsing the HTML document.
     *
     * @var array
     */
    protected $_imptmp = array();

    /**
     * This driver's display capabilities.
     *
     * @var array
     */
    protected $_capability = array(
        'full' => true,
        'info' => true,
        'inline' => true,
        'raw' => false
    );

    /**
     * Return the full rendered version of the Horde_Mime_Part object.
     *
     * @return array  See parent::render().
     */
    protected function _render()
    {
        return array(
            $this->_mimepart->getMimeId() => $this->_IMPrender(false)
        );
    }

    /**
     * Return the rendered inline version of the Horde_Mime_Part object.
     *
     * @return array  See parent::render().
     */
    protected function _renderInline()
    {
        $data = $this->_IMPrender(true);

        switch (IMP::getViewMode()) {
        case 'mimp':
            $data['status'] = new IMP_Mime_Status(array(
                _("This message part contains HTML data, but this data can not be displayed inline."),
                $this->getConfigParam('imp_contents')->linkView($this->_mimepart, 'view_attach', _("View HTML data in new window."))
            ));
            break;

        default:
            $uid = strval(new Horde_Support_Randomid());

            Horde::addScriptFile('imp.js', 'imp');

            $data['js'] = array('IMP_JS.iframeInject("' . $uid . '", ' . Horde_Serialize::serialize($data['data'], Horde_Serialize::JSON, $this->_mimepart->getCharset()) . ')');
            $data['data'] = '<div>' . _("Loading...") . '</div><iframe class="htmlMsgData" id="' . $uid . '" src="javascript:false" frameborder="0" style="display:none"></iframe>';
            $data['type'] = 'text/html; charset=UTF-8';
            break;
        }

        return array(
            $this->_mimepart->getMimeId() => $data
        );
    }

    /**
     * Return the rendered information about the Horde_Mime_Part object.
     *
     * @return array  See parent::render().
     */
    protected function _renderInfo()
    {
        if ($this->canRender('inline') ||
            ($this->_mimepart->getDisposition() == 'attachment')) {
            return array();
        }

        $status = new IMP_Mime_Status(array(
            _("This message part contains HTML data, but inline HTML display is disabled."),
            $this->getConfigParam('imp_contents')->linkViewJS($this->_mimepart, 'view_attach', _("View HTML data in new window.")),
            $this->getConfigParam('imp_contents')->linkViewJS($this->_mimepart, 'view_attach', _("Convert HTML data to plain text and view in new window."), array('params' => array('convert_text' => 1)))
        ));
        $status->icon('mime/html.png');

        return array(
            $this->_mimepart->getMimeId() => array(
                'data' => '',
                'status' => $status,
                'type' => 'text/html; charset=' . $this->getConfigParam('charset')
            )
        );
    }

    /**
     * Render out the currently set contents.
     *
     * @param boolean $inline  Are we viewing inline?
     *
     * @return array  Two elements: html and status.
     */
    protected function _IMPrender($inline)
    {
        $data = $this->_mimepart->getContents();

        /* Don't do IMP DOM processing if in mimp mode or converting to
         * text. */
<<<<<<< HEAD
        if (($inline && (IMP::getViewMode() == 'mimp')) ||
            (!$inline && Horde_Util::getFormData('convert_text'))) {
=======
        $convert_text = (IMP::getViewMode() == 'mimp') ||
                        Horde_Util::getFormData('convert_text');
        if (!$inline || $convert_text) {
>>>>>>> e825f45b
            $this->_imptmp = null;
        } else {
            if ($inline) {
                $imgview = new IMP_Ui_Imageview();
                $blockimg = !$imgview->showInlineImage($this->getConfigParam('imp_contents'));
            } else {
                $blockimg = false;
            }

            $this->_imptmp = array(
                'blockimg' => null,
                'cid' => null,
                'cid_used' => array(),
                'cssblock' => false,
                'img' => $blockimg,
                'imgblock' => false,
                'inline' => $inline,
                'style' => array(),
                'target' => strval(new Horde_Support_Randomid())
            );

            /* Image filtering. */
            if ($this->_imptmp['img']) {
                $this->_imptmp['blockimg'] = Horde::url(Horde_Themes::img('spacer_red.png'), true, array('append_session' => -1));
            }

            /* Search for inlined data that we can display (multipart/related
             * parts) - see RFC 2392. */
            $this->_imptmp['cid'] = array();
            if (($related_part = $this->getConfigParam('imp_contents')->findMimeType($this->_mimepart->getMimeId(), 'multipart/related')) &&
                ($related_cids = $related_part->getMetadata('related_cids'))) {
                $cid_replace = array();

                foreach ($related_cids as $mime_id => $cid) {
                    if ($cid = trim($cid, '<>')) {
                        $cid_replace['cid:' . $cid] = $mime_id;
                    }
                }

                if (!empty($cid_replace)) {
                    $this->_imptmp['cid'] = $cid_replace;
                }
            }
        }

        /* Sanitize the HTML. */
        $data = $this->_cleanHTML($data, array(
            'noprefetch' => ($inline && (IMP::getViewMode() != 'mimp')),
            'phishing' => $inline
        ));

        $status = array();
        if ($this->_phishWarn) {
            $status[] = new IMP_Mime_Status(array(
                sprintf(_("%s: This message may not be from whom it claims to be. Beware of following any links in it or of providing the sender with any personal information."), _("Warning")),
                _("The links that caused this warning have this background color:") . ' <span style="' . $this->_phishCss . '">' . _("EXAMPLE") . '</span>'
            ));
        }

        /* We are done processing if in mimp mode, or we are converting to
         * text. */
        if ($convert_text) {
            $data = $this->_textFilter($data, 'Html2text', array(
                'wrap' => false
            ));

            // Filter bad language.
            return array(
                'data' => IMP::filterText($data),
                'type' => 'text/plain; charset=' . $this->getConfigParam('charset')
            );
        }

        if ($inline && $this->_imptmp['imgblock']) {
            $tmp = new IMP_Mime_Status(array(
                _("Images have been blocked in this message part."),
                Horde::link('#', '', 'unblockImageLink') . _("Show Images?") . '</a>'
            ));
            $tmp->icon('mime/image.png');
            $status[] = $tmp;
        } elseif ($inline && $this->_imptmp['cssblock']) {
            /* This is a bit less intuitive for end users, so hide within
             * image blocking if possible. */
            $tmp = new IMP_Mime_Status(array(
                _("Message styling has been suppressed in this message part since the style data lives on a remote server."),
                Horde::link('#', '', 'unblockImageLink') . _("Load Styling?") . '</a>'
            ));
            $tmp->icon('mime/image.png');
            $status[] = $tmp;
        }

        $filters = array();
        if ($GLOBALS['prefs']->getValue('emoticons')) {
            $filters['emoticons'] = array(
                'entities' => true
            );
        }

        if ($inline) {
            $filters['emails'] = array(
                'callback' => array($this, 'emailsCallback')
            );
        }

        if (!empty($filters)) {
            $data = $this->_textFilter($data, array_keys($filters), array_values($filters));
        }

        /* Filter bad language. */
        $data = IMP::filterText($data);

        /* Add used CID information. */
        if ($inline && !empty($this->_imptmp['cid'])) {
            $related_part->setMetadata('related_cids_used', $this->_imptmp['cid_used']);
        }

        return array(
            'data' => $data,
            'status' => $status,
            'type' => $this->_mimepart->getType(true)
        );
    }

    /**
     * Determine whether the sender appears in an available addressbook.
     *
     * @return boolean  Does the sender appear in an addressbook?
     */
    protected function _inAddressBook()
    {
        if (!$this->getConfigParam('imp_contents')) {
            return false;
        }

        $from = Horde_Mime_Address::bareAddress($this->getConfigParam('imp_contents')->getHeader()->getValue('from'));

        if ($GLOBALS['prefs']->getValue('html_image_addrbook') &&
            $GLOBALS['registry']->hasMethod('contacts/getField')) {
            $params = IMP::getAddressbookSearchParams();
            try {
                if ($GLOBALS['registry']->call('contacts/getField', array($from, '__key', $params['sources'], false, true))) {
                    return true;
                }
            } catch (Horde_Exception $e) {}
        }

        /* Check admin defined e-mail list. */
        $safe_addrs = $this->getConfigParam('safe_addrs');
        return (!empty($safe_addrs) && in_array($from, $safe_addrs));
    }

    /**
     * Process emails text filter callback.
     *
     * @param array $args   List of arguments to pass to the compose script.
     * @param array $extra  Hash of extra, non-standard arguments to pass to
     *                      compose script.
     *
     * @return Horde_Url  The link to the message composition script.
     */
    public function emailsCallback($args, $extra)
    {
        return IMP::composeLink($args, $extra, true);
    }

    /**
     */
    protected function _node($doc, $node)
    {
        parent::_node($doc, $node);

        if ($doc == $node) {
            /* Sanitize and optimize style tags. */
            if ($this->_imptmp && !empty($this->_imptmp['style'])) {
                // Csstidy may not be available.
                try {
                    $style = $GLOBALS['injector']->getInstance('Horde_Core_Factory_TextFilter')->filter(implode("\n", $this->_imptmp['style']), 'csstidy', array(
                        'ob' => true,
                        'preserve_css' => false
                    ));

                    $blocked = array();
                    foreach ($style->import as $val) {
                        $blocked[] = '@import "' . $val . '";';
                    }
                    $style->import = array();

                    foreach ($style->css as $key => $val) {
                        foreach ($val as $key2 => $val2) {
                            foreach ($val2 as $key3 => $val3) {
                                foreach ($val3['p'] as $key4 => $val4) {
                                    if (preg_match('/^\s*url\(["\']?.*?["\']?\)/i', $val4)) {
                                        $blocked[] = $key2 . '{' . $key3 . ':' . $val4 . ';}';
                                        unset($style->css[$key][$key2][$key3]['p'][$key4]);
                                    }
                                }
                            }
                        }
                    }

                    $css_text = $style->print->plain();

                    if ($css_text || !empty($blocked)) {
                        // Gets the HEAD element or creates one if it doesn't
                        // exist.
                        $head = $doc->getElementsByTagName('head');
                        if ($head->length) {
                            $headelt = $head->item(0);
                        } else {
                            $headelt = $doc->createElement('head');
                            $doc->appendChild($headelt);
                        }
                    }

                    if ($css_text) {
                        $style_elt = $doc->createElement('style', $css_text);
                        $style_elt->setAttribute('type', 'text/css');
                        $headelt->appendChild($style_elt);
                    }

                    /* Store all the blocked CSS in a bogus style element in
                     * the HTML output - then we simply need to change the
                     * type attribute to text/css, and the browser should
                     * load the definitions on-demand. */
                    if (!empty($blocked)) {
                        $block_elt = $doc->createElement('style', implode('', $blocked));
                        $block_elt->setAttribute('type', 'text/x-imp-cssblocked');
                        $headelt->appendChild($block_elt);
                    }
                } catch (Horde_Exception $e) {}
            }
        }
    }

    /**
     * Process DOM node (callback).
     *
     * @param DOMDocument $doc  Document node.
     * @param DOMNode $node     Node.
     */
    protected function _nodeCallback($doc, $node)
    {
        if (is_null($this->_imptmp)) {
            return;
        }

        if ($node instanceof DOMElement) {
            $tag = Horde_String::lower($node->tagName);

            switch ($tag) {
            case 'a':
            case 'area':
                /* Convert links to open in new windows. Ignore
                 * mailto: links and links that already have a target. */
                if ($node->hasAttribute('href')) {
                    $url = parse_url($node->getAttribute('href'));
                    if (isset($url['scheme']) && ($url['scheme'] == 'mailto')) {
                        /* We don't include Horde.popup() in IFRAME, so need
                         * to use 'simple' links. */
                        $node->setAttribute('href', IMP::composeLink($node->getAttribute('href'), array(), true));
                        $node->removeAttribute('target');
                    } elseif ($this->_imptmp['inline'] &&
                              isset($url['fragment']) &&
                              empty($url['path']) &&
                              $GLOBALS['browser']->isBrowser('mozilla')) {
                        /* See Bug #8695: internal anchors are broken in
                         * Mozilla. */
                        $node->removeAttribute('href');
                    } elseif (!$node->hasAttribute('target') ||
                              Horde_String::lower($node->getAttribute('target')) == '_self') {
                        $node->setAttribute('target', $this->_imptmp['target']);
                    }
                }
                break;

            case 'img':
            case 'input':
                if ($this->_imptmp && $node->hasAttribute('src')) {
                    $val = $node->getAttribute('src');

                    /* Multipart/related. */
                    if (($tag == 'img') &&
                        isset($this->_imptmp['cid'][$val])) {
                        $this->_imptmp['cid_used'][] = $this->_imptmp['cid'][$val];
                        $val = $this->getConfigParam('imp_contents')->urlView(null, 'view_attach', array('params' => array(
                            'id' => $this->_imptmp['cid'][$val],
                            'imp_img_view' => 'data'
                        )));
                        $node->setAttribute('src', $val);
                    }

                    /* Block images.*/
                    if ($this->_imptmp['img']) {
                        $node->setAttribute('htmlimgblocked', $val);
                        $node->setAttribute('src', $this->_imptmp['blockimg']);
                        $this->_imptmp['imgblock'] = true;
                    }
                }
                break;

            case 'link':
                /* Block all link tags that reference foreign URLs, other than
                 * CSS. There's no inherently wrong with linking to a foreign
                 * CSS file other than privacy concerns. Therefore, block
                 * linking until requested by the user. */
                $delete_link = true;

                switch (Horde_String::lower($node->getAttribute('type'))) {
                case 'text/css':
                    if ($this->_imptmp && $node->hasAttribute('href')) {
                        $tmp = $node->getAttribute('href');

                        if (isset($this->_imptmp['cid'][$tmp])) {
                            $this->_imptmp['style'][] = $this->getConfigParam('imp_contents')->getMIMEPart($this->_imptmp['cid'][$tmp])->getContents();
                        } else {
                            $node->setAttribute('htmlcssblocked', $node->getAttribute('href'));
                            $node->removeAttribute('href');
                            $this->_imptmp['cssblock'] = true;
                            $delete_link = false;
                        }
                    }
                    break;
                }

                if ($delete_link &&
                    $node->hasAttribute('href') &&
                    $node->parentNode) {
                    $node->parentNode->removeChild($node);
                }
                break;

            case 'style':
                switch (Horde_String::lower($node->getAttribute('type'))) {
                case 'text/css':
                    if ($this->_imptmp) {
                        $this->_imptmp['style'][] = $node->nodeValue;
                    }
                    $node->parentNode->removeChild($node);
                    break;
                }
                break;

            case 'table':
                /* If displaying inline (in IFRAME), tables with 100%
                 * height seems to confuse many browsers re: the
                 * iframe internal height. */
                if ($this->_imptmp['inline'] &&
                    $node->hasAttribute('height') &&
                    ($node->getAttribute('height') == '100%')) {
                    $node->removeAttribute('height');
                }

                // Fall-through

            case 'body':
            case 'td':
                if ($this->_imptmp &&
                    $node->hasAttribute('background')) {
                    $val = $node->getAttribute('background');

                    /* Multipart/related. */
                    if (isset($this->_imptmp['cid'][$val])) {
                        $this->_imptmp['cid_used'][] = $this->_imptmp['cid'][$val];
                        $val = $this->getConfigParam('imp_contents')->urlView(null, 'view_attach', array('params' => array(
                            'id' => $this->_imptmp['cid'][$val],
                            'imp_img_view' => 'data'
                        )));
                        $node->setAttribute('background', $val);
                    }

                    /* Block images.*/
                    if ($this->_imptmp['img']) {
                        $node->setAttribute('htmlimgblocked', $val);
                        $node->setAttribute('background', $this->_imptmp['blockimg']);
                        $this->_imptmp['imgblock'] = true;
                    }
                }
                break;
            }


            if (!is_null($this->_imptmp)) {
                $remove = array();
                foreach ($node->attributes as $val) {
                    /* Catch random mailto: strings in attributes that will
                     * cause problems with e-mail linking. */
                    if (stripos($val->value, 'mailto:') === 0) {
                        $remove[] = $val->name;
                    }
                }

                foreach ($remove as $val) {
                    $node->removeAttribute($val);
                }

                if ($node->hasAttribute('style')) {
                    if (strpos($node->getAttribute('style'), 'content:') !== false) {
                        // TODO: Figure out way to unblock?
                        $node->removeAttribute('style');
                    } elseif ($this->_imptmp['img'] || $this->_imptmp['cid']) {
                        $this->_imptmp['node'] = $node;
                        $style = preg_replace_callback(self::CSS_BG_PREG, array($this, '_styleCallback'), $node->getAttribute('style'), -1, $matches);
                        if ($matches) {
                            $node->setAttribute('style', $style);
                        }
                    }
                }
            }
        }
    }

    /**
     * preg_replace_callback() callback for style/background matching of
     * images.
     *
     * @param array $matches  The list of matches.
     *
     * @return string  The replacement image string.
     */
    protected function _styleCallback($matches)
    {
        if (isset($this->_imptmp['cid'][$matches[2]])) {
            $replace = $this->getConfigParam('imp_contents')->urlView(null, 'view_attach', array('params' => array(
                'id' => $this->_imptmp['cid'][$matches[2]],
                'imp_img_view' => 'data'
            )));
            $this->_imptmp['cid_used'][] = $this->_imptmp['cid'][$matches[2]];
        } else {
            $this->_imptmp['node']->setAttribute('htmlimgblocked', $matches[2]);
            $this->_imptmp['imgblock'] = true;
            $replace = $this->_imptmp['blockimg'];
        }
        return $matches[1] . $replace . $matches[3];
    }

}<|MERGE_RESOLUTION|>--- conflicted
+++ resolved
@@ -124,14 +124,9 @@
 
         /* Don't do IMP DOM processing if in mimp mode or converting to
          * text. */
-<<<<<<< HEAD
-        if (($inline && (IMP::getViewMode() == 'mimp')) ||
-            (!$inline && Horde_Util::getFormData('convert_text'))) {
-=======
         $convert_text = (IMP::getViewMode() == 'mimp') ||
                         Horde_Util::getFormData('convert_text');
         if (!$inline || $convert_text) {
->>>>>>> e825f45b
             $this->_imptmp = null;
         } else {
             if ($inline) {
