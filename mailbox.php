<?php
/**
 * Traditional (imp) mailbox display page.
 *
 * Copyright 1999-2012 Horde LLC (http://www.horde.org/)
 *
 * See the enclosed file COPYING for license information (GPL). If you
 * did not receive this file, see http://www.horde.org/licenses/gpl.
 *
 * @author   Chuck Hagenbuch <chuck@horde.org>
 * @author   Michael Slusarz <slusarz@horde.org>
 * @category Horde
 * @license  http://www.horde.org/licenses/gpl GPL
 * @package  IMP
 */

function _outputSummaries($msgs)
{
    static $template;

    /* Allow user to alter template array. */
    try {
        $msgs = Horde::callHook('mailboxarray', array($msgs, 'imp'), 'imp');
    } catch (Horde_Exception_HookNotSet $e) {}

    if (!isset($template)) {
        $template = $GLOBALS['injector']->createInstance('Horde_Template');
        $template->setOption('gettext', true);
    }

    $template->set('messages', $msgs, true);
    echo $template->fetch(IMP_TEMPLATES . '/imp/mailbox/mailbox.html');
}


require_once __DIR__ . '/lib/Application.php';
Horde_Registry::appInit('imp', array(
    'impmode' => Horde_Registry::VIEW_BASIC
));

if (empty(IMP::$mailbox)) {
    throw new IMP_Exception(_("Invalid mailbox."));
}

$registry->setTimeZone();

/* Call the mailbox redirection hook, if requested. */
try {
    $redirect = Horde::callHook('mbox_redirect', array(IMP::mailbox()), 'imp');
    if (!empty($redirect)) {
        Horde::url($redirect, true)->redirect();
    }
} catch (Horde_Exception_HookNotSet $e) {}

/* Is this a search mailbox? */
$search_mbox = IMP::mailbox()->search;
$vars = $injector->getInstance('Horde_Variables');

/* There is a chance that this page is loaded directly via message.php. If so,
 * don't re-include config files, and the following variables will already be
 * set: $actionID, $start. */
$mailbox_url = Horde::url('mailbox.php');
$mailbox_imp_url = IMP::mailbox()->url('mailbox.php')->add('newmail', 1);
if (!Horde_Util::nonInputVar('from_message_page')) {
    $actionID = $vars->actionID;
    $start = $vars->start;
}

$flag_filter_prefix = "flag\0";
$imp_flags = $injector->getInstance('IMP_Flags');
$imp_imap = $injector->getInstance('IMP_Factory_Imap')->create();
$imp_search = $injector->getInstance('IMP_Search');
$indices = new IMP_Indices($vars->indices);

/* Run through the action handlers */
if ($actionID && ($actionID != 'message_missing')) {
    try {
        $injector->getInstance('Horde_Token')->validate($vars->mailbox_token, 'imp.mailbox');
    } catch (Horde_Token_Exception $e) {
        $notification->push($e);
        $actionID = null;
    }
}

/* We know we are going to be exclusively dealing with this mailbox, so
 * select it on the IMAP server (saves some STATUS calls). Open R/W to clear
 * the RECENT flag. This call will catch invalid mailboxes. */
if (!$search_mbox) {
<<<<<<< HEAD
    try {
        $imp_imap->openMailbox(IMP::mailbox(), Horde_Imap_Client::OPEN_READWRITE);
    } catch (IMP_Imap_Exception $e) {
        $actionID = null;
    }
=======
    $imp_imap->openMailbox(IMP::$mailbox, Horde_Imap_Client::OPEN_READWRITE);
>>>>>>> 64d7cd37
}

/* Determine if mailbox is readonly. */
$readonly = IMP::mailbox()->readonly;

switch ($actionID) {
case 'change_sort':
    IMP::mailbox()->setSort($vars->sortby, $vars->sortdir);
    break;

case 'blacklist':
    $injector->getInstance('IMP_Filter')->blacklistMessage($indices);
    break;

case 'whitelist':
    $injector->getInstance('IMP_Filter')->whitelistMessage($indices);
    break;

case 'spam_report':
    IMP_Spam::reportSpam($indices, 'spam');
    break;

case 'notspam_report':
    IMP_Spam::reportSpam($indices, 'notspam');
    break;

case 'message_missing':
    $notification->push(_("Requested message not found."), 'horde.error');
    break;

case 'fwd_digest':
case 'redirect_messages':
case 'template_edit':
    if (count($indices)) {
        $compose_actions = array(
            'fwd_digest' => 'fwd_digest',
            'redirect_messages' => 'redirect_compose',
            'template_edit' => 'template_edit'
        );

        $options = array_merge(array(
            'actionID' => $compose_actions[$actionID],
            'msglist' => strval($indices)
        ), IMP::getComposeArgs($vars));

        if ($prefs->getValue('compose_popup')) {
            $page_output->addInlineScript(array(
                Horde::popupJs(Horde::url('compose.php'), array('novoid' => true, 'params' => array_merge(array('popup' => 1), $options)))
            ), true);
        } else {
            Horde::url('compose.php', true)->add($options)->redirect();
        }
    }
    break;

case 'delete_messages':
    $injector->getInstance('IMP_Message')->delete($indices);
    break;

case 'undelete_messages':
    $injector->getInstance('IMP_Message')->undelete($indices);
    break;

case 'move_messages':
case 'copy_messages':
    if (isset($vars->targetMbox) &&
        count($indices) &&
        (!$readonly || $actionID == 'copy_messages')) {
        $targetMbox = IMP_Mailbox::formFrom($vars->targetMbox);
        if (!empty($vars->newMbox) && ($vars->newMbox == 1)) {
            $targetMbox = IMP_Mailbox::get($vars->targetMbox)->namespace_append;
            $newMbox = true;
        } else {
            $targetMbox = IMP_Mailbox::formFrom($vars->targetMbox);
            $newMbox = false;
        }
        $injector->getInstance('IMP_Message')->copy($targetMbox, ($actionID == 'move_messages') ? 'move' : 'copy', $indices, array('create' => $newMbox));
    }
    break;

case 'flag_messages':
    if (!$readonly && $vars->flag && count($indices)) {
        $flag = $imp_flags->parseFormId($vars->flag);
        $injector->getInstance('IMP_Message')->flag(array($flag['flag']), $indices, $flag['set']);
    }
    break;

case 'filter_messages':
    if (!$readonly) {
        $filter = IMP_Mailbox::formFrom($vars->filter);
        $q_ob = null;

        if (strpos($filter, $flag_filter_prefix) === 0) {
            /* Flag filtering. */
            $flag_filter = $imp_flags->parseFormId(substr($filter, strpos($filter, "\0") + 1));

            try {
                $q_ob = $imp_search->createQuery(array(
                    new IMP_Search_Element_Flag(
                        $flag_filter['flag'],
                        $flag_filter['set']
                    )),
                    array(
                        'mboxes' => array(IMP::mailbox()),
                        'type' => IMP_Search::CREATE_QUERY
                    )
                );
            } catch (InvalidArgumentException $e) {}
        } else {
            /* Pre-defined filters. */
            try {
                $q_ob = $imp_search->applyFilter($filter, array(IMP::mailbox()));
            } catch (InvalidArgumentException $e) {}
        }

        if ($q_ob) {
            IMP_Mailbox::get($q_ob)->url('mailbox.php')->redirect();
            exit;
        }
    }
    break;

case 'hide_deleted':
    IMP::mailbox()->setHideDeletedMsgs(!$prefs->getValue('delhide'));
    break;

case 'expunge_mailbox':
    $injector->getInstance('IMP_Message')->expungeMailbox(array(strval(IMP::mailbox()) => 1));
    break;

case 'filter':
    IMP::mailbox()->filter();
    break;

case 'empty_mailbox':
    $injector->getInstance('IMP_Message')->emptyMailbox(array(strval(IMP::mailbox())));
    break;

case 'view_messages':
    IMP::mailbox()->url('thread.php', null, null, false)->add(array('mode' => 'msgview', 'msglist' => strval($indices)))->redirect();
}

/* Token to use in requests */
$mailbox_token = $injector->getInstance('Horde_Token')->get('imp.mailbox');

/* Deal with filter options. */
if (!$readonly &&
    $session->get('imp', 'filteravail') &&
    !IMP::mailbox()->filterOnDisplay() &&
    (IMP::mailbox()->inbox ||
     ($prefs->getValue('filter_any_mailbox') && !$search_mbox))) {
    $filter_url = $mailbox_imp_url->copy()->add(array(
        'actionID' => 'filter',
        'mailbox_token' => $mailbox_token
    ));
}

/* Generate folder options list. */
if ($imp_imap->access(IMP_Imap::ACCESS_FOLDERS)) {
    $folder_options = IMP::flistSelect(array(
        'heading' => _("Messages to"),
        'inc_notepads' => true,
        'inc_tasklists' => true,
        'new_mbox' => true
    ));
}

/* Build the list of messages in the mailbox. */
$imp_mailbox = IMP::mailbox()->getListOb();
$pageOb = $imp_mailbox->buildMailboxPage($vars->page, $start);
$show_preview = $prefs->getValue('preview_enabled');

$mbox_info = $imp_mailbox->getMailboxArray(range($pageOb['begin'], $pageOb['end']), array(
    'headers' => true,
    'preview' => (int)$show_preview,
    'type' => $prefs->getValue('atc_flag')
));

/* Determine sorting preferences. */
$sortpref = IMP::mailbox()->getSort();
$thread_sort = ($sortpref->sortby == Horde_Imap_Client::SORT_THREAD);

/* Determine if we are going to show the Hide/Purge Deleted Message links. */
if (!$prefs->getValue('use_trash') && !IMP::mailbox()->vinbox) {
    $showdelete = array(
        'hide' => true,
        'purge' => IMP::mailbox()->access_expunge
    );
} else {
    $showdelete = array(
        'hide' => false,
        'purge' => false
    );
}
if ($showdelete['hide'] && !$prefs->isLocked('delhide')) {
    if ($prefs->getValue('delhide')) {
        $deleted_prompt = _("Show Deleted");
    } else {
        $deleted_prompt = _("Hide Deleted");
    }
}

/* Generate paging links. */
if ($pageOb['pagecount']) {
    if ($pageOb['page'] == 1) {
        $url_first = $url_prev = null;
        $pages_first = 'navfirstgreyImg';
        $pages_prev = 'navleftgreyImg';
    } else {
        $url_first = $mailbox_imp_url->copy()->add('page', 1);
        $pages_first = 'navfirstImg';
        $url_prev = $mailbox_imp_url->copy()->add('page', $pageOb['page'] - 1);
        $pages_prev = 'navleftImg';
    }

    if ($pageOb['page'] == $pageOb['pagecount']) {
        $url_last = $url_next = null;
        $pages_last = 'navlastgreyImg';
        $pages_next = 'navrightgreyImg';
    } else {
        $url_next = $mailbox_imp_url->copy()->add('page', $pageOb['page'] + 1);
        $pages_next = 'navrightImg';
        $url_last = $mailbox_imp_url->copy()->add('page', $pageOb['pagecount']);
        $pages_last = 'navlastImg';
    }
}

/* Generate RSS link. */
if (IMP::mailbox()->inbox) {
    $rss_box = '';
} else {
    $rss_box = IMP::mailbox();
    $ns_info = $imp_imap->getNamespace(IMP::mailbox());
    if ($ns_info !== null) {
        if (!empty($ns_info['name']) &&
            ($ns_info['type'] == Horde_Imap_Client::NS_PERSONAL) &&
            substr(IMP::mailbox(), 0, strlen($ns_info['name'])) == $ns_info['name']) {
            $rss_box = substr(IMP::mailbox(), strlen($ns_info['name']));
        }
        $rss_box = str_replace(rawurlencode($ns_info['delimiter']), '/', rawurlencode($ns_info['delimiter'] . $rss_box));
    } else {
        $rss_box = null;
    }
}

if (!is_null($rss_box)) {
    $page_output->addLinkTag(array(
        'href' => Horde::url('rss.php') . $rss_box
    ));
}

/* If user wants the mailbox to be refreshed, set time here. */
$refresh_url = $mailbox_imp_url->copy()->add('page', $pageOb['page']);
if (isset($filter_url)) {
    $filter_url->add('page', $pageOb['page']);
}

/* Determine if we are showing previews. */
$preview_tooltip = $show_preview
    ? $prefs->getValue('preview_show_tooltip')
    : false;
if (!$preview_tooltip) {
    $strip_preview = $prefs->getValue('preview_strip_nl');
}

$unread = $imp_mailbox->unseenMessages(Horde_Imap_Client::SEARCH_RESULTS_COUNT);

$page_output->addInlineJsVars(array(
    'ImpMailbox.text' => array(
        'delete' => _("Are you sure you wish to PERMANENTLY delete these messages?"),
        'delete_all' => _("Are you sure you wish to delete all mail in this mailbox?"),
        'delete_vfolder' => _("Are you sure you want to delete this Virtual Folder Definition?"),
        'no' => _("No"),
        'selectone' => _("You must select at least one message first."),
        'selectonlyone' => _("You must select only one message for this action."),
        'submit' => _("You must select at least one message first."),
        'yes' => _("Yes")
    ),
    'ImpMailbox.unread' => intval($unread)
));

$pagetitle = $title = IMP::mailbox()->label;
$refresh_title = sprintf(_("_Refresh %s"), $title);
$refresh_ak = Horde::getAccessKey($refresh_title);
$refresh_title = Horde::stripAccessKey($refresh_title);
if (!empty($refresh_ak)) {
    $refresh_title .= sprintf(_(" (Accesskey %s)"), $refresh_ak);
}

if ($unread) {
    $pagetitle = $title .= ' (' . $unread . ')';
}

if (IMP::mailbox()->editvfolder) {
    $query_text = wordwrap($imp_search[IMP::mailbox()]->querytext);
    $pagetitle .= ' [' . Horde::linkTooltip('#', $query_text, '', '', '', $query_text) . _("Virtual Folder") . '</a>]';
    $title .= ' [' . _("Virtual Folder") . ']';
} elseif (IMP::mailbox()->editquery) {
    $query_text = wordwrap($imp_search[IMP::mailbox()]->querytext);
    $pagetitle = Horde::linkTooltip('#', $query_text, '', '', '', $query_text) . $pagetitle . '</a>';
} else {
    $pagetitle = $title = htmlspecialchars($title);
}

$page_output->addScriptFile('scriptaculous/effects.js', 'horde');
$page_output->addScriptFile('redbox.js', 'horde');
$page_output->addScriptFile('dialog.js', 'horde');
$page_output->addScriptFile('mailbox.js');

$menu = IMP::menu();
$page_output->metaRefresh($prefs->getValue('refresh_time'), $refresh_url);
IMP::header($title);
echo $menu;
IMP::status();
IMP::quota();

/* Prepare the header template. */
$hdr_template = $injector->createInstance('Horde_Template');
$hdr_template->setOption('gettext', true);

$hdr_template->set('title', $title);
$hdr_template->set('pagetitle', $pagetitle);
if ($readonly) {
    $hdr_template->set('readonly', true);
}
$hdr_template->set('refresh', Horde::link($refresh_url, $refresh_title, '', '', '', '', $refresh_ak));
if (isset($filter_url)) {
    $hdr_template->set('filter_url', $filter_url);
}
if ($imp_imap->access(IMP_Imap::ACCESS_SEARCH)) {
    if (!$search_mbox) {
        $hdr_template->set('search_url', IMP::mailbox()->url('search-basic.php'));
    } else {
        if (IMP::mailbox()->editvfolder) {
            $edit_search = _("Edit Virtual Folder");
        } elseif (IMP::mailbox()->query) {
            if (IMP::mailbox()->editquery) {
                $edit_search = _("Edit Search Query");
            } else {
                /* Basic search results. */
                $search_mailbox = IMP_Mailbox::get($imp_search[IMP::mailbox()]->mboxes[0]);
                $hdr_template->set('search_url', $search_mailbox->url('search-basic.php'));
                $hdr_template->set('searchclose', $search_mailbox->url('mailbox.php'));
            }
        }

        if (isset($edit_search)) {
            $hdr_template->set('edit_search_url', $imp_search->editUrl(IMP::mailbox()));
            $hdr_template->set('edit_search_title', $edit_search);
        }
    }
}

if (IMP::mailbox()->access_empty) {
    $hdr_template->set('empty', $mailbox_imp_url->copy()->add(array(
        'actionID' => 'empty_mailbox',
        'mailbox_token' => $mailbox_token
    )));
}

/* Generate mailbox summary string. */
if (empty($pageOb['end'])) {
    $hdr_template->set('msgcount', _("No Messages"));
} elseif ($pageOb['pagecount'] > 1) {
    $hdr_template->set('msgcount', sprintf(_("%d - %d of %d Messages"), $pageOb['begin'], $pageOb['end'], $pageOb['msgcount']));
    $hdr_template->set('page', sprintf(_("Page %d of %d"), $pageOb['page'], $pageOb['pagecount']));
} else {
    $hdr_template->set('msgcount', sprintf(_("%d Messages"), $pageOb['msgcount']));
}

echo $hdr_template->fetch(IMP_TEMPLATES . '/imp/mailbox/header.html');

/* If no messages, exit immediately. */
if (empty($pageOb['end'])) {
    if ($pageOb['anymsg'] && isset($deleted_prompt)) {
        /* Show 'Show Deleted' prompt if mailbox has no viewable message but
           has hidden, deleted messages. */
        $del_template = $injector->createInstance('Horde_Template');
        $del_template->set('hide', Horde::widget($refresh_url->copy()->add(array('actionID' => 'hide_deleted', 'mailbox_token' => $mailbox_token)), $deleted_prompt, 'widget hideAction', '', '', $deleted_prompt));
        if (IMP::mailbox()->access_expunge) {
            $del_template->set('purge', Horde::widget($refresh_url->copy()->add(array('actionID' => 'expunge_mailbox', 'mailbox_token' => $mailbox_token)), _("Purge Deleted"), 'widget purgeAction', '', '', _("Pur_ge Deleted")));
        }
        echo $del_template->fetch(IMP_TEMPLATES . '/imp/mailbox/actions_deleted.html');
    }

    $empty_template = $injector->createInstance('Horde_Template');
    $empty_template->setOption('gettext', true);
    $empty_template->set('search_mbox', $search_mbox);
    echo $empty_template->fetch(IMP_TEMPLATES . '/imp/mailbox/empty_mailbox.html');
    $page_output->footer();
    exit;
}

/* Display the navbar and actions if there is at least 1 message in mailbox. */
if ($pageOb['msgcount']) {
    $use_trash = $prefs->getValue('use_trash');

    /* Prepare the navbar template. */
    $n_template = $injector->createInstance('Horde_Template');
    $n_template->setOption('gettext', true);
    $n_template->set('id', 1);
    $n_template->set('sessiontag', Horde_Util::formInput());
    $n_template->set('readonly', $readonly);

    $filtermsg = false;
    if ($imp_imap->access(IMP_Imap::ACCESS_FLAGS)) {
        $args = array(
            'imap' => true,
            'mailbox' => $search_mbox ? null : IMP::mailbox()
        );

        $form_set = $form_unset = array();
        foreach ($imp_flags->getList($args) as $val) {
            if ($val->canset) {
                $form_set[] = array(
                    'f' => $val->form_set,
                    'l' => $val->label,
                    'v' => IMP_Mailbox::formTo($flag_filter_prefix . $val->form_set)
                );
                $form_unset[] = array(
                    'f' => $val->form_unset,
                    'l' => $val->label,
                    'v' => IMP_Mailbox::formTo($flag_filter_prefix . $val->form_unset)
                );
            }
        }

        $n_template->set('flaglist_set', $form_set);
        $n_template->set('flaglist_unset', $form_unset);

        if (!$search_mbox && $imp_imap->access(IMP_Imap::ACCESS_SEARCH)) {
            $filtermsg = true;
            $n_template->set('flag_filter', true);
        }
    }

    if (!$search_mbox && IMP::mailbox()->access_filters) {
        $filters = array();
        $imp_search->setIteratorFilter(IMP_Search::LIST_FILTER);
        foreach ($imp_search as $val) {
            $filters[] = array(
                'l' => htmlspecialchars($val->label),
                'v' => IMP_Mailbox::formTo($val)
            );
        }

        if (!empty($filters)) {
            $filtermsg = true;
            $n_template->set('filters', $filters);
        }
    }

    $n_template->set('filtermsg', $filtermsg);

    if ($imp_imap->access(IMP_Imap::ACCESS_FOLDERS)) {
        $n_template->set('move', Horde::widget('#', _("Move to mailbox"), 'widget moveAction', '', '', _("Move"), true));
        $n_template->set('copy', Horde::widget('#', _("Copy to mailbox"), 'widget copyAction', '', '', _("Copy"), true));
        $n_template->set('folder_options', $folder_options);
    }

    $n_template->set('mailbox_url', $mailbox_url);
    $n_template->set('mailbox', IMP::mailbox()->form_to);
    if ($pageOb['pagecount'] > 1) {
        $n_template->set('multiple_page', true);
        $n_template->set('pages_first', $pages_first);
        $n_template->set('url_first', $url_first);
        $n_template->set('pages_prev', $pages_prev);
        $n_template->set('url_prev', $url_prev);
        $n_template->set('pages_next', $pages_next);
        $n_template->set('url_next', $url_next);
        $n_template->set('pages_last', $pages_last);
        $n_template->set('url_last', $url_last);
        $n_template->set('page_val', htmlspecialchars($pageOb['page']));
        $n_template->set('page_size', Horde_String::length($pageOb['pagecount']));
    }

    echo $n_template->fetch(IMP_TEMPLATES . '/imp/mailbox/navbar.html');

    /* Prepare the actions template. */
    $a_template = $injector->createInstance('Horde_Template');
    if (IMP::mailbox()->access_deletemsgs) {
        $del_class = ($use_trash && IMP::mailbox()->trash)
            ? 'permdeleteAction'
            : 'deleteAction';
        $a_template->set('delete', Horde::widget('#', _("Delete"), 'widget ' . $del_class, '', '', _("_Delete")));
    }

    if ($showdelete['purge'] || IMP::mailbox()->vtrash) {
        $a_template->set('undelete', Horde::widget('#', _("Undelete"), 'widget undeleteAction', '', '', _("_Undelete")));
    }

    $mboxactions = array();
    if ($showdelete['purge']) {
        $mailbox_link = $mailbox_imp_url->copy()->add('page', $pageOb['page']);
        if (isset($deleted_prompt)) {
            $mboxactions[] = array(
                'v' => Horde::widget($mailbox_link->copy()->add(array('actionID' => 'hide_deleted', 'mailbox_token' => $mailbox_token)), $deleted_prompt, 'widget hideAction', '', '', $deleted_prompt)
            );
        }
        $mboxactions[] = array(
            'v' => Horde::widget($mailbox_link->copy()->add(array('actionID' => 'expunge_mailbox', 'mailbox_token' => $mailbox_token)), _("Purge Deleted"), 'widget purgeAction', '', '', _("Pur_ge Deleted"))
        );
    }

    if (!$sortpref->sotrby_locked &&
        ($sortpref->sortby != Horde_Imap_Client::SORT_SEQUENCE)) {
        $mboxactions[] = array(
            'v' => Horde::widget($mailbox_imp_url->copy()->add(array('sortby' => Horde_Imap_Client::SORT_SEQUENCE, 'actionID' => 'change_sort', 'mailbox_token' => $mailbox_token)), _("Clear Sort"), 'widget', '', '', _("Clear Sort"))
        );
    }

    if (IMP::mailbox()->templates) {
        $a_template->set('templateedit', Horde::widget('#', _("Edit Template"), 'widget templateeditAction', '', '', _("Edit Template")));
        $mboxactions[] = array(
            'v' => Horde::widget(IMP::composeLink(array(), array('actionID' => 'template_new')), _("Create New Template"), 'widget', '', '', _("Create New Template"))
        );
    }

    /* Hack since IE doesn't support :last-child CSS selector. */
    if (!empty($mboxactions)) {
        $mboxactions[count($mboxactions) - 1]['last'] = true;
    }
    $a_template->set('mboxactions', $mboxactions);

    if ($registry->hasMethod('mail/blacklistFrom')) {
        $a_template->set('blacklist', Horde::widget('#', _("Blacklist"), 'widget blacklistAction', '', '', _("_Blacklist")));
    }

    if ($registry->hasMethod('mail/whitelistFrom')) {
        $a_template->set('whitelist', Horde::widget('#', _("Whitelist"), 'widget whitelistAction', '', '', _("_Whitelist")));
    }

    if (IMP::canCompose()) {
        $a_template->set('forward', Horde::widget('#', _("Forward"), 'widget forwardAction', '', '', _("Fo_rward")));
        $a_template->set('redirect', Horde::widget('#', _("Redirect"), 'widget redirectAction', '', '', _("Redirect")));
    }

    if ($conf['spam']['reporting'] &&
        ($conf['spam']['spamfolder'] || !IMP::mailbox()->spam)) {
        $a_template->set('spam', Horde::widget('#', _("Report as Spam"), 'widget spamAction', '', '', _("Report as Spam")));
    }

    if ($conf['notspam']['reporting'] &&
        (!$conf['notspam']['spamfolder'] || IMP::mailbox()->spam)) {
        $a_template->set('notspam', Horde::widget('#', _("Report as Innocent"), 'widget notspamAction', '', '', _("Report as Innocent")));
    }

    $a_template->set('view_messages', Horde::widget('#', _("View Messages"), 'widget viewAction', '', '', _("View Messages")));

    echo $a_template->fetch(IMP_TEMPLATES . '/imp/mailbox/actions.html');
}

/* Define some variables now so we don't have to keep redefining in the
   foreach () loop or the templates. */
$lastMbox = '';
$mh_count = 0;
$sortImg = $sortpref->sortdir
    ? 'sortup'
    : 'sortdown';
$headers = array(
    Horde_Imap_Client::SORT_TO => array(
        'id' => 'mboxto',
        'stext' => _("Sort by To Address"),
        'text' => _("To")
    ),
    Horde_Imap_Client::SORT_FROM => array(
        'id' => 'mboxfrom',
        'stext' => _("Sort by From Address"),
        'text' => _("Fro_m")
    ),
    Horde_Imap_Client::SORT_THREAD => array(
        'id' => 'mboxthread',
        'stext' => _("Sort by Thread"),
        'text' => _("_Thread")
    ),
    Horde_Imap_Client::SORT_SUBJECT => array(
        'id' => 'mboxsubject',
        'stext' => _("Sort by Subject"),
        'text' => _("Sub_ject")
    ),
    IMP::IMAP_SORT_DATE => array(
        'id' => 'mboxdate',
        'stext' => _("Sort by Date"),
        'text' => _("Dat_e")
    ),
    Horde_Imap_Client::SORT_SIZE => array(
        'id' => 'mboxsize',
        'stext' => _("Sort by Message Size"),
        'text' => _("Si_ze")
    )
);

/* If this is the Drafts or Sent-Mail mailbox, sort by To instead of From. */
if (IMP::mailbox()->special_outgoing) {
    unset($headers[Horde_Imap_Client::SORT_FROM]);
} else {
    unset($headers[Horde_Imap_Client::SORT_TO]);
}

/* Determine which of Subject/Thread to emphasize. */
if (!IMP::mailbox()->access_sortthread || $sortpref->sortby_locked) {
    unset($headers[Horde_Imap_Client::SORT_THREAD]);
    if ($sortpref->sortby_locked && $thread_sort) {
        $sortpref->sortby = Horde_Imap_Client::SORT_SUBJECT;
    }
} else {
    if ($thread_sort) {
        $extra = Horde_Imap_Client::SORT_SUBJECT;
        $standard = Horde_Imap_Client::SORT_THREAD;
    } else {
        $extra = Horde_Imap_Client::SORT_THREAD;
        $standard = Horde_Imap_Client::SORT_SUBJECT;
    }
    $headers[$standard]['altsort'] = Horde::widget($mailbox_imp_url->copy()->add(array(
        'actionID' => 'change_sort',
        'mailbox_token' => $mailbox_token,
        'sortby' => $extra
    )), $headers[$extra]['stext'], 'widget', null, null, $headers[$extra]['text']);
    unset($headers[$extra]);
}

foreach ($headers as $key => $val) {
    $ptr = &$headers[$key];
    if ($sortpref->sortby == $key) {
        $csl_icon = '<span class="iconImg ' . $sortImg . '"></span>';
        if ($sortpref->sortdir_locked) {
            $ptr['change_sort_link'] = $csl_icon;
            $ptr['change_sort_widget'] = Horde::stripAccessKey($val['text']);
        } else {
            $tmp = $mailbox_imp_url->copy()->add(array(
                'sortby' => $key,
                'sortdir' => intval(!$sortpref->sortdir),
                'actionID' => 'change_sort',
                'mailbox_token' => $mailbox_token
            ));
            $ptr['change_sort_link'] = Horde::link($tmp, $val['stext'], null, null, null, $val['stext']) . $csl_icon . '</a>';
            $ptr['change_sort_widget'] = Horde::widget($tmp, $val['stext'], 'widget', null, null, $val['text']);
        }
        $ptr['class'] = 'selected';
    } else {
        $ptr['change_sort_link'] = null;
        $ptr['change_sort_widget'] = $sortpref->sortby_locked
            ? Horde::stripAccessKey($val['text'])
            : Horde::widget($mailbox_imp_url->copy()->add(array(
                  'actionID' => 'change_sort',
                  'mailbox_token' => $mailbox_token,
                  'sortby' => $key
              )), $val['stext'], 'widget', null, null, $val['text']);
        $ptr['class'] = 'item';
    }
}

/* Output the form start. */
$f_template = $injector->createInstance('Horde_Template');
$f_template->set('mailbox', IMP::mailbox()->form_to);
$f_template->set('mailbox_token', $mailbox_token);
$f_template->set('mailbox_url', $mailbox_url);
$f_template->set('sessiontag', Horde_Util::formInput());
$f_template->set('page', $pageOb['page']);
echo $f_template->fetch(IMP_TEMPLATES . '/imp/mailbox/form_start.html');

/* Prepare the message headers template. */
$mh_template = $injector->createInstance('Horde_Template');
$mh_template->setOption('gettext', true);
$mh_template->set('check_all', Horde::getAccessKeyAndTitle(_("Check _All/None")));
$mh_template->set('headers', $headers);

if (!$search_mbox) {
    $mh_template->set('show_checkbox', !$mh_count++);
    echo $mh_template->fetch(IMP_TEMPLATES . '/imp/mailbox/message_headers.html');
}

/* Initialize repetitively used variables. */
$fromlinkstyle = $prefs->getValue('from_link');
$imp_ui = new IMP_Ui_Mailbox(IMP::mailbox());

/* Display message information. */
$msgs = array();
$search_template = null;
while (list(,$ob) = each($mbox_info['overview'])) {
    if ($search_mbox) {
        if (empty($lastMbox) || ($ob['mailbox'] != $lastMbox)) {
            if (!empty($lastMbox)) {
                _outputSummaries($msgs);
                $msgs = array();
            }

            $mbox = IMP_Mailbox::get($ob['mailbox']);

            $mbox_link = $mailbox_url->copy()->add('mailbox', IMP::base64urlEncode($ob['mailbox']));
            $mbox_link = Horde::link($mbox_link, sprintf(_("View messages in %s"), $mbox->display), 'smallheader') . $mbox->display_html . '</a>';
            if (is_null($search_template)) {
                $search_template = $injector->createInstance('Horde_Template');
            }
            $search_template->set('lastMbox', $lastMbox);
            $search_template->set('mbox_link', $mbox_link);
            echo $search_template->fetch(IMP_TEMPLATES . '/imp/mailbox/searchmbox.html');

            $mh_template->set('show_checkbox', !$mh_count++);
            echo $mh_template->fetch(IMP_TEMPLATES . '/imp/mailbox/message_headers.html');
        }
    }

    $lastMbox = $ob['mailbox'];

    /* Initialize the data fields. */
    $msg = array(
        'bg' => '',
        'class' => '',
        'date' => htmlspecialchars($imp_ui->getDate($ob['envelope']->date)),
        'preview' => '',
        'status' => '',
        'size' => htmlspecialchars($imp_ui->getSize($ob['size'])),
        'uid' => htmlspecialchars(new IMP_Indices($ob['mailbox'], $ob['uid']))
    );

    /* Since this value will be used for an ID element, it cannot contain
     * certain characters.  Replace those unavailable chars with '_', and
     * double existing underscores to ensure we don't have a duplicate ID. */
    $msg['id'] = preg_replace('/[^0-9a-z\-_:\.]/i', '_', str_replace('_', '__', rawurlencode($ob['uid'] . $ob['mailbox'])));

    /* Generate the target link. */
    if (IMP::mailbox()->drafts || IMP::mailbox()->templates) {
        $target = IMP::composeLink(array(), array(
            'actionID' => (IMP::mailbox()->drafts ? 'draft' : 'template'),
            'thismailbox' => $ob['mailbox'],
            'uid' => $ob['uid']
        ));
    } else {
        $target = IMP::mailbox()->url('message.php', $ob['uid'], $ob['mailbox']);
    }

    /* Get all the flag information. */
    try {
        $ob['flags'] = array_merge($ob['flags'], Horde::callHook('msglist_flags', array($ob, 'imp'), 'imp'));
    } catch (Horde_Exception_HookNotSet $e) {}

    $flag_parse = $imp_flags->parse(array(
        'flags' => $ob['flags'],
        'headers' => $ob['headers'],
        'personal' => $ob['envelope']->to
    ));

    $css_class = $subject_flags = array();
    foreach ($flag_parse as $val) {
        if ($val instanceof IMP_Flag_User) {
            $subject_flags[] = $val;
        } else {
            if (!$val->bgdefault) {
                $msg['bg'] = $val->bgcolor;
            }
            $css_class[] = $val->css;
            $msg['status'] .= $val->span;
        }
    }
    $msg['class'] = implode(' ', $css_class);

    /* Show message preview? */
    if ($show_preview && isset($ob['preview'])) {
        if (empty($ob['preview'])) {
            $ptext = '[[' . _("No Preview Text") . ']]';
        } else {
            if (!empty($strip_preview)) {
                $ptext = preg_replace(array('/\n/', '/(\s)+/'), array(' ', '$1'), str_replace("\r", "\n", $ob['preview']));
            } else {
                $ptext = str_replace("\r", '', $ob['preview']);
            }

            if (!$preview_tooltip) {
                $ptext = $injector->getInstance('Horde_Core_Factory_TextFilter')->filter($ptext, 'text2html', array(
                    'parselevel' => Horde_Text_Filter_Text2html::NOHTML
                ));
            }

            $maxlen = $prefs->getValue('preview_maxlen');
            if (Horde_String::length($ptext) > $maxlen) {
                $ptext = Horde_String::truncate($ptext, $maxlen);
            } elseif (empty($ob['previewcut'])) {
                $ptext .= '[[' . _("END") . ']]';
            }
        }
        $msg['preview'] = $ptext;
    }

    /* Format the From: Header. */
    $getfrom = $imp_ui->getFrom($ob['envelope']);
    $msg['from'] = htmlspecialchars($getfrom['from'], ENT_QUOTES, 'UTF-8');
    switch ($fromlinkstyle) {
    case 0:
        $from_tmp = array();
        foreach ($getfrom['from_list']->base_addresses as $from_ob) {
            $from_tmp[] = call_user_func_array(array('Horde', $preview_tooltip ? 'linkTooltip' : 'link'), array(IMP::composeLink(array(), array('actionID' => 'mailto_link', 'to' => strval($from_ob))), sprintf(_("New Message to %s"), $from_ob->label))) . htmlspecialchars($from_ob->label, ENT_QUOTES, 'UTF-8') . '</a>';
        }

        if (!empty($from_tmp)) {
            $msg['from'] = implode(', ', $from_tmp);
        }
        break;

    case 1:
        $from_uri = IMP::mailbox()->url('message.php', $ob['uid'], $ob['mailbox']);
        $msg['from'] = Horde::link($from_uri) . $msg['from'] . '</a>';
        break;
    }

    /* Format the Subject: Header. */
    $msg['subject'] = $imp_ui->getSubject($ob['envelope']->subject, true);
    if ($preview_tooltip) {
        $msg['subject'] = substr(Horde::linkTooltip($target, $msg['preview'], '', '', '', $msg['preview']), 0, -1) . ' class="mboxSubject">' . $msg['subject'] . '</a>';
    } else {
        $msg['subject'] = substr(Horde::link($target, $imp_ui->getSubject($ob['envelope']->subject)), 0, -1) . ' class="mboxSubject">' . $msg['subject'] . '</a>' . (!empty($msg['preview']) ? '<br /><small>' . $msg['preview'] . '</small>' : '');
    }

    /* Add subject flags. */
    foreach ($subject_flags as $val) {
        $flag_label = Horde_String::truncate($val->label, 12);

        $msg['subject'] = '<span class="' . $val->css . '" style="' . ($val->bgdefault ? '' : 'background:' . htmlspecialchars($val->bgcolor) . ';') . 'color:' . htmlspecialchars($val->fgcolor) . '" title="' . htmlspecialchars($val->label) . '">' . htmlspecialchars($flag_label) . '</span>' . $msg['subject'];
    }

    /* Set up threading tree now. */
    if ($thread_sort) {
        $t_ob =  $imp_mailbox[$ob['idx']]['t'];
        $msg['subject'] = ($sortpref->sortdir ? $t_ob->reverse_img : $t_ob->img) . ' ' . $msg['subject'];
    }

    $msgs[$ob['uid']] = $msg;
}

_outputSummaries($msgs);

echo '</form>';

/* If there are 20 messages or less, don't show the actions/navbar again. */
if (($pageOb['end'] - $pageOb['begin']) >= 20) {
    $a_template->set('isbottom', true);
    echo $a_template->fetch(IMP_TEMPLATES . '/imp/mailbox/actions.html');
    $n_template->set('id', 2);
    $n_template->set('isbottom', true);
    echo $n_template->fetch(IMP_TEMPLATES . '/imp/mailbox/navbar.html');
}

$page_output->footer();<|MERGE_RESOLUTION|>--- conflicted
+++ resolved
@@ -86,15 +86,7 @@
  * select it on the IMAP server (saves some STATUS calls). Open R/W to clear
  * the RECENT flag. This call will catch invalid mailboxes. */
 if (!$search_mbox) {
-<<<<<<< HEAD
-    try {
-        $imp_imap->openMailbox(IMP::mailbox(), Horde_Imap_Client::OPEN_READWRITE);
-    } catch (IMP_Imap_Exception $e) {
-        $actionID = null;
-    }
-=======
-    $imp_imap->openMailbox(IMP::$mailbox, Horde_Imap_Client::OPEN_READWRITE);
->>>>>>> 64d7cd37
+    $imp_imap->openMailbox(IMP::mailbox(), Horde_Imap_Client::OPEN_READWRITE);
 }
 
 /* Determine if mailbox is readonly. */
