<?php
/**
 * Basic view mailbox display page.
 *
 * Copyright 1999-2013 Horde LLC (http://www.horde.org/)
 *
 * See the enclosed file COPYING for license information (GPL). If you
 * did not receive this file, see http://www.horde.org/licenses/gpl.
 *
 * @author   Chuck Hagenbuch <chuck@horde.org>
 * @author   Michael Slusarz <slusarz@horde.org>
 * @category Horde
 * @license  http://www.horde.org/licenses/gpl GPL
 * @package  IMP
 */

function _outputSummaries($msgs, Horde_View $view)
{
    /* Allow user to alter template array. */
    try {
        $msgs = Horde::callHook('mailboxarray', array($msgs, 'imp'), 'imp');
    } catch (Horde_Exception_HookNotSet $e) {}

    $view->messages = $msgs;
    echo $view->render('mailbox');
}


require_once __DIR__ . '/lib/Application.php';
Horde_Registry::appInit('imp', array(
    'impmode' => Horde_Registry::VIEW_BASIC,
    'timezone' => true
));

$vars = $injector->getInstance('Horde_Variables');

$indices = new IMP_Indices_Mailbox($vars);
$mailbox = $indices->mailbox;

if (!$mailbox) {
    throw new IMP_Exception(_("Invalid mailbox."));
}

/* Call the mailbox redirection hook, if requested. */
try {
    $redirect = Horde::callHook('mbox_redirect', array($mailbox), 'imp');
    if (!empty($redirect)) {
        Horde::url($redirect, true)->redirect();
    }
} catch (Horde_Exception_HookNotSet $e) {}

/* Is this a search mailbox? */
$search_mbox = $mailbox->search;

/* There is a chance that this page is loaded directly via message.php. If so,
 * don't re-include config files, and the following variables will already be
 * set: $actionID, $start. */
$mailbox_url = Horde::url('mailbox.php');
$mailbox_imp_url = $mailbox->url('mailbox.php')->add('newmail', 1);
if (!Horde_Util::nonInputVar('from_message_page')) {
    $actionID = $vars->actionID;
    $start = $vars->start;
}

$flag_filter_prefix = "flag\0";
$imp_flags = $injector->getInstance('IMP_Flags');
$imp_imap = $injector->getInstance('IMP_Factory_Imap')->create();
$imp_search = $injector->getInstance('IMP_Search');

/* Run through the action handlers */
if ($actionID && ($actionID != 'message_missing')) {
    try {
        $injector->getInstance('Horde_Token')->validate($vars->mailbox_token, 'imp.mailbox');
    } catch (Horde_Token_Exception $e) {
        $notification->push($e);
        $actionID = null;
    }
}

/* We know we are going to be exclusively dealing with this mailbox, so
 * select it on the IMAP server (saves some STATUS calls). Open R/W to clear
 * the RECENT flag. This call will catch invalid mailboxes. */
if (!$search_mbox) {
    $imp_imap->openMailbox($mailbox, Horde_Imap_Client::OPEN_READWRITE);
}

/* Determine if mailbox is readonly. */
$readonly = $mailbox->readonly;

switch ($actionID) {
case 'change_sort':
    $mailbox->setSort($vars->sortby, $vars->sortdir);
    break;

case 'blacklist':
    $injector->getInstance('IMP_Filter')->blacklistMessage($indices);
    break;

case 'whitelist':
    $injector->getInstance('IMP_Filter')->whitelistMessage($indices);
    break;

case 'spam_report':
    IMP_Spam::reportSpam($indices, 'spam');
    break;

case 'notspam_report':
    IMP_Spam::reportSpam($indices, 'notspam');
    break;

case 'message_missing':
    $notification->push(_("Requested message not found."), 'horde.error');
    break;

case 'fwd_digest':
case 'redirect_messages':
case 'template_edit':
    if (count($indices)) {
        $compose_actions = array(
            'fwd_digest' => 'fwd_digest',
            'redirect_messages' => 'redirect_compose',
            'template_edit' => 'template_edit'
        );

        $options = array_merge(array(
            'actionID' => $compose_actions[$actionID],
            'muid' => strval($indices)
        ), IMP::getComposeArgs($vars));

        if ($prefs->getValue('compose_popup')) {
            $page_output->addInlineScript(array(
                Horde::popupJs(Horde::url('compose.php'), array('novoid' => true, 'params' => array_merge(array('popup' => 1), $options)))
            ), true);
        } else {
            Horde::url('compose.php', true)->add($options)->redirect();
        }
    }
    break;

case 'delete_messages':
    $injector->getInstance('IMP_Message')->delete($indices);
    break;

case 'undelete_messages':
    $injector->getInstance('IMP_Message')->undelete($indices);
    break;

case 'move_messages':
case 'copy_messages':
    if (isset($vars->targetMbox) &&
        count($indices) &&
        (!$readonly || $actionID == 'copy_messages')) {
        $targetMbox = IMP_Mailbox::formFrom($vars->targetMbox);
        if (!empty($vars->newMbox) && ($vars->newMbox == 1)) {
            $targetMbox = IMP_Mailbox::get($vars->targetMbox)->namespace_append;
            $newMbox = true;
        } else {
            $targetMbox = IMP_Mailbox::formFrom($vars->targetMbox);
            $newMbox = false;
        }
        $injector->getInstance('IMP_Message')->copy($targetMbox, ($actionID == 'move_messages') ? 'move' : 'copy', $indices, array('create' => $newMbox));
    }
    break;

case 'flag_messages':
    if (!$readonly && $vars->flag && count($indices)) {
        $flag = $imp_flags->parseFormId($vars->flag);
        $injector->getInstance('IMP_Message')->flag(array($flag['flag']), $indices, $flag['set']);
    }
    break;

case 'filter_messages':
    if (!$readonly) {
        $filter = IMP_Mailbox::formFrom($vars->filter);
        $q_ob = null;

        if (strpos($filter, $flag_filter_prefix) === 0) {
            /* Flag filtering. */
            $flag_filter = $imp_flags->parseFormId(substr($filter, strpos($filter, "\0") + 1));

            try {
                $q_ob = $imp_search->createQuery(array(
                    new IMP_Search_Element_Flag(
                        $flag_filter['flag'],
                        $flag_filter['set']
                    )),
                    array(
                        'mboxes' => array($mailbox),
                        'type' => IMP_Search::CREATE_QUERY
                    )
                );
            } catch (InvalidArgumentException $e) {}
        } else {
            /* Pre-defined filters. */
            try {
                $q_ob = $imp_search->applyFilter($filter, array($mailbox));
            } catch (InvalidArgumentException $e) {}
        }

        if ($q_ob) {
            IMP_Mailbox::get($q_ob)->url('mailbox.php')->redirect();
            exit;
        }
    }
    break;

case 'hide_deleted':
    $mailbox->setHideDeletedMsgs(!$prefs->getValue('delhide'));
    break;

case 'expunge_mailbox':
    $injector->getInstance('IMP_Message')->expungeMailbox(array(strval($mailbox) => 1));
    break;

case 'filter':
    $mailbox->filter();
    break;

case 'empty_mailbox':
    $injector->getInstance('IMP_Message')->emptyMailbox(array(strval($mailbox)));
    break;

case 'view_messages':
    $mailbox->url('thread.php', null, null, false)->add(array('mode' => 'msgview', 'muid' => strval($indices)))->redirect();
}

/* Token to use in requests */
$mailbox_token = $injector->getInstance('Horde_Token')->get('imp.mailbox');

/* Deal with filter options. */
if (!$readonly &&
    IMP::applyFilters() &&
    !$mailbox->filterOnDisplay() &&
    ($mailbox->inbox ||
     ($prefs->getValue('filter_any_mailbox') && !$search_mbox))) {
    $filter_url = $mailbox_imp_url->copy()->add(array(
        'actionID' => 'filter',
        'mailbox_token' => $mailbox_token
    ));
}

/* Generate folder options list. */
if ($imp_imap->access(IMP_Imap::ACCESS_FOLDERS)) {
    $folder_options = IMP::flistSelect(array(
        'heading' => _("Messages to"),
        'inc_notepads' => true,
        'inc_tasklists' => true,
        'new_mbox' => true
    ));
}

/* Build the list of messages in the mailbox. */
$imp_mailbox = $mailbox->list_ob;
$pageOb = $imp_mailbox->buildMailboxPage($vars->page, $start);
$show_preview = $prefs->getValue('preview_enabled');

$mbox_info = $imp_mailbox->getMailboxArray(range($pageOb['begin'], $pageOb['end']), array(
    'headers' => true,
    'preview' => (int)$show_preview,
    'type' => $prefs->getValue('atc_flag')
));

/* Determine sorting preferences. */
$sortpref = $mailbox->getSort();
$thread_sort = ($sortpref->sortby == Horde_Imap_Client::SORT_THREAD);

/* Determine if we are going to show the Hide/Purge Deleted Message links. */
if (!$prefs->getValue('use_trash') && !$mailbox->vinbox) {
    $showdelete = array(
        'hide' => true,
        'purge' => $mailbox->access_expunge
    );
} else {
    $showdelete = array(
        'hide' => false,
        'purge' => false
    );
}
if ($showdelete['hide'] && !$prefs->isLocked('delhide')) {
    if ($prefs->getValue('delhide')) {
        $deleted_prompt = _("Show Deleted");
    } else {
        $deleted_prompt = _("Hide Deleted");
    }
}

/* Generate paging links. */
if ($pageOb['pagecount']) {
    if ($pageOb['page'] == 1) {
        $url_first = $url_prev = null;
        $pages_first = 'navfirstgreyImg';
        $pages_prev = 'navleftgreyImg';
    } else {
        $url_first = $mailbox_imp_url->copy()->add('page', 1);
        $pages_first = 'navfirstImg';
        $url_prev = $mailbox_imp_url->copy()->add('page', $pageOb['page'] - 1);
        $pages_prev = 'navleftImg';
    }

    if ($pageOb['page'] == $pageOb['pagecount']) {
        $url_last = $url_next = null;
        $pages_last = 'navlastgreyImg';
        $pages_next = 'navrightgreyImg';
    } else {
        $url_next = $mailbox_imp_url->copy()->add('page', $pageOb['page'] + 1);
        $pages_next = 'navrightImg';
        $url_last = $mailbox_imp_url->copy()->add('page', $pageOb['pagecount']);
        $pages_last = 'navlastImg';
    }
}

/* Generate RSS link. */
if ($mailbox->inbox) {
    $rss_box = '';
} else {
    $rss_box = $mailbox;
    $ns_info = $imp_imap->getNamespace($mailbox);
    if ($ns_info !== null) {
        if (!empty($ns_info['name']) &&
            ($ns_info['type'] == Horde_Imap_Client::NS_PERSONAL) &&
            substr($mailbox, 0, strlen($ns_info['name'])) == $ns_info['name']) {
            $rss_box = substr($mailbox, strlen($ns_info['name']));
        }
        $rss_box = str_replace(rawurlencode($ns_info['delimiter']), '/', rawurlencode($ns_info['delimiter'] . $rss_box));
    } else {
        $rss_box = null;
    }
}

if (!is_null($rss_box)) {
    $page_output->addLinkTag(array(
        'href' => Horde::url('rss.php', true, -1) . $rss_box
    ));
}

/* If user wants the mailbox to be refreshed, set time here. */
$refresh_url = $mailbox_imp_url->copy()->add('page', $pageOb['page']);
if (isset($filter_url)) {
    $filter_url->add('page', $pageOb['page']);
}

/* Determine if we are showing previews. */
$preview_tooltip = $show_preview
    ? $prefs->getValue('preview_show_tooltip')
    : false;
if (!$preview_tooltip) {
    $strip_preview = $prefs->getValue('preview_strip_nl');
}

$unread = $imp_mailbox->unseenMessages(Horde_Imap_Client::SEARCH_RESULTS_COUNT);

$page_output->addInlineJsVars(array(
    'ImpMailbox.text' => array(
        'delete_messages' => _("Are you sure you wish to PERMANENTLY delete these messages?"),
        'delete_all' => _("Are you sure you wish to delete all mail in this mailbox?"),
        'delete_vfolder' => _("Are you sure you want to delete this Virtual Folder Definition?"),
        'selectone' => _("You must select at least one message first."),
        'selectonlyone' => _("You must select only one message for this action."),
        'submit' => _("You must select at least one message first.")
    ),
    'ImpMailbox.unread' => intval($unread)
));

$pagetitle = $title = $mailbox->label;

if ($mailbox->editvfolder) {
    $query_text = wordwrap($imp_search[$mailbox]->querytext);
    $pagetitle .= ' [' . Horde::linkTooltip('#', $query_text, '', '', '', $query_text) . _("Virtual Folder") . '</a>]';
    $title .= ' [' . _("Virtual Folder") . ']';
} elseif ($mailbox->editquery) {
    $query_text = wordwrap($imp_search[$mailbox]->querytext);
    $pagetitle = Horde::linkTooltip('#', $query_text, '', '', '', $query_text) . $pagetitle . '</a>';
} else {
    $pagetitle = $title = htmlspecialchars($title);
}

/* Generate mailbox summary string. */
<<<<<<< HEAD
$subinfo = new IMP_View_Subinfo(array('mailbox' => $mailbox));
$subinfo->value = $pagetitle;
=======
$subinfo = $injector->getInstance('IMP_View_Subinfo');
$subinfo->value = $pagetitle . ' (';
>>>>>>> ee912118
if (empty($pageOb['end'])) {
    $subinfo->value .= _("No Messages");
} else {
    $subinfo->value .= ($pageOb['pagecount'] > 1)
        ? sprintf(_("%d Messages"), $pageOb['msgcount']) . ' / ' . sprintf(_("Page %d of %d"), $pageOb['page'], $pageOb['pagecount'])
        : sprintf(_("%d Messages"), $pageOb['msgcount']);
}
$subinfo->value .= ')';
$injector->getInstance('Horde_View_Topbar')->subinfo = $subinfo->render();

$page_output->addScriptFile('hordecore.js', 'horde');
$page_output->addScriptFile('mailbox.js');
$page_output->addScriptPackage('Dialog');

$page_output->metaRefresh($prefs->getValue('refresh_time'), $refresh_url);
IMP::header($title);
IMP::status();

/* Prepare the header template. */
$view = new Horde_View(array(
    'templatePath' => IMP_TEMPLATES . '/basic/mailbox'
));
$view->addHelper('FormTag');
$view->addHelper('Horde_Core_View_Helper_Accesskey');
$view->addHelper('Tag');

$hdr_view = clone $view;
$hdr_view->readonly = $readonly;
$hdr_view->refresh_url = $refresh_url;
if (isset($filter_url)) {
    $hdr_view->filter_url = $filter_url;
}
if ($imp_imap->access(IMP_Imap::ACCESS_SEARCH)) {
    if (!$search_mbox) {
        $hdr_view->search_url = $mailbox->url('search-basic.php');
    } else {
        if ($mailbox->editvfolder) {
            $edit_search = _("Edit Virtual Folder");
        } elseif ($mailbox->query) {
            if ($mailbox->editquery) {
                $edit_search = _("Edit Search Query");
            } else {
                /* Basic search results. */
                $search_mailbox = IMP_Mailbox::get($imp_search[$mailbox]->mboxes[0]);
                $hdr_view->search_url = $search_mailbox->url('search-basic.php');
                $hdr_view->searchclose = $search_mailbox->url('mailbox.php');
            }
        }

        if (isset($edit_search)) {
            $hdr_view->edit_search_url = $imp_search->editUrl($mailbox);
            $hdr_view->edit_search_title = $edit_search;
        }
    }
}

if ($mailbox->access_empty) {
    $hdr_view->empty = $mailbox_imp_url->copy()->add(array(
        'actionID' => 'empty_mailbox',
        'mailbox_token' => $mailbox_token
    ));
}

echo $hdr_view->render('header');

/* If no messages, exit immediately. */
if (empty($pageOb['end'])) {
    if ($pageOb['anymsg'] && isset($deleted_prompt)) {
        /* Show 'Show Deleted' prompt if mailbox has no viewable message but
         * has hidden, deleted messages. */
        $del_view = clone $view;
        $del_view->hide = Horde::widget(array(
            'url' => $refresh_url->copy()->add(array(
                'actionID' => 'hide_deleted',
                'mailbox_token' => $mailbox_token
            )),
            'class' => 'hideAction',
            'title' => $deleted_prompt
        ));
        if ($mailbox->access_expunge) {
            $del_view->purge = Horde::widget(array(
                'url' => $refresh_url->copy()->add(array(
                    'actionID' => 'expunge_mailbox',
                    'mailbox_token' => $mailbox_token
                )),
                'class' => 'purgeAction',
                'title' => _("Pur_ge Deleted")
            ));
        }

        echo $del_view->render('actions_deleted');
    }

    $empty_view = clone $view;
    $empty_view->search_mbox = $search_mbox;
    echo $empty_view->render('empty_mailbox');
    $page_output->footer();
    exit;
}

/* Display the navbar and actions if there is at least 1 message in mailbox. */
if ($pageOb['msgcount']) {
    $use_trash = $prefs->getValue('use_trash');

    /* Prepare the navbar template. */
    $n_view = clone $view;
    $n_view->id = 1;
    $n_view->readonly = $readonly;

    $filtermsg = false;
    if ($imp_imap->access(IMP_Imap::ACCESS_FLAGS)) {
        $args = array(
            'imap' => true,
            'mailbox' => $search_mbox ? null : $mailbox
        );

        $form_set = $form_unset = array();
        foreach ($imp_flags->getList($args) as $val) {
            if ($val->canset) {
                $form_set[] = array(
                    'f' => $val->form_set,
                    'l' => $val->label,
                    'v' => IMP_Mailbox::formTo($flag_filter_prefix . $val->form_set)
                );
                $form_unset[] = array(
                    'f' => $val->form_unset,
                    'l' => $val->label,
                    'v' => IMP_Mailbox::formTo($flag_filter_prefix . $val->form_unset)
                );
            }
        }

        $n_view->flaglist_set = $form_set;
        $n_view->flaglist_unset = $form_unset;

        if (!$search_mbox && $imp_imap->access(IMP_Imap::ACCESS_SEARCH)) {
            $filtermsg = $n_view->flag_filter = true;
        }
    }

    if (!$search_mbox && $mailbox->access_filters) {
        $filters = array();
        $imp_search->setIteratorFilter(IMP_Search::LIST_FILTER);
        foreach ($imp_search as $val) {
            $filters[] = array(
                'l' => $val->label,
                'v' => IMP_Mailbox::formTo($val)
            );
        }

        if (!empty($filters)) {
            $filtermsg = true;
            $n_view->filters = $filters;
        }
    }

    $n_view->filtermsg = $filtermsg;

    if ($imp_imap->access(IMP_Imap::ACCESS_FOLDERS)) {
        $n_view->move = Horde::widget(array(
            'url' => '#',
            'class' => 'moveAction',
            'title' => _("Move"),
            'nocheck' => true
        ));
        $n_view->copy = Horde::widget(array(
            'url' => '#',
            'class' => 'copyAction',
            'title' => _("Copy"),
            'nocheck' => true
        ));
        $n_view->folder_options = $folder_options;
    }

    $n_view->mailbox_url = $mailbox_url;
    $n_view->mailbox = $mailbox->form_to;
    if ($pageOb['pagecount'] > 1) {
        $n_view->multiple_page = true;
        $n_view->pages_first = $pages_first;
        $n_view->url_first = $url_first;
        $n_view->pages_prev = $pages_prev;
        $n_view->url_prev = $url_prev;
        $n_view->pages_next = $pages_next;
        $n_view->url_next = $url_next;
        $n_view->pages_last = $pages_last;
        $n_view->url_last = $url_last;
        $n_view->page_val = $pageOb['page'];
        $n_view->page_size = Horde_String::length($pageOb['pagecount']);
    }

    echo $n_view->render('navbar');

    /* Prepare the actions template. */
    $a_view = clone $view;
    if ($mailbox->access_deletemsgs) {
        $del_class = ($use_trash && $mailbox->trash)
            ? 'permdeleteAction'
            : 'deleteAction';
        $a_view->delete = Horde::widget(array(
            'url' => '#',
            'class' => $del_class,
            'title' => _("_Delete")
        ));
    }

    if ($showdelete['purge'] || $mailbox->vtrash) {
        $a_view->undelete = Horde::widget(array(
            'url' => '#',
            'class' => 'undeleteAction',
            'title' => _("_Undelete")
        ));
    }

    $mboxactions = array();
    if ($showdelete['purge']) {
        $mailbox_link = $mailbox_imp_url->copy()->add('page', $pageOb['page']);
        if (isset($deleted_prompt)) {
            $mboxactions[] = Horde::widget(array(
                'url' => $mailbox_link->copy()->add(array(
                    'actionID' => 'hide_deleted',
                    'mailbox_token' => $mailbox_token
                )),
                'class' => 'hideAction',
                'title' => $deleted_prompt
            ));
        }
        $mboxactions[] = Horde::widget(array(
            'url' => $mailbox_link->copy()->add(array(
                'actionID' => 'expunge_mailbox',
                'mailbox_token' => $mailbox_token
            )),
            'class' => 'purgeAction',
            'title' => _("Pur_ge Deleted")
        ));
    }

    if (!$sortpref->sortby_locked &&
        ($sortpref->sortby != Horde_Imap_Client::SORT_SEQUENCE)) {
        $mboxactions[] = Horde::widget(array(
            'url' => $mailbox_imp_url->copy()->add(array(
                'sortby' => Horde_Imap_Client::SORT_SEQUENCE,
                'actionID' => 'change_sort',
                'mailbox_token' => $mailbox_token
            )),
            'title' => _("Clear Sort")
        ));
    }

    if ($mailbox->templates) {
        $a_view->templateedit = Horde::widget(array(
            'url' => '#',
            'class' => 'templateeditAction',
            'title' => _("Edit Template")
        ));
        $mboxactions[] = Horde::widget(array(
            'url' => IMP::composeLink(array(), array(
                'actionID' => 'template_new'
            )),
            'title' => _("Create New Template")
        ));
    }

    $a_view->mboxactions = $mboxactions;

    if ($registry->hasMethod('mail/blacklistFrom')) {
        $a_view->blacklist = Horde::widget(array(
            'url' => '#',
            'class' => 'blacklistAction',
            'title' => _("_Blacklist")
        ));
    }

    if ($registry->hasMethod('mail/whitelistFrom')) {
        $a_view->whitelist = Horde::widget(array(
            'url' => '#',
            'class' => 'whitelistAction',
            'title' => _("_Whitelist")
        ));
    }

    if (IMP::canCompose()) {
        $a_view->forward = Horde::widget(array(
            'url' => '#',
            'class' => 'forwardAction',
            'title' => _("Fo_rward")
        ));
        $a_view->redirect = Horde::widget(array(
            'url' => '#',
            'class' => 'redirectAction',
            'title' => _("Redirect")
        ));
    }

    if ($conf['spam']['reporting'] &&
        ($conf['spam']['spamfolder'] || !$mailbox->spam)) {
        $a_view->spam = Horde::widget(array(
            'url' => '#',
            'class' => 'spamAction',
            'title' => _("Report as Spam")
        ));
    }

    if ($conf['notspam']['reporting'] &&
        (!$conf['notspam']['spamfolder'] || $mailbox->spam)) {
        $a_view->notspam = Horde::widget(array(
            'url' => '#',
            'class' => 'notspamAction',
            'title' => _("Report as Innocent")
        ));
    }

    $a_view->view_messages = Horde::widget(array(
        'url' => '#',
        'class' => 'viewAction',
        'title' => _("View Messages")
    ));

    echo $a_view->render('actions');
}

/* Define some variables now so we don't have to keep redefining in the
   foreach () loop or the templates. */
$lastMbox = '';
$mh_count = 0;
$sortImg = $sortpref->sortdir
    ? 'sortup'
    : 'sortdown';
$headers = array(
    Horde_Imap_Client::SORT_TO => array(
        'id' => 'mboxto',
        'stext' => _("Sort by To Address"),
        'text' => _("To")
    ),
    Horde_Imap_Client::SORT_FROM => array(
        'id' => 'mboxfrom',
        'stext' => _("Sort by From Address"),
        'text' => _("Fro_m")
    ),
    Horde_Imap_Client::SORT_THREAD => array(
        'id' => 'mboxthread',
        'stext' => _("Sort by Thread"),
        'text' => _("_Thread")
    ),
    Horde_Imap_Client::SORT_SUBJECT => array(
        'id' => 'mboxsubject',
        'stext' => _("Sort by Subject"),
        'text' => _("Sub_ject")
    ),
    IMP::IMAP_SORT_DATE => array(
        'id' => 'mboxdate',
        'stext' => _("Sort by Date"),
        'text' => _("Dat_e")
    ),
    Horde_Imap_Client::SORT_SIZE => array(
        'id' => 'mboxsize',
        'stext' => _("Sort by Message Size"),
        'text' => _("Si_ze")
    )
);

/* If this is the Drafts or Sent-Mail mailbox, sort by To instead of From. */
if ($mailbox->special_outgoing) {
    unset($headers[Horde_Imap_Client::SORT_FROM]);
} else {
    unset($headers[Horde_Imap_Client::SORT_TO]);
}

/* Determine which of Subject/Thread to emphasize. */
if (!$mailbox->access_sortthread || $sortpref->sortby_locked) {
    unset($headers[Horde_Imap_Client::SORT_THREAD]);
    if ($sortpref->sortby_locked && $thread_sort) {
        $sortpref->sortby = Horde_Imap_Client::SORT_SUBJECT;
    }
} else {
    if ($thread_sort) {
        $extra = Horde_Imap_Client::SORT_SUBJECT;
        $standard = Horde_Imap_Client::SORT_THREAD;
    } else {
        $extra = Horde_Imap_Client::SORT_THREAD;
        $standard = Horde_Imap_Client::SORT_SUBJECT;
    }
    $headers[$standard]['altsort'] = Horde::widget(array(
        'url' => $mailbox_imp_url->copy()->add(array(
            'actionID' => 'change_sort',
            'mailbox_token' => $mailbox_token,
            'sortby' => $extra
        )),
        'title' => $headers[$extra]['text']
    ));
    unset($headers[$extra]);
}

foreach ($headers as $key => $val) {
    $ptr = &$headers[$key];
    if ($sortpref->sortby == $key) {
        $csl_icon = '<span class="iconImg ' . $sortImg . '"></span>';
        if ($sortpref->sortdir_locked) {
            $ptr['change_sort_link'] = $csl_icon;
            $ptr['change_sort_widget'] = Horde::stripAccessKey($val['text']);
        } else {
            $tmp = $mailbox_imp_url->copy()->add(array(
                'sortby' => $key,
                'sortdir' => intval(!$sortpref->sortdir),
                'actionID' => 'change_sort',
                'mailbox_token' => $mailbox_token
            ));
            $ptr['change_sort_link'] = Horde::link($tmp, $val['stext'], null, null, null, $val['stext']) . $csl_icon . '</a>';
            $ptr['change_sort_widget'] = Horde::widget(array('url' => $tmp, 'title' => $val['text']));
        }
    } else {
        $ptr['change_sort_link'] = null;
        $ptr['change_sort_widget'] = $sortpref->sortby_locked
            ? Horde::stripAccessKey($val['text'])
            : Horde::widget(array(
                'url' => $mailbox_imp_url->copy()->add(array(
                    'actionID' => 'change_sort',
                    'mailbox_token' => $mailbox_token,
                    'sortby' => $key
                )),
                'title' => $val['text']
            ));
    }
    $ptr['class'] = 'horde-split-left';
}

/* Output the form start. */
$f_view = clone $view;
$f_view->mailbox = $mailbox->form_to;
$f_view->mailbox_token = $mailbox_token;
$f_view->mailbox_url = $mailbox_url;
$f_view->page = $pageOb['page'];
echo $f_view->render('form_start');

/* Prepare the message headers template. */
$mh_view = clone $view;
$mh_view->headers = $headers;

if (!$search_mbox) {
    $mh_view->show_checkbox = !$mh_count++;
    echo $mh_view->render('message_headers');
}

/* Initialize repetitively used variables. */
$fromlinkstyle = $prefs->getValue('from_link');
$imp_ui = new IMP_Ui_Mailbox($mailbox);

/* Display message information. */
$msgs = array();
$search_view = clone $view;
$summary_view = clone $view;

while (list(,$ob) = each($mbox_info['overview'])) {
    if ($search_mbox) {
        if (empty($lastMbox) || ($ob['mailbox'] != $lastMbox)) {
            if (!empty($lastMbox)) {
                _outputSummaries($msgs, $summary_view);
                $msgs = array();
            }

            $mbox = IMP_Mailbox::get($ob['mailbox']);

            $mbox_link = $mailbox_url->copy()->add('mailbox', $mbox->form_to);

            $search_view->mbox_link = Horde::link($mbox_link, sprintf(_("View messages in %s"), $mbox->display), 'smallheader') . $mbox->display_html . '</a>';
            echo $search_view->render('searchmbox');

            $mh_view->show_checkbox = !$mh_count++;
            echo $mh_view->render('message_headers');
        }
    }

    $lastMbox = $ob['mailbox'];

    /* Initialize the data fields. */
    $msg = array(
        'bg' => '',
        'buid' => $imp_mailbox->getBuid($ob['mailbox'], $ob['uid']),
        'class' => '',
        'date' => $imp_ui->getDate($ob['envelope']->date),
        'preview' => '',
        'status' => '',
        'size' => $imp_ui->getSize($ob['size'])
    );

    /* Generate the target link. */
    if ($mailbox->drafts || $mailbox->templates) {
        $target = IMP::composeLink(array(), array(
            'actionID' => ($mailbox->drafts ? 'draft' : 'template'),
            'buid' => $msg['buid'],
            'mailbox' => $mailbox
        ));
    } else {
        $target = $mailbox->url('message.php', $msg['buid']);
    }

    /* Get all the flag information. */
    try {
        $ob['flags'] = array_merge($ob['flags'], Horde::callHook('msglist_flags', array($ob, 'imp'), 'imp'));
    } catch (Horde_Exception_HookNotSet $e) {}

    $flag_parse = $imp_flags->parse(array(
        'flags' => $ob['flags'],
        'headers' => $ob['headers'],
        'personal' => $ob['envelope']->to
    ));

    $css_class = $subject_flags = array();
    foreach ($flag_parse as $val) {
        if ($val instanceof IMP_Flag_User) {
            $subject_flags[] = $val;
        } else {
            if (!$val->bgdefault) {
                $msg['bg'] = $val->bgcolor;
            }
            $css_class[] = $val->css;
            $msg['status'] .= $val->span;
        }
    }
    $msg['class'] = implode(' ', $css_class);

    /* Show message preview? */
    if ($show_preview && isset($ob['preview'])) {
        if (empty($ob['preview'])) {
            $ptext = '[[' . _("No Preview Text") . ']]';
        } else {
            if (!empty($strip_preview)) {
                $ptext = preg_replace(array('/\n/', '/(\s)+/'), array(' ', '$1'), str_replace("\r", "\n", $ob['preview']));
            } else {
                $ptext = str_replace("\r", '', $ob['preview']);
            }

            if (!$preview_tooltip) {
                $ptext = $injector->getInstance('Horde_Core_Factory_TextFilter')->filter($ptext, 'text2html', array(
                    'parselevel' => Horde_Text_Filter_Text2html::NOHTML
                ));
            }

            $maxlen = $prefs->getValue('preview_maxlen');
            if (Horde_String::length($ptext) > $maxlen) {
                $ptext = Horde_String::truncate($ptext, $maxlen);
            } elseif (empty($ob['previewcut'])) {
                $ptext .= '[[' . _("END") . ']]';
            }
        }
        $msg['preview'] = $ptext;
    }

    /* Format the From: Header. */
    $getfrom = $imp_ui->getFrom($ob['envelope']);
    $msg['from'] = htmlspecialchars($getfrom['from'], ENT_QUOTES, 'UTF-8');
    switch ($fromlinkstyle) {
    case 0:
        $from_tmp = array();
        foreach ($getfrom['from_list']->base_addresses as $from_ob) {
            $from_tmp[] = call_user_func_array(array('Horde', $preview_tooltip ? 'linkTooltip' : 'link'), array(IMP::composeLink(array(), array('actionID' => 'mailto_link', 'to' => strval($from_ob))), sprintf(_("New Message to %s"), $from_ob->label))) . htmlspecialchars($from_ob->label, ENT_QUOTES, 'UTF-8') . '</a>';
        }

        if (!empty($from_tmp)) {
            $msg['from'] = implode(', ', $from_tmp);
        }
        break;

    case 1:
        $from_uri = $mailbox->url('message.php', $msg['buid']);
        $msg['from'] = Horde::link($from_uri) . $msg['from'] . '</a>';
        break;
    }

    /* Format the Subject: Header. */
    $msg['subject'] = $imp_ui->getSubject($ob['envelope']->subject, true);
    if ($preview_tooltip) {
        $msg['subject'] = substr(Horde::linkTooltip($target, $msg['preview'], '', '', '', $msg['preview']), 0, -1) . ' class="mboxSubject">' . $msg['subject'] . '</a>';
    } else {
        $msg['subject'] = substr(Horde::link($target, $imp_ui->getSubject($ob['envelope']->subject)), 0, -1) . ' class="mboxSubject">' . $msg['subject'] . '</a>' . (!empty($msg['preview']) ? '<br /><small>' . $msg['preview'] . '</small>' : '');
    }

    /* Add subject flags. */
    foreach ($subject_flags as $val) {
        $flag_label = Horde_String::truncate($val->label, 12);

        $msg['subject'] = '<span class="' . $val->css . '" style="' . ($val->bgdefault ? '' : 'background:' . htmlspecialchars($val->bgcolor) . ';') . 'color:' . htmlspecialchars($val->fgcolor) . '" title="' . htmlspecialchars($val->label) . '">' . htmlspecialchars($flag_label) . '</span>' . $msg['subject'];
    }

    /* Set up threading tree now. */
    if ($thread_sort) {
        $t_ob = $imp_mailbox->getThreadOb($ob['idx']);
        $msg['subject'] = ($sortpref->sortdir ? $t_ob->reverse_img : $t_ob->img) . ' ' . $msg['subject'];
    }

    $msgs[$msg['buid']] = $msg;
}

_outputSummaries($msgs, $summary_view);

echo '</form>';

/* If there are 20 messages or less, don't show the actions/navbar again. */
if (($pageOb['end'] - $pageOb['begin']) >= 20) {
    echo $a_view->render('actions');
    $n_view->id = 2;
    echo $n_view->render('navbar');
}

$page_output->footer();<|MERGE_RESOLUTION|>--- conflicted
+++ resolved
@@ -375,13 +375,8 @@
 }
 
 /* Generate mailbox summary string. */
-<<<<<<< HEAD
 $subinfo = new IMP_View_Subinfo(array('mailbox' => $mailbox));
-$subinfo->value = $pagetitle;
-=======
-$subinfo = $injector->getInstance('IMP_View_Subinfo');
 $subinfo->value = $pagetitle . ' (';
->>>>>>> ee912118
 if (empty($pageOb['end'])) {
     $subinfo->value .= _("No Messages");
 } else {
