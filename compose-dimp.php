--- conflicted
+++ resolved
@@ -196,12 +196,7 @@
 
 case 'forward_redirect':
     try {
-<<<<<<< HEAD
-        $imp_compose->redirectMessage($imp_ui->getIndices());
-=======
         $imp_compose->redirectMessage($imp_ui->getIndices($vars));
-        $get_sig = false;
->>>>>>> f123cf83
         $title = _("Redirect");
         $vars->type = 'redirect';
     } catch (IMP_Compose_Exception $e) {
