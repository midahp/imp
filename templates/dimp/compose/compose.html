<if:compose_link>
<form id="compose" name="compose" enctype="multipart/form-data" action="<tag:compose_link />" method="post">
 <tag:forminput />
 <input type="hidden" id="last_identity" name="last_identity" value="<tag:selected_identity />" />
 <input type="hidden" id="html" name="html" value="<if:rte><if:compose_html>1</if:compose_html></if:rte>" />
 <input type="hidden" id="composeCache" name="composeCache" value="<tag:composeCache />" />
 <input type="hidden" id="request_read_receipt" name="request_read_receipt" value="<if:read_receipt_set>1</if:read_receipt_set>" />
 <input type="hidden" id="save_attachments_select" name="save_attachments_select" value="<if:save_attach_set>1</if:save_attach_set>" />

 <div class="dimpActions dimpActionsCompose">
<if:compose_enable><if:send_button>
  <div>
   <tag:send_button />
  </div>
</if:send_button></if:compose_enable>
<if:template_button>
  <div>
   <tag:template_button />
  </div>
</if:template_button>
  <div>
   <tag:spell_button />
  </div>
<if:draft_button>
  <div>
   <tag:draft_button />
  </div>
</if:draft_button>
 </div>

 <div id="writemsg">
  <div class="msgwrite">
   <div class="dimpOptions">
<if:rte>
    <div>
     <label>
      <input id="htmlcheckbox" type="checkbox" class="checkbox"<if:compose_html> checked="checked"</if:compose_html> /><gettext>HTML composition</gettext>
     </label>
    </div>
</if:rte>
<if:save_sent_mail>
    <div style="display:none">
     <label>
      <input id="save_sent_mail" name="save_sent_mail" type="checkbox" class="checkbox" /><gettext>Save in</gettext>
      <span id="sent_mail_label"></span>
     </label>
     <input id="save_sent_mail_mbox" name="save_sent_mail_mbox" type="hidden" />
    </div>
</if:save_sent_mail>
<if:priority>
    <div>
     <gettext>Priority:</gettext><span id="priority_label"></span>
     <input id="priority" name="priority" type="hidden" value="normal" />
    </div>
</if:priority>
<if:encrypt>
    <div>
     <gettext>Encryption:</gettext><span id="encrypt_label"></span>
     <input id="encrypt" name="encrypt" type="hidden" value="<tag:encrypt />" />
    </div>
</if:encrypt>
    <div>
     <span id="msg_other_options">
      <a><gettext>Other Options</gettext></a>
     </span>
    </div>
   </div>

   <table>
    <tr>
     <td class="label">
      <gettext>From:</gettext>
     </td>
     <td>
      <select id="identity" name="identity">
<loop:select_list>
       <option value="<tag:select_list.val />"<if:select_list.sel> selected="selected"</if:select_list.sel>><tag:select_list.label /></option>
</loop:select_list>
      </select>
     </td>
    </tr>
    <tr id="sendto">
     <td class="label">
      <span><gettext>To:</gettext></span>
     </td>
     <td class="sendtextarea">
      <textarea id="to" name="to" rows="1" cols="75"></textarea>
      <span id="to_loading_img" class="loadingImg" style="display:none"></span>
     </td>
    </tr>
<if:cc>
    <tr id="sendcc" style="display:none">
     <td class="label">
      <span><gettext>Cc:</gettext></span>
     </td>
     <td class="sendtextarea">
      <textarea id="cc" name="cc" rows="1" cols="75"></textarea>
      <span id="cc_loading_img" class="loadingImg" style="display:none"></span>
     </td>
    </tr>
</if:cc>
<if:bcc>
    <tr id="sendbcc" style="display:none">
     <td class="label">
      <span><gettext>Bcc:</gettext></span>
     </td>
     <td class="sendtextarea">
      <textarea id="bcc" name="bcc" rows="1" cols="75"></textarea>
      <span id="bcc_loading_img" class="loadingImg" style="display:none"></span>
     </td>
    </tr>
</if:bcc>
<if:bcc_or_cc>
    <tr>
     <td></td>
     <td>
<if:cc>
      <span id="togglecc"><gettext>Add Cc</gettext></span>
</if:cc>
<if:bcc>
      <span id="togglebcc"><gettext>Add Bcc</gettext></span>
</if:bcc>
     </td>
    </tr>
</if:bcc_or_cc>
    <tr>
     <td class="label">
      <gettext>Subject:</gettext>
     </td>
     <td class="subject">
      <input type="text" id="subject" name="subject" />
     </td>
    </tr>
    <tr class="atcrow">
     <td class="label">
      <span class="iconImg attachmentImg"></span>:
     </td>
     <td>
      <span id="upload_limit" style="display:none"><gettext>The attachment limit has been reached.</gettext></span>
      <span id="upload_wait" style="display:none"></span>
      <span>
       <input type="file" id="upload" name="file_1" />
      </span>
      <ul id="attach_list" style="display:none"></ul>
     </td>
    </tr>
    <tr id="noticerow" style="display:none">
     <td colspan="2">
      <ul class="notices">
       <li id="replyallnotice" style="display:none">
        <gettext>You are</gettext> <span class="replyAllNoticeUnderline"><gettext>replying to ALL</gettext></span> (<span class="replyAllNoticeCount"></span>).
<<<<<<< HEAD
        <input id="replyall_revert" class="button" type="submit" value="<gettext>Reply To Sender instead</gettext>" />
       </li>
       <li id="replylistnotice" style="display:none">
        <gettext>You are replying to a mailing list</gettext><span class="replyListNoticeId"></span>.
        <input id="replylist_revert" class="button" type="submit" value="<gettext>Reply To Sender instead</gettext>" />
=======
        <input id="replyall_revert" class="button" type="button" value="<gettext>Reply To Sender instead</gettext>" />
       </li>
       <li id="replylistnotice" style="display:none">
        <gettext>You are replying to a mailing list</gettext><span class="replyListNoticeId"></span>.
        <input id="replylist_revert" class="button" type="button" value="<gettext>Reply To Sender instead</gettext>" />
>>>>>>> 696342b5
       </li>
       <li id="fwdattachnotice" style="display:none">
        <gettext>Click this box to add the original message text to the body.</gettext>
       </li>
       <li id="fwdbodynotice" style="display:none">
        <gettext>Click this box to add the original message as an attachment.</gettext>
       </li>
       <li id="identitychecknotice" style="display:none">
        <gettext>Your identity has been switched to the identity associated with the current recipient address. Click this box to revert to the original identity. The identity will not be checked again during this compose action.</gettext>
       </li>
       <li id="langnotice" style="display:none">
        <gettext>The recipient has indicated that they prefer replies in these languages:</gettext> <span class="langNoticeList"></span>.
       </li>
      </ul>
     </td>
    </tr>
   </table>
  </div>

  <div id="composeMessageParent">
   <textarea name="message" rows="20" id="composeMessage" class="fixed"></textarea>
  </div>
 </div>
</form>
</if:compose_link>

<if:compose_enable>
<form id="redirect" name="redirect" style="display:none">
 <input type="hidden" id="composeCacheRedirect" name="composeCache" value="<tag:composeCache />" />
 <tag:forminput />
 <div class="msgwrite">
  <div class="dimpActions dimpActionsCompose">
   <div>
    <tag:redirect_button />
   </div>
  </div>
  <table>
   <tr id="redirect_sendto">
    <td class="label">
     <span><gettext>To:</gettext></span>
    </td>
    <td class="sendtextarea">
     <textarea id="redirect_to" name="redirect_to" rows="1" cols="75"></textarea>
     <span id="redirect_to_loading_img" class="loadingImg" style="display:none"></span>
    </td>
   </tr>
  </table>
 </div>
</form>
</if:compose_enable><|MERGE_RESOLUTION|>--- conflicted
+++ resolved
@@ -149,19 +149,11 @@
       <ul class="notices">
        <li id="replyallnotice" style="display:none">
         <gettext>You are</gettext> <span class="replyAllNoticeUnderline"><gettext>replying to ALL</gettext></span> (<span class="replyAllNoticeCount"></span>).
-<<<<<<< HEAD
-        <input id="replyall_revert" class="button" type="submit" value="<gettext>Reply To Sender instead</gettext>" />
-       </li>
-       <li id="replylistnotice" style="display:none">
-        <gettext>You are replying to a mailing list</gettext><span class="replyListNoticeId"></span>.
-        <input id="replylist_revert" class="button" type="submit" value="<gettext>Reply To Sender instead</gettext>" />
-=======
         <input id="replyall_revert" class="button" type="button" value="<gettext>Reply To Sender instead</gettext>" />
        </li>
        <li id="replylistnotice" style="display:none">
         <gettext>You are replying to a mailing list</gettext><span class="replyListNoticeId"></span>.
         <input id="replylist_revert" class="button" type="button" value="<gettext>Reply To Sender instead</gettext>" />
->>>>>>> 696342b5
        </li>
        <li id="fwdattachnotice" style="display:none">
         <gettext>Click this box to add the original message text to the body.</gettext>
