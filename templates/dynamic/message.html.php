<?php echo $this->status ?>

<div id="msgData" style="display:none">
 <div class="horde-buttonbar">
  <div class="iconImg headercloseimg closeImg" id="windowclose" title="X"></div>
  <div>
   <?php echo $this->actionButton(array('class' => 'horde-hasmenu', 'icon' => 'Reply', 'id' => 'reply_link', 'title' => _("Reply"))) ?>
   <div class="horde-button-split"></div>
  </div>
  <div>
   <?php echo $this->actionButton(array('class' => 'horde-hasmenu', 'icon' => 'Forward', 'id' => 'forward_link', 'title' => _("Forward"))) ?>
   <div class="horde-button-split"></div>
  </div>
<?php if ($this->show_spam): ?>
  <div>
   <?php echo $this->actionButton(array('icon' => 'Spam', 'id' => 'button_spam', 'title' => _("Spam"))) ?>
   <div class="horde-button-split"></div>
  </div>
<?php endif; ?>
<?php if ($this->show_innocent): ?>
  <div>
   <?php echo $this->actionButton(array('icon' => 'Innocent', 'id' => 'button_innocent', 'title' => _("Innocent"))) ?>
   <div class="horde-button-split"></div>
  </div>
<?php endif; ?>
<?php if ($this->show_delete): ?>
  <div>
   <?php echo $this->actionButton(array('icon' => 'Delete', 'id' => 'button_delete', 'title' => _("Delete"))) ?>
   <div class="horde-button-split"></div>
  </div>
<?php endif; ?>
 </div>

 <div class="msgfullread">
  <div class="msgHeaders">
   <div id="msgHeaders">
    <div class="dimpOptions">
<?php if ($this->show_view_source): ?>
     <div>
      <span id="msg_view_source">
       <span class="iconImg"></span>
       <a><?php echo _("View Source") ?></a>
      </span>
     </div>
<?php endif; ?>
     <div>
      <span>
       <span class="iconImg saveAsImg"></span>
       <a href="<?php echo $this->save_as ?>"><?php echo _("Save") ?></a>
      </span>
     </div>
<?php if ($this->show_view_all): ?>
     <div>
      <span id="msg_all_parts">
       <span class="iconImg"></span>
       <a><?php echo _("View All Parts") ?></a>
      </span>
     </div>
<?php endif; ?>
    </div>
    <div id="msgHeadersContent">
     <p class="p17 bold"><?php echo $this->h($this->subject) ?></p>
     <p>&nbsp;</p>
     <table>
      <thead>
<<<<<<< HEAD
=======
       <tr>
        <td class="label"><?php echo _("Subject") ?>:</td>
        <td class="subject"><?php echo $this->subject ?></td>
       </tr>
>>>>>>> 829552d3
<?php foreach ($this->hdrs as $val): ?>
       <tr<?php if ($val['id']) echo ' id="' . $val['id'] . '"'; ?>>
        <td class="label"><?php echo $val['label'] ?>:</td>
        <td><?php echo $val['val'] ?></td>
       </tr>
<?php endforeach; ?>
       <tr id="msgAtc"<?php if (!isset($this->atc_label)) echo ' style="display:none"'; ?>>
        <td class="label" id="partlist_toggle">
         <span class="iconImg attachmentImg attachmentImage"></span>
         <span id="partlist_col" class="iconImg"></span>
         <span id="partlist_exp" class="iconImg" style="display:none"></span>
        </td>
        <td>
         <span class="atcLabel"><?php echo $this->atc_label ?></span>
         <?php echo $this->atc_download ?>
         <div id="partlist" style="display:none">
          <table>
           <?php echo $this->atc_list ?>
          </table>
         </div>
        </td>
       </tr>
       <tr id="msgLogInfo" style="display:none">
        <td class="label" id="msgloglist_toggle">
         <span class="iconImg" id="msgloglist_col"></span>
         <span class="iconImg" id="msgloglist_exp" style="display:none"></span>
        </td>
        <td>
         <div>
          <span class="msgLogLabel"><?php echo _("Message Log") ?></span>
         </div>
         <div id="msgloglist" style="display:none">
          <ul></ul>
         </div>
        </td>
       </tr>
      </thead>
     </table>
    </div>
   </div>
  </div>
  <div class="messageBody">
   <?php echo $this->msgtext ?>
  </div>
 </div>
</div><|MERGE_RESOLUTION|>--- conflicted
+++ resolved
@@ -59,17 +59,10 @@
 <?php endif; ?>
     </div>
     <div id="msgHeadersContent">
-     <p class="p17 bold"><?php echo $this->h($this->subject) ?></p>
+     <p class="p17 bold"><?php echo $this->subject ?></p>
      <p>&nbsp;</p>
      <table>
       <thead>
-<<<<<<< HEAD
-=======
-       <tr>
-        <td class="label"><?php echo _("Subject") ?>:</td>
-        <td class="subject"><?php echo $this->subject ?></td>
-       </tr>
->>>>>>> 829552d3
 <?php foreach ($this->hdrs as $val): ?>
        <tr<?php if ($val['id']) echo ' id="' . $val['id'] . '"'; ?>>
         <td class="label"><?php echo $val['label'] ?>:</td>
