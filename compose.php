--- conflicted
+++ resolved
@@ -135,13 +135,8 @@
         if (is_null($rtemode)) {
             $rtemode = $prefs->getValue('compose_html');
         } else {
-<<<<<<< HEAD
-            $oldrtemode = $vars->oldrtemode;
-=======
             $rtemode = intval($rtemode);
             $oldrtemode = intval($vars->oldrtemode);
-            $get_sig = false;
->>>>>>> d96b7fc9
         }
     }
 }
