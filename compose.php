--- conflicted
+++ resolved
@@ -41,12 +41,7 @@
 $header = array();
 $msg = '';
 
-<<<<<<< HEAD
-$showmenu = $spellcheck = false;
-=======
-$get_sig = true;
 $redirect = $showmenu = $spellcheck = false;
->>>>>>> 0dffee2d
 $oldrtemode = $rtemode = null;
 
 /* Set the current identity. */
