/**
 * dimpbase.js - Javascript used in the base DIMP page.
 *
 * Copyright 2005-2013 Horde LLC (http://www.horde.org/)
 *
 * See the enclosed file COPYING for license information (GPL). If you
 * did not receive this file, see http://www.horde.org/licenses/gpl.
 */

var DimpBase = {
    // Vars used and defaulting to null/false:
    //   expandmbox, pollPE, pp, resize, rownum, search,
    //   searchbar_time, searchbar_time_mins, splitbar, sort_init, switchmbox,
    //   template, uid, view, viewaction, viewport, viewswitch

    INBOX: 'SU5CT1g', // 'INBOX' base64url encoded
    mboxes: {},
    ppcache: {},
    ppfifo: [],
    showunsub: 0,
    smboxes: {},
    tcache: {},

    // Preview pane cache size is 20 entries. Given that a reasonable guess
    // of an average e-mail size is 10 KB (including headers), also make
    // an estimate that the JSON data size will be approx. 10 KB. 200 KB
    // should be a fairly safe caching value for any recent browser.
    ppcachesize: 20,

    // List of internal preferences
    prefs: {
        preview: 'horiz',
        qsearch_field: 'all',
        splitbar_horiz: 0,
        splitbar_vert: 0,
        toggle_hdrs: 0
    },

    prefs_special: function(n) {
        switch (n) {
        case 'preview_old':
            return this._getPref('preview');

        case 'splitbar_side':
            return DimpCore.conf.sidebar_width;
        }
    },

    // Message selection functions

    // id = (string) DOM ID
    // opts = (Object) Boolean options [ctrl, right, shift]
    msgSelect: function(id, opts)
    {
        var bounds,
            row = this.viewport.createSelection('domid', id),
            sel = this.isSelected('domid', id),
            selcount = this.selectedCount();

        this.viewport.setMetaData({ lastrow: row });

        this.resetSelectAll();

        if (opts.shift) {
            if (selcount) {
                if (!sel || selcount != 1) {
                    bounds = [ row.get('rownum').first(), this.viewport.getMetaData('pivotrow').get('rownum').first() ];
                    this.viewport.select($A($R(bounds.min(), bounds.max())));
                }
                return;
            }
        } else if (opts.ctrl) {
            this.viewport.setMetaData({ pivotrow:  row });
            if (sel) {
                this.viewport.deselect(row, { right: opts.right });
                return;
            } else if (opts.right || selcount) {
                this.viewport.select(row, { add: true, right: opts.right });
                return;
            }
        }

        this.viewport.select(row, { right: opts.right });
    },

    selectAll: function()
    {
        var tmp = $('msglistHeaderContainer').down('DIV.msCheckAll');
        if (tmp.hasClassName('msCheckOn')) {
            this.resetSelected();
        } else {
            this.viewport.select($A($R(1, this.viewport.getMetaData('total_rows'))), { right: true });
            DimpCore.toggleCheck(tmp, true);
        }
    },

    isSelected: function(format, data)
    {
        return this.viewport.getSelected().contains(format, data);
    },

    selectedCount: function()
    {
        return (this.viewport) ? this.viewport.getSelected().size() : 0;
    },

    resetSelected: function(noviewport)
    {
        if (!noviewport && this.viewport) {
            this.viewport.deselect(this.viewport.getSelected(), { clearall: true });
        }
        this.resetSelectAll();
        this.toggleButtons();
        this.clearPreviewPane();
    },

    resetSelectAll: function()
    {
        DimpCore.toggleCheck($('msglistHeaderContainer').down('DIV.msCheckAll'), false);
    },

    // num = (integer) See absolute.
    // absolute = (boolean) Is num an absolute row number - from 1 ->
    //            page_size (true) - or a relative change from the current
    //            selected value (false)
    //            If no current selected value, the first message in the
    //            current viewport is selected.
    // bottom = (boolean) Make selected appear at bottom?
    moveSelected: function(num, absolute, bottom)
    {
        var curr, curr_row, row, row_data, sel;

        if (absolute) {
            if (!this.viewport.getMetaData('total_rows')) {
                return;
            }
            curr = num;
        } else {
            if (num == 0) {
                return;
            }

            sel = this.viewport.getSelected();
            switch (sel.size()) {
            case 0:
                curr = this.viewport.currentOffset();
                curr += (num > 0) ? 1 : this.viewport.getPageSize('current');
                break;

            case 1:
                curr_row = sel.get('dataob').first();
                curr = curr_row.VP_rownum + num;
                break;

            default:
                sel = sel.get('rownum');
                curr = (num > 0 ? sel.max() : sel.min()) + num;
                break;
            }
            curr = (num > 0) ? Math.min(curr, this.viewport.getMetaData('total_rows')) : Math.max(curr, 1);
        }

        row = this.viewport.createSelection('rownum', curr);
        if (row.size()) {
            row_data = row.get('dataob').first();
            if (!curr_row || row_data.uid != curr_row.uid) {
                this.viewport.scrollTo(row_data.VP_rownum, { bottom: bottom });
                this.viewport.select(row, { delay: 0.5 });
            }
        } else if (curr) {
            this.rownum = curr;
            this.viewport.requestContentRefresh(curr - 1);
        }
    },
    // End message selection functions

    // type = (string) app, compose, mbox, menu, msg, portal, prefs, search
    //        DEFAULT: View INBOX
    // data = (mixed)
    //     'app' - (object) [app, data]
    //     'mbox' - (string) Mailbox to display
    //     'menu' - (string) Menu item to display
    //     'msg' - (string) IMAP sequence string
    //     'prefs' - (object) Extra parameters to add to prefs URL
    //     'search' - (object)
    //         'edit_query' = If 1, mailbox will be edited
    //         'mailbox' = mailboxes to search
    //         'subfolder' = do subfolder search
    //         If not set, loads search screen with current mailbox as
    //         default search mailbox
    go: function(type, data)
    {
        var msg, tmp;

        if (!type) {
            type = 'mbox';
        }

        if (type == 'compose') {
            return;
        }

        if (type == 'msg') {
            type = 'mbox';
            msg = DimpCore.parseUIDString(data);
            data = Object.keys(msg).first();
            this.uid = msg[data].first();
            // Fall through to the 'mbox' check below.
        }

        if (type == 'mbox') {
            if (Object.isUndefined(data) || data.empty()) {
                data = Object.isUndefined(this.view)
                    ? this.INBOX
                    : this.view;
            }

            if (this.view != data || !$('dimpmain_folder').visible()) {
                this.highlightSidebar(data);
                if ($('dimpmain_iframe').visible()) {
                    tmp = $('dimpmain_iframe').hide().down();
                    tmp.blur();
                    tmp.remove();
                }
                $('dimpmain_folder').show();
            }

            this.loadMailbox(data);
            return;
        }

        $('dimpmain_folder').hide();
        $('dimpmain_iframe').show();

        switch (type) {
        case 'search':
            if (!data) {
                data = { mailbox: this.view };
            }
            this.highlightSidebar();
            this.setTitle(DimpCore.text.search);
            $('dimpmain_iframe').insert(
                new Element('IFRAME', {
                    src: HordeCore.addURLParam(DimpCore.conf.URI_SEARCH, data)
                }).setStyle({
                    height: document.viewport.getHeight() + 'px'
                })
            );
            break;
        }
    },

    setHash: function(type, data)
    {
        var h;

        if (type) {
            h = type;
            if (data) {
                h += ':' + data;
            }
        }

        window.location.hash = h;
    },

    setMsgHash: function()
    {
        var msg,
            vs = this.viewport.getSelection(),
            view = vs.getBuffer().getView();

        if (this.isQSearch()) {
            // Quicksearch is not saved after page reload.
            this.setHash('mbox', this.search.mbox);
        } else if (vs.size()) {
            if (this.isSearch()) {
                msg = {};
                msg[this.view] = vs.get('uid');
            } else {
                msg = DimpCore.selectionToRange(vs);
            }
            this.setHash('msg', DimpCore.toUIDString(msg, { raw: this.isSearch() }));
        } else {
            this.setHash('mbox', view);
        }
    },

    setTitle: function(title, unread)
    {
        document.title = (unread ? '(' + unread + ') ' : '') + DimpCore.conf.name + ' :: ' + title;
    },

    // id: (string) Either the ID of a sidebar element, or the name of a
    //     mailbox
    highlightSidebar: function(id)
    {
        // Folder bar may not be fully loaded yet.
        if ($('foldersLoading').visible()) {
            this.highlightSidebar.bind(this, id).defer();
            return;
        }

        var curr = $('foldersSidebar').down('.horde-subnavi-active'),
            elt = $(id);

        if (curr === elt) {
            return;
        }

        if (curr) {
            curr.removeClassName('horde-subnavi-active');
            curr.addClassName('horde-subnavi');
        }

        if (!elt) {
            elt = this.getMboxElt(id);
        }

        if (elt) {
            elt.addClassName('horde-subnavi-active');
            this._toggleSubFolder(elt, 'exp', true);
        }
    },

    setSidebarWidth: function()
    {
        var tmp = $('horde-sidebar');

        tmp.setStyle({
            width: this._getPref('splitbar_side') + 'px'
        });
        this.splitbar.setStyle({
            left: tmp.clientWidth + 'px'
        });
        $('horde-page').setStyle({
            left: (tmp.clientWidth) + 'px'
        });
    },

    // r = ViewPort row data
    msgWindow: function(r)
    {
        HordeCore.popupWindow(DimpCore.conf.URI_MESSAGE, {
            mailbox: r.mbox,
            uid: r.uid
        }, {
            name: 'msgview' + r.mbox + r.uid
        });
    },

    composeMailbox: function(type)
    {
        var sel = this.viewport.getSelected();
        if (sel.size()) {
            DimpCore.compose(type, { uids: sel });
        }
    },

    loadMailbox: function(f)
    {
        var need_delete,
            opts = {};

        if (!this.viewport) {
            this._createViewPort();
        }

        if (!this.isSearch(f)) {
            this.quicksearchClear(true);
        }

        if (this.view != f) {
            $('mailboxName').update(DimpCore.text.loading);
            this.viewswitch = true;

            /* Don't cache results of search mailboxes - since we will need to
             * grab new copy if we ever return to it. */
            if (this.isSearch()) {
                need_delete = this.view;
            }

            if (!this.viewport.bufferLoaded(f)) {
                this.resetSelected(true);
            }

            this.view = f;
        }

        if (this.uid) {
            opts.search = { uid: this.uid };
        }

        this.viewport.loadView(f, opts);

        if (need_delete) {
            this.viewport.deleteView(need_delete);
        }
    },

    _createViewPort: function()
    {
        var container = $('msgSplitPane');

        this.template = {
            horiz: new Template(DimpCore.conf.msglist_template_horiz),
            vert: new Template(DimpCore.conf.msglist_template_vert)
        };

        this.viewport = new ViewPort({
            // Mandatory config
            ajax: function(params) {
                /* Store the requestid locally, so we don't need to
                 * round-trip to the server. We'll re-add it later. */
                var r_id = params.unset('requestid');
                DimpCore.doAction('viewPort', params, {
                    loading: 'viewport'
                }).rid = r_id;
            },
            container: container,
            onContent: function(r, mode) {
                var bg, re, u,
                    thread = $H(this.viewport.getMetaData('thread')),
                    tsort = this.isThreadSort();

                r.subjectdata = r.status = '';
                r.subjecttitle = r.subject;

                /* HTML escape the date, from, and size entries. */
                [ 'date', 'from', 'size' ].each(function(i) {
                    if (r[i]) {
                        r[i] = r[i].escapeHTML();
                    }
                });

                // Add thread graphics
                if (tsort && mode != 'vert') {
                    u = thread.get(r.uid);
                    if (u) {
                        $R(0, u.length, true).each(function(i) {
                            var c = u.charAt(i);
                            if (!this.tcache[c]) {
                                this.tcache[c] = '<span class="horde-tree-image horde-tree-image-' + c + '"></span>';
                            }
                            r.subjectdata += this.tcache[c];
                        }, this);
                    }
                }

                /* Generate the status flags. */
                if (!DimpCore.conf.pop3 && r.flag) {
                    r.flag.each(function(a) {
                        var ptr = DimpCore.conf.flags[a];
                        if (ptr.u) {
                            if (!ptr.elt) {
                                /* Until text-overflow is supported on all
                                 * browsers, need to truncate label text
                                 * ourselves. */
                                ptr.elt = '<span class="' + ptr.c + '" title="' + ptr.l + '" style="background:' + ptr.b + ';color:' + ptr.f + '">' + ptr.l.truncate(10) + '</span>';
                            }
                            r.subjectdata += ptr.elt;
                        } else {
                            if (ptr.c) {
                                if (!ptr.elt) {
                                    ptr.elt = '<div class="iconImg msgflags ' + ptr.c + '" title="' + ptr.l + '"></div>';
                                }
                                r.status += ptr.elt;

                                r.VP_bg.push(ptr.c);
                            }

                            if (ptr.b) {
                                bg = ptr.b;
                            }
                        }
                    });
                }

                // Set bg
                if (bg) {
                    r.style = 'background:' + bg;
                }

                // Check for search strings
                if (this.isQSearch()) {
                    re = new RegExp("(" + $F('horde-search-input') + ")", "i");
                    [ 'from', 'subject' ].each(function(h) {
                        if (r[h] !== null) {
                            r[h] = r[h].gsub(re, '<span class="qsearchMatch">#{1}</span>');
                        }
                    });
                }

                // If these fields are null, invalid string was scrubbed by
                // JSON encode.
                if (r.from === null) {
                    r.from = '[' + DimpCore.text.badaddr + ']';
                }
                if (r.subject === null) {
                    r.subject = r.subjecttitle = '[' + DimpCore.text.badsubject + ']';
                }

                r.VP_bg.push('vpRow');

                switch (mode) {
                case 'vert':
                    $('msglistHeaderHoriz').hide();
                    $('msglistHeaderVert').show();
                    r.VP_bg.unshift('vpRowVert');
                    r.className = r.VP_bg.join(' ');
                    return this.template.vert.evaluate(r);

                default:
                    $('msglistHeaderVert').hide();
                    $('msglistHeaderHoriz').show();
                    r.VP_bg.unshift('vpRowHoriz');
                    r.className = r.VP_bg.join(' ');
                    return this.template.horiz.evaluate(r);
                }
            }.bind(this),

            // Optional config
            empty_msg: this.emptyMsg.bind(this),
            list_class: 'msglist',
            list_header: $('msglistHeaderContainer').remove(),
            page_size: this._getPref('splitbar_horiz'),
            pane_data: 'previewPane',
            pane_mode: this._getPref('preview'),
            pane_width: this._getPref('splitbar_vert'),
            split_bar_class: {
                horiz: 'horde-splitbar-horiz',
                vert: 'horde-splitbar-vert'
            },
            split_bar_handle_class: {
                horiz: 'horde-splitbar-horiz-handle',
                vert: 'horde-splitbar-vert-handle'
            },

            // Callbacks
            onAjaxRequest: function(params) {
                var r_id = params.unset('requestid'),
                    tmp = params.get('cache'),
                    view = params.get('view');

                if (this.viewswitch &&
                    (this.isQSearch(view) || this.isFSearch(view))) {
                    params.update({
                        qsearchfield: this._getPref('qsearch_field'),
                        qsearchmbox: this.search.mbox
                    });
                    if (this.search.filter) {
                        params.set('qsearchfilter', this.search.filter);
                    } else if (this.search.flag) {
                        params.update({
                            qsearchflag: this.search.flag,
                            qsearchflagnot: Number(this.search.not)
                        });
                    } else {
                        params.set('qsearch', $F('horde-search-input'));
                    }
                }

                if (tmp) {
                    params.set('cache', DimpCore.toUIDString(DimpCore.selectionToRange(this.viewport.createSelection('uid', tmp.evalJSON(tmp), view))));
                }

                params = $H({
                    requestid: r_id,
                    viewport: Object.toJSON(params),
                    view: view
                });
                HordeCore.addRequestParams(params);

                return params;
            }.bind(this),
            onContentOffset: function(offset) {
                if (this.uid) {
                    this.rownum = this.viewport.createSelectionBuffer().search({ VP_id: { equal: [ this.uid ] } }).get('rownum').first();
                    delete this.uid;
                }

                if (this.rownum) {
                    this.viewport.scrollTo(this.rownum, {
                        noupdate: true,
                        top: true
                    });
                    offset = this.viewport.currentOffset();
                }

                return offset;
            }.bind(this)
        });

        /* Custom ViewPort events. */
        container.observe('ViewPort:add', function(e) {
            DimpCore.addContextMenu({
                elt: e.memo,
                type: 'message'
            });
            new Drag(e.memo, this._msgDragConfig);
        }.bindAsEventListener(this));

        container.observe('ViewPort:clear', function(e) {
            this._removeMouseEvents(e.memo);
        }.bindAsEventListener(this));

        container.observe('ViewPort:contentComplete', function() {
            var flags, ssc, tmp,
                innocent = 'show',
                spam = 'show';

            this.setMessageListTitle();
            this.setMsgHash();

            if (this.isSearch()) {
                tmp = this.viewport.getMetaData('slabel');
                if (this.viewport.getMetaData('vfolder')) {
                    $('search_close').hide();
                    if (tmp) {
                        tmp = DimpCore.text.vfolder.sub('%s', tmp);
                    }
                } else {
                    $('search_close').show();
                }

                if (tmp) {
                    tmp = tmp.stripTags();
                    $('search_label').writeAttribute({ title: tmp.escapeHTML() });
                    if (tmp.length > 250) {
                        tmp = tmp.truncate(250);
                    }
                    $('search_label').update(tmp.escapeHTML());
                }
                [ $('search_edit') ].invoke(this.search || this.viewport.getMetaData('noedit') ? 'hide' : 'show');
                this.showSearchbar(true);
            } else {
                this.setMboxLabel(this.view);
                this.showSearchbar(false);
            }

            if (this.rownum) {
                this.viewport.select([ this.rownum ]);
                delete this.rownum;
            }

            this.updateTitle();

            if (this.viewswitch) {
                this.viewswitch = false;

                if (this.selectedCount()) {
                    if (this._getPref('preview')) {
                        this.initPreviewPane();
                    }
                    this.toggleButtons();
                } else {
                    this.resetSelected();
                }

                tmp = $('filter');
                if (this.isSearch()) {
                    tmp.hide();
                    if (!this.search || !this.search.qsearch) {
                        $('horde-search').hide();
                    }
                } else if (tmp)  {
                    tmp.show();
                }

                if (this.viewport.getMetaData('drafts')) {
                    $('button_resume').up().show();
                    $('button_template', 'button_reply', 'button_forward', 'button_spam', 'button_innocent').compact().invoke('up').invoke('hide');
                } else if (this.viewport.getMetaData('templates')) {
                    $('button_template').up().show();
                    $('button_resume', 'button_reply', 'button_forward', 'button_spam', 'button_innocent').compact().invoke('up').invoke('hide');
                } else {
                    $('button_resume', 'button_template').compact().invoke('up').invoke('hide');
                    $('button_reply', 'button_forward').compact().invoke('up').invoke('show');

                    if (this.viewport.getMetaData('spam')) {
                        if (!DimpCore.conf.spam_spammbox) {
                            spam = 'hide';
                        }
                    } else if (DimpCore.conf.innocent_spammbox) {
                        innocent = 'hide';
                    }

                    if (tmp = $('button_innocent')) {
                        [ tmp.up() ].invoke(innocent);
                    }
                    if (tmp = $('button_spam')) {
                        [ tmp.up() ].invoke(spam);
                    }
                }

                /* Read-only changes. */
                [ $('mailboxName').next('SPAN.readonlyImg') ].invoke(this.viewport.getMetaData('readonly') ? 'show' : 'hide');

                /* ACL changes. */
                if (tmp = $('button_delete')) {
                    [ tmp.up() ].invoke(this.viewport.getMetaData('nodelete') ? 'hide' : 'show');
                }
            } else if (this.filtertoggle && this.isThreadSort()) {
                ssc = DimpCore.conf.sort.get('date').v;
            }

            this.setSortColumns(ssc);
        }.bindAsEventListener(this));

        container.observe('ViewPort:deselect', function(e) {
            var sel = this.viewport.getSelected(),
                count = sel.size();
            if (!count) {
                this.viewport.setMetaData({
                    lastrow: null,
                    pivotrow: null
                });
            }

            this.toggleButtons();
            if (e.memo.opts.right || !count) {
                this.clearPreviewPane();
            } else if ((count == 1) && this._getPref('preview')) {
                this.loadPreview(sel.get('dataob').first());
            }

            this.resetSelectAll();
            this.setMsgHash();
        }.bindAsEventListener(this));

        container.observe('ViewPort:fetch', function(e) {
            if (!this.isSearch()) {
                this.showSearchbar(false);
            }
        }.bindAsEventListener(this));

        container.observe('ViewPort:remove', function(e) {
            var v = e.memo.getBuffer().getView();

            e.memo.get('dataob').each(function(d) {
                this._expirePPCache([ this._getPPId(d.uid, d.mbox) ]);
                if (this.isSearch(v)) {
                    this.viewport.remove(this.viewport.createSelectionBuffer(d.mbox).search({ uid: { equal: [ d.uid ] }, mbox: { equal: [ d.mbox ] } }));
                }
            }, this);
        }.bindAsEventListener(this));

        container.observe('ViewPort:select', function(e) {
            var d = e.memo.vs.get('rownum');
            if (d.size() == 1) {
                this.viewport.setMetaData({
                    lastrow: e.memo.vs,
                    pivotrow: e.memo.vs
                });
            }

            this.setMsgHash();

            this.toggleButtons();

            if (this._getPref('preview')) {
                if (e.memo.opts.right) {
                    this.clearPreviewPane();
                    $('previewInfo').highlight({
                        duration: 2.0,
                        keepBackgroundImage: true,
                        queue: {
                            limit: 1,
                            scope: 'previewInfo'
                        }
                    })
                } else if (e.memo.opts.delay) {
                    this.initPreviewPane.bind(this).delay(e.memo.opts.delay);
                } else {
                    this.initPreviewPane();
                }
            }
        }.bindAsEventListener(this));

        container.observe('ViewPort:sliderEnd', function() {
            $('slider_count').hide();
        });

        container.observe('ViewPort:sliderSlide', this.updateSliderCount.bind(this));

        container.observe('ViewPort:sliderStart', function() {
            var sc = $('slider_count'),
                sb = $('msgSplitPane').down('.vpScroll'),
                s = sb.viewportOffset();

            if (!sc) {
                sc = new Element('DIV', { id: 'slider_count' });
                $(document.body).insert(sc);
            }

            this.updateSliderCount();

            sc.setStyle({
                top: (s.top + sb.getHeight() - sc.getHeight()) + 'px',
                right: (document.viewport.getWidth() - s.left) + 'px'
            }).show();
        }.bind(this));

        container.observe('ViewPort:splitBarChange', function(e) {
            switch (e.memo) {
            case 'horiz':
                this._setPref('splitbar_horiz', this.viewport.getPageSize());
                break;

            case 'vert':
                this._setPref('splitbar_vert', this.viewport.getVertWidth());
                break;
            }
        }.bindAsEventListener(this));

        container.observe('ViewPort:wait', function() {
            if ($('dimpmain_folder').visible()) {
                HordeCore.notify(DimpCore.text.listmsg_wait, 'horde.warning');
            }
        });
    },

    addViewportParams: function(params)
    {
        var tmp = this.viewport.addRequestParams();
        if (params) {
            tmp.update(params);
        }
        return tmp;
    },

    emptyMsg: function()
    {
        return (this.isQSearch() || this.isFSearch())
            ? DimpCore.text.vp_empty_search
            : DimpCore.text.vp_empty;
    },

    _removeMouseEvents: function(elt)
    {
        var d, id = $(elt).readAttribute('id');

        if (id) {
            if (d = DragDrop.Drags.getDrag(id)) {
                d.destroy();
            }

            DimpCore.DMenu.removeElement(id);
        }
    },

    contextOnClick: function(e)
    {
        var tmp, tmp2,
            elt = e.memo.elt,
            id = elt.readAttribute('id'),
            menu = e.memo.trigger;

        switch (id) {
        case 'ctx_container_create':
        case 'ctx_mbox_create':
            tmp = this.contextMbox(e);
            DimpCore.doAction('createMailboxPrepare', {
                mbox: tmp.retrieve('mbox')
            },{
                callback: this._mailboxPromptCallback.bind(this, 'create', tmp)
            });
            break;

        case 'ctx_container_rename':
        case 'ctx_mbox_rename':
            tmp = this.contextMbox(e);
            DimpCore.doAction('deleteMailboxPrepare', {
                mbox: tmp.retrieve('mbox'),
                type: 'rename'
            },{
                callback: this._mailboxPromptCallback.bind(this, 'rename', tmp)
            });
            break;

        case 'ctx_mbox_empty':
            tmp = this.contextMbox(e);
            DimpCore.doAction('emptyMailboxPrepare', {
                mbox: tmp.retrieve('mbox')
            },{
                callback: this._mailboxPromptCallback.bind(this, 'empty', tmp)
            });
            break;

        case 'ctx_container_delete':
            this._mailboxPromptCallback('delete', this.contextMbox(e));
            break;

        case 'ctx_mbox_delete':
        case 'ctx_vfolder_delete':
            tmp = this.contextMbox(e);
            DimpCore.doAction('deleteMailboxPrepare', {
                mbox: tmp.retrieve('mbox'),
                type: 'delete'
            }, {
                callback: this._mailboxPromptCallback.bind(this, 'delete', tmp)
            });
            break;

        case 'ctx_mbox_export':
            tmp = this.contextMbox(e);

            this.viewaction = function(e) {
                HordeCore.download('', {
                    actionID: 'download_mbox',
                    mbox_list: Object.toJSON([ tmp.retrieve('mbox') ]),
                    type: e.element().down('[name=download_type]').getValue()
                });
            };

            tmp2 = new Element('SELECT', { name: 'download_type' });
            $H(DimpCore.conf.download_types).each(function(d) {
                tmp2.insert(new Element('OPTION', { value: d.key }).insert(d.value));
            });
            HordeDialog.display({
                form: tmp2,
                form_id: 'dimpbase_confirm',
                text: DimpCore.text.download_mbox
            });
            break;

        case 'ctx_mbox_import':
            tmp = this.contextMbox(e).retrieve('mbox');

            HordeDialog.display({
                form: new Element('DIV').insert(
                          new Element('INPUT', { name: 'import_file', type: 'file' })
                      ).insert(
                          new Element('INPUT', { name: 'import_mbox', value: tmp }).hide()
                      ),
                form_id: 'mbox_import',
                form_opts: {
                    action: HordeCore.conf.URI_AJAX + 'importMailbox',
                    className: 'RB_Form',
                    enctype: 'multipart/form-data',
                    method: 'post'
                },
                text: DimpCore.text.import_mbox
            });
            break;

        case 'ctx_mbox_flag_seen':
        case 'ctx_mbox_flag_unseen':
            DimpCore.doAction('flagAll', {
                add: Number(id == 'ctx_mbox_flag_seen'),
                flags: Object.toJSON([ DimpCore.conf.FLAG_SEEN ]),
                mbox: this.contextMbox(e).retrieve('mbox')
            });
            break;

        case 'ctx_mbox_poll':
        case 'ctx_mbox_nopoll':
            this.modifyPoll(this.contextMbox(e).retrieve('mbox'), id == 'ctx_mbox_poll');
            break;

        case 'ctx_mbox_sub':
        case 'ctx_mbox_unsub':
            this.subscribeMbox(this.contextMbox(e).retrieve('mbox'), id == 'ctx_mbox_sub');
            break;

        case 'ctx_mbox_acl':
            HordeCore.redirect(HordeCore.addURLParam(
                DimpCore.conf.URI_PREFS_IMP,
                {
                    group: 'acl',
                    mbox: this.contextMbox(e).retrieve('mbox')
                }
            ));
            break;

        case 'ctx_folderopts_new':
            this._createMboxForm('', 'create', DimpCore.text.create_prompt);
            break;

        case 'ctx_folderopts_sub':
        case 'ctx_folderopts_unsub':
            this.toggleSubscribed();
            break;

        case 'ctx_folderopts_expand':
        case 'ctx_folderopts_collapse':
            this._toggleSubFolder($('imp-normalmboxes'), id == 'ctx_folderopts_expand' ? 'expall' : 'colall', true);
            break;

        case 'ctx_folderopts_reload':
            this._reloadFolders();
            break;

        case 'ctx_container_expand':
        case 'ctx_container_collapse':
        case 'ctx_mbox_expand':
        case 'ctx_mbox_collapse':
            this._toggleSubFolder(this.contextMbox(e).next(), (id == 'ctx_container_expand' || id == 'ctx_mbox_expand') ? 'expall' : 'colall', true);
            break;

        case 'ctx_container_search':
        case 'ctx_mbox_search':
            this.go('search', {
                mailbox: this.contextMbox(e).retrieve('mbox')
            });
            break;

        case 'ctx_message_innocent':
        case 'ctx_message_spam':
            this.reportSpam(id == 'ctx_message_spam');
            break;

        case 'ctx_message_blacklist':
        case 'ctx_message_whitelist':
            this.blacklist(id == 'ctx_message_blacklist');
            break;

        case 'ctx_message_delete':
            this.deleteMsg();
            break;

        case 'ctx_message_forward':
        case 'ctx_message_reply':
            this.composeMailbox(id == 'ctx_message_forward' ? 'forward_auto' : 'reply_auto');
            break;

        case 'ctx_forward_editasnew':
        case 'ctx_message_template':
        case 'ctx_message_template_edit':
            this.composeMailbox(id.substring(12));
            break;

        case 'ctx_message_source':
            this.viewport.getSelected().get('dataob').each(function(v) {
                HordeCore.popupWindow(DimpCore.conf.URI_VIEW, {
                    actionID: 'view_source',
                    id: 0,
                    mailbox: v.mbox,
                    uid: v.uid
                }, {
                    name: v.uid + '|' + v.view
                });
            }, this);
            break;

        case 'ctx_message_resume':
            this.composeMailbox('resume');
            break;

        case 'ctx_message_view':
            this.viewport.getSelected().get('dataob').each(this.msgWindow.bind(this));
            break;

        case 'ctx_reply_reply':
        case 'ctx_reply_reply_all':
        case 'ctx_reply_reply_list':
            this.composeMailbox(id.substring(10));
            break;

        case 'ctx_forward_attach':
        case 'ctx_forward_body':
        case 'ctx_forward_both':
        case 'ctx_forward_redirect':
            this.composeMailbox(id.substring(4));
            break;

        case 'ctx_oa_preview_hide':
            this._setPref('preview_old', this._getPref('preview', 'horiz'));
            this.togglePreviewPane('');
            break;

        case 'ctx_oa_preview_show':
            this.togglePreviewPane(this._getPref('preview_old'));
            break;

        case 'ctx_oa_layout_horiz':
        case 'ctx_oa_layout_vert':
            this.togglePreviewPane(id.substring(14));
            break;

        case 'ctx_oa_blacklist':
        case 'ctx_oa_whitelist':
            this.blacklist(id == 'ctx_oa_blacklist');
            break;

        case 'ctx_message_undelete':
        case 'ctx_oa_undelete':
            this.flag(DimpCore.conf.FLAG_DELETED, false);
            break;

        case 'ctx_oa_purge_deleted':
            this.purgeDeleted();
            break;

        case 'ctx_oa_hide_deleted':
        case 'ctx_oa_show_deleted':
            this.viewport.reload({ delhide: Number(id == 'ctx_oa_hide_deleted') });
            break;

        case 'ctx_sortopts_date':
        case 'ctx_sortopts_from':
        case 'ctx_sortopts_to':
        case 'ctx_sortopts_sequence':
        case 'ctx_sortopts_size':
        case 'ctx_sortopts_subject':
        case 'ctx_sortopts_thread':
            this.sort(DimpCore.conf.sort.get(id.substring(13)).v);
            break;

        case 'ctx_template_edit':
            this.composeMailbox('template_edit');
            break;

        case 'ctx_template_new':
            DimpCore.compose('template_new');
            break;

        case 'ctx_subjectsort_thread':
            this.sort(DimpCore.conf.sort.get(this.isThreadSort() ? 'subject' : 'thread').v);
            break;

        case 'ctx_datesort_date':
        case 'ctx_datesort_sequence':
            tmp = DimpCore.conf.sort.get(id.substring(13)).v;
            if (tmp != this.viewport.getMetaData('sortby')) {
                this.sort(tmp);
            }
            break;

        case 'ctx_vfolder_edit':
            tmp = {
                edit_query: 1,
                mailbox: this.contextMbox(e).retrieve('mbox')
            };
            // Fall through

        case 'ctx_vcontainer_edit':
            this.go('prefs', { group: 'searches' });
            break;

        case 'ctx_qsearchopts_all':
        case 'ctx_qsearchopts_body':
        case 'ctx_qsearchopts_from':
        case 'ctx_qsearchopts_recip':
        case 'ctx_qsearchopts_subject':
            this._setPref('qsearch_field', id.substring(16));
            this._setQsearchText();
            if (this.isQSearch()) {
                this.viewswitch = true;
                this.quicksearchRun();
            }
            break;

<<<<<<< HEAD
        case 'ctx_qsearchopts_advanced':
            this.go('search', tmp);
=======
        case 'ctx_filteropts_applyfilters':
            if (this.viewport) {
                this.viewport.reload({ applyfilter: 1 });
            }
>>>>>>> 455a9217
            break;

        default:
            if (menu == 'ctx_filteropts_filter') {
                this.search = {
                    filter: elt.identify().substring('ctx_filter_'.length),
                    label: this.viewport.getMetaData('label'),
                    mbox: this.view
                }
                this.go('mbox', DimpCore.conf.fsearchid);
            } else if (menu.endsWith('_setflag')) {
                tmp = elt.down('DIV');
                this.flag(elt.retrieve('flag'), !tmp.visible() || tmp.hasClassName('msCheck'));
            } else if (menu.endsWith('_unsetflag')) {
                this.flag(elt.retrieve('flag'), false);
            } else if (menu.endsWith('_flag') || menu.endsWith('_flagnot')) {
                this.search = {
                    flag: elt.retrieve('flag'),
                    label: this.viewport.getMetaData('label'),
                    mbox: this.view,
                    not: menu.endsWith('_flagnot')
                };
                this.go('mbox', DimpCore.conf.fsearchid);
            }
            break;
        }
    },

    contextOnShow: function(e)
    {
        var baseelt, elts, flags, ob, sel, tmp,
            ctx_id = e.memo;

        switch (ctx_id) {
        case 'ctx_mbox':
            elts = $('ctx_mbox_create', 'ctx_mbox_rename', 'ctx_mbox_delete');
            baseelt = this.contextMbox(e);

            if (baseelt.retrieve('mbox') == this.INBOX) {
                elts.invoke('hide');
                if ($('ctx_mbox_sub')) {
                    $('ctx_mbox_sub', 'ctx_mbox_unsub').invoke('hide');
                }
            } else {
                if ($('ctx_mbox_sub')) {
                    tmp = baseelt.hasClassName('imp-sidebar-unsubmbox');
                    [ $('ctx_mbox_sub') ].invoke(tmp ? 'show' : 'hide');
                    [ $('ctx_mbox_unsub') ].invoke(tmp ? 'hide' : 'show');
                }

                if (DimpCore.conf.fixed_mboxes &&
                    DimpCore.conf.fixed_mboxes.indexOf(baseelt.retrieve('mbox')) != -1) {
                    elts.shift();
                    elts.invoke('hide');
                } else {
                    elts.invoke('show');
                }
            }

            if (baseelt.retrieve('nc')) {
                $('ctx_mbox_create').hide();
            }

            tmp = Object.isUndefined(baseelt.retrieve('u'));
            if (DimpCore.conf.poll_alter) {
                [ $('ctx_mbox_poll') ].invoke(tmp ? 'show' : 'hide');
                [ $('ctx_mbox_nopoll') ].invoke(tmp ? 'hide' : 'show');
            } else {
                $('ctx_mbox_poll', 'ctx_mbox_nopoll').invoke('hide');
            }

            [ $('ctx_mbox_expand').up() ].invoke(this.getSubMboxElt(baseelt) ? 'show' : 'hide');

            [ $('ctx_mbox_acl').up() ].invoke(DimpCore.conf.acl ? 'show' : 'hide');

            // Fall-through

        case 'ctx_container':
        case 'ctx_noactions':
        case 'ctx_vfolder':
            baseelt = this.contextMbox(e);
            $(ctx_id).down('DIV.mboxName').update(this.fullMboxDisplay(baseelt));
            break;

        case 'ctx_reply':
            sel = this.viewport.getSelected();
            if (sel.size() == 1) {
                ob = sel.get('dataob').first();
            }
            [ $('ctx_reply_reply_list') ].invoke(ob && ob.listmsg ? 'show' : 'hide');
            break;

        case 'ctx_oa':
            switch (this._getPref('preview')) {
            case 'vert':
                $('ctx_oa_preview_hide', 'ctx_oa_layout_horiz').invoke('show');
                $('ctx_oa_preview_show', 'ctx_oa_layout_vert').invoke('hide');
                break;

            case 'horiz':
                $('ctx_oa_preview_hide', 'ctx_oa_layout_vert').invoke('show');
                $('ctx_oa_preview_show', 'ctx_oa_layout_horiz').invoke('hide');
                break;

            default:
                $('ctx_oa_preview_hide', 'ctx_oa_layout_horiz', 'ctx_oa_layout_vert').invoke('hide');
                $('ctx_oa_preview_show').show();
                break;
            }

            tmp = $('ctx_oa_undeleted', 'ctx_oa_blacklist', 'ctx_oa_whitelist');
            sel = this.viewport.getSelected();

            if ($('ctx_oa_setflag')) {
                if (this.viewport.getMetaData('readonly')) {
                    $('ctx_oa_setflag').up().hide();
                } else {
                    tmp.push($('ctx_oa_setflag').up());
                    [ $('ctx_oa_unsetflag') ].invoke((sel.size() > 1) ? 'show' : 'hide');
                }
            }

            tmp.compact().invoke(sel.size() ? 'show' : 'hide');

            if (tmp = $('ctx_oa_purge_deleted')) {
                if (this.viewport.getMetaData('noexpunge')) {
                    tmp.hide();
                } else {
                    tmp.show();
                    [ tmp.up() ].invoke(tmp.up().select('> a').any(Element.visible) ? 'show' : 'hide');
                }
            }

            if (tmp = $('ctx_oa_hide_deleted')) {
                if (this.isThreadSort()) {
                    $(tmp, 'ctx_oa_show_deleted').invoke('hide');
                } else if (this.viewport.getMetaData('delhide')) {
                    tmp.hide();
                    $('ctx_oa_show_deleted').show();
                } else {
                    tmp.show();
                    $('ctx_oa_show_deleted').hide();
                }
            }
            break;

        case 'ctx_sortopts':
            elts = $(ctx_id).select('a span.iconImg');
            tmp = this.viewport.getMetaData('sortby');

            elts.each(function(e) {
                e.removeClassName('sortdown').removeClassName('sortup');
            });

            DimpCore.conf.sort.detect(function(s) {
                if (s.value.v == tmp) {
                    $('ctx_sortopts_' + s.key).down('.iconImg').addClassName(this.viewport.getMetaData('sortdir') ? 'sortup' : 'sortdown');
                    return true;
                }
            }, this);

            tmp = this.viewport.getMetaData('special');
            [ $('ctx_sortopts_from') ].invoke(tmp ? 'hide' : 'show');
            [ $('ctx_sortopts_to') ].invoke(tmp ? 'show' : 'hide');
            break;

        case 'ctx_qsearchopts':
            $(ctx_id).descendants().invoke('removeClassName', 'contextSelected');
            $(ctx_id + '_' + this._getPref('qsearch_field')).addClassName('contextSelected');
            break;

        case 'ctx_message':
            [ $('ctx_message_source').up() ].invoke(this._getPref('preview') ? 'hide' : 'show');
            $('ctx_message_delete', 'ctx_message_undelete').compact().invoke(this.viewport.getMetaData('nodelete') ? 'hide' : 'show');

            [ $('ctx_message_setflag').up() ].invoke((this.viewport.getMetaData('flags').size() && this.viewport.getMetaData('readonly')) ? 'hide' : 'show');

            sel = this.viewport.getSelected();
            if (sel.size() == 1) {
                if (this.viewport.getMetaData('templates')) {
                    $('ctx_message_resume').hide().up().show();
                    $('ctx_message_template', 'ctx_message_template_edit').invoke('show');
                } else if (this.isDraft(sel)) {
                    $('ctx_message_template', 'ctx_message_template_edit').invoke('hide');
                    $('ctx_message_resume').show().up('DIV').show();
                } else {
                    $('ctx_message_resume').up('DIV').hide();
                }
                [ $('ctx_message_unsetflag') ].compact().invoke('hide');
            } else {
                $('ctx_message_resume').up('DIV').hide();
                [ $('ctx_message_unsetflag') ].compact().invoke('show');
            }
            break;

        case 'ctx_flag':
            flags = this.viewport.getMetaData('flags');
            if (flags.size()) {
                $(ctx_id).childElements().each(function(c) {
                    [ c ].invoke(flags.include(c.retrieve('flag')) ? 'show' : 'hide');
                });
            } else {
                $(ctx_id).childElements().invoke('show');
            }

            sel = this.viewport.getSelected();
            flags = (sel.size() == 1)
                ? sel.get('dataob').first().flag
                : null;

            $(ctx_id).childElements().each(function(elt) {
                DimpCore.toggleCheck(elt.down('DIV'), (flags === null) ? null : flags.include(elt.retrieve('flag')));
            });
            break;

        case 'ctx_datesort':
            $(ctx_id).descendants().invoke('removeClassName', 'contextSelected');
            tmp = this.viewport.getMetaData('sortby');
            [ 'date', 'sequence' ].find(function(n) {
                if (DimpCore.conf.sort.get(n).v == tmp) {
                    $('ctx_datesort_' + n).addClassName('contextSelected');
                    return true;
                }
            });
            break;

        case 'ctx_subjectsort':
            DimpCore.toggleCheck($('ctx_subjectsort_thread').down('.iconImg'), this.isThreadSort());
            break;

        case 'ctx_preview':
            [ $('ctx_preview_allparts') ].invoke(this.pp.hide_all ? 'hide' : 'show');
            [ $('ctx_preview_thread') ].invoke(this.viewport.getMetaData('nothread') ? 'hide' : 'show');
            break;

        case 'ctx_template':
            [ $('ctx_template_edit') ].invoke(this.viewport.getSelected().size() == 1 ? 'show' : 'hide');
            break;

        case 'ctx_filteropts':
            tmp = $('ctx_filteropts_applyfilters');
            if (tmp) {
                [ tmp.up('DIV') ].invoke(this.isSearch() || (!DimpCore.conf.filter_any && this.view != this.INBOX) ? 'hide' : 'show');
            }
            break;
        }
    },

    contextOnTrigger: function(e)
    {
        switch (e.memo) {
        case 'ctx_flag':
        case 'ctx_flag_search':
            DimpCore.conf.flags_o.each(function(f) {
                if ((DimpCore.conf.flags[f].a && (e.memo == 'ctx_flag')) ||
                    (DimpCore.conf.flags[f].s && (e.memo == 'ctx_flag_search'))) {
                    this.contextAddFlag(f, DimpCore.conf.flags[f], e.memo);
                }
            }, this);
            break;

        case 'ctx_folderopts':
            $('ctx_folderopts_sub').hide();
            break;
        }
    },

    contextAddFlag: function(flag, f, id)
    {
        var a = new Element('A'),
            style = {};

        if (id == 'ctx_flag') {
            a.insert(new Element('DIV', { className: 'iconImg' }));
        }

        if (f.u) {
            style.backgroundColor = f.b.escapeHTML();
        }

        $(id).insert(
            a.insert(
                new Element('SPAN', { className: 'iconImg' }).addClassName(f.i ? f.i.escapeHTML() : f.c.escapeHTML()).setStyle(style)
            ).insert(
                f.l.escapeHTML()
            )
        );

        a.store('flag', flag);
    },

    contextMbox: function(e)
    {
        return e.findElement('DIV.horde-subnavi');
    },

    updateTitle: function()
    {
        var elt, unseen,
            label = this.viewport.getMetaData('label');

        // 'label' will not be set if there has been an error
        // retrieving data from the server.
        if (!label || !$('dimpmain_folder').visible()) {
            return;
        }

        if (this.isSearch()) {
            if (this.isQSearch()) {
                label += ' (' + this.search.label + ')';
            }
        } else if (elt = this.getMboxElt(this.view)) {
            unseen = elt.retrieve('u');
        }

        this.setTitle(label, unseen);
    },

    sort: function(sortby)
    {
        var s;

        if (Object.isUndefined(sortby)) {
            return;
        }

        sortby = Number(sortby);
        if (sortby == this.viewport.getMetaData('sortby')) {
            if (this.viewport.getMetaData('sortdirlock')) {
                return;
            }
            s = { sortdir: (this.viewport.getMetaData('sortdir') ? 0 : 1) };
            this.viewport.setMetaData({ sortdir: s.sortdir });
        } else {
            if (this.viewport.getMetaData('sortbylock')) {
                return;
            }
            s = { sortby: sortby };
            this.viewport.setMetaData({ sortby: s.sortby });
        }

        this.setSortColumns(sortby);
        this.viewport.reload(s);
    },

    setSortColumns: function(sortby)
    {
        var elt, tmp, tmp2,
            ptr = DimpCore.conf.sort,
            m = $('msglistHeaderHoriz');

        if (Object.isUndefined(sortby)) {
            sortby = this.viewport.getMetaData('sortby');
        }

        /* Init once per load. */
        if (this.sort_init) {
            [ m.down('.sortup') ].compact().invoke('removeClassName', 'sortup');
            [ m.down('.sortdown') ].compact().invoke('removeClassName', 'sortdown');
        } else {
            ptr.each(function(s) {
                if (s.value.t) {
                    var elt = new Element('A').insert(s.value.t);
                    if (s.value.ec) {
                        elt.addClassName(s.value.ec);
                    }
                    m.down('.' + s.value.c).store('sortby', s.value.v).insert({
                        top: elt
                    });
                }
            });
            this.sort_init = true;
        }

        /* Toggle between From/To header. */
        tmp = this.viewport.getMetaData('special');
        tmp2 = m.down('a.msgFromTo');
        [ tmp2 ].invoke(tmp ? 'show' : 'hide');
        tmp2.adjacent('a').invoke(tmp ? 'hide' : 'show');

        [ m.down('.msgSubject .horde-popdown'), m.down('.msgDate .horde-popdown') ].invoke(this.viewport.getMetaData('sortbylock') ? 'hide' : 'show');

        ptr.find(function(s) {
            if (sortby != s.value.v) {
                return false;
            }
            if (elt = m.down('.' + s.value.c)) {
                elt.addClassName(this.viewport.getMetaData('sortdir') ? 'sortup' : 'sortdown').store('sortby', s.value.v);
            }
            return true;
        }, this);
    },

    isThreadSort: function()
    {
        return (this.viewport.getMetaData('sortby') == DimpCore.conf.sort.get('thread').v);
    },

    // Preview pane functions
    // mode = (string) Either 'horiz', 'vert', or empty
    togglePreviewPane: function(mode)
    {
        var old = this._getPref('preview');
        if (mode != old) {
            this._setPref('preview', mode);
            this.viewport.showSplitPane(mode);
            if (!old) {
                this.initPreviewPane();
            }
        }
    },

    loadPreview: function(data, params)
    {
        var curr, msgload, p, rows, pp_uid;

        if (!this._getPref('preview')) {
            return;
        }

        // If single message is loaded, and this mailbox is polled, try to
        // preload next unseen messages that exists in current buffer.
        if (data && !Object.isUndefined(this.getUnseenCount(data.mbox))) {
            curr = this.viewport.getSelected().get('rownum').first();
            rows = this.viewport.createSelectionBuffer().search({
                flag: { notinclude: DimpCore.conf.FLAG_SEEN }
            }).get('rownum').diff([ curr ]).numericSort();

            if (rows.size()) {
                p = rows.partition(function(r) {
                    return (r > curr);
                });

                msgload = DimpCore.toUIDString(DimpCore.selectionToRange(this.viewport.createSelection('rownum', [ p[1].last(), p[0].first() ].compact())));
            }
        }

        if (!params) {
            if (!data ||
                (this.pp &&
                 this.pp.uid == data.uid &&
                 this.pp.mbox == data.mbox)) {
                return;
            }
            this.pp = data;
            pp_uid = this._getPPId(data.uid, data.mbox);

            if (this.ppfifo.indexOf(pp_uid) != -1) {
                params = {
                    mailbox: data.mbox,
                    uid: data.uid
                };

                if (msgload) {
                    params.params = { msgload: msgload };
                }

                this.flag('\\seen', true, params);

                return this._loadPreview(data.uid, data.mbox);
            }

            params = {};
        }

        if (msgload) {
            params.msgload = msgload;
        }
        params.preview = 1;

        DimpCore.doAction('showMessage', this.addViewportParams(params), {
            callback: function(r) {
                if (!r) {
                    this.clearPreviewPane();
                } else if (this.view == r.view &&
                           this.pp &&
                           this.pp.uid == r.uid &&
                           this.pp.mbox == r.mbox) {
                    if (r.error) {
                        HordeCore.notify(r.error, r.errortype);
                        this.clearPreviewPane();
                    } else {
                        this._loadPreview(r.uid, r.mbox);
                    }
                }
            }.bind(this),
            loading: 'msg',
            uids: this.viewport.createSelection('dataob', this.pp)
        });
    },

    _loadPreview: function(uid, mbox)
    {
        var tmp,
            pm = $('previewMsg'),
            r = this.ppcache[this._getPPId(uid, mbox)];

        pm.select('.address').each(function(elt) {
            DimpCore.DMenu.removeElement(elt.identify());
        });

        // Add subject. Subject was already html encoded on server (subject
        // may include links).
        tmp = pm.select('.subject');
        tmp.invoke('update', r.subject === null ? '[' + DimpCore.text.badsubject + ']' : (r.subjectlink || r.subject));

        // Add date
        [ $('msgHeaderDate') ].flatten().invoke(r.localdate ? 'show' : 'hide');
        [ $('msgHeadersColl').select('.date'), $('msgHeaderDate').select('.date') ].flatten().invoke('update', r.localdate);

        // Add from/to/cc/bcc headers
        [ 'from', 'to', 'cc', 'bcc' ].each(function(h) {
            if (r[h]) {
                this.updateHeader(h, r[h], true);
                $('msgHeader' + h.capitalize()).show();
            } else {
                $('msgHeader' + h.capitalize()).hide();
            }
        }, this);

        // Add attachment information
        if (r.atc_label) {
            $('msgAtc').show();
            tmp = $('partlist');
            tmp.previous().update(new Element('SPAN', { className: 'atcLabel' }).insert(r.atc_label)).insert(r.atc_download);
            if (r.atc_list) {
                tmp.update(new Element('TABLE'));
                tmp = tmp.down();

                r.atc_list.each(function(a) {
                    tmp.insert(
                        new Element('TR').insert(
                            new Element('TD').insert(a.icon)
                        ).insert(
                            new Element('TD').insert(a.description + ' (' + a.size + ')')
                        ).insert(
                            new Element('TD').insert(a.download)
                        )
                    );
                    if (a.download_zip) {
                        tmp.down('TD:last').insert(a.download_zip);
                    }
                });
            }
        } else {
            $('msgAtc').hide();
        }

        // Add message log information
        if (r.log) {
            this.updateMsgLog(r.log);
        } else {
            $('msgLogInfo').hide();
        }

        // Toggle resume link
        if (this.viewport.getMetaData('templates')) {
            $('msg_resume_draft').up().hide();
            $('msg_template').up().show();
        } else {
            $('msg_template').up().hide();
            [ $('msg_resume_draft').up() ].invoke(this.isDraft(this.viewport.getSelection()) ? 'show' : 'hide');
        }

        this.pp.hide_all = r.onepart;
        this.pp.save_as = r.save_as;

        $('messageBody').update(
            (r.msgtext === null)
                ? $('messageBodyError').down().clone(true).show().writeAttribute('id', 'ppane_view_error')
                : r.msgtext
        );

        // See: http://www.thecssninja.com/javascript/gmail-dragout
        if (Prototype.Browser.WebKit) {
            $('messageBody').select('DIV.mimePartInfo A.downloadAtc').invoke('observe', 'dragstart', this._dragAtc);
        }

        $('previewInfo').hide();
        $('previewPane').scrollTop = 0;
        pm.show();

        if (r.js) {
            eval(r.js.join(';'));
        }
    },

    messageCallback: function(r)
    {
        // Store messages in cache.
        r.each(function(msg) {
            var ppuid = this._getPPId(msg.uid, msg.mbox);
            this._expirePPCache([ ppuid ]);
            this.ppcache[ppuid] = msg;
            this.ppfifo.push(ppuid);
        }, this);
    },

    _dragAtc: function(e)
    {
        var base = e.element().up();

        e.dataTransfer.setData(
            'DownloadURL',
            base.down('IMG').readAttribute('title') + ':' +
            // IE8 doesn't use this code so textContent is OK to use
            base.down('SPAN.mimePartInfoDescrip A').textContent.gsub(':', '-') + ':' +
            window.location.origin + e.element().readAttribute('href')
        );
    },

    updateAddressHeader: function(e)
    {
        DimpCore.doAction('addressHeader', {
            header: $w(e.element().className).first()
        }, {
            callback: this._updateAddressHeaderCallback.bind(this),
            loading: 'msg',
            uids: this.viewport.createSelection('dataob', this.pp)
        });
    },

    _updateAddressHeaderCallback: function(r)
    {
        $H(r.hdr_data).each(function(d) {
            this.updateHeader(d.key, d.value);
        }, this);
    },

    updateHeader: function(hdr, data, limit)
    {
        (hdr == 'from' ? $('previewMsg').select('.' + hdr) : [ $('msgHeadersContent').down('THEAD').down('.' + hdr) ]).each(function(elt) {
            elt.replace(DimpCore.buildAddressLinks(data, elt.clone(false), limit));
        });
    },

    updateMsgLog: function(log)
    {
        DimpCore.updateMsgLog(log);
        $('msgLogInfo').show();
    },

    _mimeTreeCallback: function(r)
    {
        this.pp.hide_all = true;

        $('partlist').update(r.tree).previous().update(new Element('SPAN', { className: 'atcLabel' }).insert(DimpCore.text.allparts_label));
        $('partlist_col').show();
        $('partlist_exp').hide();
        $('msgAtc').show();
    },

    _sendMdnCallback: function(r)
    {
        this._expirePPCache([ this._getPPId(r.uid, r.mbox) ]);

        if (this.pp &&
            this.pp.uid == r.uid &&
            this.pp.mbox == r.mbox) {
            $('sendMdnMessage').up(1).fade({ duration: 0.2 });
        }
    },

    maillogCallback: function(r)
    {
        r.each(function(l) {
            var tmp = this._getPPId(l.uid, l.mbox);
            if (this.ppcache[tmp]) {
                this.ppcache[tmp].log = l.log;
                if (l.log &&
                    this.pp &&
                    this.pp.uid == l.uid &&
                    this.pp.mbox == l.mbox) {
                    this.updateMsgLog(l.log);
                }
            }
        }, this);
    },

    initPreviewPane: function()
    {
        var sel = this.viewport.getSelected();
        if (sel.size() != 1) {
            this.clearPreviewPane();
        } else {
            this.loadPreview(sel.get('dataob').first());
        }
    },

    clearPreviewPane: function()
    {
        var sel, txt;

        this.loadingImg('msg', false);
        $('previewMsg').hide();
        $('previewPane').scrollTop = 0;

        sel = this.selectedCount();
        switch (sel) {
        case 0:
            txt = DimpCore.text.nomessages;
            break;

        case 1:
            txt = 1 + ' ' + DimpCore.text.message;
            break;

        default:
            txt = sel + ' ' + DimpCore.text.messages;
            break;
        }
        $('previewInfo').update(txt + ' ' + DimpCore.text.selected + '.').show();

        delete this.pp;
    },

    _toggleHeaders: function(elt, update)
    {
        if (update) {
            this._setPref('toggle_hdrs', Number(!this._getPref('toggle_hdrs')));
        }
        [ $('msgHeadersColl', 'msgHeaders') ].flatten().invoke('toggle');
    },

    _expirePPCache: function(ids)
    {
        this.ppfifo = this.ppfifo.diff(ids);
        ids.each(function(i) {
            delete this.ppcache[i];
        }, this);

        if (this.ppfifo.size() > this.ppcachesize) {
            delete this.ppcache[this.ppfifo.shift()];
        }
    },

    _getPPId: function(uid, mailbox)
    {
        return uid + '|' + mailbox;
    },

    // mbox = (string|Element) The mailbox to query.
    // Return: Number or undefined
    getUnseenCount: function(mbox)
    {
        var elt = this.getMboxElt(mbox);

        if (elt) {
            elt = elt.retrieve('u');
            if (!Object.isUndefined(elt)) {
                return Number(elt);
            }
        }

        return elt;
    },

    // mbox: (string) Mailbox name.
    // unseen: (integer) The updated value.
    updateUnseenStatus: function(mbox, unseen)
    {
        this.setMboxLabel(mbox, unseen);

        if (this.view == mbox) {
            this.updateTitle();
        }
    },

    setMessageListTitle: function()
    {
        var range,
            rows = this.viewport.getMetaData('total_rows'),
            text = this.viewport.getMetaData('label');

        if (rows) {
            range = this.viewport.currentViewableRange();
            text += ' (' + (
                (rows == 1)
                    ? 1 + ' ' + DimpCore.text.message :
                    rows + ' ' + DimpCore.text.messages
            ) + ')';
        }

        $('mailboxName').update(text);
    },

    // m = (string|Element) Mailbox element.
    setMboxLabel: function(m, unseen)
    {
        var elt = this.getMboxElt(m);

        if (!elt) {
            return;
        }

        if (Object.isUndefined(unseen)) {
            unseen = this.getUnseenCount(elt.retrieve('mbox'));
        } else {
            if (!Object.isUndefined(elt.retrieve('u')) &&
                elt.retrieve('u') == unseen) {
                return;
            }

            unseen = Number(unseen);
            elt.store('u', unseen);
        }

        if (window.fluid && elt.retrieve('mbox') == this.INBOX) {
            window.fluid.setDockBadge(unseen ? unseen : '');
        }

        elt.down('A').update((unseen > 0) ?
            new Element('STRONG').insert(elt.retrieve('l')).insert('&nbsp;').insert(new Element('SPAN', { className: 'count', dir: 'ltr' }).insert('(' + unseen + ')')) :
            elt.retrieve('l'));
    },

    getMboxElt: function(id)
    {
        return Object.isElement(id)
            ? id
            : this.mboxes[id];
    },

    getSubMboxElt: function(id)
    {
        var m_elt = Object.isElement(id)
            ? id
            : (this.smboxes[id] || this.mboxes[id]);

        if (!m_elt) {
            return null;
        }

        m_elt = m_elt.next();
        return (m_elt && m_elt.hasClassName('horde-subnavi-sub'))
            ? m_elt
            : null;
    },

    fullMboxDisplay: function(elt)
    {
        return elt.readAttribute('title').escapeHTML();
    },

    /* Folder list updates. */

    // search = (boolean) If true, update search results as well.
    poll: function(search)
    {
        var args = $H(),
            opts = {};

        // Reset poll counter.
        this.setPoll();

        // Check for label info - it is possible that the mailbox may be
        // loading but not complete yet and sending this request will cause
        // duplicate info to be returned.
        if (this.view &&
            $('dimpmain_folder').visible() &&
            this.viewport.getMetaData('label')) {
            args = this.addViewportParams();

            // Possible further optimization: only poll VISIBLE mailboxes.
            // Issue: it is quite expensive to determine this, since the
            // mailbox elements themselves aren't hidden - it is one of the
            // parent containers. Probably not worth the effort.
            args.set('poll', Object.toJSON($('foldersSidebar').select('.mbox').findAll(function(elt) {
                return !Object.isUndefined(elt.retrieve('u')) && elt.visible();
            }).invoke('retrieve', 'mbox')));
        } else {
            args.set('poll', Object.toJSON([]));
        }

        if (search) {
            args.set('forceUpdate', 1);
        } else {
            opts.loading = 'viewport';
        }

        DimpCore.doAction('poll', args, opts);
    },

    pollCallback: function(r)
    {
        /* Don't update polled status until the sidebar is visible. Otherwise,
         * preview callbacks may not correctly update unseen status. */
        if (!$('foldersSidebar').visible()) {
            return this.pollCallback.bind(this, r).defer();
        }

        $H(r).each(function(u) {
            this.updateUnseenStatus(u.key, u.value);
        }, this);
    },

    quotaCallback: function(r)
    {
        var quota = $('quota-text');
        quota.removeClassName('quotaalert').
            removeClassName('quotawarn').
            setText(r.m);

        switch (r.l) {
        case 'alert':
        case 'warn':
            quota.addClassName('quota' + r.l);
            break;
        }
    },

    setPoll: function()
    {
        if (DimpCore.conf.refresh_time) {
            if (this.pollPE) {
                this.pollPE.stop();
            }
            // Run in anonymous function, or else PeriodicalExecuter passes
            // in itself as first ('force') parameter to poll().
            this.pollPE = new PeriodicalExecuter(function() { this.poll(); }.bind(this), DimpCore.conf.refresh_time);
        }
    },

    /* Search functions. */
    isSearch: function(id)
    {
        return this.viewport.getMetaData('search', id);
    },

    isFSearch: function(id)
    {
        return ((id ? id : this.view) == DimpCore.conf.fsearchid);
    },

    isQSearch: function(id)
    {
        return ((id ? id : this.view) == DimpCore.conf.qsearchid);
    },

    searchReset: function(e)
    {
        this.quicksearchClear();
    },

    searchSubmit: function(e)
    {
        if ($F('horde-search-input')) {
            this.quicksearchRun();
        } else {
            this.quicksearchClear();
        }
    },

    quicksearchRun: function()
    {
        var q = $('horde-search-input');

        q.blur();

        if (this.isSearch()) {
            /* Search text has changed. */
            if (this.search.query != $F(q)) {
                this.viewswitch = true;
                this.search.query = $F(q);
            }
            this.resetSelected();
            this.viewport.reload();
        } else {
            this.search = {
                label: this.viewport.getMetaData('label'),
                mbox: this.view,
                qsearch: true,
                query: $F(q)
            };
            this.go('mbox', DimpCore.conf.qsearchid);
        }
    },

    // 'noload' = (boolean) If true, don't load the mailbox
    quicksearchClear: function(noload)
    {
        var f = this.view,
            qs = $('horde-search');

        if (!qs) {
            return;
        }

        if (this.isSearch()) {
            $(qs, 'horde-search-dropdown', 'horde-search-input').invoke('show');
            if (!noload) {
                this.go('mbox', (this.search ? this.search.mbox : this.INBOX));
            }
            delete this.search;

            $('horde-search-input').clear();
            if (HordeTopbar.searchGhost) {
                HordeTopbar.searchGhost.reset();
            }
        }
    },

    /* Set quicksearch text. */
    _setQsearchText: function()
    {
        $('horde-search-input').writeAttribute('title', DimpCore.text.search + ' (' + DimpCore.context.ctx_qsearchopts['*' + this._getPref('qsearch_field')] + ')');
        if (HordeTopbar.searchGhost) {
            HordeTopbar.searchGhost.refresh();
        }
    },

    /* Handle searchbar. */
    showSearchbar: function(show)
    {
        if ($('searchbar').visible()) {
            if (!show) {
                $('searchbar').hide();
                this.viewport.onResize(true);
                this.searchbarTimeReset(false);
            }
        } else if (show) {
            $('searchbar').show();
            this.viewport.onResize(true);
            this.searchbarTimeReset(true);
        }
    },

    searchbarTimeReset: function(restart)
    {
        if (this.searchbar_time) {
            this.searchbar_time.stop();
            delete this.searchbar_time;
            $('search_time_elapsed').hide();
        }

        if (restart) {
            this.searchbar_time_mins = 0;
            this.searchbar_time = new PeriodicalExecuter(function() {
                if (++this.searchbar_time_mins > 5) {
                    $('search_time_elapsed').update(DimpCore.text.search_time.sub('%d', this.searchbar_time_mins).escapeHTML()).show();
                }
            }.bind(this), 60);
        }
    },

    /* Enable/Disable DIMP action buttons as needed. */
    toggleButtons: function()
    {
        DimpCore.toggleButtons($('dimpmain_folder_top').select('DIV.horde-buttonbar A.noselectDisable'), this.selectedCount() == 0);
    },

    /* Drag/Drop handler. */
    mboxDropHandler: function(e)
    {
        var dropbase, sel, uids,
            drag = e.memo.element,
            drop = e.element(),
            mboxname = drop.retrieve('mbox'),
            ftype = drop.retrieve('ftype');

        if (drag.hasClassName('imp-sidebar-mbox')) {
            dropbase = (drop == $('dropbase'));
            if (dropbase ||
                (ftype != 'special' && !this.isSubfolder(drag, drop))) {
                DimpCore.doAction('renameMailbox', {
                    new_name: drag.retrieve('l'),
                    new_parent: dropbase ? '' : mboxname,
                    old_name: drag.retrieve('mbox')
                });
            }
        } else if (ftype != 'container') {
            sel = this.viewport.getSelected();

            if (sel.size()) {
                // Dragging multiple selected messages.
                uids = sel;
            } else if (drag.retrieve('mbox') != mboxname) {
                // Dragging a single unselected message.
                uids = this.viewport.createSelection('domid', drag.id);
            }

            if (uids.size()) {
                if (e.memo.dragevent.ctrlKey) {
                    DimpCore.doAction('copyMessages', this.addViewportParams({ mboxto: mboxname }), { uids: uids });
                } else if (this.view != mboxname) {
                    // Don't allow drag/drop to the current mailbox.
                    this.updateFlag(uids, DimpCore.conf.FLAG_DELETED, true);
                    DimpCore.doAction('moveMessages', this.addViewportParams({ mboxto: mboxname }), { uids: uids });
                }
            }
        }
    },

    dragCaption: function()
    {
        var cnt = this.selectedCount();
        return cnt + ' ' + (cnt == 1 ? DimpCore.text.message : DimpCore.text.messages);
    },

    onDragMouseDown: function(e)
    {
        var args,
            elt = e.element(),
            id = elt.identify(),
            d = DragDrop.Drags.getDrag(id);

        if (elt.hasClassName('vpRow')) {
            args = { right: e.memo.isRightClick() };
            d.selectIfNoDrag = false;

            // Handle selection first.
            if (DimpCore.DMenu.operaCheck(e)) {
                if (!this.isSelected('domid', id)) {
                    this.msgSelect(id, { right: true });
                }
            } else if (!args.right && (e.memo.ctrlKey || e.memo.metaKey)) {
                this.msgSelect(id, $H({ ctrl: true }).merge(args).toObject());
            } else if (e.memo.shiftKey) {
                this.msgSelect(id, $H({ shift: true }).merge(args).toObject());
            } else if (this.isSelected('domid', id)) {
                if (!args.right) {
                    if (e.memo.element().hasClassName('msCheck')) {
                        this.msgSelect(id, { ctrl: true, right: true });
                    } else {
                        d.selectIfNoDrag = true;
                    }
                }
            } else if (e.memo.element().hasClassName('msCheck')) {
                this.msgSelect(id, { ctrl: true, right: true });
            } else {
                this.msgSelect(id, args);
            }
        } else if (elt.hasClassName('imp-sidebar-mbox')) {
            d.opera = DimpCore.DMenu.operaCheck(e);
        }
    },

    onDragStart: function(e)
    {
        if (e.element().hasClassName('horde-subnavi')) {
            var d = e.memo;
            if (!d.opera && !d.wasDragged) {
                $('folderopts_link').up().hide();
                $('dropbase').up().show();
                d.ghost.removeClassName('on');
            }
        }
    },

    onDragEnd: function(e)
    {
        var elt = e.element(),
            id = elt.identify(),
            d = DragDrop.Drags.getDrag(id);

        if (id == 'horde-slideleft') {
            this._setPref('splitbar_side', d.lastCoord[0]);
            this.setSidebarWidth();
        } else if (elt.hasClassName('horde-subnavi')) {
            if (!d.opera) {
                $('folderopts_link').up().show();
                $('dropbase').up().hide();
            }
        }
    },

    onDragMouseUp: function(e)
    {
        var elt = e.element(),
            id = elt.identify();

        if (elt.hasClassName('vpRow') &&
            DragDrop.Drags.getDrag(id).selectIfNoDrag) {
            this.msgSelect(id, { right: e.memo.isRightClick() });
        }
    },

    /* Keydown event handler */
    keydownHandler: function(e)
    {
        var all, cnt, co, h, need, pp, ps, r, row, rownum, rowoff, sel,
            tmp, vsel, prev, noelt,
            kc = e.keyCode || e.charCode;

        // Only catch keyboard shortcuts in message list view.
        if (!$('dimpmain_folder').visible()) {
            return;
        }

        if (!Object.isFunction(e.element)) {
            // Inside IFRAME. Wrap in prototypejs Event object.
            e = new Event(e);
            e.preventDefault();
            noelt = true;
            $$('IFRAME').invoke('blur');
        } else if (e.findElement('FORM')) {
            // Inside form, so ignore.
            return;
        }

        sel = this.viewport.getSelected();

        switch (kc) {
        case Event.KEY_DELETE:
        case Event.KEY_BACKSPACE:
            if (!this.viewport.getMetaData('nodelete')) {
                r = sel.get('dataob');
                if (e.shiftKey) {
                    this.moveSelected((r.last().VP_rownum == this.viewport.getMetaData('total_rows')) ? (r.first().VP_rownum - 1) : (r.last().VP_rownum + 1), true);
                }
                this.deleteMsg({ vs: sel });
            }
            e.stop();
            break;

        case Event.KEY_UP:
        case Event.KEY_DOWN:
        case Event.KEY_LEFT:
        case Event.KEY_RIGHT:
            prev = kc == Event.KEY_UP || kc == Event.KEY_LEFT;
            tmp = this.viewport.getMetaData('lastrow');
            if (e.shiftKey && tmp) {
                row = this.viewport.createSelection('rownum', tmp.get('rownum').first() + ((prev) ? -1 : 1));
                if (row.size()) {
                    row = row.get('dataob').first();
                    this.viewport.scrollTo(row.VP_rownum, { bottom: true });
                    this.msgSelect(row.VP_domid, { shift: true });
                }
            } else {
                this.moveSelected(prev ? -1 : 1, false, !prev);
            }
            e.stop();
            break;

        case Event.KEY_PAGEUP:
        case Event.KEY_PAGEDOWN:
            if (e.altKey) {
                pp = $('previewPane');
                h = pp.getHeight();
                if (h != pp.scrollHeight) {
                    switch (kc) {
                    case Event.KEY_PAGEUP:
                        pp.scrollTop = Math.max(pp.scrollTop - h + 20, 0);
                        break;

                    case Event.KEY_PAGEDOWN:
                        pp.scrollTop = Math.min(pp.scrollTop + h - 20, pp.scrollHeight - h + 1);
                        break;
                    }
                }
                e.stop();
            } else if (!e.ctrlKey && !e.shiftKey && !e.metaKey) {
                ps = this.viewport.getPageSize() - 1;
                move = ps * (kc == Event.KEY_PAGEUP ? -1 : 1);
                if (sel.size() == 1) {
                    co = this.viewport.currentOffset();
                    rowoff = sel.get('rownum').first() - 1;
                    switch (kc) {
                    case Event.KEY_PAGEUP:
                        if (co != rowoff) {
                            move = co - rowoff;
                        }
                        break;

                    case Event.KEY_PAGEDOWN:
                        if ((co + ps) != rowoff) {
                            move = co + ps - rowoff;
                        }
                        break;
                    }
                }
                this.moveSelected(move, false, kc == Event.KEY_PAGEDOWN);
                e.stop();
            }
            break;

        case Event.KEY_HOME:
        case Event.KEY_END:
            this.moveSelected(kc == Event.KEY_HOME ? 1 : this.viewport.getMetaData('total_rows'), true);
            e.stop();
            break;

        case Event.KEY_RETURN:
            if ((noelt || !e.element().match('INPUT')) && sel.size() == 1) {
                // Popup message window if single message is selected.
                this.msgWindow(sel.get('dataob').first());
            }
            e.stop();
            break;

        case 65: // A
        case 97: // a
            if (e.ctrlKey) {
                this.selectAll();
                e.stop();
            }
            break;

        case 78: // N
        case 110: // n
            if (e.shiftKey && !this.isSearch()) {
                cnt = this.getUnseenCount(this.view);
                if (Object.isUndefined(cnt) || cnt) {
                    vsel = this.viewport.createSelectionBuffer();
                    row = vsel.search({ flag: { notinclude: DimpCore.conf.FLAG_SEEN } }).get('rownum');
                    all = (vsel.size() == this.viewport.getMetaData('total_rows'));

                    if (all ||
                        (!Object.isUndefined(cnt) && row.size() == cnt)) {
                        // Here we either have the entire mailbox in buffer,
                        // or all unseen messages are in the buffer.
                        if (sel.size()) {
                            tmp = sel.get('rownum').last();
                            if (tmp) {
                                rownum = row.detect(function(r) {
                                    return tmp < r;
                                });
                            }
                        } else {
                            rownum = tmp = row.first();
                        }
                    } else {
                        // Here there is no guarantee that the next unseen
                        // message will appear in the current buffer. Need to
                        // determine if any gaps are between last selected
                        // message and next unseen message in buffer.
                        vsel = vsel.get('rownum');

                        if (sel.size()) {
                            // We know that the selected rows are in the
                            // buffer.
                            tmp = sel.get('rownum').last();
                        } else if (vsel.include(1)) {
                            // If no selected rows, start searching from the
                            // first entry.
                            tmp = 0;
                        } else {
                            // First message is not in current buffer.
                            need = true;
                        }

                        if (!need) {
                            rownum = vsel.detect(function(r) {
                                if (r > tmp) {
                                    if (++tmp != r) {
                                        // We have found a gap.
                                        need = true;
                                        throw $break;
                                    }
                                    return row.include(tmp);
                                }
                            });

                            if (!need && !rownum) {
                                need = (tmp !== this.viewport.getMetaData('total_rows'));
                            }
                        }

                        if (need) {
                            this.viewport.select(null, { search: { unseen: 1 } });
                        }
                    }

                    if (rownum) {
                        this.moveSelected(rownum, true);
                    }
                }
                e.stop();
            }
            break;
        }
    },

    dblclickHandler: function(e)
    {
        var elt = e.element(),
            tmp, tmp2;

        if (elt.hasClassName('splitBarVertSidebar')) {
            this._setPref('splitbar_side', null);
            this.setSidebarWidth();
            e.memo.stop();
            return;
        } else if (elt.hasClassName('vpRow')) {
            tmp = this.viewport.createSelection('domid', elt.identify());
            tmp2 = tmp.get('dataob').first();

            if (this.viewport.getMetaData('templates')) {
                DimpCore.compose('template', { uids: tmp });
            } else if (this.isDraft(tmp)) {
                DimpCore.compose('resume', { uids: tmp });
            } else {
                this.msgWindow(tmp2);
            }
            e.memo.stop();
        }
    },

    clickHandler: function(e)
    {
        var tmp;

        if (DimpCore.DMenu.operaCheck(e.memo)) {
            return;
        }

        switch (e.element().readAttribute('id')) {
        case 'imp-normalmboxes':
        case 'imp-specialmboxes':
            this._handleMboxMouseClick(e.memo);
            break;

        case 'appportal':
        case 'hometab':
        case 'logolink':
            this.go('portal');
            e.memo.stop();
            break;

        case 'button_compose':
        case 'composelink':
            DimpCore.compose('new');
            e.memo.stop();
            break;

        case 'search_refresh':
            this.searchbarTimeReset(true);
            this.poll(true);
            e.memo.stop();
            break;

        case 'checkmaillink':
            this.poll(false);
            e.memo.stop();
            break;

        case 'search_edit':
            this.go('search', {
                edit_query: 1,
                mailbox: this.view
            });
            e.memo.stop();
            break;

        case 'alertsloglink':
            HordeCore.Growler.toggleLog();
            break;

        case 'appprefs':
            this.go('prefs');
            e.memo.stop();
            break;

        case 'applogout':
            e.element().down('A').update('[' + DimpCore.text.onlogout + ']');
            HordeCore.logout();
            e.memo.stop();
            break;

        case 'button_forward':
            this.composeMailbox('forward_auto');
            break;

        case 'button_reply':
            this.composeMailbox('reply_auto');
            break;

        case 'button_resume':
            this.composeMailbox('resume');
            e.memo.stop();
            break;

        case 'button_template':
            if (this.viewport.getSelection().size()) {
                this.composeMailbox('template');
            }
            e.memo.stop();
            break;

        case 'button_innocent':
            this.reportSpam(false);
            e.memo.stop();
            break;

        case 'button_spam':
            this.reportSpam(true);
            e.memo.stop();
            break;

        case 'button_delete':
            this.deleteMsg();
            e.memo.stop();
            break;

        case 'msglistHeaderHoriz':
            tmp = e.memo.findElement('DIV');
            if (tmp.hasClassName('msCheckAll')) {
                this.selectAll();
            } else if (!e.memo.element().hasClassName('horde-popdown')) {
                this.sort(tmp.retrieve('sortby'));
            }
            e.memo.stop();
            break;

        case 'msglistHeaderVert':
            tmp = e.memo.element();
            if (tmp.hasClassName('msCheckAll')) {
                this.selectAll();
            }
            e.memo.stop();
            break;

        case 'th_expand':
        case 'th_collapse':
            this._toggleHeaders(e.element(), true);
            break;

        case 'msgloglist_toggle':
        case 'partlist_toggle':
            tmp = (e.element().readAttribute('id') == 'partlist_toggle') ? 'partlist' : 'msgloglist';
            $(tmp + '_col', tmp + '_exp').invoke('toggle');
            Effect.toggle(tmp, 'blind', {
                duration: 0.2,
                queue: {
                    position: 'end',
                    scope: tmp,
                    limit: 2
                }
            });
            break;

        case 'msg_newwin':
        case 'msg_newwin_options':
        case 'ppane_view_error':
            this.msgWindow(this.viewport.getSelection().search({
                mbox: {
                    equal: [ this.pp.mbox ]
                },
                uid: {
                    equal: [ this.pp.uid ]
                }
            }).get('dataob').first());
            e.memo.stop();
            break;

        case 'ctx_preview_save':
            HordeCore.redirect(this.pp.save_as);
            break;

        case 'ctx_preview_viewsource':
            HordeCore.popupWindow(DimpCore.conf.URI_VIEW, {
                actionID: 'view_source',
                id: 0,
                mailbox: this.pp.mbox,
                uid: this.pp.uid
            }, {
                name: this.pp.uid + '|' + this.pp.mbox
            });
            break;

        case 'ctx_preview_thread':
            HordeCore.popupWindow(DimpCore.conf.URI_THREAD, {
                mailbox: this.pp.mbox,
                uid: this.pp.uid
            }, {
                name: this.pp.uid + '|' + this.pp.mbox
            });
            break;

        case 'ctx_preview_allparts':
            DimpCore.doAction('messageMimeTree', {
                preview: 1
            }, {
                callback: this._mimeTreeCallback.bind(this),
                loading: 'msg',
                uids: this.viewport.createSelection('dataob', this.pp)
            });
            break;

        case 'msg_resume_draft':
            this.composeMailbox('resume');
            break;

        case 'msg_template':
            this.composeMailbox('template');
            break;

        case 'search_close':
            this.quicksearchClear();
            e.memo.stop();
            break;

        case 'send_mdn_link':
            tmp = {};
            tmp[this.pp.mbox] = [ this.pp.uid ];
            DimpCore.doAction('sendMDN', {
                uid: DimpCore.toUIDString(tmp)
            }, {
                callback: this._sendMdnCallback.bind(this)
            });
            e.memo.stop();
            break;

        default:
            if (e.element().hasClassName('printAtc')) {
                HordeCore.popupWindow(DimpCore.conf.URI_VIEW, {
                    actionID: 'print_attach',
                    id: e.element().readAttribute('mimeid'),
                    mailbox: this.pp.mbox,
                    uid: this.pp.uid
                }, {
                    name: this.pp.uid + '|' + this.pp.mbox + '|print',
                    onload: IMP_JS.printWindow
                });
                e.memo.stop();
            } else if (e.element().hasClassName('stripAtc')) {
                if (window.confirm(DimpCore.text.strip_warn)) {
                    DimpCore.doAction('stripAttachment', this.addViewportParams({
                        id: e.element().readAttribute('mimeid')
                    }), {
                        callback: function(r) {
                            if (!this.pp) {
                                this.viewport.select(this.viewport.createSelectionBuffer().search({
                                    mbox: {
                                        equal: [ r.newmbox ]
                                    },
                                    uid: {
                                        equal: [ r.newuid ]
                                    }
                                }).get('rownum'));
                            }
                        }.bind(this),
                        loading: 'msg',
                        uids: this.viewport.createSelection('dataob', this.pp)
                    });
                }
                e.memo.stop();
            }
        }
    },

    mouseoverHandler: function(e)
    {
        if (DragDrop.Drags.drag) {
            var elt = e.element();
            if (elt.hasClassName('exp')) {
                this._toggleSubFolder(elt.up(), 'tog');
            }
        }
    },

    loadingStartHandler: function(e)
    {
        this.loadingImg(e.memo, true);
    },

    loadingEndHandler: function(e)
    {
        this.loadingImg(e.memo, false);
    },

    updateSliderCount: function()
    {
        var range = this.viewport.currentViewableRange();

        $('slider_count').update(DimpCore.text.slidertext.sub('%d', range.first).sub('%d', range.last));
    },

    _mailboxPromptCallback: function(type, elt, r)
    {
        switch (type) {
        case 'create':
            this._createMboxForm(elt, 'createsub', DimpCore.text.createsub_prompt.sub('%s', this.fullMboxDisplay(elt)));
            break;

        case 'delete':
            this.viewaction = function(e) {
                DimpCore.doAction('deleteMailbox', {
                    container: Number(elt.hasClassName('imp-sidebar-container')),
                    mbox: elt.retrieve('mbox'),
                    subfolders: e.element().down('[name=delete_subfolders]').getValue()
                });
            };
            HordeDialog.display({
                form: new Element('DIV').insert(
                    new Element('INPUT', { name: 'delete_subfolders', type: 'checkbox' })
                ).insert(
                    DimpCore.text.delete_mbox_subfolders.sub('%s', this.fullMboxDisplay(elt))
                ),
                form_id: 'dimpbase_confirm',
                text: elt.hasClassName('imp-sidebar-container') ? null : DimpCore.text.delete_mbox.sub('%s', this.fullMboxDisplay(elt))
            });
            break;

        case 'empty':
            this.viewaction = function(e) {
                DimpCore.doAction('emptyMailbox', {
                    mbox: elt.retrieve('mbox')
                });
            };
            HordeDialog.display({
                form_id: 'dimpbase_confirm',
                noinput: true,
                text: DimpCore.text.empty_mbox.sub('%s', this.fullMboxDisplay(elt)).sub('%d', r)
            });
            break;

        case 'rename':
            this._createMboxForm(elt, 'rename', DimpCore.text.rename_prompt.sub('%s', this.fullMboxDisplay(elt)), elt.retrieve('l').unescapeHTML());
            break;
        }
    },

    /* Handle create mailbox actions. */
    _createMboxForm: function(mbox, mode, text, val)
    {
        this.viewaction = function(e) {
            this._mboxAction(e, mbox, mode);
        }.bind(this);

        HordeDialog.display({
            form_id: 'dimpbase_confirm',
            input_val: val,
            text: text
        });
    },

    _mboxAction: function(e, mbox, mode)
    {
        var action, params, tmp, val,
            form = e.findElement('form');
        val = $F(form.down('input'));

        if (val) {
            switch (mode) {
            case 'rename':
                if (mbox.retrieve('l') != val) {
                    action = 'renameMailbox';
                    params = {
                        old_name: mbox.retrieve('mbox'),
                        new_parent: mbox.up().hasClassName('mboxlist') ? '' : mbox.up(1).previous().retrieve('mbox'),
                        new_name: val
                    };
                }
                break;

            case 'create':
            case 'createsub':
                action = 'createMailbox';
                params = { mbox: val };
                if (mode == 'createsub') {
                    params.parent = mbox.retrieve('mbox');
                    tmp = this.getSubMboxElt(params.parent);
                    if (!tmp || !tmp.childElements().size()) {
                        params.noexpand = 1;
                    }
                }
                break;
            }

            if (action) {
                DimpCore.doAction(action, params);
            }
        }
    },

    /* Mailbox action callback functions. */
    mailboxCallback: function(r)
    {
        var base,
            nm = $('imp-normalmboxes');

        if (r.base) {
            // Need to find the submailbox and look to parent to ensure we get
            // the non-special container.
            base = this.getSubMboxElt(r.base).previous();
        }

        if (r.expand) {
            this.expandmbox = base ? base : true;
        }

        if (r['switch']) {
            this.switchmbox = r['switch'];
        }

        if (r.d) {
            r.d.each(this.deleteMbox.bind(this));
        }
        if (r.c) {
            r.c.each(this.changeMbox.bind(this));
        }
        if (r.a && !r.noexpand) {
            r.a.each(this.createMbox.bind(this));
        }

        this.expandmbox = this.switchmbox = false;

        if (base) {
            this._toggleSubFolder(base, 'tog', false, true);
        } else if (r.all) {
            this._toggleSubFolder(nm, 'expall', true);
        }

        if ($('foldersLoading').visible()) {
            $('foldersLoading').hide();
            $('foldersSidebar').show();
        }

        if (this.view) {
            this.highlightSidebar(this.view);
        }

        if (nm && nm.getStyle('max-height') !== null) {
            this._sizeFolderlist();
        }
    },

    flagCallback: function(r)
    {
        r.each(function(entry) {
            $H(DimpCore.parseUIDString(entry.uids)).each(function(m) {
                var s = this.viewport.createSelectionBuffer(this.isSearch() ? null : m.key).search({
                    uid: { equal: m.value },
                    mbox: { equal: m.key }
                });

                if (entry.add) {
                    entry.add.each(function(f) {
                        this.updateFlag(s, f, true);
                    }, this);
                }

                if (entry.remove) {
                    entry.remove.each(function(f) {
                        this.updateFlag(s, f, false);
                    }, this);
                }
            }, this);
        }, this);
    },

    _handleMboxMouseClick: function(e)
    {
        var elt = e.element(),
            li = elt.match('DIV') ? elt : elt.up('DIV.horde-subnavi');

        if (!li) {
            return;
        }

        if (elt.hasClassName('exp') || elt.hasClassName('col')) {
            this._toggleSubFolder(li, 'tog');
        } else {
            switch (li.retrieve('ftype')) {
            case 'container':
            case 'scontainer':
            case 'vcontainer':
                e.stop();
                break;

            case 'mbox':
            case 'special':
            case 'vfolder':
                e.stop();
                return this.go('mbox', li.retrieve('mbox'));
            }
        }
    },

    _toggleSubFolder: function(base, mode, noeffect, noexpand)
    {
        var collapse = [], expand = [], need = [], subs = [];

        if (mode == 'expall' || mode == 'colall') {
            if (base.hasClassName('horde-subnavi-sub')) {
                subs.push(base);
            }
            subs = subs.concat(base.select('.horde-subnavi-sub'));
        } else if (mode == 'exp') {
            // If we are explicitly expanding ('exp'), make sure all parent
            // subfolders are expanded.
            // The last 2 elements of ancestors() are the BODY and HTML tags -
            // don't need to parse through them.
            subs = base.ancestors().slice(0, -2).reverse().findAll(function(n) { return n.hasClassName('horde-subnavi-sub'); });
        } else {
            if (!base.hasClassName('horde-subnavi')) {
                base = base.up();
            }
            subs = [ base.next('.horde-subnavi-sub') ];
        }

        if (!subs) {
            return;
        }

        if (mode == 'tog' || mode == 'expall') {
            subs.compact().each(function(s) {
                if (!s.visible() && !s.childElements().size()) {
                    need.push(s.previous().retrieve('mbox'));
                }
            });

            if (need.size()) {
                if (mode == 'tog') {
                    //base.down('A').update(DimpCore.text.loading);
                }
                this._listMboxes({
                    all: Number(mode == 'expall'),
                    base: base,
                    mboxes: need
                });
                return;
            } else if (mode == 'tog') {
                // Need to pass element here, since we might be working
                // with 'special' mailboxes.
                this.setMboxLabel(base);
            }
        }

        subs.each(function(s) {
            if (mode == 'tog' ||
                ((mode == 'exp' || mode == 'expall') && !s.visible()) ||
                ((mode == 'col' || mode == 'colall') && s.visible())) {
                s.previous().down().toggleClassName('exp').toggleClassName('col');

                if (mode == 'col' ||
                    ((mode == 'tog') && s.visible())) {
                    collapse.push(s.previous().retrieve('mbox'));
                } else if (!noexpand &&
                           (mode == 'exp' ||
                            ((mode == 'tog') && !s.visible()))) {
                    expand.push(s.previous().retrieve('mbox'));
                }

                if (noeffect) {
                    s.toggle();
                } else {
                    Effect.toggle(s, 'blind', {
                        duration: 0.2,
                        queue: {
                            position: 'end',
                            scope: 'subfolder'
                        }
                    });
                }
            }
        });

        if (DimpCore.conf.mbox_expand) {
            if (collapse.size()) {
                DimpCore.doAction('collapseMailboxes', { mboxes: Object.toJSON(collapse) });
            } else if (mode == 'colall') {
                DimpCore.doAction('collapseMailboxes', { all: 1 });
            } else if (expand.size()) {
                DimpCore.doAction('expandMailboxes', { mboxes: Object.toJSON(expand) });
            }
        }
    },

    _listMboxes: function(params)
    {
        params = params || {};
        params.unsub = Number(this.showunsub);
        if (!Object.isArray(params.mboxes)) {
            params.mboxes = [ params.mboxes ];
        }
        if (Object.isElement(params.base)) {
            params.base = params.base.retrieve('mbox');
        }
        params.mboxes = Object.toJSON(params.mboxes);

        DimpCore.doAction('listMailboxes', params);
    },

    // For format of the ob object, see
    // IMP_Ajax_Application#_createMailboxElt().
    // If this.expandmbox is set, expand folder list on initial display.
    createMbox: function(ob)
    {
        var div, f_node, ftype, li, ll, parent_e, tmp, tmp2,
            cname = 'imp-sidebar-container',
            label = ob.l || ob.m,
            title = ob.t || ob.m;

        if (this.mboxes[ob.m]) {
            return;
        }

        if (ob.v) {
            if (ob.co) {
                ftype = 'vcontainer';
            } else {
                cname = 'imp-sidebar-mbox';
                ftype = 'vfolder';
            }
            title = label;
        } else if (ob.co) {
            if (ob.n) {
                ftype = 'scontainer';
                title = label;
            } else {
                ftype = 'container';
            }
        } else {
            cname = 'imp-sidebar-mbox';
            ftype = ob.s ? 'special' : 'mbox';
        }

        if (ob.un && this.showunsub) {
            cname += ' imp-sidebar-unsubmbox';
        }

        div = new Element('DIV', { className: 'horde-subnavi-icon' });
        if (ob.i) {
            div.setStyle({ backgroundImage: 'url("' + ob.i + '")' });
        }

        li = new Element('DIV', { className: 'horde-subnavi', title: title })
            .addClassName(cname)
            .store('l', label)
            .store('mbox', ob.m)
            .insert(div)
            .insert(new Element('DIV', { className: 'horde-subnavi-point' })
                        .insert(new Element('A').insert(label)));

        if (ob.s) {
            div.removeClassName('exp').addClassName(ob.cl || 'folderImg');
            parent_e = $('imp-specialmboxes');

            /* Create a dummy container element in normal mailboxes section
             * if special mailbox has children. */
            if (ob.ch) {
                tmp = Object.clone(ob);
                tmp.co = tmp.dummy = true;
                tmp.s = false;
                this.createMbox(tmp);
            }
        }

        this.mboxes[ob.m] = li;
        if (ob.dummy) {
            this.smboxes[ob.m] = li;
        }

        if (!ob.s) {
            div.addClassName(ob.ch ? 'exp' : (ob.cl || 'folderImg'));
            parent_e = ob.pa
                ? this.getSubMboxElt(ob.pa)
                : $('imp-normalmboxes');
        }

        /* Virtual folders and special mailboxes are sorted on the server. */
        if (!ob.v && !ob.s) {
            ll = label.toLowerCase();
            f_node = parent_e.childElements().find(function(node) {
                var l = node.retrieve('l');
                return (l && (ll < l.toLowerCase()));
            });
        }

        if (f_node) {
            tmp2 = f_node.previous();
            if (tmp2 &&
                tmp2.hasClassName('horde-subnavi-sub') &&
                tmp2.retrieve('m') == ob.m) {
                f_node = tmp2;
            }
            f_node.insert({ before: li });
        } else {
            parent_e.insert(li);
            if (this.expandmbox &&
                parent_e.id != 'imp-specialmboxes' &&
                parent_e.id != 'imp-normalmboxes') {
                tmp2 = parent_e.previous();
                if (!Object.isElement(this.expandmbox) ||
                    this.expandmbox != tmp2) {
                    tmp2.next().show();
                    tmp2.down().removeClassName('exp').addClassName('col');
                }
            }
        }

        if (!ob.s && ob.ch && !this.getSubMboxElt(ob.m)) {
            li.insert({
                after: new Element('DIV', { className: 'horde-subnavi-sub' }).store('m', ob.m).hide()
            });
            if (tmp) {
                li.insert({ after: tmp });
            }
        }

        li.store('ftype', ftype);

        // Make the new mailbox a drop target.
        if (!ob.v) {
            new Drop(li, this._mboxDropConfig);
        }

        // Check for unseen messages
        if (ob.po) {
            li.store('u', '');
        }

        // Check for mailboxes that don't allow children
        if (ob.nc) {
            li.store('nc', true);
        }

        switch (ftype) {
        case 'special':
            // For purposes of the contextmenu, treat special mailboxes
            // like regular mailboxes.
            ftype = 'mbox';
            // Fall through.

        case 'container':
        case 'mbox':
            new Drag(li, this._mboxDragConfig);
            break;

        case 'scontainer':
            ftype = 'noactions';
            break;

        case 'vfolder':
            if (ob.v == 1) {
                ftype = 'noactions';
            }
            break;
        }

        DimpCore.addContextMenu({
            elt: li,
            type: ftype
        });
    },

    deleteMbox: function(mbox)
    {
        if (this.view == mbox) {
            this.go('mbox', this.switchmbox || this.INBOX);
        }
        this.deleteMboxElt(mbox, true);
    },

    changeMbox: function(ob)
    {
        var tmp;

        if (this.smboxes[ob.m]) {
            // The case of children being added to a special mailbox is
            // handled by createMbox().
            if (!ob.ch) {
                this.deleteMboxElt(ob.m, true);
            }
            return;
        }

        tmp = this.getMboxElt(ob.m).down('DIV');

        this.deleteMboxElt(ob.m, !ob.ch);
        if (ob.co && this.view == ob.m) {
            this.go();
        }
        this.createMbox(ob);
        if (ob.ch && tmp && tmp.hasClassName('col')) {
            this.getMboxElt(ob.m).down('DIV').removeClassName('exp').addClassName('col');
        }
    },

    // m: (string) Mailbox ID
    deleteMboxElt: function(m, sub)
    {
        var m_elt = this.getMboxElt(m), submbox;
        if (!m_elt) {
            return;
        }

        if (sub &&
            (submbox = this.getSubMboxElt(m_elt))) {
            delete this.smboxes[submbox.retrieve('mbox')];
            submbox.remove();
        }
        [ DragDrop.Drags.getDrag(m), DragDrop.Drops.getDrop(m) ].compact().invoke('destroy');
        this._removeMouseEvents(m_elt);
        if (this.viewport) {
            this.viewport.deleteView(m_elt.retrieve('mbox'));
        }
        delete this.mboxes[m_elt.retrieve('mbox')];
        m_elt.remove();
    },

    _sizeFolderlist: function()
    {
        var nf = $('imp-normalmboxes');
        if (nf) {
            nf.setStyle({ height: Math.max(document.viewport.getHeight() - nf.cumulativeOffset()[1], 0) + 'px' });
        }
    },

    toggleSubscribed: function()
    {
        this.showunsub = !this.showunsub;
        $('ctx_folderopts_sub', 'ctx_folderopts_unsub').invoke('toggle');
        this._reloadFolders();
    },

    _reloadFolders: function()
    {
        $('foldersLoading').show();
        $('foldersSidebar').hide();

        [ Object.values(this.mboxes), Object.values(this.smboxes) ].flatten().compact().each(function(elt) {
            this.deleteMboxElt(elt, true);
        }, this);

        this._listMboxes({ reload: 1, mboxes: this.view });
    },

    subscribeMbox: function(m, sub)
    {
        var m_elt = this.getMboxElt(m), tmp;
        DimpCore.doAction('subscribe', { mbox: m, sub: Number(sub) });

        if (this.showunsub) {
            [ m_elt ].invoke(sub ? 'removeClassName' : 'addClassName', 'imp-sidebar-unsubmbox');
        } else if (!sub) {
            if (!this.showunsub &&
                !m_elt.siblings().size() &&
                (tmp = m_elt.up('DIV.horde-subnavi-sub'))) {
                tmp.previous().down('DIV.horde-subnavi-icon').removeClassName('exp').removeClassName('col').addClassName('folderImg');
            }
            this.deleteMboxElt(m);
        }
    },

    /* Flag actions for message list. */
    _getFlagSelection: function(opts)
    {
        var vs;

        if (opts.vs) {
            vs = opts.vs;
        } else if (opts.uid) {
            vs = opts.mailbox
                ? this.viewport.createSelectionBuffer().search({ uid: { equal: [ opts.uid ] }, mbox: { equal: [ opts.mailbox ] } })
                : this.viewport.createSelection('dataob', opts.uid);
        } else {
            vs = this.viewport.getSelected();
        }

        return vs;
    },

    // type = (string) AJAX action type
    // opts = (Object) loading, mailbox, uid
    // args = (Object) Parameters to pass to AJAX call
    _doMsgAction: function(type, opts, args)
    {
        var vs = this._getFlagSelection(opts);

        if (vs.size()) {
            // This needs to be synchronous Ajax if we are calling from a
            // popup window because Mozilla will not correctly call the
            // callback function if the calling window has been closed.
            DimpCore.doAction(type, this.addViewportParams(args), {
                ajaxopts: { asynchronous: !(opts.uid && opts.mailbox) },
                loading: opts,
                uids: vs
            });
            return vs;
        }

        return false;
    },

    // spam = (boolean) True for spam, false for innocent
    // opts = 'mailbox', 'uid'
    reportSpam: function(spam, opts)
    {
        opts = opts || {};
        opts.loading = 'viewport';
        this._doMsgAction('reportSpam', opts, { spam: Number(spam) });
    },

    // blacklist = (boolean) True for blacklist, false for whitelist
    // opts = 'mailbox', 'uid'
    blacklist: function(blacklist, opts)
    {
        this._doMsgAction('blacklist', opts || {}, { blacklist: Number(blacklist) });
    },

    // opts = 'mailbox', 'uid'
    deleteMsg: function(opts)
    {
        opts = opts || {};
        opts.vs = this._getFlagSelection(opts);

        this._doMsgAction('deleteMessages', opts, {});
        this.updateFlag(opts.vs, DimpCore.conf.FLAG_DELETED, true);
    },

    // flag = (string) IMAP flag name
    // add = (boolean) True to add flag
    // opts = (Object) 'mailbox', 'params', 'uid'
    flag: function(flag, add, opts)
    {
        opts = opts || {};

        var need,
            params = $H(opts.params),
            vs = this._getFlagSelection(opts);

        need = vs.get('dataob').any(function(ob) {
            return add
                ? (!ob.flag || !ob.flag.include(flag))
                : (ob.flag && ob.flag.include(flag));
        });

        if (need) {
            DimpCore.doAction('flagMessages', this.addViewportParams(params.merge({
                add: Number(add),
                flags: Object.toJSON([ flag ])
            })), {
                uids: vs
            });
        }
    },

    updateFlag: function(vs, flag, add)
    {
        var s = {};

        vs.get('dataob').each(function(ob) {
            this._updateFlag(ob, flag, add);

            if (this.isSearch()) {
                if (!s[ob.mbox]) {
                    s[ob.mbox] = [];
                }
                s[ob.mbox].push(ob.uid);
            }
        }, this);

        /* If this is a search mailbox, also need to update flag in base view,
         * if it is in the buffer. */
        $H(s).each(function(m) {
            var tmp = this.viewport.createSelectionBuffer(m.key).search({ uid: { equal: m.value }, mbox: { equal: [ m.key ] } });
            if (tmp.size()) {
                this._updateFlag(tmp.get('dataob').first(), flag, add);
            }
        }, this);
    },

    _updateFlag: function(ob, flag, add)
    {
        var hasflag;

        if (!ob.flag) {
            ob.flag = [];
        } else {
            hasflag = ob.flag.include(flag);
        }

        if (add && !hasflag) {
            ob.flag.push(flag);
            this.viewport.updateRow(ob);
        } else if (!add && hasflag) {
            ob.flag = ob.flag.without(flag);
            this.viewport.updateRow(ob);
        }
    },

    isDraft: function(vs)
    {
        return this.viewport.getMetaData('drafts') ||
               vs.get('dataob').first().flag.include(DimpCore.conf.FLAG_DRAFT);
    },

    /* Miscellaneous mailbox actions. */

    purgeDeleted: function()
    {
        DimpCore.doAction('purgeDeleted', this.addViewportParams());
    },

    modifyPoll: function(mbox, add)
    {
        DimpCore.doAction('modifyPoll', {
            add: Number(add),
            mbox: mbox
        }, {
            callback: this._modifyPollCallback.bind(this)
        });
    },

    _modifyPollCallback: function(r)
    {
        if (r.add) {
            this.getMboxElt(r.mbox).store('u', 0);
        } else {
            this.updateUnseenStatus(r.mbox, 0);
            this.getMboxElt(r.mbox).store('u', undefined);
        }
    },

    loadingImg: function(id, show)
    {
        if (id == 'viewport') {
            if (show) {
                $('checkmaillink').addClassName('imp-loading');
            } else {
                $('checkmaillink').removeClassName('imp-loading');
            }
            return;
        }
        HordeCore.loadingImg(id + 'Loading', 'previewPane', show);
    },

    // p = (element) Parent element
    // c = (element) Child element
    isSubfolder: function(p, c)
    {
        var sf = this.getSubMboxElt(p);
        return sf && c.descendantOf(sf);
    },

    /* Internal preferences. */

    _getPref: function(k)
    {
        return $.jStorage.get(k, this.prefs[k] ? this.prefs[k] : this.prefs_special(k));
    },

    _setPref: function(k, v)
    {
        if (v === null) {
            $.jStorage.deleteKey(k);
        } else {
            $.jStorage.set(k, v);
        }
    },

    /* AJAX tasks handler. */
    tasksHandler: function(e)
    {
        var t = e.tasks;

        if (this.viewport && t['imp:viewport']) {
            t['imp:viewport'].requestid = e.response.request.rid;
            this.viewport.parseJSONResponse(t['imp:viewport']);
        }

        if (t['imp:mailbox']) {
            this.mailboxCallback(t['imp:mailbox']);
        }

        if (t['imp:flag']) {
            this.flagCallback(t['imp:flag']);
        }

        if (t['imp:message']) {
            this.messageCallback(t['imp:message']);
        }

        if (t['imp:maillog']) {
            this.maillogCallback(t['imp:maillog']);
        }

        if (t['imp:poll']) {
            this.pollCallback(t['imp:poll']);
        }

        if (t['imp:quota']) {
            this.quotaCallback(t['imp:quota']);
        }
    },

    /* Onload function. */
    onDomLoad: function()
    {
        var DM = DimpCore.DMenu, tmp;

        /* Register global handlers now. */
        IMP_JS.keydownhandler = this.keydownHandler.bind(this);
        HordeCore.initHandler('click');
        HordeCore.initHandler('dblclick');

        /* Initialize variables. */
        DimpCore.conf.sort = $H(DimpCore.conf.sort);

        /* Limit to folders sidebar only. */
        $('foldersSidebar').observe('mouseover', this.mouseoverHandler.bindAsEventListener(this));

        /* Create splitbar for sidebar. */
        this.splitbar = $('horde-slideleft');
        new Drag(this.splitbar, {
            constraint: 'horizontal',
            ghosting: true,
            nodrop: true
        });

        /* Show page now. */
        $('dimpLoading').hide();
        $('horde-page').show();
        this.setSidebarWidth();

        /* Init quicksearch. These needs to occur before loading the message
         * list since it may be disabled if we are in a search mailbox. */
        if ($('horde-search')) {
            this._setQsearchText();

            DimpCore.addContextMenu({
                elt: $('horde-search-dropdown'),
                left: true,
                offset: $$('#horde-search .horde-fake-input')[0],
                type: 'qsearchopts'
            });
            DimpCore.addContextMenu({
                elt: $('horde-search-dropdown'),
                left: false,
                offset: $$('#horde-search .horde-fake-input')[0],
                type: 'qsearchopts'
            });

            DimpCore.addPopdownButton('button_filter', 'filteropts', {
                trigger: true
            });
            DM.addSubMenu('ctx_filteropts_filter', 'ctx_filter');
            DM.addSubMenu('ctx_filteropts_flag', 'ctx_flag_search');
            DM.addSubMenu('ctx_filteropts_flagnot', 'ctx_flag_search');

            /* Don't submit FORM. Really only needed for Opera (Bug #9730)
             * but shouldn't hurt otherwise. */
            $('horde-search-input').up('FORM').observe('submit', Event.stop);
        }

        /* Store these text strings for updating purposes. */
        //DimpCore.text.showalog = $('alertsloglink').down('A').innerHTML;

        /* Initialize the starting page. */
        tmp = decodeURIComponent(location.hash);
        if (!tmp.empty() && tmp.startsWith('#')) {
            tmp = (tmp.length == 1) ? "" : tmp.substring(1);
        }

        if (!tmp.empty()) {
            tmp = tmp.split(':', 2);
            this.go(tmp[0], tmp[1]);
        } else if (DimpCore.conf.initial_page) {
            this.go('mbox', DimpCore.conf.initial_page);
        } else {
            this.go();
        }

        /* Create the folder list. Any pending notifications will be caught
         * via the return from this call. */
        this._listMboxes({ initial: 1, mboxes: this.view });

        /* Add popdown menus. */
        DimpCore.addPopdownButton('button_template', 'template');
        DimpCore.addPopdownButton('button_other', 'oa', {
            trigger: true
        });
        DimpCore.addPopdown('folderopts_link', 'folderopts', {
            trigger: true
        });
        DimpCore.addPopdown('vertical_sort', 'sortopts', {
            trigger: true
        });

        DM.addSubMenu('ctx_message_reply', 'ctx_reply');
        DM.addSubMenu('ctx_message_forward', 'ctx_forward');
        DM.addSubMenu('ctx_message_setflag', 'ctx_flag');
        DM.addSubMenu('ctx_message_unsetflag', 'ctx_flag');
        DM.addSubMenu('ctx_oa_setflag', 'ctx_flag');
        DM.addSubMenu('ctx_oa_unsetflag', 'ctx_flag');
        DM.addSubMenu('ctx_mbox_setflag', 'ctx_mbox_flag');

        DimpCore.addPopdown($('msglistHeaderHoriz').down('.msgSubject').identify(), 'subjectsort', {
            insert: 'bottom'
        });
        DimpCore.addPopdown($('msglistHeaderHoriz').down('.msgDate').identify(), 'datesort', {
            insert: 'bottom'
        });

        DimpCore.addPopdown($('preview_other_opts').down('A'), 'preview', {
            trigger: true
        });

        if (DimpCore.conf.disable_compose) {
            $('button_reply', 'button_forward').compact().invoke('up').concat($('button_compose', 'horde-new-link', 'ctx_contacts_new')).compact().invoke('remove');
        } else {
            DimpCore.addPopdownButton('button_reply', 'reply');
            DimpCore.addPopdownButton('button_forward', 'forward');
        }

        new Drop('dropbase', this._mboxDropConfig);

        if (this._getPref('toggle_hdrs')) {
            this._toggleHeaders($('th_expand'));
        }

        if (!$('GrowlerLog')) {
            //$('alertsloglink').remove();
        }

        /* Check for new mail. */
        this.setPoll();
    },

    /* Resize function. */
    onResize: function()
    {
        if (this.resize) {
            clearTimeout(this.resize);
        }

        this.resize = this._onResize.bind(this).delay(0.1);
    },

    _onResize: function()
    {
        this._sizeFolderlist();
        this.splitbar.setStyle({ height: document.viewport.getHeight() + 'px' });
    },

    /* AJAX exception handling. */
    onAjaxException: function()
    {
        HordeCore.notify(HordeCore.text.ajax_error, 'horde.error');
    }

};

/* Need to add after DimpBase is defined. */
DimpBase._msgDragConfig = {
    classname: 'msgdrag',
    scroll: 'imp-normalmboxes',
    threshold: 5,
    caption: DimpBase.dragCaption.bind(DimpBase)
};

DimpBase._mboxDragConfig = {
    classname: 'mboxdrag',
    ghosting: true,
    offset: { x: 15, y: 0 },
    scroll: 'imp-normalmboxes',
    threshold: 5
};

DimpBase._mboxDropConfig = {
    caption: function(drop, drag, e) {
        var m,
            d = drag.retrieve('l'),
            ftype = drop.retrieve('ftype'),
            l = drop.retrieve('l');

        if (drop == $('dropbase')) {
            return DimpCore.text.moveto.sub('%s', d).sub('%s', DimpCore.text.baselevel);
        }

        switch (e.type) {
        case 'mousemove':
            m = (e.ctrlKey) ? DimpCore.text.copyto : DimpCore.text.moveto;
            break;

        case 'keydown':
            /* Can't use ctrlKey here since different browsers handle the
             * ctrlKey in different ways when it comes to firing keyboard
             * events. */
            m = (e.keyCode == 17) ? DimpCore.text.copyto : DimpCore.text.moveto;
            break;

        case 'keyup':
            m = (e.keyCode == 17)
                ? DimpCore.text.moveto
                : (e.ctrlKey) ? DimpCore.text.copyto : DimpCore.text.moveto;
            break;
        }

        return drag.hasClassName('imp-sidebar-mbox')
            ? ((ftype != 'special' && !DimpBase.isSubfolder(drag, drop)) ? m.sub('%s', d).sub('%s', l) : '')
            : ((ftype != 'container') ? m.sub('%s', DimpBase.dragCaption()).sub('%s', l) : '');
    },
    keypress: true
};

/* Basic event handlers. */
document.observe('keydown', DimpBase.keydownHandler.bindAsEventListener(DimpBase));
Event.observe(window, 'resize', DimpBase.onResize.bind(DimpBase));

/* Drag/drop listeners. */
document.observe('DragDrop2:start', DimpBase.onDragStart.bindAsEventListener(DimpBase));
document.observe('DragDrop2:drop', DimpBase.mboxDropHandler.bindAsEventListener(DimpBase));
document.observe('DragDrop2:end', DimpBase.onDragEnd.bindAsEventListener(DimpBase));
document.observe('DragDrop2:mousedown', DimpBase.onDragMouseDown.bindAsEventListener(DimpBase));
document.observe('DragDrop2:mouseup', DimpBase.onDragMouseUp.bindAsEventListener(DimpBase));

/* HordeDialog listener. */
document.observe('HordeDialog:onClick', function(e) {
    switch (e.element().identify()) {
    case 'dimpbase_confirm':
        this.viewaction(e);
        HordeDialog.close();
        break;

    case 'mbox_import':
        HordeCore.submit(e.element(), {
            callback: function(r) {
                if (r.action == 'importMailbox') {
                    this.viewport.reload();
                }
            }.bind(this)
        });
        HordeDialog.close();
        break;
    }
}.bindAsEventListener(DimpBase));

/* AJAX related events. */
document.observe('HordeCore:ajaxException', DimpBase.onAjaxException.bind(DimpBase));
document.observe('HordeCore:runTasks', function(e) {
    this.tasksHandler(e.memo);
}.bindAsEventListener(DimpBase));

/* Click handlers. */
document.observe('HordeCore:click', DimpBase.clickHandler.bindAsEventListener(DimpBase));
document.observe('HordeCore:dblclick', DimpBase.dblclickHandler.bindAsEventListener(DimpBase));

/* AJAX loading handlers. */
document.observe('HordeCore:loadingStart', DimpBase.loadingStartHandler.bindAsEventListener(DimpBase));
document.observe('HordeCore:loadingEnd', DimpBase.loadingEndHandler.bindAsEventListener(DimpBase));

/* ContextSensitive handlers. */
document.observe('ContextSensitive:click', DimpBase.contextOnClick.bindAsEventListener(DimpBase));
document.observe('ContextSensitive:show', DimpBase.contextOnShow.bindAsEventListener(DimpBase));
document.observe('ContextSensitive:trigger', DimpBase.contextOnTrigger.bindAsEventListener(DimpBase));

/* Search handlers. */
document.observe('FormGhost:reset', DimpBase.searchReset.bindAsEventListener(DimpBase));
document.observe('FormGhost:submit', DimpBase.searchSubmit.bindAsEventListener(DimpBase));

/* Initialize onload handler. */
document.observe('dom:loaded', function() {
    if (Prototype.Browser.IE && !document.addEventListener) {
        // For IE 8
        DimpBase.onDomLoad.bind(DimpBase).defer();
    } else {
        DimpBase.onDomLoad();
    }
});

/* DimpCore handlers. */
document.observe('DimpCore:updateAddressHeader', DimpBase.updateAddressHeader.bindAsEventListener(DimpBase));

/* Define reloadMessage() method for this page. */
DimpCore.reloadMessage = function(params) {
    DimpBase.loadPreview(null, params);
};

/* Growler handlers. */
document.observe('Growler:toggled', function(e) {
    $('alertsloglink').down('A').update(e.memo.visible ? DimpCore.text.hidealog : DimpCore.text.showalog);
});<|MERGE_RESOLUTION|>--- conflicted
+++ resolved
@@ -1151,15 +1151,14 @@
             }
             break;
 
-<<<<<<< HEAD
         case 'ctx_qsearchopts_advanced':
             this.go('search', tmp);
-=======
+            break;
+
         case 'ctx_filteropts_applyfilters':
             if (this.viewport) {
                 this.viewport.reload({ applyfilter: 1 });
             }
->>>>>>> 455a9217
             break;
 
         default:
