/**
 * dimpbase.js - Javascript used in the base dynamic page.
 *
 * Copyright 2005-2013 Horde LLC (http://www.horde.org/)
 *
 * See the enclosed file COPYING for license information (GPL). If you
 * did not receive this file, see http://www.horde.org/licenses/gpl.
 */

var DimpBase = {

    // Vars used and defaulting to null/false:
    //   expandmbox, init, pollPE, pp, resize, rownum, search,
    //   searchbar_time, searchbar_time_mins, splitbar, sort_init, switchmbox,
    //   template, uid, view, viewaction, viewport, viewswitch

    INBOX: 'SU5CT1g', // 'INBOX' base64url encoded
    mboxes: {},
    ppcache: {},
    ppfifo: [],
    showunsub: 0,
    smboxes: {},
    tcache: {},

    // Preview pane cache size is 20 entries. Given that a reasonable guess
    // of an average e-mail size is 10 KB (including headers), also make
    // an estimate that the JSON data size will be approx. 10 KB. 200 KB
    // should be a fairly safe caching value for any recent browser.
    ppcachesize: 20,

    // List of internal preferences
    prefs: {
        preview: 'horiz',
        qsearch_field: 'all',
        splitbar_horiz: 0,
        splitbar_vert: 0,
        toggle_hdrs: 0
    },

    prefs_special: function(n) {
        switch (n) {
        case 'preview_old':
            return this._getPref('preview');

        case 'splitbar_side':
            return DimpCore.conf.sidebar_width;
        }
    },

    // Message selection functions

    // id = (string) DOM ID
    // opts = (Object) Boolean options [ctrl, right, shift]
    msgSelect: function(id, opts)
    {
        var bounds,
            row = this.viewport.createSelection('domid', id),
            sel = this.isSelected('domid', id),
            selcount = this.selectedCount();

        this.viewport.setMetaData({ lastrow: row });

        this.resetSelectAll();

        if (opts.shift) {
            if (selcount) {
                if (!sel || selcount != 1) {
                    bounds = [ row.get('rownum').first(), this.viewport.getMetaData('pivotrow').get('rownum').first() ];
                    this.viewport.select($A($R(bounds.min(), bounds.max())));
                }
                return;
            }
        } else if (opts.ctrl) {
            this.viewport.setMetaData({ pivotrow:  row });
            if (sel) {
                this.viewport.deselect(row, { right: opts.right });
                return;
            } else if (opts.right || selcount) {
                this.viewport.select(row, { add: true, right: opts.right });
                return;
            }
        }

        this.viewport.select(row, { right: opts.right });
    },

    selectAll: function()
    {
        var tmp = $('msglistHeaderContainer').down('DIV.msCheckAll');
        if (tmp.hasClassName('msCheckOn')) {
            this.resetSelected();
        } else {
            this.viewport.select($A($R(1, this.viewport.getMetaData('total_rows'))), { right: true });
            DimpCore.toggleCheck(tmp, true);
        }
    },

    isSelected: function(format, data)
    {
        return this.viewport.getSelected().contains(format, data);
    },

    selectedCount: function()
    {
        return (this.viewport) ? this.viewport.getSelected().size() : 0;
    },

    resetSelected: function(noviewport)
    {
        if (!noviewport && this.viewport) {
            this.viewport.deselect(this.viewport.getSelected(), { clearall: true });
        }
        this.resetSelectAll();
        this.toggleButtons();
        this.clearPreviewPane();
    },

    resetSelectAll: function()
    {
        DimpCore.toggleCheck($('msglistHeaderContainer').down('DIV.msCheckAll'), false);
    },

    // num = (integer) See absolute.
    // absolute = (boolean) Is num an absolute row number - from 1 ->
    //            page_size (true) - or a relative change from the current
    //            selected value (false)
    //            If no current selected value, the first message in the
    //            current viewport is selected.
    // bottom = (boolean) Make selected appear at bottom?
    moveSelected: function(num, absolute, bottom)
    {
        var curr, curr_row, row, row_data, sel;

        if (absolute) {
            if (!this.viewport.getMetaData('total_rows')) {
                return;
            }
            curr = num;
        } else {
            if (num === 0) {
                return;
            }

            sel = this.viewport.getSelected();
            switch (sel.size()) {
            case 0:
                curr = this.viewport.currentOffset();
                curr += (num > 0) ? 1 : this.viewport.getPageSize('current');
                break;

            case 1:
                curr_row = sel.get('dataob').first();
                curr = curr_row.VP_rownum + num;
                break;

            default:
                sel = sel.get('rownum');
                curr = (num > 0 ? sel.max() : sel.min()) + num;
                break;
            }
            curr = (num > 0) ? Math.min(curr, this.viewport.getMetaData('total_rows')) : Math.max(curr, 1);
        }

        row = this.viewport.createSelection('rownum', curr);
        if (row.size()) {
            row_data = row.get('dataob').first();
            if (!curr_row || row_data.VP_id != curr_row.VP_id) {
                this.viewport.scrollTo(row_data.VP_rownum, { bottom: bottom });
                this.viewport.select(row, { delay: 0.5 });
            }
        } else if (curr) {
            this.rownum = curr;
            this.viewport.requestContentRefresh(curr - 1);
        }
    },
    // End message selection functions

    // type = (string) app, compose, mbox, menu, msg, portal, prefs, search
    //        DEFAULT: View INBOX
    // data = (mixed)
    //     'app' - (object) [app, data]
    //     'mbox' - (string) Mailbox to display
    //     'menu' - (string) Menu item to display
    //     'msg' - (string) Mailbox [;] Compressed UID string
    //     'prefs' - (object) Extra parameters to add to prefs URL
    //     'search' - (object)
    //         'edit_query' = If 1, mailbox will be edited
    //         'mailbox' = mailboxes to search
    //         'subfolder' = do subfolder search
    //         If not set, loads search screen with current mailbox as
    //         default search mailbox
    go: function(type, data)
    {
        var tmp;

        if (!type) {
            type = 'mbox';
        }

        if (type == 'compose') {
            return;
        }

        if (type == 'msg') {
            type = 'mbox';
            tmp = data.split(';');
            data = tmp[0];
            this.uid = tmp[1].parseViewportUidString().first();
            // Fall through to the 'mbox' check below.
        }

        if (type == 'mbox') {
            if (Object.isUndefined(data) || data.empty()) {
                data = Object.isUndefined(this.view)
                    ? this.INBOX
                    : this.view;
            }

            if (this.view != data || !$('dimpmain_folder').visible()) {
                this.highlightSidebar(data);
                if ($('dimpmain_iframe').visible()) {
                    tmp = $('dimpmain_iframe').hide().down();
                    tmp.blur();
                    tmp.remove();
                }
                $('dimpmain_folder').show();
            }

            this.loadMailbox(data);
            return;
        }

        $('dimpmain_folder').hide();
        $('dimpmain_iframe').show();

        switch (type) {
        case 'search':
            if (!data) {
                data = { mailbox: this.view };
            } else if (Object.isString(data) && data.isJSON()) {
                data = data.evalJSON(true);
            }
            this.highlightSidebar();
            this.setTitle(DimpCore.text.search);
            $('dimpmain_iframe').insert(
                new Element('IFRAME', {
                    src: HordeCore.addURLParam(DimpCore.conf.URI_SEARCH, data)
                }).setStyle({
                    height: $('horde-page').getHeight() + 'px'
                })
            );
            break;
        }
    },

    setHash: function(type, data)
    {
        var h;

        if (type) {
            h = type;
            if (data) {
                h += ':' + data;
            }
        }

        window.location.hash = h;
    },

    setMsgHash: function()
    {
        var vs = this.viewport.getSelection(),
            view = vs.getBuffer().getView();

        if (this.isQSearch()) {
            // Quicksearch is not saved after page reload.
            this.setHash('mbox', this.search.mbox);
        } else if (vs.size()) {
            this.setHash('msg', view + ';' + vs.get('uid').toViewportUidString());
        } else {
            this.setHash('mbox', view);
        }
    },

    setTitle: function(title, unread)
    {
        document.title = (unread ? '(' + unread + ') ' : '') + DimpCore.conf.name + ' :: ' + title;
    },

    // id: (string) Either the ID of a sidebar element, or the name of a
    //     mailbox
    highlightSidebar: function(id)
    {
        // Folder bar may not be fully loaded yet.
        if ($('foldersLoading').visible()) {
            this.highlightSidebar.bind(this, id).defer();
            return;
        }

        var curr = $('foldersSidebar').down('.horde-subnavi-active'),
            elt = $(id);

        if (curr === elt) {
            return;
        }

        if (curr) {
            curr.removeClassName('horde-subnavi-active');
            curr.addClassName('horde-subnavi');
        }

        if (!elt) {
            elt = this.getMboxElt(id);
        }

        if (elt) {
            elt.addClassName('horde-subnavi-active');
            this._toggleSubFolder(elt, 'exp', true);
        }
    },

    setSidebarWidth: function()
    {
        var tmp = $('horde-sidebar');

        tmp.setStyle({
            width: this._getPref('splitbar_side') + 'px'
        });
        this.splitbar.setStyle({
            left: tmp.clientWidth + 'px'
        });
        $('horde-page').setStyle({
            left: (tmp.clientWidth) + 'px'
        });
    },

    // r = ViewPort row data
    msgWindow: function(r)
    {
        HordeCore.popupWindow(DimpCore.conf.URI_MESSAGE, {
            buid: r.VP_id,
            mailbox: r.VP_view
        }, {
            name: 'msgview' + r.VP_view + r.VP_id
        });
    },

    composeMailbox: function(type)
    {
        var sel = this.viewport.getSelected();
        if (sel.size()) {
            DimpCore.compose(type, {
                buid: sel.get('uid').toViewportUidString(),
                mailbox: this.view
            });
        }
    },

    loadMailbox: function(f)
    {
        var need_delete,
            opts = {};

        if (!this.viewport) {
            this._createViewPort();
        }

        if (!this.isSearch(f)) {
            this.quicksearchClear(true);
        }

        if (this.view != f) {
            $('mailboxName').update(DimpCore.text.loading);
            this.viewswitch = true;

            /* Don't cache results of search mailboxes - since we will need to
             * grab new copy if we ever return to it. */
            if (this.isSearch()) {
                need_delete = this.view;
            }

            if (!this.viewport.bufferLoaded(f)) {
                this.resetSelected(true);
            }

            this.view = f;
        }

        if (this.uid) {
            opts.search = { buid: this.uid };
        }

        this.viewport.loadView(f, opts);

        if (need_delete) {
            this.viewport.deleteView(need_delete);
        }
    },

    _createViewPort: function()
    {
        var container = $('msgSplitPane');

        this.template = {
            horiz: new Template(DimpCore.conf.msglist_template_horiz),
            vert: new Template(DimpCore.conf.msglist_template_vert)
        };

        this.viewport = new ViewPort({
            // Mandatory config
            ajax: function(params) {
                /* Store the requestid locally, so we don't need to
                 * round-trip to the server. We'll re-add it later. */
                var action, r_id = params.unset('requestid');
                if (this.init) {
                    action = 'viewPort';
                } else {
                    action = 'dynamicInit';
                    if (this.uid) {
                        params.set('msgload', this.uid);
                    }
                    this.init = true;
                }
                DimpCore.doAction(action, params, {
                    loading: 'viewport'
                }).rid = r_id;
            }.bind(this),
            container: container,
            onContent: function(r, mode) {
                var bg, re, u,
                    thread = $H(this.viewport.getMetaData('thread')),
                    tsort = this.isThreadSort();

                r.subjectdata = r.status = '';
                r.subjecttitle = r.subject;

                /* HTML escape the date, from, and size entries. */
                [ 'date', 'from', 'size' ].each(function(i) {
                    if (r[i]) {
                        r[i] = r[i].escapeHTML();
                    }
                });

                // Add thread graphics
                if (tsort && mode != 'vert') {
                    u = thread.get(r.VP_id);
                    if (u) {
                        $R(0, u.length, true).each(function(i) {
                            var c = u.charAt(i);
                            if (!this.tcache[c]) {
                                this.tcache[c] = '<span class="horde-tree-image horde-tree-image-' + c + '"></span>';
                            }
                            r.subjectdata += this.tcache[c];
                        }, this);
                    }
                }

                /* Generate the status flags. */
                if (r.flag) {
                    r.flag.each(function(a) {
                        var ptr = DimpCore.conf.flags[a];
                        if (ptr.u) {
                            if (!ptr.elt) {
                                /* Until text-overflow is supported on all
                                 * browsers, need to truncate label text
                                 * ourselves. */
                                ptr.elt = '<span class="' + ptr.c + '" title="' + ptr.l + '" style="background:' + ptr.b + ';color:' + ptr.f + '">' + ptr.l.truncate(10) + '</span>';
                            }
                            r.subjectdata += ptr.elt;
                        } else {
                            if (ptr.c) {
                                if (!ptr.elt) {
                                    ptr.elt = '<div class="iconImg msgflags ' + ptr.c + '" title="' + ptr.l + '"></div>';
                                }
                                r.status += ptr.elt;

                                r.VP_bg.push(ptr.c);
                            }

                            if (ptr.b) {
                                bg = ptr.b;
                            }
                        }
                    });
                }

                // Set bg
                if (bg) {
                    r.style = 'background:' + bg;
                }

                // Check for search strings
                if (this.isQSearch()) {
                    re = new RegExp("(" + $F('horde-search-input') + ")", "i");
                    [ 'from', 'subject' ].each(function(h) {
                        if (r[h] !== null) {
                            r[h] = r[h].gsub(re, '<span class="qsearchMatch">#{1}</span>');
                        }
                    });
                }

                // If these fields are null, invalid string was scrubbed by
                // JSON encode.
                if (r.from === null) {
                    r.from = '[' + DimpCore.text.badaddr + ']';
                }
                if (r.subject === null) {
                    r.subject = r.subjecttitle = '[' + DimpCore.text.badsubject + ']';
                }

                r.VP_bg.push('vpRow');

                switch (mode) {
                case 'vert':
                    $('msglistHeaderHoriz').hide();
                    $('msglistHeaderVert').show();
                    r.VP_bg.unshift('vpRowVert');
                    r.className = r.VP_bg.join(' ');
                    return this.template.vert.evaluate(r);
                }

                $('msglistHeaderVert').hide();
                $('msglistHeaderHoriz').show();
                r.VP_bg.unshift('vpRowHoriz');
                r.className = r.VP_bg.join(' ');
                return this.template.horiz.evaluate(r);
            }.bind(this),

            // Optional config
            empty_msg: this.emptyMsg.bind(this),
            list_class: 'msglist',
            list_header: $('msglistHeaderContainer').remove(),
            page_size: this._getPref('splitbar_horiz'),
            pane_data: 'previewPane',
            pane_mode: this._getPref('preview'),
            pane_width: this._getPref('splitbar_vert'),
            split_bar_class: {
                horiz: 'horde-splitbar-horiz',
                vert: 'horde-splitbar-vert'
            },
            split_bar_handle_class: {
                horiz: 'horde-splitbar-horiz-handle',
                vert: 'horde-splitbar-vert-handle'
            },

            // Callbacks
            onAjaxRequest: function(params) {
                var r_id = params.unset('requestid'),
                    view = params.get('view');

                if (this.viewswitch &&
                    (this.isQSearch(view) || this.isFSearch(view))) {
                    params.update({
                        qsearchfield: this._getPref('qsearch_field'),
                        qsearchmbox: this.search.mbox
                    });
                    if (this.search.filter) {
                        params.set('qsearchfilter', this.search.filter);
                    } else if (this.search.flag) {
                        params.update({
                            qsearchflag: this.search.flag,
                            qsearchflagnot: Number(this.search.not)
                        });
                    } else {
                        params.set('qsearch', $F('horde-search-input'));
                    }
                }

                params = $H({
                    viewport: Object.toJSON(params),
                    view: view
                });
                if (r_id) {
                    params.set('requestid', r_id);
                }
                HordeCore.addRequestParams(params);

                return params;
            }.bind(this),
            onContentOffset: function(offset) {
                if (this.uid) {
                    this.rownum = this.viewport.createSelectionBuffer().search({ VP_id: { equal: [ this.uid ] } }).get('rownum').first();
                    delete this.uid;
                }

                if (this.rownum) {
                    this.viewport.scrollTo(this.rownum, {
                        noupdate: true,
                        top: true
                    });
                    offset = this.viewport.currentOffset();
                }

                return offset;
            }.bind(this)
        });

        /* Custom ViewPort events. */
        container.observe('ViewPort:add', function(e) {
            DimpCore.addContextMenu({
                elt: e.memo,
                type: 'message'
            });
            new Drag(e.memo, this._msgDragConfig);
        }.bindAsEventListener(this));

        container.observe('ViewPort:clear', function(e) {
            this._removeMouseEvents(e.memo);
        }.bindAsEventListener(this));

        container.observe('ViewPort:contentComplete', function() {
            var ssc, tmp;

            this.setMessageListTitle();
            this.setMsgHash();

            if (this.isSearch()) {
                tmp = this.viewport.getMetaData('slabel');
                if (this.viewport.getMetaData('vfolder')) {
                    $('search_close').hide();
                    if (tmp) {
                        tmp = DimpCore.text.vfolder.sub('%s', tmp);
                    }
                } else {
                    $('search_close').show();
                }

                if (tmp) {
                    tmp = tmp.stripTags();
                    $('search_label').writeAttribute({ title: tmp.escapeHTML() });
                    if (tmp.length > 250) {
                        tmp = tmp.truncate(250);
                    }
                    $('search_label').update(tmp.escapeHTML());
                }
                [ $('search_edit') ].invoke(this.search || this.viewport.getMetaData('noedit') ? 'hide' : 'show');
                this.showSearchbar(true);
            } else {
                this.setMboxLabel(this.view);
                this.showSearchbar(false);
            }

            if (this.rownum) {
                this.viewport.select([ this.rownum ]);
                delete this.rownum;
            }

            this.updateTitle();

            if (this.viewswitch) {
                this.viewswitch = false;

                if (this.selectedCount()) {
                    if (this._getPref('preview')) {
                        this.initPreviewPane();
                    }
                    this.toggleButtons();
                } else {
                    this.resetSelected();
                }

                tmp = $('filter');
                if (this.isSearch()) {
                    tmp.hide();
                    if (!this.search || !this.search.qsearch) {
                        $('horde-search').hide();
                    }
                } else if (tmp)  {
                    tmp.show();
                }

                if (this.viewport.getMetaData('drafts')) {
                    $('button_resume').up().show();
                    $('button_template', 'button_reply', 'button_forward', 'button_spam', 'button_innocent').compact().invoke('up').invoke('hide');
                } else if (this.viewport.getMetaData('templates')) {
                    $('button_template').up().show();
                    $('button_resume', 'button_reply', 'button_forward', 'button_spam', 'button_innocent').compact().invoke('up').invoke('hide');
                } else {
                    $('button_resume', 'button_template').compact().invoke('up').invoke('hide');
                    $('button_reply', 'button_forward').compact().invoke('up').invoke('show');
                    [ $('button_innocent') ].compact().invoke('up').invoke(this.viewport.getMetaData('innocent_show') ? 'show' : 'hide');
                    [ $('button_spam') ].compact().invoke('up').invoke(this.viewport.getMetaData('spam_show') ? 'show' : 'hide');
                }

                /* Read-only changes. */
                [ $('mailboxName').next('SPAN.readonlyImg') ].invoke(this.viewport.getMetaData('readonly') ? 'show' : 'hide');

                /* ACL changes. */
                if ((tmp = $('button_delete'))) {
                    [ tmp.up() ].invoke(this.viewport.getMetaData('nodelete') ? 'hide' : 'show');
                }
            } else if (this.filtertoggle && this.isThreadSort()) {
                ssc = DimpCore.conf.sort.get('date').v;
            }

            this.setSortColumns(ssc);
        }.bindAsEventListener(this));

        container.observe('ViewPort:deselect', function(e) {
            var sel = this.viewport.getSelected(),
                count = sel.size();
            if (!count) {
                this.viewport.setMetaData({
                    lastrow: null,
                    pivotrow: null
                });
            }

            this.toggleButtons();
            if (e.memo.opts.right || !count) {
                this.clearPreviewPane();
            } else if ((count == 1) && this._getPref('preview')) {
                this.loadPreview(sel.get('dataob').first());
            }

            this.resetSelectAll();
            this.setMsgHash();
        }.bindAsEventListener(this));

        container.observe('ViewPort:fetch', function(e) {
            if (!this.isSearch()) {
                this.showSearchbar(false);
            }
        }.bindAsEventListener(this));

        container.observe('ViewPort:remove', function(e) {
            e.memo.get('dataob').each(function(d) {
                this._expirePPCache([ this._getPPId(d.VP_id, d.VP_view) ]);
            }, this);
        }.bindAsEventListener(this));

        container.observe('ViewPort:select', function(e) {
            var d = e.memo.vs.get('rownum');
            if (d.size() == 1) {
                this.viewport.setMetaData({
                    lastrow: e.memo.vs,
                    pivotrow: e.memo.vs
                });
            }

            this.setMsgHash();

            this.toggleButtons();

            if (this._getPref('preview')) {
                if (e.memo.opts.right) {
                    this.clearPreviewPane();
                    $('previewInfo').highlight({
                        duration: 2.0,
                        keepBackgroundImage: true,
                        queue: {
                            limit: 1,
                            scope: 'previewInfo'
                        }
                    });
                } else if (e.memo.opts.delay) {
                    this.initPreviewPane.bind(this).delay(e.memo.opts.delay);
                } else {
                    this.initPreviewPane();
                }
            }
        }.bindAsEventListener(this));

        container.observe('ViewPort:sliderEnd', function() {
            $('slider_count').hide();
        });

        container.observe('ViewPort:sliderSlide', this.updateSliderCount.bind(this));

        container.observe('ViewPort:sliderStart', function() {
            var sc = $('slider_count'),
                sb = $('msgSplitPane').down('.vpScroll'),
                s = sb.viewportOffset();

            if (!sc) {
                sc = new Element('DIV', { id: 'slider_count' });
                $(document.body).insert(sc);
            }

            this.updateSliderCount();

            sc.setStyle({
                top: (s.top + sb.getHeight() - sc.getHeight()) + 'px',
                right: (document.viewport.getWidth() - s.left) + 'px'
            }).show();
        }.bind(this));

        container.observe('ViewPort:splitBarChange', function(e) {
            switch (e.memo) {
            case 'horiz':
                this._setPref('splitbar_horiz', this.viewport.getPageSize());
                break;

            case 'vert':
                this._setPref('splitbar_vert', this.viewport.getVertWidth());
                break;
            }
        }.bindAsEventListener(this));

        container.observe('ViewPort:wait', function() {
            if ($('dimpmain_folder').visible()) {
                HordeCore.notify(DimpCore.text.listmsg_wait, 'horde.warning');
            }
        });
    },

    addViewportParams: function(params)
    {
        var tmp = this.viewport.addRequestParams();
        if (params) {
            tmp.update(params);
        }
        return tmp;
    },

    emptyMsg: function()
    {
        return (this.isQSearch() || this.isFSearch())
            ? DimpCore.text.vp_empty_search
            : DimpCore.text.vp_empty;
    },

    _removeMouseEvents: function(elt)
    {
        var d, id = $(elt).readAttribute('id');

        if (id) {
            if ((d = DragDrop.Drags.getDrag(id))) {
                d.destroy();
            }

            DimpCore.DMenu.removeElement(id);
        }
    },

    contextOnClick: function(e)
    {
        var tmp, tmp2,
            elt = e.memo.elt,
            id = elt.readAttribute('id'),
            menu = e.memo.trigger;

        switch (id) {
        case 'ctx_container_create':
        case 'ctx_mbox_create':
            tmp = this.contextMbox(e);
            DimpCore.doAction('createMailboxPrepare', {
                mbox: tmp.retrieve('mbox')
            },{
                callback: this._mailboxPromptCallback.bind(this, 'create', tmp)
            });
            break;

        case 'ctx_container_rename':
        case 'ctx_mbox_rename':
            tmp = this.contextMbox(e);
            DimpCore.doAction('deleteMailboxPrepare', {
                mbox: tmp.retrieve('mbox'),
                type: 'rename'
            },{
                callback: this._mailboxPromptCallback.bind(this, 'rename', tmp)
            });
            break;

        case 'ctx_mbox_empty':
            tmp = this.contextMbox(e);
            DimpCore.doAction('emptyMailboxPrepare', {
                mbox: tmp.retrieve('mbox')
            },{
                callback: this._mailboxPromptCallback.bind(this, 'empty', tmp)
            });
            break;

        case 'ctx_container_delete':
            this._mailboxPromptCallback('delete', this.contextMbox(e));
            break;

        case 'ctx_mbox_delete':
        case 'ctx_vfolder_delete':
            tmp = this.contextMbox(e);
            DimpCore.doAction('deleteMailboxPrepare', {
                mbox: tmp.retrieve('mbox'),
                type: 'delete'
            }, {
                callback: this._mailboxPromptCallback.bind(this, 'delete', tmp)
            });
            break;

        case 'ctx_mbox_export':
            tmp = this.contextMbox(e);

            this.viewaction = function(e) {
                HordeCore.download('', {
                    actionID: 'download_mbox',
                    mbox_list: Object.toJSON([ tmp.retrieve('mbox') ]),
                    type: e.element().down('[name=download_type]').getValue()
                });
            };

            tmp2 = new Element('SELECT', { name: 'download_type' });
            $H(DimpCore.conf.download_types).each(function(d) {
                tmp2.insert(new Element('OPTION', { value: d.key }).insert(d.value));
            });
            HordeDialog.display({
                form: tmp2,
                form_id: 'dimpbase_confirm',
                text: DimpCore.text.download_mbox
            });
            break;

        case 'ctx_mbox_import':
            tmp = this.contextMbox(e).retrieve('mbox');

            HordeDialog.display({
                form: new Element('DIV').insert(
                          new Element('INPUT', { name: 'MAX_FILE_SIZE', value: DimpCore.conf.MAX_FILE_SIZE }).hide()
                      ).insert(
                          new Element('INPUT', { name: 'import_file', type: 'file' })
                      ).insert(
                          new Element('INPUT', { name: 'import_mbox', value: tmp }).hide()
                      ),
                form_id: 'mbox_import',
                form_opts: {
                    action: HordeCore.conf.URI_AJAX + 'importMailbox',
                    className: 'RB_Form',
                    enctype: 'multipart/form-data',
                    method: 'post'
                },
                text: DimpCore.text.import_mbox
            });
            break;

        case 'ctx_mbox_flag_seen':
        case 'ctx_mbox_flag_unseen':
            DimpCore.doAction('flagAll', {
                add: Number(id == 'ctx_mbox_flag_seen'),
                flags: Object.toJSON([ DimpCore.conf.FLAG_SEEN ]),
                mbox: this.contextMbox(e).retrieve('mbox')
            });
            break;

        case 'ctx_mbox_poll':
        case 'ctx_mbox_nopoll':
            this.modifyPoll(this.contextMbox(e).retrieve('mbox'), id == 'ctx_mbox_poll');
            break;

        case 'ctx_mbox_sub':
        case 'ctx_mbox_unsub':
            this.subscribeMbox(this.contextMbox(e).retrieve('mbox'), id == 'ctx_mbox_sub');
            break;

        case 'ctx_mbox_acl':
            HordeCore.redirect(HordeCore.addURLParam(
                DimpCore.conf.URI_PREFS_IMP,
                {
                    group: 'acl',
                    mbox: this.contextMbox(e).retrieve('mbox')
                }
            ));
            break;

        case 'ctx_folderopts_new':
            this._createMboxForm('', 'create', DimpCore.text.create_prompt);
            break;

        case 'ctx_folderopts_sub':
        case 'ctx_folderopts_unsub':
            this.toggleSubscribed();
            break;

        case 'ctx_folderopts_expand':
        case 'ctx_folderopts_collapse':
            this._toggleSubFolder($('imp-normalmboxes'), id == 'ctx_folderopts_expand' ? 'expall' : 'colall', true);
            break;

        case 'ctx_folderopts_reload':
            this._reloadFolders();
            break;

        case 'ctx_container_expand':
        case 'ctx_container_collapse':
        case 'ctx_mbox_expand':
        case 'ctx_mbox_collapse':
            this._toggleSubFolder(this.contextMbox(e).next(), (id == 'ctx_container_expand' || id == 'ctx_mbox_expand') ? 'expall' : 'colall', true);
            break;

        case 'ctx_container_search':
        case 'ctx_mbox_search':
            this.go('search', {
                mailbox: this.contextMbox(e).retrieve('mbox')
            });
            break;

        case 'ctx_message_innocent':
        case 'ctx_message_spam':
            this.reportSpam(id == 'ctx_message_spam');
            break;

        case 'ctx_message_blacklist':
        case 'ctx_message_whitelist':
            this.blacklist(id == 'ctx_message_blacklist');
            break;

        case 'ctx_message_delete':
            this.deleteMsg();
            break;

        case 'ctx_message_forward':
        case 'ctx_message_reply':
            this.composeMailbox(id == 'ctx_message_forward' ? 'forward_auto' : 'reply_auto');
            break;

        case 'ctx_forward_editasnew':
        case 'ctx_message_template':
        case 'ctx_message_template_edit':
            this.composeMailbox(id.substring(12));
            break;

        case 'ctx_message_source':
            this.viewport.getSelected().get('dataob').each(function(v) {
                HordeCore.popupWindow(DimpCore.conf.URI_VIEW, {
                    actionID: 'view_source',
                    buid: v.VP_id,
                    id: 0,
                    mailbox: v.VP_view
                }, {
                    name: v.VP_id + '|' + v.VP_view
                });
            }, this);
            break;

        case 'ctx_message_resume':
            this.composeMailbox('resume');
            break;

        case 'ctx_message_view':
            this.viewport.getSelected().get('dataob').each(this.msgWindow.bind(this));
            break;

        case 'ctx_reply_reply':
        case 'ctx_reply_reply_all':
        case 'ctx_reply_reply_list':
            this.composeMailbox(id.substring(10));
            break;

        case 'ctx_forward_attach':
        case 'ctx_forward_body':
        case 'ctx_forward_both':
        case 'ctx_forward_redirect':
            this.composeMailbox(id.substring(4));
            break;

        case 'ctx_oa_preview_hide':
            this._setPref('preview_old', this._getPref('preview', 'horiz'));
            this.togglePreviewPane('');
            break;

        case 'ctx_oa_preview_show':
            this.togglePreviewPane(this._getPref('preview_old'));
            break;

        case 'ctx_oa_layout_horiz':
        case 'ctx_oa_layout_vert':
            this.togglePreviewPane(id.substring(14));
            break;

        case 'ctx_oa_blacklist':
        case 'ctx_oa_whitelist':
            this.blacklist(id == 'ctx_oa_blacklist');
            break;

        case 'ctx_message_undelete':
        case 'ctx_oa_undelete':
            this.flag(DimpCore.conf.FLAG_DELETED, false);
            break;

        case 'ctx_oa_purge_deleted':
            this.purgeDeleted();
            break;

        case 'ctx_oa_hide_deleted':
        case 'ctx_oa_show_deleted':
            this.viewport.reload({ delhide: Number(id == 'ctx_oa_hide_deleted') });
            break;

        case 'ctx_oa_growler_log':
            HordeCore.Growler.toggleLog();
            break;

        case 'ctx_oa_clear_sort':
            this.sort(DimpCore.conf.sort.get('sequence').v);
            break;

        case 'ctx_sortopts_date':
        case 'ctx_sortopts_from':
        case 'ctx_sortopts_to':
        case 'ctx_sortopts_sequence':
        case 'ctx_sortopts_size':
        case 'ctx_sortopts_subject':
        case 'ctx_sortopts_thread':
            this.sort(DimpCore.conf.sort.get(id.substring(13)).v);
            break;

        case 'ctx_template_edit':
            this.composeMailbox('template_edit');
            break;

        case 'ctx_template_new':
            DimpCore.compose('template_new');
            break;

        case 'ctx_subjectsort_thread':
            this.sort(DimpCore.conf.sort.get(this.isThreadSort() ? 'subject' : 'thread').v);
            break;

        case 'ctx_datesort_msgarrival':
        case 'ctx_datesort_msgdate':
            tmp = DimpCore.conf.sort.get(id.substring(13)).v;
            if (tmp != this.viewport.getMetaData('sortby')) {
                this.sort(tmp);
            }
            break;

        case 'ctx_vfolder_edit':
            this.go('search', {
                edit_query: 1,
                mailbox: this.contextMbox(e).retrieve('mbox')
            });
            break;

        case 'ctx_vcontainer_edit':
            HordeCore.redirect(HordeCore.addURLParam(
                DimpCore.conf.URI_PREFS_IMP,
                {
                    group: 'searches'
                }
            ));
            break;

        case 'ctx_qsearchopts_all':
        case 'ctx_qsearchopts_body':
        case 'ctx_qsearchopts_from':
        case 'ctx_qsearchopts_recip':
        case 'ctx_qsearchopts_subject':
            this._setPref('qsearch_field', id.substring(16));
            this._setQsearchText();
            if (this.isQSearch()) {
                this.viewswitch = true;
                this.quicksearchRun();
            }
            break;

        case 'ctx_qsearchopts_advanced':
            this.go('search', tmp);
            break;

        case 'ctx_filteropts_applyfilters':
            if (this.viewport) {
                this.viewport.reload({ applyfilter: 1 });
            }
            break;

        default:
            if (menu == 'ctx_filteropts_filter') {
                this.search = {
                    filter: elt.identify().substring('ctx_filter_'.length),
                    label: this.viewport.getMetaData('label'),
                    mbox: this.view
                };
                this.go('mbox', DimpCore.conf.fsearchid);
            } else if (menu.endsWith('_setflag')) {
                tmp = elt.down('DIV');
                this.flag(elt.retrieve('flag'), !tmp.visible() || tmp.hasClassName('msCheck'));
            } else if (menu.endsWith('_unsetflag')) {
                this.flag(elt.retrieve('flag'), false);
            } else if (menu.endsWith('_flag') || menu.endsWith('_flagnot')) {
                this.search = {
                    flag: elt.retrieve('flag'),
                    label: this.viewport.getMetaData('label'),
                    mbox: this.view,
                    not: menu.endsWith('_flagnot')
                };
                this.go('mbox', DimpCore.conf.fsearchid);
            }
            break;
        }
    },

    contextOnShow: function(e)
    {
        var baseelt, elts, flags, ob, sel, tmp,
            ctx_id = e.memo;

        switch (ctx_id) {
        case 'ctx_mbox':
            elts = $('ctx_mbox_create', 'ctx_mbox_rename', 'ctx_mbox_delete');
            baseelt = this.contextMbox(e);

            if (baseelt.retrieve('mbox') == this.INBOX) {
                elts.invoke('hide');
                if ($('ctx_mbox_sub')) {
                    $('ctx_mbox_sub', 'ctx_mbox_unsub').invoke('hide');
                }
            } else {
                if ($('ctx_mbox_sub')) {
                    tmp = baseelt.hasClassName('imp-sidebar-unsubmbox');
                    [ $('ctx_mbox_sub') ].invoke(tmp ? 'show' : 'hide');
                    [ $('ctx_mbox_unsub') ].invoke(tmp ? 'hide' : 'show');
                }

                if (baseelt.retrieve('fixed')) {
                    elts.shift();
                    elts.invoke('hide');
                } else {
                    elts.invoke('show');
                }
            }

            if (baseelt.retrieve('nc')) {
                $('ctx_mbox_create').hide();
            }

            tmp = Object.isUndefined(baseelt.retrieve('u'));
            if (DimpCore.conf.poll_alter) {
                [ $('ctx_mbox_poll') ].invoke(tmp ? 'show' : 'hide');
                [ $('ctx_mbox_nopoll') ].invoke(tmp ? 'hide' : 'show');
            } else {
                $('ctx_mbox_poll', 'ctx_mbox_nopoll').invoke('hide');
            }

            [ $('ctx_mbox_expand').up() ].invoke(this.getSubMboxElt(baseelt) ? 'show' : 'hide');

            [ $('ctx_mbox_acl').up() ].invoke(DimpCore.conf.acl ? 'show' : 'hide');
            // Fall-through

        case 'ctx_container':
        case 'ctx_noactions':
        case 'ctx_vfolder':
            baseelt = this.contextMbox(e);
            $(ctx_id).down('DIV.mboxName').update(this.fullMboxDisplay(baseelt));
            break;

        case 'ctx_reply':
            sel = this.viewport.getSelected();
            if (sel.size() == 1) {
                ob = sel.get('dataob').first();
            }
            [ $('ctx_reply_reply_list') ].invoke(ob && ob.listmsg ? 'show' : 'hide');
            break;

        case 'ctx_oa':
            switch (this._getPref('preview')) {
            case 'vert':
                $('ctx_oa_preview_hide', 'ctx_oa_layout_horiz').invoke('show');
                $('ctx_oa_preview_show', 'ctx_oa_layout_vert').invoke('hide');
                break;

            case 'horiz':
                $('ctx_oa_preview_hide', 'ctx_oa_layout_vert').invoke('show');
                $('ctx_oa_preview_show', 'ctx_oa_layout_horiz').invoke('hide');
                break;

            default:
                $('ctx_oa_preview_hide', 'ctx_oa_layout_horiz', 'ctx_oa_layout_vert').invoke('hide');
                $('ctx_oa_preview_show').show();
                break;
            }

            tmp = $('ctx_oa_undeleted', 'ctx_oa_blacklist', 'ctx_oa_whitelist');
            sel = this.viewport.getSelected();

            if ($('ctx_oa_setflag')) {
                if (this.viewport.getMetaData('readonly') ||
                    this.viewport.getMetaData('pop3')) {
                    $('ctx_oa_setflag').up().hide();
                } else {
                    tmp.push($('ctx_oa_setflag').up());
                    [ $('ctx_oa_unsetflag') ].invoke((sel.size() > 1) ? 'show' : 'hide');
                }
            }

            tmp.compact().invoke(sel.size() ? 'show' : 'hide');

            if ((tmp = $('ctx_oa_purge_deleted'))) {
                if (this.viewport.getMetaData('pop3')) {
                    tmp.up().hide();
                } else {
                    tmp.up().show();
                    if (this.viewport.getMetaData('noexpunge')) {
                        tmp.hide();
                    } else {
                        tmp.show();
                        [ tmp.up() ].invoke(tmp.up().select('> a').any(Element.visible) ? 'show' : 'hide');
                    }
                }
            }

            if ((tmp = $('ctx_oa_hide_deleted'))) {
                if (this.isThreadSort() || this.viewport.getMetaData('pop3')) {
                    $(tmp, 'ctx_oa_show_deleted').invoke('hide');
                } else if (this.viewport.getMetaData('delhide')) {
                    tmp.hide();
                    $('ctx_oa_show_deleted').show();
                } else {
                    tmp.show();
                    $('ctx_oa_show_deleted').hide();
                }
            }

            if ((tmp = $('ctx_oa_clear_sort'))) {
                [ tmp.up() ].invoke(this.viewport.getMetaData('sortby') == DimpCore.conf.sort.get('sequence').v ? 'hide' : 'show');
            }
            break;

        case 'ctx_sortopts':
            elts = $(ctx_id).select('a span.iconImg');
            tmp = this.viewport.getMetaData('sortby');

            elts.each(function(e) {
                e.removeClassName('sortdown').removeClassName('sortup');
            });

            DimpCore.conf.sort.detect(function(s) {
                if (s.value.v == tmp) {
                    $('ctx_sortopts_' + s.key).down('.iconImg').addClassName(this.viewport.getMetaData('sortdir') ? 'sortup' : 'sortdown');
                    return true;
                }
            }, this);

            tmp = this.viewport.getMetaData('special');
            [ $('ctx_sortopts_from') ].invoke(tmp ? 'hide' : 'show');
            [ $('ctx_sortopts_to') ].invoke(tmp ? 'show' : 'hide');
            break;

        case 'ctx_qsearchopts':
            $(ctx_id).descendants().invoke('removeClassName', 'contextSelected');
            $(ctx_id + '_' + this._getPref('qsearch_field')).addClassName('contextSelected');
            break;

        case 'ctx_message':
            [ $('ctx_message_source').up() ].invoke(this._getPref('preview') ? 'hide' : 'show');
            [ $('ctx_message_delete') ].compact().invoke(this.viewport.getMetaData('nodelete') ? 'hide' : 'show');
            [ $('ctx_message_undelete') ].compact().invoke(this.viewport.getMetaData('nodelete') || this.viewport.getMetaData('pop3') ? 'hide' : 'show');

            [ $('ctx_message_setflag').up() ].invoke((this.viewport.getMetaData('flags').size() && this.viewport.getMetaData('readonly')) || this.viewport.getMetaData('pop3') ? 'hide' : 'show');

            sel = this.viewport.getSelected();
            if (sel.size() == 1) {
                if (this.viewport.getMetaData('templates')) {
                    $('ctx_message_resume').hide().up().show();
                    $('ctx_message_template', 'ctx_message_template_edit').invoke('show');
                } else if (this.isDraft(sel)) {
                    $('ctx_message_template', 'ctx_message_template_edit').invoke('hide');
                    $('ctx_message_resume').show().up('DIV').show();
                } else {
                    $('ctx_message_resume').up('DIV').hide();
                }
                [ $('ctx_message_unsetflag') ].compact().invoke('hide');
            } else {
                $('ctx_message_resume').up('DIV').hide();
                [ $('ctx_message_unsetflag') ].compact().invoke('show');
            }
            break;

        case 'ctx_flag':
            flags = this.viewport.getMetaData('flags');
            if (flags.size()) {
                $(ctx_id).childElements().each(function(c) {
                    [ c ].invoke(flags.include(c.retrieve('flag')) ? 'show' : 'hide');
                });
            } else {
                $(ctx_id).childElements().invoke('show');
            }

            sel = this.viewport.getSelected();
            flags = (sel.size() == 1)
                ? sel.get('dataob').first().flag
                : null;

            $(ctx_id).childElements().each(function(elt) {
                DimpCore.toggleCheck(elt.down('DIV'), (flags === null) ? null : flags.include(elt.retrieve('flag')));
            });
            break;

        case 'ctx_datesort':
            tmp = this.viewport.getMetaData('sortby');
            $(ctx_id).descendants().invoke('removeClassName', 'contextSelected').find(function(n) {
                if (DimpCore.conf.sort.get(n.identify().substring(13)).v == tmp) {
                    n.addClassName('contextSelected');
                    return true;
                }
            });
            break;

        case 'ctx_subjectsort':
            DimpCore.toggleCheck($('ctx_subjectsort_thread').down('.iconImg'), this.isThreadSort());
            break;

        case 'ctx_preview':
            [ $('ctx_preview_allparts') ].invoke(this.pp.hide_all ? 'hide' : 'show');
            [ $('ctx_preview_thread') ].invoke(this.viewport.getMetaData('nothread') ? 'hide' : 'show');
            break;

        case 'ctx_template':
            [ $('ctx_template_edit') ].invoke(this.viewport.getSelected().size() == 1 ? 'show' : 'hide');
            break;

        case 'ctx_filteropts':
            tmp = $('ctx_filteropts_applyfilters');
            if (tmp) {
                [ tmp.up('DIV') ].invoke(this.isSearch() || (!DimpCore.conf.filter_any && this.view != this.INBOX) ? 'hide' : 'show');
            }
            break;
        }
    },

    contextOnTrigger: function(e)
    {
        switch (e.memo) {
        case 'ctx_flag':
        case 'ctx_flag_search':
            DimpCore.conf.flags_o.each(function(f) {
                if ((DimpCore.conf.flags[f].a && (e.memo == 'ctx_flag')) ||
                    (DimpCore.conf.flags[f].s && (e.memo == 'ctx_flag_search'))) {
                    this.contextAddFlag(f, DimpCore.conf.flags[f], e.memo);
                }
            }, this);
            break;

        case 'ctx_folderopts':
            $('ctx_folderopts_sub').hide();
            break;

        case 'ctx_oa':
            [ $('ctx_oa_growler_log').up() ].invoke($('GrowlerLog') ? 'show' : 'remove');
            break;
        }
    },

    contextAddFlag: function(flag, f, id)
    {
        var a = new Element('A'),
            style = {};

        if (id == 'ctx_flag') {
            a.insert(new Element('DIV', { className: 'iconImg' }));
        }

        if (f.u) {
            style.backgroundColor = f.b.escapeHTML();
        }

        $(id).insert(
            a.insert(
                new Element('SPAN', { className: 'iconImg' }).addClassName(f.i ? f.i.escapeHTML() : f.c.escapeHTML()).setStyle(style)
            ).insert(
                f.l.escapeHTML()
            )
        );

        a.store('flag', flag);
    },

    contextMbox: function(e)
    {
        return e.findElement('DIV.horde-subnavi');
    },

    updateTitle: function()
    {
        var elt, unseen,
            label = this.viewport.getMetaData('label');

        // 'label' will not be set if there has been an error
        // retrieving data from the server.
        if (!label || !$('dimpmain_folder').visible()) {
            return;
        }

        if (this.isSearch()) {
            if (this.isQSearch()) {
                label += ' (' + this.search.label + ')';
            }
        } else if ((elt = this.getMboxElt(this.view))) {
            unseen = elt.retrieve('u');
        }

        this.setTitle(label, unseen);
    },

    sort: function(sortby)
    {
        var s;

        if (Object.isUndefined(sortby)) {
            return;
        }

        sortby = Number(sortby);
        if (sortby == this.viewport.getMetaData('sortby')) {
            if (this.viewport.getMetaData('sortdirlock')) {
                return;
            }
            s = { sortdir: (this.viewport.getMetaData('sortdir') ? 0 : 1) };
            this.viewport.setMetaData({ sortdir: s.sortdir });
        } else {
            if (this.viewport.getMetaData('sortbylock')) {
                return;
            }
            s = { sortby: sortby };
            this.viewport.setMetaData({ sortby: s.sortby });
        }

        this.setSortColumns(sortby);
        this.viewport.reload(s);
    },

    setSortColumns: function(sortby)
    {
        var elt, tmp, tmp2,
            ptr = DimpCore.conf.sort,
            m = $('msglistHeaderHoriz');

        if (Object.isUndefined(sortby)) {
            sortby = this.viewport.getMetaData('sortby');
        }

        /* Init once per load. */
        if (this.sort_init) {
            [ m.down('.sortup') ].compact().invoke('removeClassName', 'sortup');
            [ m.down('.sortdown') ].compact().invoke('removeClassName', 'sortdown');
        } else {
            ptr.each(function(s) {
                if (s.value.t) {
                    var elt = new Element('A').insert(s.value.t);
                    if (s.value.ec) {
                        elt.addClassName(s.value.ec);
                    }
                    m.down('.' + s.value.c).store('sortby', s.value.v).insert({
                        top: elt
                    });
                }
            });
            this.sort_init = true;
        }

        /* Toggle between From/To header. */
        tmp = this.viewport.getMetaData('special');
        tmp2 = m.down('a.msgFromTo');
        [ tmp2 ].invoke(tmp ? 'show' : 'hide');
        tmp2.adjacent('a').invoke(tmp ? 'hide' : 'show');

        [ m.down('.msgSubject .horde-popdown'), m.down('.msgDate .horde-popdown') ].invoke(this.viewport.getMetaData('sortbylock') ? 'hide' : 'show');

        ptr.find(function(s) {
            if (sortby != s.value.v) {
                return false;
            }
            if ((elt = m.down('.' + s.value.c))) {
                elt.addClassName(this.viewport.getMetaData('sortdir') ? 'sortup' : 'sortdown').store('sortby', s.value.v);
            }
            return true;
        }, this);
    },

    isThreadSort: function()
    {
        return (this.viewport.getMetaData('sortby') == DimpCore.conf.sort.get('thread').v);
    },

    // Preview pane functions
    // mode = (string) Either 'horiz', 'vert', or empty
    togglePreviewPane: function(mode)
    {
        var old = this._getPref('preview');
        if (mode != old) {
            this._setPref('preview', mode);
            this.viewport.showSplitPane(mode);
            if (!old) {
                this.initPreviewPane();
            }
        }
    },

    loadPreview: function(data, params)
    {
        var curr, msgload, p, rows, pp_uid;

        if (!this._getPref('preview')) {
            return;
        }

        // If single message is loaded, and this mailbox is polled, try to
        // preload next unseen messages that exists in current buffer.
        if (data && !Object.isUndefined(this.getUnseenCount(data.VP_view))) {
            curr = this.viewport.getSelected().get('rownum').first();
            rows = this.viewport.createSelectionBuffer().search({
                flag: { notinclude: DimpCore.conf.FLAG_SEEN }
            }).get('rownum').diff([ curr ]).numericSort();

            if (rows.size()) {
                p = rows.partition(function(r) {
                    return (r > curr);
                });

                msgload = this.viewport.createSelection('rownum', [ p[1].last(), p[0].first() ]).get('uid').first();
            }
        }

        if (!params) {
            if (!data ||
                (this.pp &&
                 this.pp.VP_id == data.VP_id &&
                 this.pp.VP_view == data.VP_view)) {
                return;
            }
            this.pp = {
                VP_id: data.VP_id,
                VP_view: data.VP_view
            };
            pp_uid = this._getPPId(data.VP_id, data.VP_view);

            if (this.ppfifo.indexOf(pp_uid) != -1) {
                params = {
                    buid: data.VP_id,
                    mailbox: data.VP_view
                };

                if (msgload) {
                    params.params = { msgload: msgload };
                }

                this.flag('\\seen', true, params);

                return this._loadPreview(data.VP_id, data.VP_view);
            }

            params = {};
        }

        if (msgload) {
            params.msgload = msgload;
        }
        params.preview = 1;

        DimpCore.doAction('showMessage', this.addViewportParams(params), {
            callback: function(r) {
                if (!r) {
                    this.clearPreviewPane();
                } else if (this.pp &&
                           this.pp.VP_id == r.buid &&
                           this.pp.VP_view == r.view) {
                    if (r.error) {
                        HordeCore.notify(r.error, r.errortype);
                        this.clearPreviewPane();
                    } else {
                        this._loadPreview(r.buid, r.view);
                    }
                }
            }.bind(this),
            loading: 'msg',
            uids: this.viewport.createSelection('dataob', this.pp)
        });
    },

    _loadPreview: function(uid, mbox)
    {
        var tmp,
            pm = $('previewMsg'),
            r = this.ppcache[this._getPPId(uid, mbox)];

        pm.select('.address').each(function(elt) {
            DimpCore.DMenu.removeElement(elt.identify());
        });

        // Add subject. Subject was already html encoded on server (subject
        // may include links).
        tmp = pm.select('.subject');
        tmp.invoke('update', r.subject === null ? '[' + DimpCore.text.badsubject + ']' : (r.subjectlink || r.subject));

        // Add date
        [ $('msgHeaderDate') ].flatten().invoke(r.localdate ? 'show' : 'hide');
        [ $('msgHeadersColl').select('.date'), $('msgHeaderDate').select('.date') ].flatten().invoke('update', r.localdate);

        // Add from/to/cc/bcc headers
        [ 'from', 'to', 'cc', 'bcc' ].each(function(h) {
            if (r[h]) {
                this.updateHeader(h, r[h], true);
                $('msgHeader' + h.capitalize()).show();
            } else {
                $('msgHeader' + h.capitalize()).hide();
            }
        }, this);

        // Add attachment information
        if (r.atc_label) {
            $('msgAtc').show();
            tmp = $('partlist');
            tmp.previous().update(new Element('SPAN', { className: 'atcLabel' }).insert(r.atc_label)).insert(r.atc_download);
            if (r.atc_list) {
                tmp.update(new Element('TABLE'));
                tmp = tmp.down();

                r.atc_list.each(function(a) {
                    tmp.insert(
                        new Element('TR').insert(
                            new Element('TD').insert(a.icon)
                        ).insert(
                            new Element('TD').insert(a.description + ' (' + a.size + ')')
                        ).insert(
                            new Element('TD').insert(a.download)
                        )
                    );
                    if (a.download_zip) {
                        tmp.down('TD:last').insert(a.download_zip);
                    }
                });
            }
        } else {
            $('msgAtc').hide();
        }

        // Add message log information
        if (r.log) {
            this.updateMsgLog(r.log);
        } else {
            $('msgLogInfo').hide();
        }

        // Toggle resume link
        if (this.viewport.getMetaData('templates')) {
            $('msg_resume_draft').up().hide();
            $('msg_template').up().show();
        } else {
            $('msg_template').up().hide();
            [ $('msg_resume_draft').up() ].invoke(this.isDraft(this.viewport.getSelection()) ? 'show' : 'hide');
        }

        this.pp.hide_all = r.onepart;
        this.pp.save_as = r.save_as;

        $('messageBody').update(
            (r.msgtext === null)
                ? $('messageBodyError').down().clone(true).show().writeAttribute('id', 'ppane_view_error')
                : r.msgtext
        );

        $('previewInfo').hide();
        $('previewPane').scrollTop = 0;
        pm.show();

        if (r.js) {
            eval(r.js.join(';'));
        }
    },

    messageCallback: function(r)
    {
        // Store messages in cache.
        r.each(function(msg) {
            var ppuid = this._getPPId(msg.buid, msg.mbox);
            this._expirePPCache([ ppuid ]);
            this.ppcache[ppuid] = msg.data;
            this.ppfifo.push(ppuid);
        }, this);
    },

    _dragAtc: function(e)
    {
        // As of now, only WebKit supports DownloadURL
        if (!Prototype.Browser.Webkit) {
            e.stop();
            return;
        }

        var base = e.element().up();

        e.dataTransfer.setData(
            'DownloadURL',
            base.down('IMG').readAttribute('title') + ':' +
            // IE8 doesn't use this code so textContent is OK to use
            base.down('SPAN.mimePartInfoDescrip A').textContent.gsub(':', '-') + ':' +
            window.location.origin + e.element().readAttribute('href')
        );
    },

    updateAddressHeader: function(e)
    {
        DimpCore.doAction('addressHeader', {
            header: $w(e.element().className).first()
        }, {
            callback: this._updateAddressHeaderCallback.bind(this),
            loading: 'msg',
            uids: this.viewport.createSelection('dataob', this.pp)
        });
    },

    _updateAddressHeaderCallback: function(r)
    {
        $H(r.hdr_data).each(function(d) {
            this.updateHeader(d.key, d.value);
        }, this);
    },

    updateHeader: function(hdr, data, limit)
    {
        (hdr == 'from' ? $('previewMsg').select('.' + hdr) : [ $('msgHeadersContent').down('THEAD').down('.' + hdr) ]).each(function(elt) {
            elt.replace(DimpCore.buildAddressLinks(data, elt.clone(false), limit));
        });
    },

    updateMsgLog: function(log)
    {
        DimpCore.updateMsgLog(log);
        $('msgLogInfo').show();
    },

    _mimeTreeCallback: function(r)
    {
        this.pp.hide_all = true;

        $('partlist').update(r.tree).previous().update(new Element('SPAN', { className: 'atcLabel' }).insert(DimpCore.text.allparts_label));
        $('partlist_col').show();
        $('partlist_exp').hide();
        $('msgAtc').show();
    },

    _sendMdnCallback: function(r)
    {
        this._expirePPCache([ this._getPPId(r.buid, r.mbox) ]);

        if (this.pp &&
            this.pp.VP_id == r.buid &&
            this.pp.VP_view == r.mbox) {
            $('sendMdnMessage').up(1).fade({ duration: 0.2 });
        }
    },

    maillogCallback: function(r)
    {
        r.each(function(l) {
            var tmp = this._getPPId(l.buid, l.mbox);
            if (this.ppcache[tmp]) {
                this.ppcache[tmp].log = l.log;
                if (l.log &&
                    this.pp &&
                    this.pp.VP_id == l.buid &&
                    this.pp.VP_view == l.mbox) {
                    this.updateMsgLog(l.log);
                }
            }
        }, this);
    },

    initPreviewPane: function()
    {
        var sel = this.viewport.getSelected();
        if (sel.size() != 1) {
            this.clearPreviewPane();
        } else {
            this.loadPreview(sel.get('dataob').first());
        }
    },

    clearPreviewPane: function()
    {
        this.loadingImg('msg', false);
        $('previewMsg').hide();
        $('previewPane').scrollTop = 0;

        $('previewInfo').update(DimpCore.text.selected.sub('%s', this.messageCountText(this.selectedCount()))).show();

        delete this.pp;
    },

    _toggleHeaders: function(elt, update)
    {
        if (update) {
            this._setPref('toggle_hdrs', Number(!this._getPref('toggle_hdrs')));
        }
        [ $('msgHeadersColl', 'msgHeaders') ].flatten().invoke('toggle');
    },

    _expirePPCache: function(ids)
    {
        this.ppfifo = this.ppfifo.diff(ids);
        ids.each(function(i) {
            delete this.ppcache[i];
        }, this);

        if (this.ppfifo.size() > this.ppcachesize) {
            delete this.ppcache[this.ppfifo.shift()];
        }
    },

    _getPPId: function(uid, mailbox)
    {
        return uid + '|' + mailbox;
    },

    // mbox = (string|Element) The mailbox to query.
    // Return: Number or undefined
    getUnseenCount: function(mbox)
    {
        var elt = this.getMboxElt(mbox);

        if (elt) {
            elt = elt.retrieve('u');
            if (!Object.isUndefined(elt)) {
                return Number(elt);
            }
        }

        return elt;
    },

    // mbox: (string) Mailbox name.
    // unseen: (integer) The updated value.
    updateUnseenStatus: function(mbox, unseen)
    {
        this.setMboxLabel(mbox, unseen);

        if (this.view == mbox) {
            this.updateTitle();
        }
    },

    setMessageListTitle: function()
    {
        var range,
            rows = this.viewport.getMetaData('total_rows'),
            text = this.viewport.getMetaData('label');

        if (rows) {
            range = this.viewport.currentViewableRange();
            text += ' (' + this.messageCountText(rows) + ')';
        }

        $('mailboxName').update(text);
    },

    // m = (string|Element) Mailbox element.
    setMboxLabel: function(m, unseen)
    {
        var elt = this.getMboxElt(m);

        if (!elt) {
            return;
        }

        if (Object.isUndefined(unseen)) {
            unseen = this.getUnseenCount(elt.retrieve('mbox'));
        } else {
            if (!Object.isUndefined(elt.retrieve('u')) &&
                elt.retrieve('u') == unseen) {
                return;
            }

            unseen = Number(unseen);
            elt.store('u', unseen);
        }

        if (window.fluid && elt.retrieve('mbox') == this.INBOX) {
            window.fluid.setDockBadge(unseen ? unseen : '');
        }

        elt.down('A').update((unseen > 0) ?
            new Element('STRONG').insert(elt.retrieve('l')).insert('&nbsp;').insert(new Element('SPAN', { className: 'count', dir: 'ltr' }).insert('(' + unseen + ')')) :
            elt.retrieve('l'));
    },

    getMboxElt: function(id)
    {
        return Object.isElement(id)
            ? id
            : this.mboxes[id];
    },

    getSubMboxElt: function(id)
    {
        var m_elt = Object.isElement(id)
            ? id
            : (this.smboxes[id] || this.mboxes[id]);

        if (!m_elt) {
            return null;
        }

        m_elt = m_elt.next();
        return (m_elt && m_elt.hasClassName('horde-subnavi-sub'))
            ? m_elt
            : null;
    },

    fullMboxDisplay: function(elt)
    {
        return elt.readAttribute('title').escapeHTML();
    },

    /* Folder list updates. */

    // search = (boolean) If true, update search results as well.
    poll: function(search)
    {
        var args = $H(),
            opts = {};

        // Reset poll counter.
        this.setPoll();

        // Check for label info - it is possible that the mailbox may be
        // loading but not complete yet and sending this request will cause
        // duplicate info to be returned.
        if (this.view &&
            $('dimpmain_folder').visible() &&
            this.viewport.getMetaData('label')) {
            args = this.addViewportParams();

            // Possible further optimization: only poll VISIBLE mailboxes.
            // Issue: it is quite expensive to determine this, since the
            // mailbox elements themselves aren't hidden - it is one of the
            // parent containers. Probably not worth the effort.
            args.set('poll', Object.toJSON($('foldersSidebar').select('.mbox').findAll(function(elt) {
                return !Object.isUndefined(elt.retrieve('u')) && elt.visible();
            }).invoke('retrieve', 'mbox')));
        } else {
            args.set('poll', Object.toJSON([]));
        }

        if (search) {
            args.set('forceUpdate', 1);
        } else {
            opts.loading = 'viewport';
        }

        DimpCore.doAction('poll', args, opts);
    },

    pollCallback: function(r)
    {
        /* Don't update polled status until the sidebar is visible. Otherwise,
         * preview callbacks may not correctly update unseen status. */
        if (!$('foldersSidebar').visible()) {
            return this.pollCallback.bind(this, r).defer();
        }

        $H(r).each(function(u) {
            this.updateUnseenStatus(u.key, u.value);
        }, this);
    },

    quotaCallback: function(r)
    {
        var quota = $('quota-text');
        quota.removeClassName('quotaalert').
            removeClassName('quotawarn').
            setText(r.m);

        switch (r.l) {
        case 'alert':
        case 'warn':
            quota.addClassName('quota' + r.l);
            break;
        }
    },

    setPoll: function()
    {
        if (DimpCore.conf.refresh_time) {
            if (this.pollPE) {
                this.pollPE.stop();
            }
            // Run in anonymous function, or else PeriodicalExecuter passes
            // in itself as first ('force') parameter to poll().
            this.pollPE = new PeriodicalExecuter(function() { this.poll(); }.bind(this), DimpCore.conf.refresh_time);
        }
    },

    /* Search functions. */
    isSearch: function(id)
    {
        return this.viewport.getMetaData('search', id);
    },

    isFSearch: function(id)
    {
        return ((id ? id : this.view) == DimpCore.conf.fsearchid);
    },

    isQSearch: function(id)
    {
        return ((id ? id : this.view) == DimpCore.conf.qsearchid);
    },

    searchReset: function(e)
    {
        this.quicksearchClear();
    },

    searchSubmit: function(e)
    {
        if ($F('horde-search-input')) {
            this.quicksearchRun();
        } else {
            this.quicksearchClear();
        }
    },

    quicksearchRun: function()
    {
        var q = $('horde-search-input');

        q.blur();

        if (this.isSearch()) {
            /* Search text has changed. */
            if (this.search.query != $F(q)) {
                this.viewswitch = true;
                this.search.query = $F(q);
            }
            this.resetSelected();
            this.viewport.reload();
        } else {
            this.search = {
                label: this.viewport.getMetaData('label'),
                mbox: this.view,
                qsearch: true,
                query: $F(q)
            };
            this.go('mbox', DimpCore.conf.qsearchid);
        }
    },

    // 'noload' = (boolean) If true, don't load the mailbox
    quicksearchClear: function(noload)
    {
        var qs = $('horde-search');

        if (qs && this.isSearch()) {
            $(qs, 'horde-search-dropdown', 'horde-search-input').invoke('show');
            if (!noload) {
                this.go('mbox', (this.search ? this.search.mbox : this.INBOX));
            }
            delete this.search;

            $('horde-search-input').clear();
            if (HordeTopbar.searchGhost) {
                HordeTopbar.searchGhost.reset();
            }
        }
    },

    /* Set quicksearch text. */
    _setQsearchText: function()
    {
<<<<<<< HEAD
        $('horde-search-input').writeAttribute('title', DimpCore.text.search + ' (' + DimpCore.context.ctx_qsearchopts['*' + this._getPref('qsearch_field')] + ')');
=======
        $('horde-search-input').writeAttribute('title', DimpCore.text.search_input.sub('%s', DimpCore.context.ctx_qsearchopts['*' + this._getPref('qsearch_field')]));
>>>>>>> 4b853927
        if (HordeTopbar.searchGhost) {
            HordeTopbar.searchGhost.refresh();
        }
    },

    /* Handle searchbar. */
    showSearchbar: function(show)
    {
        if ($('searchbar').visible()) {
            if (!show) {
                $('searchbar').hide();
                this.viewport.onResize(true);
                this.searchbarTimeReset(false);
            }
        } else if (show) {
            $('searchbar').show();
            this.viewport.onResize(true);
            this.searchbarTimeReset(true);
        }
    },

    searchbarTimeReset: function(restart)
    {
        if (this.searchbar_time) {
            this.searchbar_time.stop();
            delete this.searchbar_time;
            $('search_time_elapsed').hide();
        }

        if (restart) {
            this.searchbar_time_mins = 0;
            this.searchbar_time = new PeriodicalExecuter(function() {
                if (++this.searchbar_time_mins > 5) {
                    $('search_time_elapsed').update(DimpCore.text.search_time.sub('%d', this.searchbar_time_mins).escapeHTML()).show();
                }
            }.bind(this), 60);
        }
    },

    /* Enable/Disable action buttons as needed. */
    toggleButtons: function()
    {
        DimpCore.toggleButtons($('dimpmain_folder_top').select('DIV.horde-buttonbar A.noselectDisable'), this.selectedCount() === 0);
    },

    /* Drag/Drop handler. */
    mboxDropHandler: function(e)
    {
        var dropbase, sel, uids,
            drag = e.memo.element,
            drop = e.element(),
            mboxname = drop.retrieve('mbox'),
            ftype = drop.retrieve('ftype');

        if (drag.hasClassName('imp-sidebar-mbox')) {
            dropbase = (drop == $('dropbase'));
            if (dropbase ||
                (ftype != 'special' && !this.isSubfolder(drag, drop))) {
                DimpCore.doAction('renameMailbox', {
                    new_name: drag.retrieve('l'),
                    new_parent: dropbase ? '' : mboxname,
                    old_name: drag.retrieve('mbox')
                });
            }
        } else if (ftype != 'container') {
            sel = this.viewport.getSelected();

            if (sel.size()) {
                // Dragging multiple selected messages.
                uids = sel;
            } else if (drag.retrieve('mbox') != mboxname) {
                // Dragging a single unselected message.
                uids = this.viewport.createSelection('domid', drag.id);
            }

            if (uids.size()) {
                if (e.memo.dragevent.ctrlKey) {
                    DimpCore.doAction('copyMessages', this.addViewportParams({
                        mboxto: mboxname
                    }), {
                        uids: uids,
                        view: this.view
                    });
                } else if (this.view != mboxname) {
                    // Don't allow drag/drop to the current mailbox.
                    this.updateFlag(uids, DimpCore.conf.FLAG_DELETED, true);
                    DimpCore.doAction('moveMessages', this.addViewportParams({
                        mboxto: mboxname
                    }), {
                        uids: uids,
                        view: this.view
                    });
                }
            }
        }
    },

    messageCountText: function(cnt)
    {
        switch (cnt) {
        case 0:
            return DimpCore.text.message_0;

        case 1:
            return DimpCore.text.message_1;

        default:
            return DimpCore.text.message_2.sub('%d', cnt);
        }
    },

    onDragMouseDown: function(e)
    {
        var args,
            elt = e.element(),
            id = elt.identify(),
            d = DragDrop.Drags.getDrag(id);

        if (elt.hasClassName('vpRow')) {
            args = { right: e.memo.isRightClick() };
            d.selectIfNoDrag = false;

            // Handle selection first.
            if (DimpCore.DMenu.operaCheck(e)) {
                if (!this.isSelected('domid', id)) {
                    this.msgSelect(id, { right: true });
                }
            } else if (!args.right && (e.memo.ctrlKey || e.memo.metaKey)) {
                this.msgSelect(id, $H({ ctrl: true }).merge(args).toObject());
            } else if (e.memo.shiftKey) {
                this.msgSelect(id, $H({ shift: true }).merge(args).toObject());
            } else if (this.isSelected('domid', id)) {
                if (!args.right) {
                    if (e.memo.element().hasClassName('msCheck')) {
                        this.msgSelect(id, { ctrl: true, right: true });
                    } else {
                        d.selectIfNoDrag = true;
                    }
                }
            } else if (e.memo.element().hasClassName('msCheck')) {
                this.msgSelect(id, { ctrl: true, right: true });
            } else {
                this.msgSelect(id, args);
            }
        } else if (elt.hasClassName('imp-sidebar-mbox')) {
            d.opera = DimpCore.DMenu.operaCheck(e);
        }
    },

    onDragStart: function(e)
    {
        if (e.element().hasClassName('horde-subnavi')) {
            var d = e.memo;
            if (!d.opera && !d.wasDragged) {
                $('folderopts_link').up().hide();
                $('dropbase').up().show();
                d.ghost.removeClassName('on');
            }
        }
    },

    onDragEnd: function(e)
    {
        var elt = e.element(),
            id = elt.identify(),
            d = DragDrop.Drags.getDrag(id);

        if (id == 'horde-slideleft') {
            this._setPref('splitbar_side', d.lastCoord[0]);
            this.setSidebarWidth();
        } else if (elt.hasClassName('horde-subnavi')) {
            if (!d.opera) {
                $('folderopts_link').up().show();
                $('dropbase').up().hide();
            }
        }
    },

    onDragMouseUp: function(e)
    {
        var elt = e.element(),
            id = elt.identify();

        if (elt.hasClassName('vpRow') &&
            DragDrop.Drags.getDrag(id).selectIfNoDrag) {
            this.msgSelect(id, { right: e.memo.isRightClick() });
        }
    },

    /* Keydown event handler */
    keydownHandler: function(e)
    {
        var all, cnt, co, h, need, pp, ps, r, row, rownum, rowoff, sel,
            tmp, vsel, prev, noelt,
            kc = e.keyCode || e.charCode;

        // Only catch keyboard shortcuts in message list view.
        if (!$('dimpmain_folder').visible()) {
            return;
        }

        if (!Object.isFunction(e.element)) {
            // Inside IFRAME. Wrap in prototypejs Event object.
            e = new Event(e);
            e.preventDefault();
            noelt = true;
            $$('IFRAME').invoke('blur');
        } else if (e.findElement('FORM')) {
            // Inside form, so ignore.
            return;
        }

        sel = this.viewport.getSelected();

        switch (kc) {
        case Event.KEY_DELETE:
        case Event.KEY_BACKSPACE:
            if (!this.viewport.getMetaData('nodelete')) {
                r = sel.get('dataob');
                if (e.shiftKey) {
                    this.moveSelected((r.last().VP_rownum == this.viewport.getMetaData('total_rows')) ? (r.first().VP_rownum - 1) : (r.last().VP_rownum + 1), true);
                }
                this.deleteMsg({ vs: sel });
            }
            e.stop();
            break;

        case Event.KEY_UP:
        case Event.KEY_DOWN:
        case Event.KEY_LEFT:
        case Event.KEY_RIGHT:
            prev = kc == Event.KEY_UP || kc == Event.KEY_LEFT;
            tmp = this.viewport.getMetaData('lastrow');
            if (e.shiftKey && tmp) {
                row = this.viewport.createSelection('rownum', tmp.get('rownum').first() + ((prev) ? -1 : 1));
                if (row.size()) {
                    row = row.get('dataob').first();
                    this.viewport.scrollTo(row.VP_rownum, { bottom: true });
                    this.msgSelect(row.VP_domid, { shift: true });
                }
            } else {
                this.moveSelected(prev ? -1 : 1, false, !prev);
            }
            e.stop();
            break;

        case Event.KEY_PAGEUP:
        case Event.KEY_PAGEDOWN:
            if (e.altKey) {
                pp = $('previewPane');
                h = pp.getHeight();
                if (h != pp.scrollHeight) {
                    switch (kc) {
                    case Event.KEY_PAGEUP:
                        pp.scrollTop = Math.max(pp.scrollTop - h + 20, 0);
                        break;

                    case Event.KEY_PAGEDOWN:
                        pp.scrollTop = Math.min(pp.scrollTop + h - 20, pp.scrollHeight - h + 1);
                        break;
                    }
                }
                e.stop();
            } else if (!e.ctrlKey && !e.shiftKey && !e.metaKey) {
                ps = this.viewport.getPageSize() - 1;
                move = ps * (kc == Event.KEY_PAGEUP ? -1 : 1);
                if (sel.size() == 1) {
                    co = this.viewport.currentOffset();
                    rowoff = sel.get('rownum').first() - 1;
                    switch (kc) {
                    case Event.KEY_PAGEUP:
                        if (co != rowoff) {
                            move = co - rowoff;
                        }
                        break;

                    case Event.KEY_PAGEDOWN:
                        if ((co + ps) != rowoff) {
                            move = co + ps - rowoff;
                        }
                        break;
                    }
                }
                this.moveSelected(move, false, kc == Event.KEY_PAGEDOWN);
                e.stop();
            }
            break;

        case Event.KEY_HOME:
        case Event.KEY_END:
            this.moveSelected(kc == Event.KEY_HOME ? 1 : this.viewport.getMetaData('total_rows'), true);
            e.stop();
            break;

        case Event.KEY_RETURN:
            if ((noelt || !e.element().match('INPUT')) && sel.size() == 1) {
                // Popup message window if single message is selected.
                this.msgWindow(sel.get('dataob').first());
            }
            e.stop();
            break;

        case 65: // A
        case 97: // a
            if (e.ctrlKey) {
                this.selectAll();
                e.stop();
            }
            break;

        case 78: // N
        case 110: // n
            if (e.shiftKey && !this.isSearch()) {
                cnt = this.getUnseenCount(this.view);
                if (Object.isUndefined(cnt) || cnt) {
                    vsel = this.viewport.createSelectionBuffer();
                    row = vsel.search({ flag: { notinclude: DimpCore.conf.FLAG_SEEN } }).get('rownum');
                    all = (vsel.size() == this.viewport.getMetaData('total_rows'));

                    if (all ||
                        (!Object.isUndefined(cnt) && row.size() == cnt)) {
                        // Here we either have the entire mailbox in buffer,
                        // or all unseen messages are in the buffer.
                        if (sel.size()) {
                            tmp = sel.get('rownum').last();
                            if (tmp) {
                                rownum = row.detect(function(r) {
                                    return tmp < r;
                                });
                            }
                        } else {
                            rownum = tmp = row.first();
                        }
                    } else {
                        // Here there is no guarantee that the next unseen
                        // message will appear in the current buffer. Need to
                        // determine if any gaps are between last selected
                        // message and next unseen message in buffer.
                        vsel = vsel.get('rownum');

                        if (sel.size()) {
                            // We know that the selected rows are in the
                            // buffer.
                            tmp = sel.get('rownum').last();
                        } else if (vsel.include(1)) {
                            // If no selected rows, start searching from the
                            // first entry.
                            tmp = 0;
                        } else {
                            // First message is not in current buffer.
                            need = true;
                        }

                        if (!need) {
                            rownum = vsel.detect(function(r) {
                                if (r > tmp) {
                                    if (++tmp != r) {
                                        // We have found a gap.
                                        need = true;
                                        throw $break;
                                    }
                                    return row.include(tmp);
                                }
                            });

                            if (!need && !rownum) {
                                need = (tmp !== this.viewport.getMetaData('total_rows'));
                            }
                        }

                        if (need) {
                            this.viewport.select(null, { search: { unseen: 1 } });
                        }
                    }

                    if (rownum) {
                        this.moveSelected(rownum, true);
                    }
                }
                e.stop();
            }
            break;
        }
    },

    dblclickHandler: function(e)
    {
        var elt = e.element(),
            tmp;

        if (elt.hasClassName('splitBarVertSidebar')) {
            this._setPref('splitbar_side', null);
            this.setSidebarWidth();
            e.memo.stop();
            return;
        } else if (elt.hasClassName('vpRow')) {
            tmp = this.viewport.createSelection('domid', elt.identify());

            if (this.viewport.getMetaData('templates')) {
                DimpCore.compose('template', {
                    buid: tmp.get('uid').toViewportUidString(),
                    mailbox: this.view
                });
            } else if (this.isDraft(tmp)) {
                DimpCore.compose('resume', {
                    buid: tmp.get('uid').toViewportUidString(),
                    mailbox: this.view
                });
            } else {
                this.msgWindow(tmp.get('dataob').first());
            }
            e.memo.stop();
        }
    },

    clickHandler: function(e)
    {
        var tmp;

        if (DimpCore.DMenu.operaCheck(e.memo)) {
            return;
        }

        switch (e.element().readAttribute('id')) {
        case 'imp-normalmboxes':
        case 'imp-specialmboxes':
            this._handleMboxMouseClick(e.memo);
            break;

        case 'appportal':
        case 'hometab':
        case 'logolink':
            this.go('portal');
            e.memo.stop();
            break;

        case 'button_compose':
        case 'composelink':
            DimpCore.compose('new');
            e.memo.stop();
            break;

        case 'search_refresh':
            this.searchbarTimeReset(true);
            this.poll(true);
            e.memo.stop();
            break;

        case 'checkmaillink':
            this.poll(false);
            e.memo.stop();
            break;

        case 'search_edit':
            this.go('search', {
                edit_query: 1,
                mailbox: this.view
            });
            e.memo.stop();
            break;

        case 'appprefs':
            this.go('prefs');
            e.memo.stop();
            break;

        case 'applogout':
            e.element().down('A').update('[' + DimpCore.text.onlogout + ']');
            HordeCore.logout();
            e.memo.stop();
            break;

        case 'button_forward':
            this.composeMailbox('forward_auto');
            break;

        case 'button_reply':
            this.composeMailbox('reply_auto');
            break;

        case 'button_resume':
            this.composeMailbox('resume');
            e.memo.stop();
            break;

        case 'button_template':
            if (this.viewport.getSelection().size()) {
                this.composeMailbox('template');
            }
            e.memo.stop();
            break;

        case 'button_innocent':
            this.reportSpam(false);
            e.memo.stop();
            break;

        case 'button_spam':
            this.reportSpam(true);
            e.memo.stop();
            break;

        case 'button_delete':
            this.deleteMsg();
            e.memo.stop();
            break;

        case 'msglistHeaderHoriz':
            tmp = e.memo.findElement('DIV');
            if (tmp.hasClassName('msCheckAll')) {
                this.selectAll();
            } else if (!e.memo.element().hasClassName('horde-popdown')) {
                this.sort(tmp.retrieve('sortby'));
            }
            e.memo.stop();
            break;

        case 'msglistHeaderVert':
            tmp = e.memo.element();
            if (tmp.hasClassName('msCheckAll')) {
                this.selectAll();
            }
            e.memo.stop();
            break;

        case 'th_expand':
        case 'th_collapse':
            this._toggleHeaders(e.element(), true);
            break;

        case 'msgloglist_toggle':
        case 'partlist_toggle':
            tmp = (e.element().readAttribute('id') == 'partlist_toggle') ? 'partlist' : 'msgloglist';
            $(tmp + '_col', tmp + '_exp').invoke('toggle');
            Effect.toggle(tmp, 'blind', {
                duration: 0.2,
                queue: {
                    position: 'end',
                    scope: tmp,
                    limit: 2
                }
            });
            break;

        case 'msg_newwin':
        case 'msg_newwin_options':
        case 'ppane_view_error':
            this.msgWindow(this.viewport.getSelection(this.pp.VP_view).search({
                VP_id: {
                    equal: [ this.pp.VP_id ]
                }
            }).get('dataob').first());
            e.memo.stop();
            break;

        case 'ctx_preview_save':
            HordeCore.redirect(this.pp.save_as);
            break;

        case 'ctx_preview_viewsource':
            HordeCore.popupWindow(DimpCore.conf.URI_VIEW, {
                actionID: 'view_source',
                buid: this.pp.VP_id,
                id: 0,
                mailbox: this.pp.VP_view
            }, {
                name: this.pp.VP_id + '|' + this.pp.VP_view
            });
            break;

        case 'ctx_preview_thread':
            HordeCore.popupWindow(DimpCore.conf.URI_THREAD, {
                buid: this.pp.VP_id,
                mailbox: this.pp.VP_view
            }, {
                name: this.pp.VP_id + '|' + this.pp.VP_view
            });
            break;

        case 'ctx_preview_thread':
            HordeCore.popupWindow(DimpCore.conf.URI_THREAD, {
                mailbox: this.pp.mbox,
                uid: this.pp.uid
            }, {
                name: this.pp.uid + '|' + this.pp.mbox
            });
            break;

        case 'ctx_preview_allparts':
            DimpCore.doAction('messageMimeTree', {
                preview: 1,
                view: this.pp.VP_view
            }, {
                callback: this._mimeTreeCallback.bind(this),
                loading: 'msg',
                uids: [ this.pp.VP_id ]
            });
            break;

        case 'msg_resume_draft':
            this.composeMailbox('resume');
            break;

        case 'msg_template':
            this.composeMailbox('template');
            break;

        case 'search_close':
            this.quicksearchClear();
            e.memo.stop();
            break;

        case 'send_mdn_link':
            DimpCore.doAction('sendMDN', {}, {
                callback: this._sendMdnCallback.bind(this),
                uids: [ this.pp.VP_id ],
                view: this.pp.VP_view
            });
            e.memo.stop();
            break;

        default:
            if (e.element().hasClassName('printAtc')) {
                HordeCore.popupWindow(DimpCore.conf.URI_VIEW, {
                    actionID: 'print_attach',
                    buid: this.pp.VP_id,
                    id: e.element().readAttribute('mimeid'),
                    mailbox: this.pp.VP_view
                }, {
                    name: this.pp.VP_id + '|' + this.pp.VP_view + '|print',
                    onload: IMP_JS.printWindow
                });
                e.memo.stop();
            } else if (e.element().hasClassName('stripAtc')) {
                if (window.confirm(DimpCore.text.strip_warn)) {
                    DimpCore.doAction('stripAttachment', this.addViewportParams({
                        id: e.element().readAttribute('mimeid')
                    }), {
                        callback: function(r) {
                            if (!this.pp) {
                                this.viewport.select(this.viewport.createSelectionBuffer(r.newmbox).search({
                                    VP_id: {
                                        equal: [ r.newbuid ]
                                    }
                                }).get('rownum'));
                            }
                        }.bind(this),
                        loading: 'msg',
                        uids: [ this.pp.VP_id ],
                        view: this.pp.VP_view
                    });
                }
                e.memo.stop();
            }
        }
    },

    loadingStartHandler: function(e)
    {
        this.loadingImg(e.memo, true);
    },

    loadingEndHandler: function(e)
    {
        this.loadingImg(e.memo, false);
    },

    updateSliderCount: function()
    {
        var range = this.viewport.currentViewableRange();

        $('slider_count').update(DimpCore.text.slidertext.sub('%d', range.first).sub('%d', range.last));
    },

    _mailboxPromptCallback: function(type, elt, r)
    {
        switch (type) {
        case 'create':
            this._createMboxForm(elt, 'createsub', DimpCore.text.createsub_prompt.sub('%s', this.fullMboxDisplay(elt)));
            break;

        case 'delete':
            this.viewaction = function(e) {
                DimpCore.doAction('deleteMailbox', {
                    container: Number(elt.hasClassName('imp-sidebar-container')),
                    mbox: elt.retrieve('mbox'),
                    subfolders: e.element().down('[name=delete_subfolders]').getValue()
                });
            };
            HordeDialog.display({
                form: new Element('DIV').insert(
                    new Element('INPUT', { name: 'delete_subfolders', type: 'checkbox' })
                ).insert(
                    DimpCore.text.delete_mbox_subfolders.sub('%s', this.fullMboxDisplay(elt))
                ),
                form_id: 'dimpbase_confirm',
                text: elt.hasClassName('imp-sidebar-container') ? null : DimpCore.text.delete_mbox.sub('%s', this.fullMboxDisplay(elt))
            });
            break;

        case 'empty':
            this.viewaction = function(e) {
                DimpCore.doAction('emptyMailbox', {
                    mbox: elt.retrieve('mbox')
                });
            };
            HordeDialog.display({
                form_id: 'dimpbase_confirm',
                noinput: true,
                text: DimpCore.text.empty_mbox.sub('%s', this.fullMboxDisplay(elt)).sub('%d', r)
            });
            break;

        case 'rename':
            this._createMboxForm(elt, 'rename', DimpCore.text.rename_prompt.sub('%s', this.fullMboxDisplay(elt)), elt.retrieve('l').unescapeHTML());
            break;
        }
    },

    /* Handle create mailbox actions. */
    _createMboxForm: function(mbox, mode, text, val)
    {
        this.viewaction = function(e) {
            this._mboxAction(e, mbox, mode);
        }.bind(this);

        HordeDialog.display({
            form_id: 'dimpbase_confirm',
            input_val: val,
            text: text
        });
    },

    _mboxAction: function(e, mbox, mode)
    {
        var action, params, tmp, val,
            form = e.findElement('form');
        val = $F(form.down('input'));

        if (val) {
            switch (mode) {
            case 'rename':
                if (mbox.retrieve('l') != val) {
                    action = 'renameMailbox';
                    params = {
                        old_name: mbox.retrieve('mbox'),
                        new_name: val
                    };
                }
                break;

            case 'create':
            case 'createsub':
                action = 'createMailbox';
                params = { mbox: val };
                if (mode == 'createsub') {
                    params.parent = mbox.retrieve('mbox');
                    tmp = this.getSubMboxElt(params.parent);
                    if (!tmp || !tmp.childElements().size()) {
                        params.noexpand = 1;
                    }
                }
                break;
            }

            if (action) {
                DimpCore.doAction(action, params);
            }
        }
    },

    /* Mailbox action callback functions. */
    mailboxCallback: function(r)
    {
        var base,
            nm = $('imp-normalmboxes');

        if (r.base) {
            // Need to find the submailbox and look to parent to ensure we get
            // the non-special container.
            base = this.getSubMboxElt(r.base).previous();
        }

        if (r.expand) {
            this.expandmbox = base ? base : true;
        }

        if (r['switch']) {
            this.switchmbox = r['switch'];
        }

        if (r.d) {
            r.d.each(this.deleteMbox.bind(this));
        }
        if (r.c) {
            r.c.each(this.changeMbox.bind(this));
        }
        if (r.a && !r.noexpand) {
            r.a.each(this.createMbox.bind(this));
        }

        this.expandmbox = this.switchmbox = false;

        if (base) {
            this._toggleSubFolder(base, 'tog', false, true);
        } else if (r.all) {
            this._toggleSubFolder(nm, 'expall', true);
        }

        if ($('foldersLoading').visible()) {
            $('foldersLoading').hide();
            $('foldersSidebar').show();
        }

        if (this.view) {
            this.highlightSidebar(this.view);
        }

        if (nm && nm.getStyle('max-height') !== null) {
            this._sizeFolderlist();
        }
    },

    flagCallback: function(r)
    {
        r.each(function(entry) {
            $H(entry.buids).each(function(m) {
                var s = this.viewport.createSelectionBuffer(m.key).search({
                    VP_id: { equal: m.value.parseViewportUidString() }
                });

                if (entry.add) {
                    entry.add.each(function(f) {
                        this.updateFlag(s, f, true);
                    }, this);
                }

                if (entry.remove) {
                    entry.remove.each(function(f) {
                        this.updateFlag(s, f, false);
                    }, this);
                }
            }, this);
        }, this);
    },

    _handleMboxMouseClick: function(e)
    {
        var elt = e.element(),
            li = elt.match('DIV') ? elt : elt.up('DIV.horde-subnavi');

        if (!li) {
            return;
        }

        if (elt.hasClassName('exp') || elt.hasClassName('col')) {
            this._toggleSubFolder(li, 'tog');
        } else {
            switch (li.retrieve('ftype')) {
            case 'container':
            case 'scontainer':
            case 'vcontainer':
                e.stop();
                break;

            case 'mbox':
            case 'special':
            case 'vfolder':
                e.stop();
                return this.go('mbox', li.retrieve('mbox'));
            }
        }
    },

    _toggleSubFolder: function(base, mode, noeffect, noexpand)
    {
        var collapse = [], expand = [], need = [], subs = [];

        if (mode == 'expall' || mode == 'colall') {
            if (base.hasClassName('horde-subnavi-sub')) {
                subs.push(base);
            }
            subs = subs.concat(base.select('.horde-subnavi-sub'));
        } else if (mode == 'exp') {
            // If we are explicitly expanding ('exp'), make sure all parent
            // subfolders are expanded.
            // The last 2 elements of ancestors() are the BODY and HTML tags -
            // don't need to parse through them.
            subs = base.ancestors().slice(0, -2).reverse().findAll(function(n) { return n.hasClassName('horde-subnavi-sub'); });
        } else {
            if (!base.hasClassName('horde-subnavi')) {
                base = base.up();
            }
            subs = [ base.next('.horde-subnavi-sub') ];
        }

        if (!subs) {
            return;
        }

        if (mode == 'tog' || mode == 'expall') {
            subs.compact().each(function(s) {
                if (!s.visible() && !s.childElements().size()) {
                    need.push(s.previous().retrieve('mbox'));
                }
            });

            if (need.size()) {
                if (mode == 'tog') {
                    //base.down('A').update(DimpCore.text.loading);
                }
                this._listMboxes({
                    all: Number(mode == 'expall'),
                    base: base,
                    mboxes: need
                });
                return;
            } else if (mode == 'tog') {
                // Need to pass element here, since we might be working
                // with 'special' mailboxes.
                this.setMboxLabel(base);
            }
        }

        subs.each(function(s) {
            if (mode == 'tog' ||
                ((mode == 'exp' || mode == 'expall') && !s.visible()) ||
                ((mode == 'col' || mode == 'colall') && s.visible())) {
                s.previous().down().toggleClassName('exp').toggleClassName('col');

                if (mode == 'col' ||
                    ((mode == 'tog') && s.visible())) {
                    collapse.push(s.previous().retrieve('mbox'));
                } else if (!noexpand &&
                           (mode == 'exp' ||
                            ((mode == 'tog') && !s.visible()))) {
                    expand.push(s.previous().retrieve('mbox'));
                }

                if (noeffect) {
                    s.toggle();
                } else {
                    Effect.toggle(s, 'blind', {
                        duration: 0.2,
                        queue: {
                            position: 'end',
                            scope: 'subfolder'
                        }
                    });
                }
            }
        });

        if (DimpCore.conf.mbox_expand) {
            if (collapse.size()) {
                DimpCore.doAction('collapseMailboxes', { mboxes: Object.toJSON(collapse) });
            } else if (mode == 'colall') {
                DimpCore.doAction('collapseMailboxes', { all: 1 });
            } else if (expand.size()) {
                DimpCore.doAction('expandMailboxes', { mboxes: Object.toJSON(expand) });
            }
        }
    },

    _listMboxes: function(params)
    {
        params = params || {};
        params.unsub = Number(this.showunsub);
        if (!Object.isArray(params.mboxes)) {
            params.mboxes = [ params.mboxes ];
        }
        if (Object.isElement(params.base)) {
            params.base = params.base.retrieve('mbox');
        }
        params.mboxes = Object.toJSON(params.mboxes);

        DimpCore.doAction('listMailboxes', params);
    },

    // For format of the ob object, see
    // IMP_Ajax_Application#_createMailboxElt().
    // If this.expandmbox is set, expand folder list on initial display.
    createMbox: function(ob)
    {
        var div, f_node, ftype, li, ll, parent_e, tmp, tmp2,
            cname = 'imp-sidebar-container',
            label = ob.l || ob.m,
            title = ob.t || ob.m;

        if (this.mboxes[ob.m]) {
            return;
        }

        if (ob.v) {
            if (ob.co) {
                ftype = 'vcontainer';
            } else {
                cname = 'imp-sidebar-mbox';
                ftype = 'vfolder';
            }
            title = label;
        } else if (ob.co) {
            if (ob.n) {
                ftype = 'scontainer';
                title = label;
            } else {
                ftype = 'container';
            }
        } else {
            cname = 'imp-sidebar-mbox';
            ftype = ob.s ? 'special' : 'mbox';
        }

        if (ob.un && this.showunsub) {
            cname += ' imp-sidebar-unsubmbox';
        }

        div = new Element('DIV', { className: 'horde-subnavi-icon' });
        if (ob.i) {
            div.setStyle({ backgroundImage: 'url("' + ob.i + '")' });
        }

        li = new Element('DIV', { className: 'horde-subnavi', title: title })
            .addClassName(cname)
            .store('fixed', ob.f)
            .store('l', label)
            .store('mbox', ob.m)
            .insert(div)
            .insert(new Element('DIV', { className: 'horde-subnavi-point' })
                        .insert(new Element('A').insert(label)));

        if (ob.s) {
            div.removeClassName('exp').addClassName(ob.cl || 'folderImg');
            parent_e = $('imp-specialmboxes');

            /* Create a dummy container element in normal mailboxes section
             * if special mailbox has children. */
            if (ob.ch) {
                tmp = Object.clone(ob);
                tmp.co = tmp.dummy = true;
                tmp.s = false;
                this.createMbox(tmp);
            }
        }

        this.mboxes[ob.m] = li;
        if (ob.dummy) {
            this.smboxes[ob.m] = li;
        }

        if (!ob.s) {
            div.addClassName(ob.ch ? 'exp' : (ob.cl || 'folderImg'));
            parent_e = ob.pa
                ? this.getSubMboxElt(ob.pa)
                : $('imp-normalmboxes');
        }

        /* Virtual folders and special mailboxes are sorted on the server. */
        if (!ob.v && !ob.s) {
            ll = label.toLowerCase();
            f_node = parent_e.childElements().find(function(node) {
                var l = node.retrieve('l');
                return (l && (ll < l.toLowerCase()));
            });
        }

        if (f_node) {
            tmp2 = f_node.previous();
            if (tmp2 &&
                tmp2.hasClassName('horde-subnavi-sub') &&
                tmp2.retrieve('m') == ob.m) {
                f_node = tmp2;
            }
            f_node.insert({ before: li });
        } else {
            parent_e.insert(li);
            if (this.expandmbox &&
                parent_e.id != 'imp-specialmboxes' &&
                parent_e.id != 'imp-normalmboxes') {
                tmp2 = parent_e.previous();
                if (!Object.isElement(this.expandmbox) ||
                    this.expandmbox != tmp2) {
                    tmp2.next().show();
                    tmp2.down().removeClassName('exp').addClassName('col');
                }
            }
        }

        if (!ob.s && ob.ch && !this.getSubMboxElt(ob.m)) {
            li.insert({
                after: new Element('DIV', { className: 'horde-subnavi-sub' }).store('m', ob.m).hide()
            });
            if (tmp) {
                li.insert({ after: tmp });
            }
        }

        li.store('ftype', ftype);

        // Make the new mailbox a drop target.
        if (!ob.v) {
            new Drop(li, this._mboxDropConfig);
        }

        // Check for unseen messages
        if (ob.po) {
            li.store('u', '');
        }

        // Check for mailboxes that don't allow children
        if (ob.nc) {
            li.store('nc', true);
        }

        switch (ftype) {
        case 'special':
            // For purposes of the contextmenu, treat special mailboxes
            // like regular mailboxes.
            ftype = 'mbox';
            // Fall through.

        case 'container':
        case 'mbox':
            new Drag(li, this._mboxDragConfig);
            break;

        case 'scontainer':
            ftype = 'noactions';
            break;

        case 'vfolder':
            if (ob.v == 1) {
                ftype = 'noactions';
            }
            break;
        }

        DimpCore.addContextMenu({
            elt: li,
            type: ftype
        });
    },

    deleteMbox: function(mbox)
    {
        if (this.view == mbox) {
            this.go('mbox', this.switchmbox || this.INBOX);
        }
        this.deleteMboxElt(mbox, true);
    },

    changeMbox: function(ob)
    {
        var tmp;

        if (this.smboxes[ob.m]) {
            // The case of children being added to a special mailbox is
            // handled by createMbox().
            if (!ob.ch) {
                this.deleteMboxElt(ob.m, true);
            }
            return;
        }

        tmp = this.getMboxElt(ob.m).down('DIV');

        this.deleteMboxElt(ob.m, !ob.ch);
        if (ob.co && this.view == ob.m) {
            this.go();
        }
        this.createMbox(ob);
        if (ob.ch && tmp && tmp.hasClassName('col')) {
            this.getMboxElt(ob.m).down('DIV').removeClassName('exp').addClassName('col');
        }
    },

    // m: (string) Mailbox ID
    deleteMboxElt: function(m, sub)
    {
        var m_elt = this.getMboxElt(m), submbox;
        if (!m_elt) {
            return;
        }

        if (sub &&
            (submbox = this.getSubMboxElt(m_elt))) {
            delete this.smboxes[submbox.retrieve('mbox')];
            submbox.remove();
        }
        [ DragDrop.Drags.getDrag(m), DragDrop.Drops.getDrop(m) ].compact().invoke('destroy');
        this._removeMouseEvents(m_elt);
        if (this.viewport) {
            this.viewport.deleteView(m_elt.retrieve('mbox'));
        }
        delete this.mboxes[m_elt.retrieve('mbox')];
        m_elt.remove();
    },

    _sizeFolderlist: function()
    {
        var nf = $('imp-normalmboxes');
        if (nf) {
            nf.setStyle({ height: Math.max(document.viewport.getHeight() - nf.cumulativeOffset()[1], 0) + 'px' });
        }
    },

    toggleSubscribed: function()
    {
        this.showunsub = !this.showunsub;
        $('ctx_folderopts_sub', 'ctx_folderopts_unsub').invoke('toggle');
        this._reloadFolders();
    },

    _reloadFolders: function()
    {
        $('foldersLoading').show();
        $('foldersSidebar').hide();

        [ Object.values(this.mboxes), Object.values(this.smboxes) ].flatten().compact().each(function(elt) {
            this.deleteMboxElt(elt, true);
        }, this);

        this._listMboxes({ reload: 1, mboxes: this.view });
    },

    subscribeMbox: function(m, sub)
    {
        var m_elt = this.getMboxElt(m), tmp;
        DimpCore.doAction('subscribe', { mbox: m, sub: Number(sub) });

        if (this.showunsub) {
            [ m_elt ].invoke(sub ? 'removeClassName' : 'addClassName', 'imp-sidebar-unsubmbox');
        } else if (!sub) {
            if (!this.showunsub &&
                !m_elt.siblings().size() &&
                (tmp = m_elt.up('DIV.horde-subnavi-sub'))) {
                tmp.previous().down('DIV.horde-subnavi-icon').removeClassName('exp').removeClassName('col').addClassName('folderImg');
            }
            this.deleteMboxElt(m);
        }
    },

    _getSelection: function(opts)
    {
        var vs;

        if (opts.vs) {
            vs = opts.vs;
        } else if (opts.uid) {
            vs = this.viewport.createSelection('uid', [ opts.uid ], opts.mailbox ? opts.mailbox : this.view);
        } else {
            vs = this.viewport.getSelected();
        }

        return vs;
    },

    // type = (string) AJAX action type
    // opts = (Object) loading, mailbox, uid
    // args = (Object) Parameters to pass to AJAX call
    _doMsgAction: function(type, opts, args)
    {
        var vs = this._getSelection(opts);

        if (vs.size()) {
            // This needs to be synchronous Ajax if we are calling from a
            // popup window because Mozilla will not correctly call the
            // callback function if the calling window has been closed.
            DimpCore.doAction(type, this.addViewportParams(args), {
                ajaxopts: { asynchronous: !(opts.uid && opts.mailbox) },
                loading: opts,
                uids: vs,
                view: opts.mailbox
            });
            return vs;
        }

        return false;
    },

    // spam = (boolean) True for spam, false for innocent
    // opts = 'mailbox', 'uid'
    reportSpam: function(spam, opts)
    {
        opts = opts || {};
        opts.loading = 'viewport';
        opts.vs = this._getSelection(opts);

        if (this._doMsgAction('reportSpam', opts, { spam: Number(spam) })) {
            this.updateFlag(opts.vs, spam ? DimpCore.conf.FLAG_SPAM : DimpCore.conf.FLAG_INNOCENT, true);
        }
    },

    // blacklist = (boolean) True for blacklist, false for whitelist
    // opts = 'mailbox', 'uid'
    blacklist: function(blacklist, opts)
    {
        this._doMsgAction('blacklist', opts || {}, { blacklist: Number(blacklist) });
    },

    // opts = 'mailbox', 'uid'
    deleteMsg: function(opts)
    {
        opts = opts || {};
        opts.vs = this._getSelection(opts);

        if (this._doMsgAction('deleteMessages', opts, {})) {
            this.updateFlag(opts.vs, DimpCore.conf.FLAG_DELETED, true);
        }
    },

    // flag = (string) IMAP flag name
    // add = (boolean) True to add flag
    // opts = (Object) 'mailbox', 'params', 'uid'
    flag: function(flag, add, opts)
    {
        opts = opts || {};

        var need,
            params = $H(opts.params),
            vs = this._getSelection(opts);

        need = vs.get('dataob').any(function(ob) {
            return add
                ? (!ob.flag || !ob.flag.include(flag))
                : (ob.flag && ob.flag.include(flag));
        });

        if (need) {
            DimpCore.doAction('flagMessages', this.addViewportParams(params.merge({
                add: Number(add),
                flags: Object.toJSON([ flag ])
            })), {
                uids: vs,
                view: opts.mailbox
            });
        }
    },

    updateFlag: function(vs, flag, add)
    {
        vs.get('dataob').each(function(ob) {
            var hasflag;

            if (!ob.flag) {
                ob.flag = [];
            } else {
                hasflag = ob.flag.include(flag);
            }

            if (add && !hasflag) {
                ob.flag.push(flag);
                this.viewport.updateRow(ob);
            } else if (!add && hasflag) {
                ob.flag = ob.flag.without(flag);
                this.viewport.updateRow(ob);
            }
        }, this);
    },

    isDraft: function(vs)
    {
        return this.viewport.getMetaData('drafts') ||
               vs.get('dataob').first().flag.include(DimpCore.conf.FLAG_DRAFT);
    },

    /* Miscellaneous mailbox actions. */

    purgeDeleted: function()
    {
        DimpCore.doAction('purgeDeleted', this.addViewportParams());
    },

    modifyPoll: function(mbox, add)
    {
        DimpCore.doAction('modifyPoll', {
            add: Number(add),
            mbox: mbox
        }, {
            callback: this._modifyPollCallback.bind(this)
        });
    },

    _modifyPollCallback: function(r)
    {
        if (r.add) {
            this.getMboxElt(r.mbox).store('u', 0);
        } else {
            this.updateUnseenStatus(r.mbox, 0);
            this.getMboxElt(r.mbox).store('u', undefined);
        }
    },

    loadingImg: function(id, show)
    {
        if (id == 'viewport') {
            if (show) {
                $('checkmaillink').addClassName('imp-loading');
            } else {
                $('checkmaillink').removeClassName('imp-loading');
            }
            return;
        }
        HordeCore.loadingImg(id + 'Loading', 'previewPane', show);
    },

    // p = (element) Parent element
    // c = (element) Child element
    isSubfolder: function(p, c)
    {
        var sf = this.getSubMboxElt(p);
        return sf && c.descendantOf(sf);
    },

    /* Internal preferences. */

    _getPref: function(k)
    {
        return $.jStorage.get(k, this.prefs[k] ? this.prefs[k] : this.prefs_special(k));
    },

    _setPref: function(k, v)
    {
        if (v === null) {
            $.jStorage.deleteKey(k);
        } else {
            $.jStorage.set(k, v);
        }
    },

    /* AJAX tasks handler. */
    tasksHandler: function(e)
    {
        var t = e.tasks || {};

        if (t['imp:message']) {
            this.messageCallback(t['imp:message']);
        }

        if (this.viewport && t['imp:viewport']) {
            t['imp:viewport'].requestid = e.response.request.rid;
            this.viewport.parseJSONResponse(t['imp:viewport']);
        }

        if (t['imp:mailbox']) {
            this.mailboxCallback(t['imp:mailbox']);
        }

        if (t['imp:flag']) {
            this.flagCallback(t['imp:flag']);
        }

        if (t['imp:maillog']) {
            this.maillogCallback(t['imp:maillog']);
        }

        if (t['imp:poll']) {
            this.pollCallback(t['imp:poll']);
        }

        if (t['imp:quota']) {
            this.quotaCallback(t['imp:quota']);
        }
    },

    /* Onload function. */
    onDomLoad: function()
    {
        var DM = DimpCore.DMenu, tmp, tmp2;

        /* Register global handlers now. */
        IMP_JS.keydownhandler = this.keydownHandler.bind(this);
        HordeCore.initHandler('click');
        HordeCore.initHandler('dblclick');

        /* Initialize variables. */
        DimpCore.conf.sort = $H(DimpCore.conf.sort);

        /* Limit to folders sidebar only. */
        $('foldersSidebar').on('mouseover', '.exp', function(e, elt) {
            if (DragDrop.Drags.drag) {
                this._toggleSubFolder(elt.up(), 'tog');
            }
        }.bind(this));

        /* Create splitbar for sidebar. */
        this.splitbar = $('horde-slideleft');
        new Drag(this.splitbar, {
            constraint: 'horizontal',
            ghosting: true,
            nodrop: true
        });

        /* Show page now. */
        $('dimpLoading').hide();
        $('horde-page').show();
        this.setSidebarWidth();

        /* Init quicksearch. These needs to occur before loading the message
         * list since it may be disabled if we are in a search mailbox. */
        if ($('horde-search')) {
            this._setQsearchText();

            DimpCore.addContextMenu({
                elt: $('horde-search-dropdown'),
                left: true,
                offset: $$('#horde-search .horde-fake-input')[0],
                type: 'qsearchopts'
            });
            DimpCore.addContextMenu({
                elt: $('horde-search-dropdown'),
                left: false,
                offset: $$('#horde-search .horde-fake-input')[0],
                type: 'qsearchopts'
            });

            DimpCore.addPopdown('button_filter', 'filteropts', {
                trigger: true
            });
            DM.addSubMenu('ctx_filteropts_filter', 'ctx_filter');
            DM.addSubMenu('ctx_filteropts_flag', 'ctx_flag_search');
            DM.addSubMenu('ctx_filteropts_flagnot', 'ctx_flag_search');

            /* Don't submit FORM. Really only needed for Opera (Bug #9730)
             * but shouldn't hurt otherwise. */
            $('horde-search-input').up('FORM').observe('submit', Event.stop);
        }

        /* Initialize the starting page. The initial call to viewPort will
         * return the mailbox list and pending notifications. */
        tmp = decodeURIComponent(location.hash);
        if (!tmp.empty() && tmp.startsWith('#')) {
            tmp = (tmp.length == 1) ? "" : tmp.substring(1);
        }

        if (!tmp.empty()) {
            tmp2 = tmp.indexOf(':');
            this.go(tmp.substring(0, tmp2), tmp.substring(tmp2 + 1));
        } else if (DimpCore.conf.initial_page) {
            this.go('mbox', DimpCore.conf.initial_page);
        } else {
            this.go();
        }

        /* Add popdown menus. */
        DimpCore.addPopdown('button_template', 'template');
        DimpCore.addPopdown('button_other', 'oa', {
            trigger: true
        });
        DimpCore.addPopdown('folderopts_link', 'folderopts', {
            trigger: true
        });
        DimpCore.addPopdown('vertical_sort', 'sortopts', {
            trigger: true
        });

        DM.addSubMenu('ctx_message_reply', 'ctx_reply');
        DM.addSubMenu('ctx_message_forward', 'ctx_forward');
        DM.addSubMenu('ctx_message_setflag', 'ctx_flag');
        DM.addSubMenu('ctx_message_unsetflag', 'ctx_flag');
        DM.addSubMenu('ctx_oa_setflag', 'ctx_flag');
        DM.addSubMenu('ctx_oa_unsetflag', 'ctx_flag');
        DM.addSubMenu('ctx_mbox_setflag', 'ctx_mbox_flag');

        DimpCore.addPopdown($('msglistHeaderHoriz').down('.msgSubject').identify(), 'subjectsort', {
            insert: 'bottom'
        });
        DimpCore.addPopdown($('msglistHeaderHoriz').down('.msgDate').identify(), 'datesort', {
            insert: 'bottom'
        });

        DimpCore.addPopdown($('preview_other_opts').down('A'), 'preview', {
            trigger: true
        });

        if (DimpCore.conf.disable_compose) {
            $('button_reply', 'button_forward').compact().invoke('up').concat($('button_compose', 'horde-new-link', 'ctx_contacts_new')).compact().invoke('remove');
        } else {
            DimpCore.addPopdown('button_reply', 'reply');
            DimpCore.addPopdown('button_forward', 'forward');
        }

        new Drop('dropbase', this._mboxDropConfig);

        // See: http://www.thecssninja.com/javascript/gmail-dragout
        $('messageBody').on('dragstart', 'DIV.mimePartInfo A.downloadAtc', this._dragAtc.bind(this));

        if (this._getPref('toggle_hdrs')) {
            this._toggleHeaders($('th_expand'));
        }

        /* Check for new mail. */
        this.setPoll();
    },

    /* Resize function. */
    onResize: function()
    {
        if (this.resize) {
            clearTimeout(this.resize);
        }

        this.resize = this._onResize.bind(this).delay(0.1);
    },

    _onResize: function()
    {
        this._sizeFolderlist();
        this.splitbar.setStyle({
            height: document.viewport.getHeight() + 'px'
        });
        if ($('dimpmain_iframe').visible()) {
            $('dimpmain_iframe').down('IFRAME').setStyle({
                height: $('horde-page').getHeight() + 'px'
            })
        }
    },

    /* AJAX exception handling. */
    onAjaxException: function()
    {
        HordeCore.notify(HordeCore.text.ajax_error, 'horde.error');
    }

};

/* Need to add after DimpBase is defined. */
DimpBase._msgDragConfig = {
    classname: 'msgdrag',
    scroll: 'imp-normalmboxes',
    threshold: 5,
    caption: function() {
        return DimpBase.messageCountText(DimpBase.selectedCount());
    }
};

DimpBase._mboxDragConfig = {
    classname: 'mboxdrag',
    ghosting: true,
    offset: { x: 15, y: 0 },
    scroll: 'imp-normalmboxes',
    threshold: 5
};

DimpBase._mboxDropConfig = {
    caption: function(drop, drag, e) {
        var m,
            d = drag.retrieve('l'),
            ftype = drop.retrieve('ftype'),
            l = drop.retrieve('l');

        if (drop == $('dropbase')) {
            return DimpCore.text.moveto.sub('%s', d).sub('%s', DimpCore.text.baselevel);
        }

        switch (e.type) {
        case 'mousemove':
            m = (e.ctrlKey) ? DimpCore.text.copyto : DimpCore.text.moveto;
            break;

        case 'keydown':
            /* Can't use ctrlKey here since different browsers handle the
             * ctrlKey in different ways when it comes to firing keyboard
             * events. */
            m = (e.keyCode == 17) ? DimpCore.text.copyto : DimpCore.text.moveto;
            break;

        case 'keyup':
            m = (e.keyCode == 17)
                ? DimpCore.text.moveto
                : (e.ctrlKey) ? DimpCore.text.copyto : DimpCore.text.moveto;
            break;
        }

        return drag.hasClassName('imp-sidebar-mbox')
            ? ((ftype != 'special' && !DimpBase.isSubfolder(drag, drop)) ? m.sub('%s', d).sub('%s', l) : '')
            : ((ftype != 'container') ? m.sub('%s', DimpBase.messageCountText(DimpBase.selectedCount())).sub('%s', l) : '');
    },
    keypress: true
};

/* Basic event handlers. */
document.observe('keydown', DimpBase.keydownHandler.bindAsEventListener(DimpBase));
Event.observe(window, 'resize', DimpBase.onResize.bind(DimpBase));

/* Drag/drop listeners. */
document.observe('DragDrop2:start', DimpBase.onDragStart.bindAsEventListener(DimpBase));
document.observe('DragDrop2:drop', DimpBase.mboxDropHandler.bindAsEventListener(DimpBase));
document.observe('DragDrop2:end', DimpBase.onDragEnd.bindAsEventListener(DimpBase));
document.observe('DragDrop2:mousedown', DimpBase.onDragMouseDown.bindAsEventListener(DimpBase));
document.observe('DragDrop2:mouseup', DimpBase.onDragMouseUp.bindAsEventListener(DimpBase));

/* HordeDialog listener. */
document.observe('HordeDialog:onClick', function(e) {
    switch (e.element().identify()) {
    case 'dimpbase_confirm':
        this.viewaction(e);
        HordeDialog.close();
        break;

    case 'mbox_import':
        HordeCore.submit(e.element(), {
            callback: function(r) {
                HordeDialog.close();
                if (r.action == 'importMailbox') {
                    this.viewport.reload();
                }
            }.bind(this)
        });
        e.element().update(DimpCore.text.import_mbox_loading);
        break;
    }
}.bindAsEventListener(DimpBase));

/* AJAX related events. */
document.observe('HordeCore:ajaxException', DimpBase.onAjaxException.bind(DimpBase));
document.observe('HordeCore:runTasks', function(e) {
    this.tasksHandler(e.memo);
}.bindAsEventListener(DimpBase));

/* Click handlers. */
document.observe('HordeCore:click', DimpBase.clickHandler.bindAsEventListener(DimpBase));
document.observe('HordeCore:dblclick', DimpBase.dblclickHandler.bindAsEventListener(DimpBase));

/* AJAX loading handlers. */
document.observe('HordeCore:loadingStart', DimpBase.loadingStartHandler.bindAsEventListener(DimpBase));
document.observe('HordeCore:loadingEnd', DimpBase.loadingEndHandler.bindAsEventListener(DimpBase));

/* ContextSensitive handlers. */
document.observe('ContextSensitive:click', DimpBase.contextOnClick.bindAsEventListener(DimpBase));
document.observe('ContextSensitive:show', DimpBase.contextOnShow.bindAsEventListener(DimpBase));
document.observe('ContextSensitive:trigger', DimpBase.contextOnTrigger.bindAsEventListener(DimpBase));

/* Search handlers. */
document.observe('FormGhost:reset', DimpBase.searchReset.bindAsEventListener(DimpBase));
document.observe('FormGhost:submit', DimpBase.searchSubmit.bindAsEventListener(DimpBase));

/* Initialize onload handler. */
document.observe('dom:loaded', function() {
    if (Prototype.Browser.IE && !document.addEventListener) {
        // For IE 8
        DimpBase.onDomLoad.bind(DimpBase).defer();
    } else {
        DimpBase.onDomLoad();
    }
});

/* DimpCore handlers. */
document.observe('DimpCore:updateAddressHeader', DimpBase.updateAddressHeader.bindAsEventListener(DimpBase));

/* Define reloadMessage() method for this page. */
DimpCore.reloadMessage = function(params) {
    DimpBase.loadPreview(null, params);
};<|MERGE_RESOLUTION|>--- conflicted
+++ resolved
@@ -2153,11 +2153,7 @@
     /* Set quicksearch text. */
     _setQsearchText: function()
     {
-<<<<<<< HEAD
-        $('horde-search-input').writeAttribute('title', DimpCore.text.search + ' (' + DimpCore.context.ctx_qsearchopts['*' + this._getPref('qsearch_field')] + ')');
-=======
         $('horde-search-input').writeAttribute('title', DimpCore.text.search_input.sub('%s', DimpCore.context.ctx_qsearchopts['*' + this._getPref('qsearch_field')]));
->>>>>>> 4b853927
         if (HordeTopbar.searchGhost) {
             HordeTopbar.searchGhost.refresh();
         }
@@ -2734,15 +2730,6 @@
                 mailbox: this.pp.VP_view
             }, {
                 name: this.pp.VP_id + '|' + this.pp.VP_view
-            });
-            break;
-
-        case 'ctx_preview_thread':
-            HordeCore.popupWindow(DimpCore.conf.URI_THREAD, {
-                mailbox: this.pp.mbox,
-                uid: this.pp.uid
-            }, {
-                name: this.pp.uid + '|' + this.pp.mbox
             });
             break;
 
