/**
 * dimpbase.js - Javascript used in the base DIMP page.
 *
 * Copyright 2005-2012 Horde LLC (http://www.horde.org/)
 *
 * See the enclosed file COPYING for license information (GPL). If you
 * did not receive this file, see http://www.horde.org/licenses/gpl.
 */

var DimpBase = {
    // Vars used and defaulting to null/false:
    //   expandmbox, pollPE, pp, qsearch_ghost, resize, rownum, search,
    //   searchbar_time, searchbar_time_mins, splitbar, sort_init, template,
    //   uid, view, viewaction, viewport, viewswitch
    // msglist_template_horiz and msglist_template_vert set via
    //   js/mailbox-dimp.js

    INBOX: 'SU5CT1g', // 'INBOX' base64url encoded
    lastrow: -1,
    mboxes: {},
    pivotrow: -1,
    ppcache: {},
    ppfifo: [],
    showunsub: 0,
    smboxes: {},
    tcache: {},

    // Preview pane cache size is 20 entries. Given that a reasonable guess
    // of an average e-mail size is 10 KB (including headers), also make
    // an estimate that the JSON data size will be approx. 10 KB. 200 KB
    // should be a fairly safe caching value for any recent browser.
    ppcachesize: 20,

    // List of internal preferences
    prefs: {
        preview: 'horiz',
        qsearch_field: 'all',
        splitbar_horiz: 0,
        splitbar_vert: 0,
        toggle_hdrs: 0
    },
    prefs_special: function(n) {
        switch (n) {
        case 'preview_old':
            return this._getPref('preview');

        case 'splitbar_side':
            return DimpCore.conf.sidebar_width;
        }
    },

    // Message selection functions

    // id = (string) DOM ID
    // opts = (Object) Boolean options [ctrl, right, shift]
    msgSelect: function(id, opts)
    {
        var bounds,
            row = this.viewport.createSelection('domid', id),
            sel = this.isSelected('domid', id),
            selcount = this.selectedCount();

        this.lastrow = row;

        // Some browsers need to stop the mousedown event before it propogates
        // down to the browser level in order to prevent text selection on
        // drag/drop actions.  Clicking on a message should always lose focus
        // from the search input, because the user may immediately start
        // keyboard navigation after that. Thus, we need to ensure that a
        // message click loses focus on the search input.
        if ($('horde-search')) {
            $('horde-search-input').blur();
        }

        this.resetSelectAll();

        if (opts.shift) {
            if (selcount) {
                if (!sel || selcount != 1) {
                    bounds = [ row.get('rownum').first(), this.pivotrow.get('rownum').first() ];
                    this.viewport.select($A($R(bounds.min(), bounds.max())));
                }
                return;
            }
        } else if (opts.ctrl) {
            this.pivotrow = row;
            if (sel) {
                this.viewport.deselect(row, { right: opts.right });
                return;
            } else if (opts.right || selcount) {
                this.viewport.select(row, { add: true, right: opts.right });
                return;
            }
        }

        this.viewport.select(row, { right: opts.right });
    },

    selectAll: function()
    {
        var tmp = $('msglistHeaderContainer').down('DIV.msCheckAll');
        if (tmp.hasClassName('msCheckOn')) {
            this.resetSelected();
        } else {
            this.viewport.select($A($R(1, this.viewport.getMetaData('total_rows'))), { right: true });
            DimpCore.toggleCheck(tmp, true);
            $('previewInfo').highlight({ queue: 'end', keepBackgroundImage: true, duration: 2.0 })
        }
    },

    isSelected: function(format, data)
    {
        return this.viewport.getSelected().contains(format, data);
    },

    selectedCount: function()
    {
        return (this.viewport) ? this.viewport.getSelected().size() : 0;
    },

    resetSelected: function()
    {
        if (this.viewport) {
            this.viewport.deselect(this.viewport.getSelected(), { clearall: true });
        }
        this.resetSelectAll();
        this.toggleButtons();
        this.clearPreviewPane();
    },

    resetSelectAll: function()
    {
        DimpCore.toggleCheck($('msglistHeaderContainer').down('DIV.msCheckAll'), false);
    },

    // num = (integer) See absolute.
    // absolute = (boolean) Is num an absolute row number - from 1 ->
    //            page_size (true) - or a relative change from the current
    //            selected value (false)
    //            If no current selected value, the first message in the
    //            current viewport is selected.
    // bottom = (boolean) Make selected appear at bottom?
    moveSelected: function(num, absolute, bottom)
    {
        var curr, curr_row, row, row_data, sel;

        if (absolute) {
            if (!this.viewport.getMetaData('total_rows')) {
                return;
            }
            curr = num;
        } else {
            if (num == 0) {
                return;
            }

            sel = this.viewport.getSelected();
            switch (sel.size()) {
            case 0:
                curr = this.viewport.currentOffset();
                curr += (num > 0) ? 1 : this.viewport.getPageSize('current');
                break;

            case 1:
                curr_row = sel.get('dataob').first();
                curr = curr_row.VP_rownum + num;
                break;

            default:
                sel = sel.get('rownum');
                curr = (num > 0 ? sel.max() : sel.min()) + num;
                break;
            }
            curr = (num > 0) ? Math.min(curr, this.viewport.getMetaData('total_rows')) : Math.max(curr, 1);
        }

        row = this.viewport.createSelection('rownum', curr);
        if (row.size()) {
            row_data = row.get('dataob').first();
            if (!curr_row || row_data.uid != curr_row.uid) {
                this.viewport.scrollTo(row_data.VP_rownum, { bottom: bottom });
                this.viewport.select(row, { delay: 0.3 });
            }
        } else if (curr) {
            this.rownum = curr;
            this.viewport.requestContentRefresh(curr - 1);
        }
    },
    // End message selection functions

    // type = (string) app, compose, mbox, menu, msg, portal, prefs, search
    //        DEFAULT: View INBOX
    // data = (mixed)
    //     'app' - (object) [app, data]
    //     'mbox' - (string) Mailbox to display
    //     'menu' - (string) Menu item to display
    //     'msg' - (string) IMAP sequence string
    //     'prefs' - (object) Extra parameters to add to prefs URL
    //     'search' - (object)
    //         'edit_query' = If 1, mailbox will be edited
    //         'mailbox' = mailboxes to search
    //         'subfolder' = do subfolder search
    //         If not set, loads search screen with current mailbox as
    //         default search mailbox
    go: function(type, data)
    {
        var msg;

        if (!type) {
            type = 'mbox';
        }

        /* If switching from options, we need to reload page to pick up any
         * prefs changes. */
        if (type != 'prefs' &&
            $('appprefs') &&
            $('appprefs').hasClassName('on')) {
            $('horde-page').hide();
            $('dimpLoading').show();
            this.setHash(type, data);
            window.location.reload();
            return;
        }

        if (type == 'compose') {
            return;
        }

        if (type == 'msg') {
            type = 'mbox';
            msg = DimpCore.parseUIDString(data);
            data = Object.keys(msg).first();
            this.uid = msg[data].first();
            // Fall through to the 'mbox' check below.
        }

        if (type == 'mbox') {
            if (Object.isUndefined(data) || data.empty()) {
                data = Object.isUndefined(this.view)
                    ? this.INBOX
                    : this.view;
            }

            if (this.view != data || !$('dimpmain_folder').visible()) {
                this.highlightSidebar(data);
                if (!$('dimpmain_folder').visible()) {
                    $('dimpmain_iframe').hide();
                    $('dimpmain_folder').show();
                }
            }

            this.loadMailbox(data);
            return;
        }

        $('dimpmain_folder').hide();
        $('dimpmain_iframe').update(DimpCore.text.loading).show();

        switch (type) {
        case 'search':
            if (!data) {
                data = { mailbox: this.view };
            }
            this.highlightSidebar();
            this.setTitle(DimpCore.text.search);
            this.iframeContent(type, HordeCore.addURLParam(DimpCore.conf.URI_SEARCH, data));
            break;
        }
    },

    setHash: function(type, data)
    {
        var h;

        if (type) {
            h = type;
            if (data) {
                h += ':' + data;
            }
        }

        window.location.hash = h;
    },

    setMsgHash: function()
    {
        var msg,
            vs = this.viewport.getSelection(),
            view = vs.getBuffer().getView();

        if (this.isQSearch()) {
            // Quicksearch is not saved after page reload.
            this.setHash('mbox', this.search.mbox);
        } else if (vs.size()) {
            if (this.isSearch()) {
                msg = {};
                msg[this.view] = vs.get('uid');
            } else {
                msg = DimpCore.selectionToRange(vs);
            }
            this.setHash('msg', DimpCore.toUIDString(msg, { raw: this.isSearch() }));
        } else {
            this.setHash('mbox', view);
        }
    },

    setTitle: function(title, unread)
    {
        document.title = (unread ? '(' + unread + ') ' : '') + DimpCore.conf.name + ' :: ' + title;
    },

    // id: (string) Either the ID of a sidebar element, or the name of a
    //     mailbox
    highlightSidebar: function(id)
    {
        // Folder bar may not be fully loaded yet.
        if ($('foldersLoading').visible()) {
            this.highlightSidebar.bind(this, id).defer();
            return;
        }

        var curr = $('foldersSidebar').down('.horde-subnavi-active'),
            elt = $(id);

        if (curr === elt) {
            return;
        }

        if (curr) {
            curr.removeClassName('horde-subnavi-active');
            curr.addClassName('horde-subnavi');
        }

        if (!elt) {
            elt = this.getMboxElt(id);
        }

        if (elt) {
            elt.addClassName('horde-subnavi-active');
            this._toggleSubFolder(elt, 'exp');
        }
    },

    setSidebarWidth: function()
    {
        var tmp = $('horde-sidebar');

        tmp.setStyle({
            width: this._getPref('splitbar_side') + 'px'
        });
        this.splitbar.setStyle({
            left: tmp.clientWidth + 'px'
        });
        $('dimpmain').setStyle({
            left: (tmp.clientWidth + this.splitbar.clientWidth) + 'px'
        });
    },

    iframeContent: function(name, loc)
    {
        var container = $('dimpmain_iframe'), iframe;
        if (!container) {
            HordeCore.notify('Bad portal!', 'horde.error');
            return;
        }

        iframe = new Element('IFRAME', { id: 'iframe' + (name === null ? loc : name), className: 'iframe', frameBorder: 0, src: loc }).setStyle({ height: document.viewport.getHeight() + 'px' });
        container.insert(iframe);
    },

    // r = ViewPort row data
    msgWindow: function(r)
    {
        HordeCore.popupWindow(DimpCore.conf.URI_MESSAGE, {
            mailbox: r.mbox,
            uid: r.uid
        }, {
            name: 'msgview' + r.mbox + r.uid
        });
    },

    composeMailbox: function(type)
    {
        var sel = this.viewport.getSelected();
        if (sel.size()) {
            DimpCore.compose(type, { uids: sel });
        }
    },

    loadMailbox: function(f)
    {
        var need_delete,
            opts = {};

        if (!this.viewport) {
            this._createViewPort();
        }

        this.resetSelected();

        if (!this.isSearch(f)) {
            this.quicksearchClear(true);
        }

        if (this.view != f) {
            $('mailboxName').update(DimpCore.text.loading);
            $('msgHeader').update();
            this.viewswitch = true;

            /* Don't cache results of search mailboxes - since we will need to
             * grab new copy if we ever return to it. */
            if (this.isSearch()) {
                need_delete = this.view;
            }

            this.view = f;
        }

        if (this.uid) {
            opts.search = { uid: this.uid.uid };
        }

        this.viewport.loadView(f, opts);

        if (need_delete) {
            this.viewport.deleteView(need_delete);
        }
    },

    _createViewPort: function()
    {
        var container = $('msgSplitPane');

        this.template = {
            horiz: new Template(this.msglist_template_horiz),
            vert: new Template(this.msglist_template_vert)
        };

        this.viewport = new ViewPort({
            // Mandatory config
            ajax: DimpCore.doAction.bind(DimpCore, 'viewPort'),
            container: container,
            onContent: function(r, mode) {
                var bg, re, u,
                    thread = $H(this.viewport.getMetaData('thread')),
                    tsort = this.isThreadSort();

                r.subjectdata = r.status = '';
                r.subjecttitle = r.subject;

                /* HTML escape the date, from, and size entries. */
                [ 'date', 'from', 'size' ].each(function(i) {
                    if (r[i]) {
                        r[i] = r[i].escapeHTML();
                    }
                });

                // Add thread graphics
                if (tsort && mode != 'vert') {
                    u = thread.get(r.uid);
                    if (u) {
                        $R(0, u.length, true).each(function(i) {
                            var c = u.charAt(i);
                            if (!this.tcache[c]) {
                                this.tcache[c] = '<span class="treeImg treeImg' + c + '"></span>';
                            }
                            r.subjectdata += this.tcache[c];
                        }, this);
                    }
                }

                /* Generate the status flags. */
                if (!DimpCore.conf.pop3 && r.flag) {
                    r.flag.each(function(a) {
                        var ptr = DimpCore.conf.flags[a];
                        if (ptr.u) {
                            if (!ptr.elt) {
                                /* Until text-overflow is supported on all
                                 * browsers, need to truncate label text
                                 * ourselves. */
                                ptr.elt = '<span class="' + ptr.c + '" title="' + ptr.l + '" style="background:' + ptr.b + ';color:' + ptr.f + '">' + ptr.l.truncate(10) + '</span>';
                            }
                            r.subjectdata += ptr.elt;
                        } else {
                            if (ptr.c) {
                                if (!ptr.elt) {
                                    ptr.elt = '<div class="iconImg msgflags ' + ptr.c + '" title="' + ptr.l + '"></div>';
                                }
                                r.status += ptr.elt;

                                r.VP_bg.push(ptr.c);
                            }

                            if (ptr.b) {
                                bg = ptr.b;
                            }
                        }
                    });
                }

                // Set bg
                if (bg) {
                    r.style = 'background:' + bg;
                }

                // Check for search strings
                if (this.isQSearch()) {
                    re = new RegExp("(" + $F('horde-search-input') + ")", "i");
                    [ 'from', 'subject' ].each(function(h) {
                        if (r[h] !== null) {
                            r[h] = r[h].gsub(re, '<span class="qsearchMatch">#{1}</span>');
                        }
                    });
                }

                // If these fields are null, invalid string was scrubbed by
                // JSON encode.
                if (r.from === null) {
                    r.from = '[' + DimpCore.text.badaddr + ']';
                }
                if (r.subject === null) {
                    r.subject = r.subjecttitle = '[' + DimpCore.text.badsubject + ']';
                }

                r.VP_bg.push('vpRow');

                switch (mode) {
                case 'vert':
                    $('msglistHeaderHoriz').hide();
                    $('msglistHeaderVert').show();
                    r.VP_bg.unshift('vpRowVert');
                    r.className = r.VP_bg.join(' ');
                    return this.template.vert.evaluate(r);

                default:
                    $('msglistHeaderVert').hide();
                    $('msglistHeaderHoriz').show();
                    r.VP_bg.unshift('vpRowHoriz');
                    r.className = r.VP_bg.join(' ');
                    return this.template.horiz.evaluate(r);
                }
            }.bind(this),

            // Optional config
            empty_msg: this.emptyMsg.bind(this),
            list_class: 'msglist',
            list_header: $('msglistHeaderContainer').remove(),
            page_size: this._getPref('splitbar_horiz'),
            pane_data: 'previewPane',
            pane_mode: this._getPref('preview'),
            pane_width: this._getPref('splitbar_vert'),
            split_bar_class: { horiz: 'horde-splitbar-horiz', vert: 'horde-splitbar-vert' },
            split_bar_handle_class: { horiz: 'horde-splitbar-horiz-handle', vert: 'horde-splitbar-vert-handle' },

            // Callbacks
            onAjaxRequest: function(params) {
                var tmp = params.get('cache'),
                    view = params.get('view');

                if (this.viewswitch &&
                    (this.isQSearch(view) || this.isFSearch(view))) {
                    params.update({
                        qsearchfield: this._getPref('qsearch_field'),
                        qsearchmbox: this.search.mbox
                    });
                    if (this.search.filter) {
                        params.set('qsearchfilter', this.search.filter);
                    } else if (this.search.flag) {
                        params.update({
                            qsearchflag: this.search.flag,
                            qsearchflagnot: Number(this.search.not)
                        });
                    } else {
                        params.set('qsearch', $F('horde-search-input'));
                    }
                }

                if (tmp) {
                    params.set('cache', DimpCore.toUIDString(DimpCore.selectionToRange(this.viewport.createSelection('uid', tmp.evalJSON(tmp), view))));
                }

                params = $H({
                    viewport: Object.toJSON(params),
                    view: view
                });
                HordeCore.addRequestParams(params);

                return params;
            }.bind(this),
            onContentOffset: function(offset) {
                if (this.uid) {
                    this.rownum = this.viewport.createSelectionBuffer().search({ VP_id: { equal: [ this.uid ] } }).get('rownum').first();
                    delete this.uid;
                }

                if (this.rownum) {
                    this.viewport.scrollTo(this.rownum, {
                        noupdate: true,
                        top: true
                    });
                    offset = this.viewport.currentOffset();
                }

                return offset;
            }.bind(this),
            onSlide: this.setMessageListTitle.bind(this)
        });

        /* Custom ViewPort events. */
        container.observe('ViewPort:add', function(e) {
            DimpCore.addContextMenu({
                elt: e.memo,
                type: 'message'
            });
            new Drag(e.memo, this._msgDragConfig);
        }.bindAsEventListener(this));

        container.observe('ViewPort:clear', function(e) {
            this._removeMouseEvents(e.memo);
        }.bindAsEventListener(this));

        container.observe('ViewPort:contentComplete', function() {
            var flags, ssc, tmp,
                innocent = 'show',
                spam = 'show';

            this.setMessageListTitle();
            this.setMsgHash();
            this.loadingImg('viewport', false);

            if (this.isSearch()) {
                tmp = this.viewport.getMetaData('slabel');
                if (this.viewport.getMetaData('vfolder')) {
                    $('search_close').hide();
                    if (tmp) {
                        tmp = DimpCore.text.vfolder.sub('%s', tmp);
                    }
                } else {
                    $('search_close').show();
                }

                if (tmp) {
                    tmp = tmp.stripTags();
                    $('search_label').writeAttribute({ title: tmp.escapeHTML() });
                    if (tmp.length > 250) {
                        tmp = tmp.truncate(250);
                    }
                    $('search_label').update(tmp.escapeHTML());
                }
                [ $('search_edit') ].invoke(this.search || this.viewport.getMetaData('noedit') ? 'hide' : 'show');
            } else {
                this.setMboxLabel(this.view);
            }

            if (this.rownum) {
                this.viewport.select([ this.rownum ]);
                delete this.rownum;
            }

            this.updateTitle(true);

            if (this.viewswitch) {
                this.viewswitch = false;

                if (this.isSearch()) {
                    $('filter').hide();
                    if (!this.search || !this.search.qsearch) {
                        $('horde-search').hide();
                    }
                    this.showSearchbar(true);
                } else {
                    $('filter').show();
                    this.showSearchbar(false);
                }

                tmp = $('applyfilterlink');
                if (tmp) {
                    if (this.isSearch() ||
                        (!DimpCore.conf.filter_any && this.view != this.INBOX)) {
                        tmp.hide();
                    } else {
                        tmp.show();
                    }

                    this._sizeFolderlist();
                }

                if (this.viewport.getMetaData('drafts')) {
                    $('button_resume').up().show();
                    $('button_template', 'button_reply', 'button_forward', 'button_spam', 'button_innocent').compact().invoke('up').invoke('hide');
                } else if (this.viewport.getMetaData('templates')) {
                    $('button_template').up().show();
                    $('button_resume', 'button_reply', 'button_forward', 'button_spam', 'button_innocent').compact().invoke('up').invoke('hide');
                } else {
                    $('button_resume', 'button_template').compact().invoke('up').invoke('hide');
                    $('button_reply', 'button_forward').compact().invoke('up').invoke('show');

                    if (this.viewport.getMetaData('spam')) {
                        if (!DimpCore.conf.spam_spammbox) {
                            spam = 'hide';
                        }
                    } else if (DimpCore.conf.innocent_spammbox) {
                        innocent = 'hide';
                    }

                    if (tmp = $('button_innocent')) {
                        [ tmp.up() ].invoke(innocent);
                    }
                    if (tmp = $('button_spam')) {
                        [ tmp.up() ].invoke(spam);
                    }
                }

                /* Read-only changes. */
                [ $('mailboxName').next('.readonlyImg') ].invoke(this.viewport.getMetaData('readonly') ? 'show' : 'hide');

                /* ACL changes. */
                if (tmp = $('button_delete')) {
                    [ tmp.up() ].invoke(this.viewport.getMetaData('nodelete') ? 'hide' : 'show');
                }
            } else if (this.filtertoggle && this.isThreadSort()) {
                ssc = DimpCore.conf.sort.get('date').v;
            }

            this.setSortColumns(ssc);
        }.bindAsEventListener(this));

        container.observe('ViewPort:deselect', function(e) {
            var sel = this.viewport.getSelected(),
                count = sel.size();
            if (!count) {
                this.lastrow = this.pivotrow = -1;
            }

            this.toggleButtons();
            if (e.memo.opts.right || !count) {
                this.clearPreviewPane();
            } else if ((count == 1) && this._getPref('preview')) {
                this.loadPreview(sel.get('dataob').first());
            }

            this.resetSelectAll();
            this.setMsgHash();
        }.bindAsEventListener(this));

        container.observe('ViewPort:endRangeFetch', function(e) {
            if (this.view == e.memo) {
                this.loadingImg('viewport', false);
            }
        }.bindAsEventListener(this));

        container.observe('ViewPort:fetch', function(e) {
            if (!this.isSearch()) {
                this.showSearchbar(false);
            }
            this.loadingImg('viewport', true);
        }.bindAsEventListener(this));

        container.observe('ViewPort:remove', function(e) {
            var v = e.memo.getBuffer().getView();

            if (this.view == v) {
                this.loadingImg('viewport', false);
            }

            e.memo.get('dataob').each(function(d) {
                this._expirePPCache([ this._getPPId(d.uid, d.mbox) ]);
                if (this.isSearch(v)) {
                    this.viewport.remove(this.viewport.createSelectionBuffer(d.mbox).search({ uid: { equal: [ d.uid ] }, mbox: { equal: [ d.mbox ] } }));
                }
            }, this);
        }.bindAsEventListener(this));

        container.observe('ViewPort:select', function(e) {
            var d = e.memo.vs.get('rownum');
            if (d.size() == 1) {
                this.lastrow = this.pivotrow = e.memo.vs;
            }

            this.setMsgHash();

            this.toggleButtons();

            if (this._getPref('preview')) {
                if (e.memo.opts.right) {
                    this.clearPreviewPane();
                } else if (e.memo.opts.delay) {
                    this.initPreviewPane.bind(this).delay(e.memo.opts.delay);
                } else {
                    this.initPreviewPane();
                }
            }
        }.bindAsEventListener(this));

        container.observe('ViewPort:splitBarChange', function(e) {
            switch (e.memo) {
            case 'horiz':
                this._setPref('splitbar_horiz', this.viewport.getPageSize());
                break;

            case 'vert':
                this._setPref('splitbar_vert', this.viewport.getVertWidth());
                break;
            }
        }.bindAsEventListener(this));

        container.observe('ViewPort:wait', function() {
            if ($('dimpmain_folder').visible()) {
                HordeCore.notify(DimpCore.text.listmsg_wait, 'horde.warning');
            }
        });
    },

    addViewportParams: function(params)
    {
        var tmp = this.viewport.addRequestParams();
        if (params) {
            tmp.update(params);
        }
        return tmp;
    },

    emptyMsg: function()
    {
        return (this.isQSearch() || this.isFSearch())
            ? DimpCore.text.vp_empty_search
            : DimpCore.text.vp_empty;
    },

    _removeMouseEvents: function(elt)
    {
        var d, id = $(elt).readAttribute('id');

        if (id) {
            if (d = DragDrop.Drags.getDrag(id)) {
                d.destroy();
            }

            DimpCore.DMenu.removeElement(id);
        }
    },

    contextOnClick: function(e)
    {
        var tmp,
            elt = e.memo.elt,
            id = elt.readAttribute('id'),
            menu = e.memo.trigger;

        switch (id) {
        case 'ctx_container_create':
        case 'ctx_mbox_create':
            tmp = e.findElement('LI');
            DimpCore.doAction('createMailboxPrepare', {
                mbox: tmp.retrieve('mbox')
            },{
                callback: this._mailboxPromptCallback.bind(this, 'create', { elt: tmp, orig_elt: e.element() })
            });
            break;

        case 'ctx_container_rename':
        case 'ctx_mbox_rename':
            tmp = e.findElement('LI');
            DimpCore.doAction('deleteMailboxPrepare', {
                mbox: tmp.retrieve('mbox'),
                type: 'rename'
            },{
                callback: this._mailboxPromptCallback.bind(this, 'rename', { elt: tmp })
            });
            break;

        case 'ctx_mbox_empty':
            tmp = e.findElement('LI');
            DimpCore.doAction('emptyMailboxPrepare', {
                mbox: tmp.retrieve('mbox')
            },{
                callback: this._mailboxPromptCallback.bind(this, 'empty', { elt: tmp })
            });
            break;

        case 'ctx_container_delete':
            this._mailboxPromptCallback('delete', { elt: e.findElement('LI') });
            break;

        case 'ctx_mbox_delete':
        case 'ctx_vfolder_delete':
            tmp = e.findElement('LI');
            DimpCore.doAction('deleteMailboxPrepare', {
                mbox: tmp.retrieve('mbox'),
                type: 'delete'
            }, {
                callback: this._mailboxPromptCallback.bind(this, 'delete', { elt: tmp })
            });
            break;

        case 'ctx_mbox_exportopts_mbox':
        case 'ctx_mbox_exportopts_zip':
            tmp = e.findElement('LI');

            this.viewaction = function(e) {
                HordeCore.download('', {
                    actionID: 'download_mbox',
                    mbox_list: Object.toJSON([ tmp.retrieve('mbox') ]),
                    zip: Number(id == 'ctx_mbox_exportopts_zip')
                });
            };

            HordeDialog.display({
                form_id: 'dimpbase_confirm',
                noinput: true,
                text: DimpCore.text.download_mbox
            });
            break;

        case 'ctx_mbox_import':
            tmp = e.findElement('LI').retrieve('mbox');

            HordeDialog.display({
                form: new Element('DIV').insert(
                          new Element('INPUT', { name: 'import_file', type: 'file' })
                      ).insert(
                          new Element('INPUT', { name: 'import_mbox', value: tmp }).hide()
                      ),
                form_id: 'mbox_import',
                form_opts: {
                    action: HordeCore.conf.URI_AJAX + 'importMailbox',
                    className: 'RB_Form',
                    enctype: 'multipart/form-data',
                    method: 'post'
                },
                text: DimpCore.text.import_mbox
            });
            break;

        case 'ctx_mbox_flag_seen':
        case 'ctx_mbox_flag_unseen':
            DimpCore.doAction('flagAll', {
                add: Number(id == 'ctx_mbox_flag_seen'),
                flags: Object.toJSON([ DimpCore.conf.FLAG_SEEN ]),
                mbox: e.findElement('LI').retrieve('mbox')
            });
            break;

        case 'ctx_mbox_poll':
        case 'ctx_mbox_nopoll':
            this.modifyPoll(e.findElement('LI').retrieve('mbox'), id == 'ctx_mbox_poll');
            break;

        case 'ctx_mbox_sub':
        case 'ctx_mbox_unsub':
            this.subscribeMbox(e.findElement('LI').retrieve('mbox'), id == 'ctx_mbox_sub');
            break;

        case 'ctx_mbox_acl':
            this.go('prefs', {
                group: 'acl',
                mbox: e.findElement('LI').retrieve('mbox')
            });
            break;

        case 'ctx_folderopts_new':
            this._createMboxForm('', 'create', DimpCore.text.create_prompt);
            break;

        case 'ctx_folderopts_sub':
        case 'ctx_folderopts_unsub':
            this.toggleSubscribed();
            break;

        case 'ctx_folderopts_expand':
        case 'ctx_folderopts_collapse':
            this._toggleSubFolder($('imp-normalmboxes'), id == 'ctx_folderopts_expand' ? 'expall' : 'colall', true);
            break;

        case 'ctx_folderopts_reload':
            this._reloadFolders();
            break;

        case 'ctx_container_expand':
        case 'ctx_container_collapse':
        case 'ctx_mbox_expand':
        case 'ctx_mbox_collapse':
            this._toggleSubFolder(e.findElement('LI').next(), (id == 'ctx_container_expand' || id == 'ctx_mbox_expand') ? 'expall' : 'colall', true);
            break;

        case 'ctx_container_search':
        case 'ctx_container_searchsub':
        case 'ctx_mbox_search':
        case 'ctx_mbox_searchsub':
            this.go('search', {
                mailbox: e.findElement('LI').retrieve('mbox'),
                subfolder: Number(id.endsWith('searchsub'))
            });
            break;

        case 'ctx_message_innocent':
        case 'ctx_message_spam':
            this.reportSpam(id == 'ctx_message_spam');
            break;

        case 'ctx_message_blacklist':
        case 'ctx_message_whitelist':
            this.blacklist(id == 'ctx_message_blacklist');
            break;

        case 'ctx_message_delete':
            this.deleteMsg();
            break;

        case 'ctx_message_forward':
        case 'ctx_message_reply':
            this.composeMailbox(id == 'ctx_message_forward' ? 'forward_auto' : 'reply_auto');
            break;

        case 'ctx_forward_editasnew':
        case 'ctx_message_editasnew':
        case 'ctx_message_template':
        case 'ctx_message_template_edit':
            this.composeMailbox(id.substring(12));
            break;

        case 'ctx_message_source':
            this.viewport.getSelected().get('dataob').each(function(v) {
                HordeCore.popupWindow(DimpCore.conf.URI_VIEW, {
                    actionID: 'view_source',
                    id: 0,
                    mailbox: v.mbox,
                    uid: v.uid
                }, {
                    name: v.uid + '|' + v.view
                });
            }, this);
            break;

        case 'ctx_message_resume':
            this.composeMailbox('resume');
            break;

        case 'ctx_message_view':
            this.viewport.getSelected().get('dataob').each(this.msgWindow.bind(this));
            break;

        case 'ctx_reply_reply':
        case 'ctx_reply_reply_all':
        case 'ctx_reply_reply_list':
            this.composeMailbox(id.substring(10));
            break;

        case 'ctx_forward_attach':
        case 'ctx_forward_body':
        case 'ctx_forward_both':
        case 'ctx_forward_redirect':
            this.composeMailbox(id.substring(4));
            break;

        case 'ctx_oa_preview_hide':
            this._setPref('preview_old', this._getPref('preview', 'horiz'));
            this.togglePreviewPane('');
            break;

        case 'ctx_oa_preview_show':
            this.togglePreviewPane(this._getPref('preview_old'));
            break;

        case 'ctx_oa_layout_horiz':
        case 'ctx_oa_layout_vert':
            this.togglePreviewPane(id.substring(14));
            break;

        case 'ctx_oa_blacklist':
        case 'ctx_oa_whitelist':
            this.blacklist(id == 'ctx_oa_blacklist');
            break;

        case 'ctx_message_undelete':
        case 'ctx_oa_undelete':
            this.flag(DimpCore.conf.FLAG_DELETED, false);
            break;

        case 'ctx_oa_purge_deleted':
            this.purgeDeleted();
            break;

        case 'ctx_oa_hide_deleted':
        case 'ctx_oa_show_deleted':
            this.viewport.reload({ delhide: Number(id == 'ctx_oa_hide_deleted') });
            break;

        case 'ctx_oa_help':
            this.toggleHelp();
            break;

        case 'ctx_sortopts_date':
        case 'ctx_sortopts_from':
        case 'ctx_sortopts_to':
        case 'ctx_sortopts_sequence':
        case 'ctx_sortopts_size':
        case 'ctx_sortopts_subject':
        case 'ctx_sortopts_thread':
            this.sort(DimpCore.conf.sort.get(id.substring(13)).v);
            break;

        case 'ctx_template_edit':
            this.composeMailbox('template_edit');
            break;

        case 'ctx_template_new':
            DimpCore.compose('template_new');
            break;

        case 'ctx_subjectsort_thread':
            this.sort(DimpCore.conf.sort.get(this.isThreadSort() ? 'subject' : 'thread').v);
            break;

        case 'ctx_datesort_date':
        case 'ctx_datesort_sequence':
            tmp = DimpCore.conf.sort.get(id.substring(13)).v;
            if (tmp != this.viewport.getMetaData('sortby')) {
                this.sort(tmp);
            }
            break;

        case 'ctx_vfolder_edit':
            tmp = {
                edit_query: 1,
                mailbox: e.findElement('LI').retrieve('mbox')
            };
            // Fall through

        case 'ctx_qsearchopts_advanced':
            this.go('search', tmp);
            break;

        case 'ctx_vcontainer_edit':
            this.go('prefs', { group: 'searches' });
            break;

        case 'ctx_qsearchby_all':
        case 'ctx_qsearchby_body':
        case 'ctx_qsearchby_from':
        case 'ctx_qsearchby_recip':
        case 'ctx_qsearchby_subject':
            this._setPref('qsearch_field', id.substring(14));
            this._setQsearchText();
            if (this.isQSearch()) {
                this.viewswitch = true;
                this.quicksearchRun();
            }
            break;

        default:
            if (menu == 'ctx_filteropts_filter') {
                this.search = {
                    filter: elt.identify().substring('ctx_filter_'.length),
                    label: this.viewport.getMetaData('label'),
                    mbox: this.view
                }
                this.go('mbox', DimpCore.conf.fsearchid);
            } else if (menu.endsWith('_setflag')) {
                tmp = elt.down('DIV');
                this.flag(elt.retrieve('flag'), !tmp.visible() || tmp.hasClassName('msCheck'));
            } else if (menu.endsWith('_unsetflag')) {
                this.flag(elt.retrieve('flag'), false);
            } else if (menu.endsWith('_flag') || menu.endsWith('_flagnot')) {
                this.search = {
                    flag: elt.retrieve('flag'),
                    label: this.viewport.getMetaData('label'),
                    mbox: this.view,
                    not: menu.endsWith('_flagnot')
                };
                this.go('mbox', DimpCore.conf.fsearchid);
            }
            break;
        }
    },

    contextOnShow: function(e)
    {
        var baseelt, elts, flags, ob, sel, tmp,
            ctx_id = e.memo;

        switch (ctx_id) {
        case 'ctx_mbox':
            elts = $('ctx_mbox_create', 'ctx_mbox_rename', 'ctx_mbox_delete');
            baseelt = e.findElement('LI');

            if (baseelt.retrieve('mbox') == this.INBOX) {
                elts.invoke('hide');
                if ($('ctx_mbox_sub')) {
                    $('ctx_mbox_sub', 'ctx_mbox_unsub').invoke('hide');
                }
            } else {
                if ($('ctx_mbox_sub')) {
                    tmp = baseelt.hasClassName('unsubMbox');
                    [ $('ctx_mbox_sub') ].invoke(tmp ? 'show' : 'hide');
                    [ $('ctx_mbox_unsub') ].invoke(tmp ? 'hide' : 'show');
                }

                if (DimpCore.conf.fixed_mboxes &&
                    DimpCore.conf.fixed_mboxes.indexOf(baseelt.retrieve('mbox')) != -1) {
                    elts.shift();
                    elts.invoke('hide');
                } else {
                    elts.invoke('show');
                }
            }

            tmp = Object.isUndefined(baseelt.retrieve('u'));
            if (DimpCore.conf.poll_alter) {
                [ $('ctx_mbox_poll') ].invoke(tmp ? 'show' : 'hide');
                [ $('ctx_mbox_nopoll') ].invoke(tmp ? 'hide' : 'show');
            } else {
                $('ctx_mbox_poll', 'ctx_mbox_nopoll').invoke('hide');
            }

            [ $('ctx_mbox_expand').up() ].invoke(this.getSubMboxElt(baseelt) ? 'show' : 'hide');

            [ $('ctx_mbox_acl').up() ].invoke(DimpCore.conf.acl ? 'show' : 'hide');

            // Fall-through

        case 'ctx_container':
        case 'ctx_noactions':
        case 'ctx_vfolder':
            baseelt = e.findElement('LI');
            $(ctx_id).down('DIV.mboxName').update(this.fullMboxDisplay(baseelt));
            break;

        case 'ctx_reply':
            sel = this.viewport.getSelected();
            if (sel.size() == 1) {
                ob = sel.get('dataob').first();
            }
            [ $('ctx_reply_reply_list') ].invoke(ob && ob.listmsg ? 'show' : 'hide');
            break;

        case 'ctx_oa':
            switch (this._getPref('preview')) {
            case 'vert':
                $('ctx_oa_preview_hide', 'ctx_oa_layout_horiz').invoke('show');
                $('ctx_oa_preview_show', 'ctx_oa_layout_vert').invoke('hide');
                break;

            case 'horiz':
                $('ctx_oa_preview_hide', 'ctx_oa_layout_vert').invoke('show');
                $('ctx_oa_preview_show', 'ctx_oa_layout_horiz').invoke('hide');
                break;

            default:
                $('ctx_oa_preview_hide', 'ctx_oa_layout_horiz', 'ctx_oa_layout_vert').invoke('hide');
                $('ctx_oa_preview_show').show();
                break;
            }

            tmp = [ $('ctx_oa_undeleted') ];
            sel = this.viewport.getSelected();

            if ($('ctx_oa_setflag')) {
                if (this.viewport.getMetaData('readonly')) {
                    $('ctx_oa_setflag').up().hide();
                } else {
                    tmp.push($('ctx_oa_setflag').up());
                    [ $('ctx_oa_unsetflag') ].invoke((sel.size() > 1) ? 'show' : 'hide');
                }
            }

            tmp.compact().invoke(sel.size() ? 'show' : 'hide');

            if (tmp = $('ctx_oa_purge_deleted')) {
                if (this.viewport.getMetaData('noexpunge')) {
                    tmp.hide();
                } else {
                    tmp.show();
                    [ tmp.up() ].invoke(tmp.up().select('> a').any(Element.visible) ? 'show' : 'hide');
                }
            }

            if (tmp = $('ctx_oa_hide_deleted')) {
                if (this.isThreadSort()) {
                    $(tmp, 'ctx_oa_show_deleted').invoke('hide');
                } else if (this.viewport.getMetaData('delhide')) {
                    tmp.hide();
                    $('ctx_oa_show_deleted').show();
                } else {
                    tmp.show();
                    $('ctx_oa_show_deleted').hide();
                }
            }
            break;

        case 'ctx_sortopts':
            elts = $(ctx_id).select('a span.iconImg');
            tmp = this.viewport.getMetaData('sortby');

            elts.each(function(e) {
                e.removeClassName('sortdown').removeClassName('sortup');
            });

            DimpCore.conf.sort.detect(function(s) {
                if (s.value.v == tmp) {
                    $('ctx_sortopts_' + s.key).down('.iconImg').addClassName(this.viewport.getMetaData('sortdir') ? 'sortup' : 'sortdown');
                    return true;
                }
            }, this);

            tmp = this.viewport.getMetaData('special');
            [ $('ctx_sortopts_from') ].invoke(tmp ? 'hide' : 'show');
            [ $('ctx_sortopts_to') ].invoke(tmp ? 'show' : 'hide');
            break;

        case 'ctx_qsearchby':
            $(ctx_id).descendants().invoke('removeClassName', 'contextSelected');
            $(ctx_id + '_' + this._getPref('qsearch_field')).addClassName('contextSelected');
            break;

        case 'ctx_message':
            [ $('ctx_message_source').up() ].invoke(this._getPref('preview') ? 'hide' : 'show');
            $('ctx_message_delete', 'ctx_message_undelete').compact().invoke(this.viewport.getMetaData('nodelete') ? 'hide' : 'show');

            [ $('ctx_message_setflag').up() ].invoke(this.viewport.getMetaData('flags').size() & this.viewport.getMetaData('readonly') ? 'hide' : 'show');

            sel = this.viewport.getSelected();
            if (sel.size() == 1) {
                if (this.viewport.getMetaData('templates')) {
                    $('ctx_message_resume').hide().up().show();
                    $('ctx_message_editasnew').hide();
                    $('ctx_message_template', 'ctx_message_template_edit').invoke('show');
                } else if (this.isDraft(sel)) {
                    $('ctx_message_template', 'ctx_message_template_edit').invoke('hide');
                    $('ctx_message_editasnew').show();
                    $('ctx_message_resume').show().up('DIV').show();
                } else {
                    $('ctx_message_editasnew').show();
                    $('ctx_message_resume').up('DIV').hide();
                }
                [ $('ctx_message_unsetflag') ].compact().invoke('hide');
            } else {
                $('ctx_message_resume').up('DIV').hide();
                $('ctx_message_editasnew', 'ctx_message_unsetflag').compact().invoke('show');
            }
            break;

        case 'ctx_flag':
            flags = this.viewport.getMetaData('flags');
            if (flags.size()) {
                $(ctx_id).childElements().each(function(c) {
                    [ c ].invoke(flags.include(c.retrieve('flag')) ? 'show' : 'hide');
                });
            } else {
                $(ctx_id).childElements().invoke('show');
            }

            sel = this.viewport.getSelected();
            flags = (sel.size() == 1)
                ? sel.get('dataob').first().flag
                : null;

            $(ctx_id).childElements().each(function(elt) {
                DimpCore.toggleCheck(elt.down('DIV'), (flags === null) ? null : flags.include(elt.retrieve('flag')));
            });
            break;

        case 'ctx_datesort':
            $(ctx_id).descendants().invoke('removeClassName', 'contextSelected');
            tmp = this.viewport.getMetaData('sortby');
            [ 'date', 'sequence' ].find(function(n) {
                if (DimpCore.conf.sort.get(n).v == tmp) {
                    $('ctx_datesort_' + n).addClassName('contextSelected');
                    return true;
                }
            });
            break;

        case 'ctx_subjectsort':
            DimpCore.toggleCheck($('ctx_subjectsort_thread').down('.iconImg'), this.isThreadSort());
            break;

        case 'ctx_preview':
            [ $('ctx_preview_allparts') ].invoke(this.pp.hide_all ? 'hide' : 'show');
            break;

        case 'ctx_template':
            [ $('ctx_template_edit') ].invoke(this.viewport.getSelected().size() == 1 ? 'show' : 'hide');
            break;
        }
    },

    contextOnTrigger: function(e)
    {
        switch (e.memo) {
        case 'ctx_flag':
        case 'ctx_flag_search':
            DimpCore.conf.flags_o.each(function(f) {
                if ((DimpCore.conf.flags[f].a && (e.memo == 'ctx_flag')) ||
                    (DimpCore.conf.flags[f].s && (e.memo == 'ctx_flag_search'))) {
                    this.contextAddFlag(f, DimpCore.conf.flags[f], e.memo);
                }
            }, this);
            break;

        case 'ctx_folderopts':
            $('ctx_folderopts_sub').hide();
            break;
        }
    },

    contextAddFlag: function(flag, f, id)
    {
        var a = new Element('A'),
            style = {};

        if (id == 'ctx_flag') {
            a.insert(new Element('DIV', { className: 'iconImg' }));
        }

        if (f.u) {
            style.backgroundColor = f.b.escapeHTML();
        }

        $(id).insert(
            a.insert(
                new Element('SPAN', { className: 'iconImg' }).addClassName(f.i ? f.i.escapeHTML() : f.c.escapeHTML()).setStyle(style)
            ).insert(
                f.l.escapeHTML()
            )
        );

        a.store('flag', flag);
    },

    // name: (boolean) If true, update the mailboxName label
    updateTitle: function(name)
    {
        var elt, unseen,
            label = this.viewport.getMetaData('label');

        // 'label' will not be set if there has been an error
        // retrieving data from the server.
        if (!label || !$('dimpmain_folder').visible()) {
            return;
        }

        if (this.isSearch()) {
            if (this.isQSearch()) {
                label += ' (' + this.search.label + ')';
            }
        } else if (elt = this.getMboxElt(this.view)) {
            unseen = elt.retrieve('u');
        }

        this.setTitle(label, unseen);
        if (name) {
            $('mailboxName').update(label.escapeHTML());
        }
    },

    sort: function(sortby)
    {
        var s;

        if (Object.isUndefined(sortby)) {
            return;
        }

        sortby = Number(sortby);
        if (sortby == this.viewport.getMetaData('sortby')) {
            if (this.viewport.getMetaData('sortdirlock')) {
                return;
            }
            s = { sortdir: (this.viewport.getMetaData('sortdir') ? 0 : 1) };
            this.viewport.setMetaData({ sortdir: s.sortdir });
        } else {
            if (this.viewport.getMetaData('sortbylock')) {
                return;
            }
            s = { sortby: sortby };
            this.viewport.setMetaData({ sortby: s.sortby });
        }

        this.setSortColumns(sortby);
        this.viewport.reload(s);
    },

    setSortColumns: function(sortby)
    {
        var elt, tmp, tmp2,
            ptr = DimpCore.conf.sort,
            m = $('msglistHeaderHoriz');

        if (Object.isUndefined(sortby)) {
            sortby = this.viewport.getMetaData('sortby');
        }

        /* Init once per load. */
        if (this.sort_init) {
            [ m.down('.sortup') ].compact().invoke('removeClassName', 'sortup');
            [ m.down('.sortdown') ].compact().invoke('removeClassName', 'sortdown');
        } else {
            ptr.each(function(s) {
                if (s.value.t) {
                    var elt = new Element('A').insert(s.value.t).store('sortby', s.value.v);
                    if (s.value.ec) {
                        elt.addClassName(s.value.ec);
                    }
                    m.down('.' + s.value.c).insert({
                        top: elt
                    });
                }
            });
            this.sort_init = true;
        }

        /* Toggle between From/To header. */
        tmp = this.viewport.getMetaData('special');
        tmp2 = m.down('a.msgFromTo');
        [ tmp2 ].invoke(tmp ? 'show' : 'hide');
        tmp2.siblings().invoke(tmp ? 'hide' : 'show');

        [ m.down('.msgSubject .horde-subnavi-arrow'), m.down('.msgDate .horde-subnavi-arrow') ].invoke(this.viewport.getMetaData('sortbylock') ? 'hide' : 'show');

        ptr.find(function(s) {
            if (sortby != s.value.v) {
                return false;
            }
            if (elt = m.down('.' + s.value.c)) {
                elt.addClassName(this.viewport.getMetaData('sortdir') ? 'sortup' : 'sortdown');
                elt.down('A').store('sortby', s.value.v);
            }
            return true;
        }, this);
    },

    isThreadSort: function()
    {
        return (this.viewport.getMetaData('sortby') == DimpCore.conf.sort.get('thread').v);
    },

    // Preview pane functions
    // mode = (string) Either 'horiz', 'vert', or empty
    togglePreviewPane: function(mode)
    {
        var old = this._getPref('preview');
        if (mode != old) {
            this._setPref('preview', mode);
            this.viewport.showSplitPane(mode);
            if (!old) {
                this.initPreviewPane();
            }
        }
    },

    loadPreview: function(data, params)
    {
        var curr, msgload, row, rows, pp_uid;

        if (!this._getPref('preview')) {
            return;
        }

        // If single message is loaded, and this is the INBOX, try to preload
        // next unseen message that exists in current buffer.
        if (data && data.mbox == this.INBOX) {
            curr = this.viewport.getSelected().get('rownum').first();
            rows = this.viewport.createSelectionBuffer().search({
                flag: { notinclude: DimpCore.conf.FLAG_SEEN }
            }).get('rownum').diff([ curr ]).numericSort();

            if (rows.size()) {
                row = rows.detect(function(r) {
                    return (r > curr);
                });
                if (!row) {
                    row = rows.last();
                }

                msgload = DimpCore.toUIDString(DimpCore.selectionToRange(this.viewport.createSelection('rownum', row)));
            }
        }

        if (!params) {
            if (this.pp &&
                this.pp.uid == data.uid &&
                this.pp.mbox == data.mbox) {
                return;
            }
            this.pp = data;
            pp_uid = this._getPPId(data.uid, data.mbox);

            if (this.ppfifo.indexOf(pp_uid) != -1) {
                params = {
                    mailbox: data.mbox,
                    uid: data.uid
                };

                if (msgload) {
                    params.params = { msgload: msgload };
                }

                this.flag('\\seen', true, params);

                return this._loadPreview(data.uid, data.mbox);
            }

            params = {};
        }

        if (msgload) {
            params.msgload = msgload;
        }
        params.preview = 1;

        this.loadingImg('msg', true);

        DimpCore.doAction('showMessage', this.addViewportParams(params), {
            callback: function(r) {
                if (!r || r.error) {
                    if (r) {
                        HordeCore.notify(r.error, r.errortype);
                    }
                    this.clearPreviewPane();
                } else if (this.view == r.view &&
                           this.pp &&
                           this.pp.uid == r.uid &&
                           this.pp.mbox == r.mbox) {
                    this._loadPreview(r.uid, r.mbox);
                }
            }.bind(this),
            uids: this.viewport.createSelection('dataob', this.pp)
        });
    },

    _loadPreview: function(uid, mbox)
    {
        var tmp,
            pm = $('previewMsg'),
            r = this.ppcache[this._getPPId(uid, mbox)];

        pm.select('.address').each(function(elt) {
            DimpCore.DMenu.removeElement(elt.identify());
        });

        // Add subject
        tmp = pm.select('.subject');
        tmp.invoke('update', r.subject === null ? '[' + DimpCore.text.badsubject + ']' : r.subject.escapeHTML());

        // Add date
        [ $('msgHeaderDate') ].flatten().invoke(r.localdate ? 'show' : 'hide');
        [ $('msgHeadersColl').select('.date'), $('msgHeaderDate').select('.date') ].flatten().invoke('update', r.localdate);

        // Add from/to/cc/bcc headers
        [ 'from', 'to', 'cc', 'bcc' ].each(function(h) {
            if (r[h]) {
                this.updateHeader(h, r[h], true);
                $('msgHeader' + h.capitalize()).show();
            } else {
                $('msgHeader' + h.capitalize()).hide();
            }
        }, this);

        // Add attachment information
        if (r.atc_label) {
            $('msgAtc').show();
            tmp = $('partlist');
            tmp.previous().update(new Element('SPAN', { className: 'atcLabel' }).insert(r.atc_label)).insert(r.atc_download);
            if (r.atc_list) {
                tmp.update(new Element('TABLE').insert(r.atc_list));
            }
        } else {
            $('msgAtc').hide();
        }

        // Add message log information
        DimpCore.updateMsgLog(r.log);

        // Toggle resume link
        if (this.viewport.getMetaData('templates')) {
            $('msg_resume_draft').up().hide();
            $('msg_template').up().show();
        } else {
            $('msg_template').up().hide();
            [ $('msg_resume_draft').up() ].invoke(this.isDraft(this.viewport.getSelection()) ? 'show' : 'hide');
        }

        this.pp.hide_all = r.onepart;
        this.pp.save_as = r.save_as;

        $('messageBody').update(
            (r.msgtext === null)
                ? $('messageBodyError').down().clone(true).show().writeAttribute('id', 'ppane_view_error')
                : r.msgtext
        );

        // See: http://www.thecssninja.com/javascript/gmail-dragout
        if (Prototype.Browser.WebKit) {
            $('messageBody').select('DIV.mimePartInfo A.downloadAtc').invoke('observe', 'dragstart', this._dragAtc);
        }

        this.loadingImg('msg', false);
        $('previewInfo').hide();
        $('previewPane').scrollTop = 0;
        pm.show();

        if (r.js) {
            eval(r.js.join(';'));
        }
    },

    messageCallback: function(r)
    {
        // Store messages in cache.
        r.each(function(msg) {
            var ppuid = this._getPPId(msg.uid, msg.mbox);
            this._expirePPCache([ ppuid ]);
            this.ppcache[ppuid] = msg;
            this.ppfifo.push(ppuid);
        }, this);
    },

    _dragAtc: function(e)
    {
        var base = e.element().up();

        e.dataTransfer.setData(
            'DownloadURL',
            base.down('IMG').readAttribute('title') + ':' +
            base.down('SPAN.mimePartInfoDescrip A').textContent.gsub(':', '-') + ':' +
            window.location.origin + e.element().readAttribute('href')
        );
    },

    updateAddressHeader: function(e)
    {
        this.loadingImg('msg', true);
        DimpCore.doAction('addressHeader', {
            header: $w(e.element().className).first()
        }, {
            callback: this._updateAddressHeaderCallback.bind(this),
            uids: this.viewport.createSelection('dataob', this.pp)
        });
    },

    _updateAddressHeaderCallback: function(r)
    {
        this.loadingImg('msg', false);
        $H(r.hdr_data).each(function(d) {
            this.updateHeader(d.key, d.value);
        }, this);
    },

    updateHeader: function(hdr, data, limit)
    {
        (hdr == 'from' ? $('previewMsg').select('.' + hdr) : [ $('msgHeadersContent').down('THEAD').down('.' + hdr) ]).each(function(elt) {
            elt.replace(DimpCore.buildAddressLinks(data, elt.clone(false), limit));
        });
    },

    _mimeTreeCallback: function(r)
    {
        this.pp.hide_all = true;

        $('partlist').update(r.tree).previous().update(new Element('SPAN', { className: 'atcLabel' }).insert(DimpCore.text.allparts_label));
        $('partlist_col').show();
        $('partlist_exp').hide();
        $('msgAtc').show();

        this.loadingImg('msg', false);
    },

    _sendMdnCallback: function(r)
    {
        this._expirePPCache([ this._getPPId(r.uid, r.mbox) ]);

        if (this.pp &&
            this.pp.uid == r.uid &&
            this.pp.mbox == r.mbox) {
            this.loadingImg('msg', false);
            $('sendMdnMessage').up(1).fade({ duration: 0.2 });
        }
    },

    maillogCallback: function(r)
    {
        r.each(function(l) {
            var tmp = this._getPPId(l.uid, l.mbox);
            if (this.ppcache[tmp]) {
                this.ppcache[tmp].log = l.log;
                if (this.pp &&
                    this.pp.uid == l.uid &&
                    this.pp.mbox == l.mbox) {
                    DimpCore.updateMsgLog(l.log);
                }
            }
        }, this);
    },

    initPreviewPane: function()
    {
        var sel = this.viewport.getSelected();
        if (sel.size() != 1) {
            this.clearPreviewPane();
        } else {
            this.loadPreview(sel.get('dataob').first());
        }
    },

    clearPreviewPane: function()
    {
        var sel, txt;

        this.loadingImg('msg', false);
        $('previewMsg').hide();
        $('previewPane').scrollTop = 0;

        sel = this.selectedCount();
        switch (sel) {
        case 0:
            txt = DimpCore.text.nomessages;
            break;

        case 1:
            txt = 1 + ' ' + DimpCore.text.message;
            break;

        default:
            txt = sel + ' ' + DimpCore.text.messages;
            break;
        }
        $('previewInfo').update(txt + ' ' + DimpCore.text.selected + '.').show();

        delete this.pp;
    },

    _toggleHeaders: function(elt, update)
    {
        if (update) {
            this._setPref('toggle_hdrs', Number(!this._getPref('toggle_hdrs')));
        }
        [ elt.up().select('A'), $('msgHeadersColl', 'msgHeaders') ].flatten().invoke('toggle');
    },

    _expirePPCache: function(ids)
    {
        this.ppfifo = this.ppfifo.diff(ids);
        ids.each(function(i) {
            delete this.ppcache[i];
        }, this);

        if (this.ppfifo.size() > this.ppcachesize) {
            delete this.ppcache[this.ppfifo.shift()];
        }
    },

    _getPPId: function(uid, mailbox)
    {
        return uid + '|' + mailbox;
    },

    // mbox = (string|Element) The mailbox to query.
    // Return: Number or undefined
    getUnseenCount: function(mbox)
    {
        var elt = this.getMboxElt(mbox);

        if (elt) {
            elt = elt.retrieve('u');
            if (!Object.isUndefined(elt)) {
                return Number(elt);
            }
        }

        return elt;
    },

    // mbox: (string) Mailbox name.
    // unseen: (integer) The updated value.
    updateUnseenStatus: function(mbox, unseen)
    {
        this.setMboxLabel(mbox, unseen);

        if (this.view == mbox) {
            this.updateTitle();
        }
    },

    setMessageListTitle: function()
    {
        var range, text,
            rows = this.viewport.getMetaData('total_rows');

        if (rows) {
            range = this.viewport.currentViewableRange();

            if (range.first == 1 && rows == range.last) {
                text = (rows == 1)
                    ? 1 + ' ' + DimpCore.text.message
                    : rows + ' ' + DimpCore.text.messages;
            } else {
                text = DimpCore.text.messagetitle.sub('%d', range.first).sub('%d', range.last).sub('%d', rows);
            }
        } else {
            text = DimpCore.text.nomessages;
        }

        $('msgHeader').update(text);
    },

    // m = (string|Element) Mailbox element.
    setMboxLabel: function(m, unseen)
    {
        var elt = this.getMboxElt(m);

        if (!elt) {
            return;
        }

        if (Object.isUndefined(unseen)) {
            unseen = this.getUnseenCount(elt.retrieve('mbox'));
        } else {
            if (Object.isUndefined(elt.retrieve('u')) ||
                elt.retrieve('u') == unseen) {
                return;
            }

            unseen = Number(unseen);
            elt.store('u', unseen);
        }

        if (window.fluid && elt.retrieve('mbox') == this.INBOX) {
            window.fluid.setDockBadge(unseen ? unseen : '');
        }

        elt.down('A').update((unseen > 0) ?
            new Element('STRONG').insert(elt.retrieve('l')).insert('&nbsp;').insert(new Element('SPAN', { className: 'count', dir: 'ltr' }).insert('(' + unseen + ')')) :
            elt.retrieve('l'));
    },

    getMboxElt: function(id)
    {
        return Object.isElement(id)
            ? id
            : this.mboxes[id];
    },

    getSubMboxElt: function(id)
    {
        var m_elt = Object.isElement(id)
            ? id
            : (this.smboxes[id] || this.mboxes[id]);

        if (!m_elt) {
            return null;
        }

        m_elt = m_elt.next();
        return (m_elt && m_elt.hasClassName('subfolders'))
            ? m_elt
            : null;
    },

    fullMboxDisplay: function(elt)
    {
        return elt.readAttribute('title').escapeHTML();
    },

    /* Folder list updates. */

    // search = (boolean) If true, update search results as well.
    poll: function(search)
    {
        var args = $H();

        // Reset poll counter.
        this.setPoll();

        // Check for label info - it is possible that the mailbox may be
        // loading but not complete yet and sending this request will cause
        // duplicate info to be returned.
        if (this.view &&
            $('dimpmain_folder').visible() &&
            this.viewport.getMetaData('label')) {
            args = this.addViewportParams();

            // Possible further optimization: only poll VISIBLE mailboxes.
            // Issue: it is quite expensive to determine this, since the
            // mailbox elements themselves aren't hidden - it is one of the
            // parent containers. Probably not worth the effort.
            args.set('poll', Object.toJSON($('foldersSidebar').select('.mbox').findAll(function(elt) {
                return !Object.isUndefined(elt.retrieve('u')) && elt.visible();
            }).invoke('retrieve', 'mbox')));
        } else {
            args.set('poll', Object.toJSON([]));
        }

        if (search) {
            args.set('forceUpdate', 1);
        }

        $('checkmaillink').down('A').update('[' + DimpCore.text.check + ']');
        DimpCore.doAction('poll', args);
    },

    pollCallback: function(r)
    {
        /* Don't update polled status until the sidebar is visible. Otherwise,
         * preview callbacks may not correctly update unseen status. */
        if (!$('foldersSidebar').visible()) {
            return this.pollCallback.bind(this, r).defer();
        }

        $H(r).each(function(u) {
            this.updateUnseenStatus(u.key, u.value);
        }, this);

        //$('checkmaillink').down('A').update(DimpCore.text.getmail);
    },

    quotaCallback: function(r)
    {
        var q = $('quota').cleanWhitespace();
        $('quota-text').setText(r.m);
        q.down('SPAN.used IMG').writeAttribute('width', 99 - r.p);
    },

    setPoll: function()
    {
        if (DimpCore.conf.refresh_time) {
            if (this.pollPE) {
                this.pollPE.stop();
            }
            // Run in anonymous function, or else PeriodicalExecuter passes
            // in itself as first ('force') parameter to poll().
            this.pollPE = new PeriodicalExecuter(function() { this.poll(); }.bind(this), DimpCore.conf.refresh_time);
        }
    },

    /* Search functions. */
    isSearch: function(id)
    {
        return this.viewport.getMetaData('search', id);
    },

    isFSearch: function(id)
    {
        return ((id ? id : this.view) == DimpCore.conf.fsearchid);
    },

    isQSearch: function(id)
    {
        return ((id ? id : this.view) == DimpCore.conf.qsearchid);
    },

    quicksearchRun: function()
    {
        var q = $F('horde-search-input');

        if (this.isSearch()) {
            /* Search text has changed. */
            if (this.search.query != q) {
                this.viewswitch = true;
                this.search.query = q;
            }
            this.resetSelected();
            this.viewport.reload();
        } else {
            this.search = {
                label: this.viewport.getMetaData('label'),
                mbox: this.view,
                qsearch: true,
                query: q
            };
            this.go('mbox', DimpCore.conf.qsearchid);
        }
    },

    // 'noload' = (boolean) If true, don't load the mailbox
    quicksearchClear: function(noload)
    {
        var f = this.view,
            qs = $('horde-search');

        if (!qs) {
            return;
        }

        if (this.isSearch()) {
            $(qs, 'horde-search-dropdown', 'horde-search-input').invoke('show');
            if (!noload) {
                this.go('mbox', (this.search ? this.search.mbox : this.INBOX));
            }
            delete this.search;

            $('horde-search-input').clear();
            if (this.qsearch_ghost) {
                // Needed because there is no reset method in ghost JS (as of
                // H4).
                this.qsearch_ghost.unghost();
                this.qsearch_ghost.ghost();
            }
        }
    },

    /* Set quicksearch text. */
    _setQsearchText: function()
    {
        $('horde-search-input').writeAttribute('title', DimpCore.text.search + ' (' + DimpCore.context.ctx_qsearchby['*' + this._getPref('qsearch_field')] + ')');
        if (this.qsearch_ghost) {
            this.qsearch_ghost.refresh();
        }
    },

    /* Handle searchbar. */
    showSearchbar: function(show)
    {
        if ($('searchbar').visible()) {
            if (!show) {
                $('searchbar').hide();
                this.viewport.onResize(true);
                this.searchbarTimeReset(false);
            }
        } else if (show) {
            $('searchbar').show();
            this.viewport.onResize(true);
            this.searchbarTimeReset(true);
        }
    },

    searchbarTimeReset: function(restart)
    {
        if (this.searchbar_time) {
            this.searchbar_time.stop();
            delete this.searchbar_time;
            $('search_time_elapsed').hide();
        }

        if (restart) {
            this.searchbar_time_mins = 0;
            this.searchbar_time = new PeriodicalExecuter(function() {
                if (++this.searchbar_time_mins > 5) {
                    $('search_time_elapsed').update(DimpCore.text.search_time.sub('%d', this.searchbar_time_mins).escapeHTML()).show();
                }
            }.bind(this), 60);
        }
    },

    /* Enable/Disable DIMP action buttons as needed. */
    toggleButtons: function()
    {
        DimpCore.toggleButtons($('dimpmain_folder_top').select('DIV.horde-buttonbar A.noselectDisable'), this.selectedCount() == 0);
    },

    /* Drag/Drop handler. */
    mboxDropHandler: function(e)
    {
        var dropbase, sel, uids,
            drag = e.memo.element,
            drop = e.element(),
            mboxname = drop.retrieve('mbox'),
            ftype = drop.retrieve('ftype');

        if (drag.hasClassName('mbox')) {
            dropbase = (drop == $('dropbase'));
            if (dropbase ||
                (ftype != 'special' && !this.isSubfolder(drag, drop))) {
                DimpCore.doAction('renameMailbox', { old_name: drag.retrieve('mbox'), new_parent: dropbase ? '' : mboxname, new_name: drag.retrieve('l') });
            }
        } else if (ftype != 'container') {
            sel = this.viewport.getSelected();

            if (sel.size()) {
                // Dragging multiple selected messages.
                uids = sel;
            } else if (drag.retrieve('mbox') != mboxname) {
                // Dragging a single unselected message.
                uids = this.viewport.createSelection('domid', drag.id);
            }

            if (uids.size()) {
                if (e.memo.dragevent.ctrlKey) {
                    DimpCore.doAction('copyMessages', this.addViewportParams({ mboxto: mboxname }), { uids: uids });
                } else if (this.view != mboxname) {
                    // Don't allow drag/drop to the current mailbox.
                    this.updateFlag(uids, DimpCore.conf.FLAG_DELETED, true);
                    DimpCore.doAction('moveMessages', this.addViewportParams({ mboxto: mboxname }), { uids: uids });
                }
            }
        }
    },

    dragCaption: function()
    {
        var cnt = this.selectedCount();
        return cnt + ' ' + (cnt == 1 ? DimpCore.text.message : DimpCore.text.messages);
    },

    onDragMouseDown: function(e)
    {
        var args,
            elt = e.element(),
            id = elt.identify(),
            d = DragDrop.Drags.getDrag(id);

        if (elt.hasClassName('vpRow')) {
            args = { right: e.memo.isRightClick() };
            d.selectIfNoDrag = false;

            // Handle selection first.
            if (DimpCore.DMenu.operaCheck(e)) {
                if (!this.isSelected('domid', id)) {
                    this.msgSelect(id, { right: true });
                }
            } else if (!args.right && (e.memo.ctrlKey || e.memo.metaKey)) {
                this.msgSelect(id, $H({ ctrl: true }).merge(args).toObject());
            } else if (e.memo.shiftKey) {
                this.msgSelect(id, $H({ shift: true }).merge(args).toObject());
            } else if (this.isSelected('domid', id)) {
                if (!args.right) {
                    if (e.memo.element().hasClassName('msCheck')) {
                        this.msgSelect(id, { ctrl: true, right: true });
                    } else {
                        d.selectIfNoDrag = true;
                    }
                }
            } else if (e.memo.element().hasClassName('msCheck')) {
                this.msgSelect(id, { ctrl: true, right: true });
            } else {
                this.msgSelect(id, args);
            }
        } else if (elt.hasClassName('mbox')) {
            d.opera = DimpCore.DMenu.operaCheck(e);
        }
    },

    onDragStart: function(e)
    {
        if (e.element().hasClassName('mbox')) {
            var d = e.memo;
            if (!d.opera && !d.wasDragged) {
                $('folderopts').hide();
                $('dropbase').show();
                d.ghost.removeClassName('on');
            }
        }
    },

    onDragEnd: function(e)
    {
        var elt = e.element(),
            id = elt.identify(),
            d = DragDrop.Drags.getDrag(id);

        if (id == 'horde-slideleft') {
            this._setPref('splitbar_side', d.lastCoord[0]);
            this.setSidebarWidth();
        } else if (elt.hasClassName('mbox')) {
            if (!d.opera) {
                $('folderopts').show();
                $('dropbase').hide();
            }
        }
    },

    onDragMouseUp: function(e)
    {
        var elt = e.element(),
            id = elt.identify();

        if (elt.hasClassName('vpRow') &&
            DragDrop.Drags.getDrag(id).selectIfNoDrag) {
            this.msgSelect(id, { right: e.memo.isRightClick() });
        }
    },

    /* Keydown event handler */
    keydownHandler: function(e)
    {
        var all, cnt, co, form, h, need, pp, ps, r, row, rownum, rowoff, sel,
            tmp, vsel, prev,
            elt = e.element(),
            kc = e.keyCode || e.charCode;

        // Only catch keyboard shortcuts in message list view.
        if (!$('dimpmain_folder').visible()) {
            return;
        }

        // Form catching - normally we will ignore, but certain cases we want
        // to catch.
        form = e.findElement('FORM');
        if (form) {
            switch (kc) {
            case Event.KEY_ESC:
            case Event.KEY_TAB:
                // Catch escapes in search box
                if (elt.readAttribute('id') == 'horde-search-input') {
                    if (kc == Event.KEY_ESC || !elt.getValue()) {
                        this.quicksearchClear();
                    }
                    elt.blur();
                    e.stop();
                }
                break;

            case Event.KEY_RETURN:
                if (elt.readAttribute('id') == 'horde-search-input') {
                    if ($F('horde-search-input')) {
                        this.quicksearchRun();
                    } else {
                        this.quicksearchClear();
                    }
                    e.stop();
                }
                break;
            }

            return;
        }

        sel = this.viewport.getSelected();

        switch (kc) {
        case Event.KEY_DELETE:
        case Event.KEY_BACKSPACE:
            if (!this.viewport.getMetaData('nodelete')) {
                r = sel.get('dataob');
                if (e.shiftKey) {
                    this.moveSelected((r.last().VP_rownum == this.viewport.getMetaData('total_rows')) ? (r.first().VP_rownum - 1) : (r.last().VP_rownum + 1), true);
                }
                this.deleteMsg({ vs: sel });
            }
            e.stop();
            break;

        case Event.KEY_UP:
        case Event.KEY_DOWN:
        case Event.KEY_LEFT:
        case Event.KEY_RIGHT:
            prev = kc == Event.KEY_UP || kc == Event.KEY_LEFT;
            if (e.shiftKey && this.lastrow != -1) {
                row = this.viewport.createSelection('rownum', this.lastrow.get('rownum').first() + ((prev) ? -1 : 1));
                if (row.size()) {
                    row = row.get('dataob').first();
                    this.viewport.scrollTo(row.VP_rownum, { bottom: true });
                    this.msgSelect(row.VP_domid, { shift: true });
                }
            } else {
                this.moveSelected(prev ? -1 : 1, false, !prev);
            }
            e.stop();
            break;

        case Event.KEY_PAGEUP:
        case Event.KEY_PAGEDOWN:
            if (e.altKey) {
                pp = $('previewPane');
                h = pp.getHeight();
                if (h != pp.scrollHeight) {
                    switch (kc) {
                    case Event.KEY_PAGEUP:
                        pp.scrollTop = Math.max(pp.scrollTop - h + 20, 0);
                        break;

                    case Event.KEY_PAGEDOWN:
                        pp.scrollTop = Math.min(pp.scrollTop + h - 20, pp.scrollHeight - h + 1);
                        break;
                    }
                }
                e.stop();
            } else if (!e.ctrlKey && !e.shiftKey && !e.metaKey) {
                ps = this.viewport.getPageSize() - 1;
                move = ps * (kc == Event.KEY_PAGEUP ? -1 : 1);
                if (sel.size() == 1) {
                    co = this.viewport.currentOffset();
                    rowoff = sel.get('rownum').first() - 1;
                    switch (kc) {
                    case Event.KEY_PAGEUP:
                        if (co != rowoff) {
                            move = co - rowoff;
                        }
                        break;

                    case Event.KEY_PAGEDOWN:
                        if ((co + ps) != rowoff) {
                            move = co + ps - rowoff;
                        }
                        break;
                    }
                }
                this.moveSelected(move, false, kc == Event.KEY_PAGEDOWN);
                e.stop();
            }
            break;

        case Event.KEY_HOME:
        case Event.KEY_END:
            this.moveSelected(kc == Event.KEY_HOME ? 1 : this.viewport.getMetaData('total_rows'), true);
            e.stop();
            break;

        case Event.KEY_RETURN:
            if (!elt.match('input')) {
                // Popup message window if single message is selected.
                if (sel.size() == 1) {
                    this.msgWindow(sel.get('dataob').first());
                }
            }
            e.stop();
            break;

        case 65: // A
        case 97: // a
            if (e.ctrlKey) {
                this.selectAll();
                e.stop();
            }
            break;

        case 78: // N
        case 110: // n
            if (e.shiftKey && !this.isSearch()) {
                cnt = this.getUnseenCount(this.view);
                if (Object.isUndefined(cnt) || cnt) {
                    vsel = this.viewport.createSelectionBuffer();
                    row = vsel.search({ flag: { notinclude: DimpCore.conf.FLAG_SEEN } }).get('rownum');
                    all = (vsel.size() == this.viewport.getMetaData('total_rows'));

                    if (all ||
                        (!Object.isUndefined(cnt) && row.size() == cnt)) {
                        // Here we either have the entire mailbox in buffer,
                        // or all unseen messages are in the buffer.
                        if (sel.size()) {
                            tmp = sel.get('rownum').last();
                            if (tmp) {
                                rownum = row.detect(function(r) {
                                    return tmp < r;
                                });
                            }
                        } else {
                            rownum = tmp = row.first();
                        }
                    } else {
                        // Here there is no guarantee that the next unseen
                        // message will appear in the current buffer. Need to
                        // determine if any gaps are between last selected
                        // message and next unseen message in buffer.
                        vsel = vsel.get('rownum');

                        if (sel.size()) {
                            // We know that the selected rows are in the
                            // buffer.
                            tmp = sel.get('rownum').last();
                        } else if (vsel.include(1)) {
                            // If no selected rows, start searching from the
                            // first entry.
                            tmp = 0;
                        } else {
                            // First message is not in current buffer.
                            need = true;
                        }

                        if (!need) {
                            rownum = vsel.detect(function(r) {
                                if (r > tmp) {
                                    if (++tmp != r) {
                                        // We have found a gap.
                                        need = true;
                                        throw $break;
                                    }
                                    return row.include(tmp);
                                }
                            });

                            if (!need && !rownum) {
                                need = (tmp !== this.viewport.getMetaData('total_rows'));
                            }
                        }

                        if (need) {
                            this.viewport.select(null, { search: { unseen: 1 } });
                        }
                    }

                    if (rownum) {
                        this.moveSelected(rownum, true);
                    }
                }
                e.stop();
            }
            break;
        }
    },

    dblclickHandler: function(e)
    {
        var elt = e.element(),
            tmp, tmp2;

        if (elt.hasClassName('splitBarVertSidebar')) {
            this._setPref('splitbar_side', null);
            this.setSidebarWidth();
            e.memo.stop();
            return;
        } else if (elt.hasClassName('vpRow')) {
            tmp = this.viewport.createSelection('domid', elt.identify());
            tmp2 = tmp.get('dataob').first();

            if (this.viewport.getMetaData('templates')) {
                DimpCore.compose('template', { uids: tmp });
            } else if (this.isDraft(tmp)) {
                DimpCore.compose('resume', { uids: tmp });
            } else {
                this.msgWindow(tmp2);
            }
            e.memo.stop();
        }
    },

    clickHandler: function(e)
    {
        var tmp;

        if (DimpCore.DMenu.operaCheck(e.memo)) {
            return;
        }

        switch (e.element().readAttribute('id')) {
        case 'normalmboxes':
        case 'specialmboxes':
            this._handleMboxMouseClick(e.memo);
            break;

        case 'appportal':
        case 'hometab':
        case 'logolink':
            this.go('portal');
            e.memo.stop();
            break;

<<<<<<< HEAD
            switch (id) {
            case 'imp-normalmboxes':
            case 'imp-specialmboxes':
                this._handleMboxMouseClick(e);
                break;
=======
        case 'button_compose':
        case 'composelink':
            DimpCore.compose('new');
            e.memo.stop();
            break;
>>>>>>> 6dc191dc

        case 'search_refresh':
            this.loadingImg('viewport', true);
            this.searchbarTimeReset(true);
            this.poll(true);
            e.memo.stop();
            break;

        case 'checkmaillink':
            this.poll(false);
            e.memo.stop();
            break;

        case 'search_edit':
            this.go('search', {
                edit_query: 1,
                mailbox: this.view
            });
            e.memo.stop();
            break;

        case 'alertsloglink':
            HordeCore.Growler.toggleLog();
            break;

        case 'applyfilterlink':
            if (this.viewport) {
                this.viewport.reload({ applyfilter: 1 });
            }
            e.memo.stop();
            break;

        case 'appprefs':
            this.go('prefs');
            e.memo.stop();
            break;

        case 'applogout':
            e.element().down('A').update('[' + DimpCore.text.onlogout + ']');
            HordeCore.logout();
            e.memo.stop();
            break;

        case 'button_forward':
            this.composeMailbox('forward_auto');
            break;

        case 'button_reply':
            this.composeMailbox('reply_auto');
            break;

        case 'button_resume':
            this.composeMailbox('resume');
            e.memo.stop();
            break;

        case 'button_template':
            if (this.viewport.getSelection().size()) {
                this.composeMailbox('template');
            }
            e.memo.stop();
            break;

        case 'button_innocent':
            this.reportSpam(false);
            e.memo.stop();
            break;

        case 'button_spam':
            this.reportSpam(true);
            e.memo.stop();
            break;

        case 'button_delete':
            this.deleteMsg();
            e.memo.stop();
            break;

        case 'msglistHeaderHoriz':
            tmp = e.memo.element();
            if (tmp.hasClassName('msCheckAll')) {
                this.selectAll();
            } else {
                this.sort(tmp.retrieve('sortby'));
            }
            e.memo.stop();
            break;

        case 'msglistHeaderVert':
            tmp = e.memo.element();
            if (tmp.hasClassName('msCheckAll')) {
                this.selectAll();
            }
            e.memo.stop();
            break;

        case 'th_expand':
        case 'th_collapse':
            this._toggleHeaders(e.element(), true);
            break;

        case 'msgloglist_toggle':
        case 'partlist_toggle':
            tmp = (e.element().readAttribute('id') == 'partlist_toggle') ? 'partlist' : 'msgloglist';
            $(tmp + '_col', tmp + '_exp').invoke('toggle');
            Effect.toggle(tmp, 'blind', {
                duration: 0.2,
                queue: {
                    position: 'end',
                    scope: tmp,
                    limit: 2
                }
            });
            break;

        case 'msg_newwin':
        case 'msg_newwin_options':
        case 'ppane_view_error':
            this.msgWindow(this.viewport.getSelection().search({
                mbox: {
                    equal: [ this.pp.mbox ]
                },
                uid: {
                    equal: [ this.pp.uid ]
                }
            }).get('dataob').first());
            e.memo.stop();
            break;

        case 'ctx_preview_save':
            HordeCore.redirect(this.pp.save_as);
            break;

        case 'ctx_preview_viewsource':
            HordeCore.popupWindow(DimpCore.conf.URI_VIEW, {
                actionID: 'view_source',
                id: 0,
                mailbox: this.pp.mbox,
                uid: this.pp.uid
            }, {
            name: this.pp.uid + '|' + this.pp.mbox
        });
        break;

        case 'ctx_preview_allparts':
            this.loadingImg('msg', true);
            DimpCore.doAction('messageMimeTree', {
                preview: 1
            }, {
                callback: this._mimeTreeCallback.bind(this),
                uids: this.viewport.createSelection('dataob', this.pp)
            });
            break;

        case 'msg_resume_draft':
            this.composeMailbox('resume');
            break;

        case 'msg_template':
            this.composeMailbox('template');
            break;

<<<<<<< HEAD
            case 'search_close':
                this.quicksearchClear();
                e.stop();
                return;
=======
        case 'sidebar_apps':
            tmp = e.memo.element();
            if (!tmp.hasClassName('custom')) {
                tmp = tmp.up('LI.custom');
            }
            if (tmp && !tmp.down('A').readAttribute('href')) {
                // Prefix is 'sidebarapp_'
                this.go('menu', tmp.down('A').identify().substring(11));
                e.memo.stop();
            }
            break;

        case 'tabbar':
            if (e.memo.element().hasClassName('applicationtab')) {
                // Prefix is 'apptab_'
                this.go('menu', e.memo.element().identify().substring(7));
                e.memo.stop();
            }
            break;

        case 'search_close':
            this.quicksearchClear();
            e.memo.stop();
            break;
>>>>>>> 6dc191dc

        case 'helptext_close':
            this.toggleHelp();
            e.memo.stop();
            break;

        case 'send_mdn_link':
            this.loadingImg('msg', true);
            tmp = {};
            tmp[this.pp.mbox] = [ this.pp.uid ];
            DimpCore.doAction('sendMDN', {
                uid: DimpCore.toUIDString(tmp)
            }, {
                callback: this._sendMdnCallback.bind(this)
            });
            e.memo.stop();
            break;

        default:
            if (e.element().hasClassName('printAtc')) {
                HordeCore.popupWindow(DimpCore.conf.URI_VIEW, {
                    actionID: 'print_attach',
                    id: e.element().readAttribute('mimeid'),
                    mailbox: this.pp.mbox,
                    uid: this.pp.uid
                }, {
                    name: this.pp.uid + '|' + this.pp.mbox + '|print',
                    onload: IMP_JS.printWindow
                });
                e.memo.stop();
            } else if (e.element().hasClassName('stripAtc')) {
                if (window.confirm(DimpCore.text.strip_warn)) {
                    this.loadingImg('msg', true);
                    DimpCore.doAction('stripAttachment', this.addViewportParams({
                        id: e.element().readAttribute('mimeid')
                    }), {
                        callback: function(r) {
                            if (!this.pp) {
                                this.viewport.select(this.viewport.createSelectionBuffer().search({
                                    mbox: {
                                        equal: [ r.newmbox ]
                                    },
                                    uid: {
                                        equal: [ r.newuid ]
                                    }
                                }).get('rownum'));
                            }
                        }.bind(this),
                        uids: this.viewport.createSelection('dataob', this.pp)
                    });
                }
                e.memo.stop();
            }
        }
    },

    mouseoverHandler: function(e)
    {
        if (DragDrop.Drags.drag) {
            var elt = e.element();
            if (elt.hasClassName('exp')) {
                this._toggleSubFolder(elt.up(), 'tog');
            }
        }
    },

    toggleHelp: function()
    {
        Effect.toggle($('helptext').down('DIV'), 'blind', {
            duration: 0.75,
            queue: {
                position: 'end',
                scope: 'DimpHelp',
                limit: 2
            }
        });
    },

    _mailboxPromptCallback: function(type, params, r)
    {
        if (!params.elt) {
            return;
        }

        switch (type) {
        case 'create':
            this._createMboxForm(params.orig_elt, 'createsub', DimpCore.text.createsub_prompt.sub('%s', this.fullMboxDisplay(params.elt)));
            break;

        case 'delete':
            this.viewaction = function(e) {
                DimpCore.doAction('deleteMailbox', {
                    container: params.elt.hasClassName('container'),
                    mbox: params.elt.retrieve('mbox'),
                    subfolders: e.element().down('[name=delete_subfolders]').getValue()
                });
            };
            HordeDialog.display({
                form: new Element('DIV').insert(
                    new Element('INPUT', { name: 'delete_subfolders', type: 'checkbox' })
                ).insert(
                    DimpCore.text.delete_mbox_subfolders.sub('%s', this.fullMboxDisplay(params.elt))
                ),
                form_id: 'dimpbase_confirm',
                text: params.elt.hasClassName('container') ? null : DimpCore.text.delete_mbox.sub('%s', this.fullMboxDisplay(params.elt))
            });
            break;

        case 'empty':
            this.viewaction = function(e) {
                DimpCore.doAction('emptyMailbox', {
                    mbox: params.elt.retrieve('mbox')
                });
            };
            HordeDialog.display({
                form_id: 'dimpbase_confirm',
                noinput: true,
                text: DimpCore.text.empty_mbox.sub('%s', this.fullMboxDisplay(params.elt)).sub('%d', r)
            });
            break;

        case 'rename':
            this._createMboxForm(params.elt, 'rename', DimpCore.text.rename_prompt.sub('%s', this.fullMboxDisplay(params.elt)), params.elt.retrieve('l').unescapeHTML());
            break;
        }
    },

    /* Handle create mailbox actions. */
    _createMboxForm: function(mbox, mode, text, val)
    {
        this.viewaction = function(e) {
            this._mboxAction(e, mbox, mode);
        }.bind(this);

        HordeDialog.display({
            form_id: 'dimpbase_confirm',
            input_val: val,
            text: text
        });
    },

    _mboxAction: function(e, mbox, mode)
    {
        var action, params, tmp, val,
            form = e.findElement('form');
        val = $F(form.down('input'));

        if (val) {
            switch (mode) {
            case 'rename':
                if (mbox.retrieve('l') != val) {
                    action = 'renameMailbox';
                    params = {
                        old_name: mbox.retrieve('mbox'),
                        new_parent: mbox.up().hasClassName('mboxlist') ? '' : mbox.up(1).previous().retrieve('mbox'),
                        new_name: val
                    };
                }
                break;

            case 'create':
            case 'createsub':
                action = 'createMailbox';
                params = { mbox: val };
                if (mode == 'createsub') {
                    params.parent = mbox.up('LI').retrieve('mbox');
                    tmp = this.getSubMboxElt(params.parent);
                    if (!tmp ||
                        !tmp.down('UL').childElements().size()) {
                        params.noexpand = 1;
                    }
                }
                break;
            }

            if (action) {
                DimpCore.doAction(action, params);
            }
        }
    },

    /* Mailbox action callback functions. */
    mailboxCallback: function(r)
    {
        var base,
            nm = $('imp-normalmboxes');

        if (r.base) {
            // Need to find the submailbox and look to parent to ensure we get
            // the non-special container.
            base = this.getSubMboxElt(r.base).previous();
        }

        if (r.expand) {
            this.expandmbox = base ? base : true;
        }

        if (r.d) {
            r.d.each(this.deleteMbox.bind(this));
        }
        if (r.c) {
            r.c.each(this.changeMbox.bind(this));
        }
        if (r.a && !r.noexpand) {
            r.a.each(this.createMbox.bind(this));
        }

        this.expandmbox = false;

        if (base) {
            this._toggleSubFolder(base, r.all ? 'expall' : 'tog', false, true);
        }

        if (this.view) {
            this.highlightSidebar(this.view);
        }

        if ($('foldersLoading').visible()) {
            $('foldersLoading').hide();
            $('foldersSidebar').show();
        }

        if (nm && nm.getStyle('max-height') !== null) {
            this._sizeFolderlist();
        }
    },

    flagCallback: function(r)
    {
        r.each(function(entry) {
            $H(DimpCore.parseUIDString(entry.uids)).each(function(m) {
                var s = this.viewport.createSelectionBuffer(m.key).search({
                    uid: { equal: m.value },
                    mbox: { equal: [ m.key ] }
                });

                if (entry.add) {
                    entry.add.each(function(f) {
                        this.updateFlag(s, f, true);
                    }, this);
                }

                if (entry.remove) {
                    entry.remove.each(function(f) {
                        this.updateFlag(s, f, false);
                    }, this);
                }
            }, this);
        }, this);
    },

    _handleMboxMouseClick: function(e)
    {
        var elt = e.element(),
            //li = elt.match('LI') ? elt : elt.up('LI');
            li = elt.match('DIV') ? elt : elt.up('DIV');

        if (!li) {
            return;
        }

        if (elt.hasClassName('exp') || elt.hasClassName('col')) {
            this._toggleSubFolder(li, 'tog');
        } else {
            li = li.up('DIV.horde-subnavi');
            switch (li.retrieve('ftype')) {
            case 'container':
            case 'scontainer':
            case 'vcontainer':
                e.stop();
                break;

            case 'mbox':
            case 'special':
            case 'vfolder':
                e.stop();
                return this.go('mbox', li.retrieve('mbox'));
            }
        }
    },

    _toggleSubFolder: function(base, mode, noeffect, noexpand)
    {
        var collapse = [], expand = [], need = [], subs = [];

        if (mode == 'expall' || mode == 'colall') {
            if (base.hasClassName('subfolders')) {
                subs.push(base);
            }
            subs = subs.concat(base.select('.subfolders'));
        } else if (mode == 'exp') {
            // If we are explicitly expanding ('exp'), make sure all parent
            // subfolders are expanded.
            // The last 2 elements of ancestors() are the BODY and HTML tags -
            // don't need to parse through them.
            subs = base.ancestors().slice(0, -2).reverse().findAll(function(n) { return n.hasClassName('subfolders'); });
        } else {
            subs = [ base.up().next('.subfolders') ];
        }

        if (!subs) {
            return;
        }

        if (mode == 'tog' || mode == 'expall') {
            subs.compact().each(function(s) {
                if (!s.visible() && !s.childElements().size()) {
                    need.push(s.previous().retrieve('mbox'));
                }
            });

            if (need.size()) {
                if (mode == 'tog') {
                    //base.down('A').update(DimpCore.text.loading);
                }
                this._listMboxes({
                    all: Number(mode == 'expall'),
                    base: base,
                    mboxes: need
                });
                return;
            } else if (mode == 'tog') {
                // Need to pass element here, since we might be working
                // with 'special' mailboxes.
                this.setMboxLabel(base.up());
            }
        }

        subs.each(function(s) {
            if (mode == 'tog' ||
                ((mode == 'exp' || mode == 'expall') && !s.visible()) ||
                ((mode == 'col' || mode == 'colall') && s.visible())) {
                s.previous().down().toggleClassName('exp').toggleClassName('col');

                if (mode == 'col' ||
                    ((mode == 'tog') && s.visible())) {
                    collapse.push(s.previous().retrieve('mbox'));
                } else if (!noexpand &&
                           (mode == 'exp' ||
                            ((mode == 'tog') && !s.visible()))) {
                    expand.push(s.previous().retrieve('mbox'));
                }

                if (noeffect) {
                    s.toggle();
                } else {
                    Effect.toggle(s, 'blind', {
                        duration: 0.2,
                        queue: {
                            position: 'end',
                            scope: 'subfolder'
                        }
                    });
                }
            }
        });

        if (DimpCore.conf.mbox_expand) {
            if (collapse.size()) {
                DimpCore.doAction('collapseMailboxes', { mboxes: Object.toJSON(collapse) });
            } else if (mode == 'colall') {
                DimpCore.doAction('collapseMailboxes', { all: 1 });
            } else if (expand.size()) {
                DimpCore.doAction('expandMailboxes', { mboxes: Object.toJSON(expand) });
            }
        }
    },

    _listMboxes: function(params)
    {
        params = params || {};
        params.unsub = Number(this.showunsub);
        if (!Object.isArray(params.mboxes)) {
            params.mboxes = [ params.mboxes ];
        }
        if (Object.isElement(params.base)) {
            params.base = params.base.retrieve('mbox');
        }
        params.mboxes = Object.toJSON(params.mboxes);

        DimpCore.doAction('listMailboxes', params);
    },

    // For format of the ob object, see
    // IMP_Ajax_Application#_createMailboxElt().
    // If this.expandmbox is set, expand folder list on initial display.
    createMbox: function(ob)
    {
        var div, f_node, ftype, li, ll, parent_e, tmp, tmp2,
            cname = 'container',
            label = ob.l || ob.m,
            title = ob.t || ob.m;

        if (this.mboxes[ob.m]) {
            return;
        }

        if (ob.v) {
            ftype = ob.co ? 'vcontainer' : 'vfolder';
            title = label;
        } else if (ob.co) {
            if (ob.n) {
                ftype = 'scontainer';
                title = label;
            } else {
                ftype = 'container';
            }

            /* This is a dummy container element to display child elements of
             * a mailbox displayed in the 'imp-specialmboxes' section. */
            if (ob.dummy) {
                cname += ' specialContainer';
            }
        } else {
            cname = 'mbox';
            ftype = ob.s ? 'special' : 'mbox';
        }

        if (ob.un && this.showunsub) {
            cname += ' unsubMbox';
        }

        //div = new Element('SPAN', { className: 'iconImgSidebar' });
        div = new Element('DIV', { className: 'horde-subnavi-icon-1' });
        if (ob.i) {
            div.setStyle({ backgroundImage: 'url("' + ob.i + '")' });
        }

        //li = new Element('LI', { className: cname, title: title }).store('l', label).store('mbox', ob.m).insert(div).insert(new Element('A').insert(label));
        li = new Element('DIV', { className: 'horde-subnavi', title: title })
            .store('l', label)
            .store('mbox', ob.m)
            .insert(div)
            .insert(new Element('DIV', { className: 'horde-subnavi-point' })
                        .insert(new Element('A').insert(label)))
            .insert(new Element('DIV', { className: 'clear' }));

        // Now walk through the parent <ul> to find the right place to
        // insert the new mailbox.
        if (ob.s) {
            div.addClassName(ob.cl || 'folderImg');
            parent_e = $('imp-specialmboxes');

            /* Create a dummy container element in 'imp-normalmboxes' section. */
            if (ob.ch) {
                div.removeClassName('exp').addClassName(ob.cl || 'folderImg');

                tmp = Object.clone(ob);
                tmp.co = tmp.dummy = true;
                tmp.s = false;
                this.createMbox(tmp);
            }
        } else {
            div.addClassName(ob.ch ? 'exp' : (ob.cl || 'folderImg'));
            parent_e = ob.pa
                ? this.getSubMboxElt(ob.pa)
                : $('imp-normalmboxes');
        }

        /* Virtual folders and special mailboxes are sorted on the server. */
        if (!ob.v && !ob.s) {
            ll = label.toLowerCase();
            f_node = parent_e.childElements().find(function(node) {
                var l = node.retrieve('l');
                return (l && (ll < l.toLowerCase()));
            });
        }

        if (f_node) {
            f_node.insert({ before: li });
        } else {
            parent_e.insert(li);
            if (this.expandmbox && !parent_e.hasClassName('mboxlist')) {
                tmp2 = parent_e.previous();
                if (!Object.isElement(this.expandmbox) ||
                    this.expandmbox != tmp2) {
                    tmp2.next().show();
                    tmp2.down().removeClassName('exp').addClassName('col');
                }
            }
        }

        // Make sure the sub<mbox> ul is created if necessary.
        if (!ob.s && ob.ch) {
            //li.insert({ after: new Element('LI', { className: 'subfolders' }).insert(new Element('UL')).hide() });
            li.insert({ after: new Element('DIV', { className: 'subfolders' }).hide() });
            if (tmp) {
                li.insert({ after: tmp });
            }
        }

        li.store('ftype', ftype);

        // Make the new mailbox a drop target.
        if (!ob.v) {
            new Drop(li, this._mboxDropConfig);
        }

        // Check for unseen messages
        if (ob.po) {
            li.store('u', '');
        }

        switch (ftype) {
        case 'special':
            // For purposes of the contextmenu, treat special mailboxes
            // like regular mailboxes.
            ftype = 'mbox';
            // Fall through.

        case 'container':
        case 'mbox':
            new Drag(li, this._mboxDragConfig);
            break;

        case 'scontainer':
            ftype = 'noactions';
            break;

        case 'vfolder':
            if (ob.v == 1) {
                ftype = 'noactions';
            }
            break;
        }

        DimpCore.addContextMenu({
            elt: li,
            type: ftype
        });

        this.mboxes[ob.m] = li;
        if (ob.dummy) {
            this.smboxes[ob.m] = li;
        }
    },

    deleteMbox: function(mbox)
    {
        if (this.view == mbox) {
            this.go('mbox', this.INBOX);
        }
        this.deleteMboxElt(mbox, true);
    },

    changeMbox: function(ob)
    {
        var tmp;

        if (this.smboxes[ob.m]) {
            // The case of children being added to a special mailbox is
            // handled by createMbox().
            if (!ob.ch) {
                this.deleteMboxElt(ob.m, true);
            }
            return;
        }

        tmp = this.getMboxElt(ob.m).down('SPAN');

        this.deleteMboxElt(ob.m, !ob.ch);
        if (ob.co && this.view == ob.m) {
            this.go();
        }
        this.createMbox(ob);
        if (ob.ch && tmp && tmp.hasClassName('col')) {
            this.getMboxElt(ob.m).down('SPAN').removeClassName('exp').addClassName('col');
        }
    },

    // m: (string) Mailbox ID
    deleteMboxElt: function(m, sub)
    {
        var m_elt = this.getMboxElt(m), submbox;
        if (!m_elt) {
            return;
        }

        if (sub &&
            (submbox = this.getSubMboxElt(m_elt))) {
            delete this.smboxes[submbox.retrieve('mbox')];
            submbox.remove();
        }
        [ DragDrop.Drags.getDrag(m), DragDrop.Drops.getDrop(m) ].compact().invoke('destroy');
        this._removeMouseEvents(m_elt);
        if (this.viewport) {
            this.viewport.deleteView(m_elt.retrieve('mbox'));
        }
        delete this.mboxes[m_elt.retrieve('mbox')];
        m_elt.remove();
    },

    _sizeFolderlist: function()
    {
        var nf = $('imp-normalmboxes');
        if (nf) {
            nf.setStyle({ height: Math.max(document.viewport.getHeight() - nf.cumulativeOffset()[1], 0) + 'px' });
        }
    },

    toggleSubscribed: function()
    {
        this.showunsub = !this.showunsub;
        $('ctx_folderopts_sub', 'ctx_folderopts_unsub').invoke('toggle');
        this._reloadFolders();
    },

    _reloadFolders: function()
    {
        $('foldersLoading').show();
        $('foldersSidebar').hide();

        [ Object.values(this.mboxes), Object.values(this.smboxes) ].flatten().compact().each(function(elt) {
            this.deleteMboxElt(elt, true);
        }, this);

        this._listMboxes({ reload: 1, mboxes: this.view });
    },

    subscribeMbox: function(m, sub)
    {
        var m_elt = this.getMboxElt(m);
        DimpCore.doAction('subscribe', { mbox: m, sub: Number(sub) });

        if (this.showunsub) {
            [ m_elt ].invoke(sub ? 'removeClassName' : 'addClassName', 'unsubMbox');
        } else if (!sub) {
            if (!this.showunsub &&
                !m_elt.siblings().size() &&
                m_elt.up('LI.subfolders')) {
                m_elt.up('LI').previous().down('SPAN.iconImgSidebar').removeClassName('exp').removeClassName('col').addClassName('folderImg');
            }
            this.deleteMboxElt(m);
        }
    },

    /* Flag actions for message list. */
    _getFlagSelection: function(opts)
    {
        var vs;

        if (opts.vs) {
            vs = opts.vs;
        } else if (opts.uid) {
            vs = opts.mailbox
                ? this.viewport.createSelectionBuffer().search({ uid: { equal: [ opts.uid ] }, mbox: { equal: [ opts.mailbox ] } })
                : this.viewport.createSelection('dataob', opts.uid);
        } else {
            vs = this.viewport.getSelected();
        }

        return vs;
    },

    // type = (string) AJAX action type
    // opts = (Object) callback, mailbox, uid
    // args = (Object) Parameters to pass to AJAX call
    _doMsgAction: function(type, opts, args)
    {
        var vs = this._getFlagSelection(opts);

        if (vs.size()) {
            // This needs to be synchronous Ajax if we are calling from a
            // popup window because Mozilla will not correctly call the
            // callback function if the calling window has been closed.
            DimpCore.doAction(type, this.addViewportParams(args), {
                ajaxopts: { asynchronous: !(opts.uid && opts.mailbox) },
                callback: opts.callback,
                uids: vs
            });
            return vs;
        }

        return false;
    },

    // spam = (boolean) True for spam, false for innocent
    // opts = 'mailbox', 'uid'
    reportSpam: function(spam, opts)
    {
        opts = opts || {};
        opts.callback = this.loadingImg.bind(this, 'viewport', false);

        if (this._doMsgAction('reportSpam', opts, { spam: Number(spam) })) {
            // Indicate to the user that something is happening (since spam
            // reporting may not be instantaneous).
            this.loadingImg('viewport', true);
        }
    },

    // blacklist = (boolean) True for blacklist, false for whitelist
    // opts = 'mailbox', 'uid'
    blacklist: function(blacklist, opts)
    {
        opts = opts || {};
        this._doMsgAction('blacklist', opts, { blacklist: Number(blacklist) });
    },

    // opts = 'mailbox', 'uid'
    deleteMsg: function(opts)
    {
        opts = opts || {};
        opts.vs = this._getFlagSelection(opts);

        this._doMsgAction('deleteMessages', opts, {});
        this.updateFlag(opts.vs, DimpCore.conf.FLAG_DELETED, true);
    },

    // flag = (string) IMAP flag name
    // add = (boolean) True to add flag
    // opts = (Object) 'mailbox', 'params', 'uid'
    flag: function(flag, add, opts)
    {
        opts = opts || {};

        var need,
            params = $H(opts.params),
            vs = this._getFlagSelection(opts);

        need = vs.get('dataob').any(function(ob) {
            return add
                ? (!ob.flag || !ob.flag.include(flag))
                : (ob.flag && ob.flag.include(flag));
        });

        if (need) {
            DimpCore.doAction('flagMessages', this.addViewportParams(params.merge({
                add: Number(add),
                flags: Object.toJSON([ flag ])
            })), {
                uids: vs
            });
        }
    },

    updateFlag: function(vs, flag, add)
    {
        var s = {};

        vs.get('dataob').each(function(ob) {
            this._updateFlag(ob, flag, add);

            if (this.isSearch()) {
                if (!s[ob.mbox]) {
                    s[ob.mbox] = [];
                }
                s[ob.mbox].push(ob.uid);
            }
        }, this);

        /* If this is a search mailbox, also need to update flag in base view,
         * if it is in the buffer. */
        $H(s).each(function(m) {
            var tmp = this.viewport.createSelectionBuffer(m.key).search({ uid: { equal: m.value }, mbox: { equal: [ m.key ] } });
            if (tmp.size()) {
                this._updateFlag(tmp.get('dataob').first(), flag, add);
            }
        }, this);
    },

    _updateFlag: function(ob, flag, add)
    {
        var hasflag;

        if (!ob.flag) {
            ob.flag = [];
        } else {
            hasflag = ob.flag.include(flag);
        }

        if (add && !hasflag) {
            ob.flag.push(flag);
            this.viewport.updateRow(ob);
        } else if (!add && hasflag) {
            ob.flag = ob.flag.without(flag);
            this.viewport.updateRow(ob);
        }
    },

    isDraft: function(vs)
    {
        return this.viewport.getMetaData('drafts') ||
               vs.get('dataob').first().flag.include(DimpCore.conf.FLAG_DRAFT);
    },

    /* Miscellaneous mailbox actions. */

    purgeDeleted: function()
    {
        DimpCore.doAction('purgeDeleted', this.addViewportParams());
    },

    modifyPoll: function(mbox, add)
    {
        DimpCore.doAction('modifyPoll', {
            add: Number(add),
            mbox: mbox
        }, {
            callback: this._modifyPollCallback.bind(this)
        });
    },

    _modifyPollCallback: function(r)
    {
        if (r.add) {
            this.getMboxElt().store('u', 0);
        } else {
            this.getMboxElt().store('u', undefined);
            this.updateUnseenStatus(r.mbox, 0);
        }
    },

    loadingImg: function(id, show)
    {
        HordeCore.loadingImg(
            id + 'Loading',
            (id == 'viewport') ? $('msgSplitPane').down('DIV.msglist') : 'previewPane',
            show
        );
    },

    // p = (element) Parent element
    // c = (element) Child element
    isSubfolder: function(p, c)
    {
        var sf = this.getSubMboxElt(p);
        return sf && c.descendantOf(sf);
    },

    /* Internal preferences. */

    _getPref: function(k)
    {
        return $.jStorage.get(k, this.prefs[k] ? this.prefs[k] : this.prefs_special(k));
    },

    _setPref: function(k, v)
    {
        if (v === null) {
            $.jStorage.deleteKey(k);
        } else {
            $.jStorage.set(k, v);
        }
    },

    /* AJAX tasks handler. */
    tasksHandler: function(t)
    {
        if (this.viewport && t['imp:viewport']) {
            this.viewport.parseJSONResponse(t['imp:viewport']);
        }

        if (t['imp:mailbox']) {
            this.mailboxCallback(t['imp:mailbox']);
        }

        if (t['imp:flag']) {
            this.flagCallback(t['imp:flag']);
        }

        if (t['imp:message']) {
            this.messageCallback(t['imp:message']);
        }

        if (t['imp:maillog']) {
            this.maillogCallback(t['imp:maillog']);
        }

        if (t['imp:poll']) {
            this.pollCallback(t['imp:poll']);
        }

        if (t['imp:quota']) {
            this.quotaCallback(t['imp:quota']);
        }
    },

    /* Onload function. */
    onDomLoad: function()
    {
        var DM = DimpCore.DMenu, tmp;

        /* Register global handlers now. */
        IMP_JS.keydownhandler = this.keydownHandler.bind(this);
        HordeCore.initHandler('click');
        HordeCore.initHandler('dblclick');

        /* Initialize variables. */
        DimpCore.conf.sort = $H(DimpCore.conf.sort);

        /* Limit to folders sidebar only. */
        $('foldersSidebar').observe('mouseover', this.mouseoverHandler.bindAsEventListener(this));

        /* Create splitbar for sidebar. */
        this.splitbar = new Element('DIV', { id: 'horde-slideleft', className: 'horde-splitbar-vert' }).insert(
            new Element('DIV', { id: 'horde-slideleftcursor', className: 'horde-splitbar-vert-handle' }));
        $('horde-sidebar').insert({ after: this.splitbar });
        new Drag(this.splitbar, {
            constraint: 'horizontal',
            ghosting: true,
            nodrop: true
        });

        /* Show page now. */
        $('dimpLoading').hide();
        $('horde-page').show();
        this.setSidebarWidth();

        /* Init quicksearch. These needs to occur before loading the message
         * list since it may be disabled if we are in a search mailbox. */
        if ($('horde-search')) {
            this._setQsearchText();
            this.qsearch_ghost = new FormGhost('horde-search-input');

            DimpCore.addContextMenu({
                elt: $('horde-search-dropdown'),
                left: true,
                offset: $$('#horde-search .horde-fake-input')[0],
                type: 'qsearchopts'
            });
            DimpCore.addContextMenu({
                elt: $('horde-search-dropdown'),
                left: false,
                offset: $$('#horde-search .horde-fake-input')[0],
                type: 'qsearchopts'
            });
            DM.addSubMenu('ctx_qsearchopts_by', 'ctx_qsearchby');

            DimpCore.addPopdownButton('button_filter', 'filteropts', {
                trigger: true
            });
            DM.addSubMenu('ctx_filteropts_filter', 'ctx_filter');
            DM.addSubMenu('ctx_filteropts_flag', 'ctx_flag_search');
            DM.addSubMenu('ctx_filteropts_flagnot', 'ctx_flag_search');

            /* Don't submit FORM. Really only needed for Opera (Bug #9730)
             * but shouldn't hurt otherwise. */
            $('horde-search-input').up('FORM').observe('submit', Event.stop);
        }

        /* Store these text strings for updating purposes. */
        //DimpCore.text.getmail = $('checkmaillink').down('A').innerHTML;
        //DimpCore.text.showalog = $('alertsloglink').down('A').innerHTML;

        /* Initialize the starting page. */
        tmp = decodeURIComponent(location.hash);
        if (!tmp.empty() && tmp.startsWith('#')) {
            tmp = (tmp.length == 1) ? "" : tmp.substring(1);
        }

        if (!tmp.empty()) {
            tmp = tmp.split(':', 2);
            this.go(tmp[0], tmp[1]);
        } else if (DimpCore.conf.initial_page) {
            this.go('mbox', DimpCore.conf.initial_page);
        } else {
            this.go();
        }

        /* Create the folder list. Any pending notifications will be caught
         * via the return from this call. */
        this._listMboxes({ initial: 1, mboxes: this.view });

        /* Add popdown menus. */
        DimpCore.addPopdownButton('button_template', 'template');
        DimpCore.addPopdownButton('button_other', 'oa', {
            trigger: true
        });
        DimpCore.addPopdown('folderopts_link', 'folderopts', {
            trigger: true
        });
        DimpCore.addPopdown('vertical_sort', 'sortopts', {
            trigger: true
        });

        DM.addSubMenu('ctx_message_reply', 'ctx_reply');
        DM.addSubMenu('ctx_message_forward', 'ctx_forward');
        DM.addSubMenu('ctx_message_setflag', 'ctx_flag');
        DM.addSubMenu('ctx_message_unsetflag', 'ctx_flag');
        DM.addSubMenu('ctx_oa_setflag', 'ctx_flag');
        DM.addSubMenu('ctx_oa_unsetflag', 'ctx_flag');
        DM.addSubMenu('ctx_mbox_setflag', 'ctx_mbox_flag');
        DM.addSubMenu('ctx_mbox_export', 'ctx_mbox_exportopts');

        DimpCore.addPopdown($('msglistHeaderHoriz').down('.msgSubject').identify(), 'subjectsort', {
            insert: 'bottom'
        });
        DimpCore.addPopdown($('msglistHeaderHoriz').down('.msgDate').identify(), 'datesort', {
            insert: 'bottom'
        });

        DimpCore.addPopdown($('preview_other_opts').down('A'), 'preview', {
            trigger: true
        });

        if (DimpCore.conf.disable_compose) {
            $('button_reply', 'button_forward').compact().invoke('up', 'SPAN').concat($('button_compose', 'composelink', 'ctx_contacts_new')).compact().invoke('remove');
        } else {
            DimpCore.addPopdownButton('button_reply', 'reply');
            DimpCore.addPopdownButton('button_forward', 'forward');
        }

        new Drop('dropbase', this._mboxDropConfig);

        if (this._getPref('toggle_hdrs')) {
            this._toggleHeaders($('th_expand'));
        }

        if (!$('GrowlerLog')) {
            $('alertsloglink').remove();
        }

        /* Check for new mail. */
        this.setPoll();
    },

    /* Resize function. */
    onResize: function()
    {
        if (this.resize) {
            clearTimeout(this.resize);
        }

        this.resize = this._onResize.bind(this).delay(0.1);
    },

    _onResize: function()
    {
        this._sizeFolderlist();
        this.splitbar.setStyle({ height: document.viewport.getHeight() + 'px' });
    },

    /* AJAX exception handling. */
    onAjaxException: function()
    {
        /* Make sure loading images are closed. */
        this.loadingImg('msg', false);
        this.loadingImg('viewport', false);
        HordeCore.notify(HordeCore.text.ajax_error, 'horde.error');
    }

};

/* Need to add after DimpBase is defined. */
DimpBase._msgDragConfig = {
    classname: 'msgdrag',
    scroll: 'imp-normalmboxes',
    threshold: 5,
    caption: DimpBase.dragCaption.bind(DimpBase)
};

DimpBase._mboxDragConfig = {
    classname: 'mboxdrag',
    ghosting: true,
    offset: { x: 15, y: 0 },
    scroll: 'imp-normalmboxes',
    threshold: 5
};

DimpBase._mboxDropConfig = {
    caption: function(drop, drag, e) {
        var m,
            d = drag.retrieve('l'),
            ftype = drop.retrieve('ftype'),
            l = drop.retrieve('l');

        if (drop == $('dropbase')) {
            return DimpCore.text.moveto.sub('%s', d).sub('%s', DimpCore.text.baselevel);
        }

        switch (e.type) {
        case 'mousemove':
            m = (e.ctrlKey) ? DimpCore.text.copyto : DimpCore.text.moveto;
            break;

        case 'keydown':
            /* Can't use ctrlKey here since different browsers handle the
             * ctrlKey in different ways when it comes to firing keyboard
             * events. */
            m = (e.keyCode == 17) ? DimpCore.text.copyto : DimpCore.text.moveto;
            break;

        case 'keyup':
            m = (e.keyCode == 17)
                ? DimpCore.text.moveto
                : (e.ctrlKey) ? DimpCore.text.copyto : DimpCore.text.moveto;
            break;
        }

        if (drag.hasClassName('mbox')) {
            return (ftype != 'special' && !DimpBase.isSubfolder(drag, drop)) ? m.sub('%s', d).sub('%s', l) : '';
        }

        return ftype != 'container' ? m.sub('%s', DimpBase.dragCaption()).sub('%s', l) : '';
    },
    keypress: true
};

/* Basic event handlers. */
document.observe('keydown', DimpBase.keydownHandler.bindAsEventListener(DimpBase));
Event.observe(window, 'resize', DimpBase.onResize.bind(DimpBase));

/* Drag/drop listeners. */
document.observe('DragDrop2:start', DimpBase.onDragStart.bindAsEventListener(DimpBase));
document.observe('DragDrop2:drop', DimpBase.mboxDropHandler.bindAsEventListener(DimpBase));
document.observe('DragDrop2:end', DimpBase.onDragEnd.bindAsEventListener(DimpBase));
document.observe('DragDrop2:mousedown', DimpBase.onDragMouseDown.bindAsEventListener(DimpBase));
document.observe('DragDrop2:mouseup', DimpBase.onDragMouseUp.bindAsEventListener(DimpBase));

/* HordeDialog listener. */
document.observe('HordeDialog:onClick', function(e) {
    switch (e.element().identify()) {
    case 'dimpbase_confirm':
        this.viewaction(e);
        HordeDialog.close();
        break;

    case 'mbox_import':
        HordeCore.submit(e.element(), {
            callback: function(r) {
                if (r.action == 'importMailbox') {
                    this.viewport.reload();
                }
            }.bind(this)
        });
        HordeDialog.close();
        break;
    }
}.bindAsEventListener(DimpBase));

/* AJAX related events. */
document.observe('HordeCore:ajaxException', DimpBase.onAjaxException.bind(DimpBase));
document.observe('HordeCore:runTasks', function(e) {
    this.tasksHandler(e.memo);
}.bindAsEventListener(DimpBase));

/* Click handlers. */
document.observe('HordeCore:click', DimpBase.clickHandler.bindAsEventListener(DimpBase));
document.observe('HordeCore:dblclick', DimpBase.dblclickHandler.bindAsEventListener(DimpBase));

/* ContextSensitive handlers. */
document.observe('ContextSensitive:click', DimpBase.contextOnClick.bindAsEventListener(DimpBase));
document.observe('ContextSensitive:show', DimpBase.contextOnShow.bindAsEventListener(DimpBase));
document.observe('ContextSensitive:trigger', DimpBase.contextOnTrigger.bindAsEventListener(DimpBase));

/* Initialize onload handler. */
document.observe('dom:loaded', DimpBase.onDomLoad.bind(DimpBase));

/* DimpCore handlers. */
document.observe('DimpCore:updateAddressHeader', DimpBase.updateAddressHeader.bindAsEventListener(DimpBase));

/* Define reloadMessage() method for this page. */
DimpCore.reloadMessage = function(params) {
    DimpBase.loadPreview(null, params);
};

/* Growler handlers. */
document.observe('Growler:toggled', function(e) {
    $('alertsloglink').down('A').update(e.memo.visible ? DimpCore.text.hidealog : DimpCore.text.showalog);
});<|MERGE_RESOLUTION|>--- conflicted
+++ resolved
@@ -2523,8 +2523,8 @@
         }
 
         switch (e.element().readAttribute('id')) {
-        case 'normalmboxes':
-        case 'specialmboxes':
+        case 'imp-normalmboxes':
+        case 'imp-specialmboxes':
             this._handleMboxMouseClick(e.memo);
             break;
 
@@ -2535,19 +2535,11 @@
             e.memo.stop();
             break;
 
-<<<<<<< HEAD
-            switch (id) {
-            case 'imp-normalmboxes':
-            case 'imp-specialmboxes':
-                this._handleMboxMouseClick(e);
-                break;
-=======
         case 'button_compose':
         case 'composelink':
             DimpCore.compose('new');
             e.memo.stop();
             break;
->>>>>>> 6dc191dc
 
         case 'search_refresh':
             this.loadingImg('viewport', true);
@@ -2710,37 +2702,10 @@
             this.composeMailbox('template');
             break;
 
-<<<<<<< HEAD
-            case 'search_close':
-                this.quicksearchClear();
-                e.stop();
-                return;
-=======
-        case 'sidebar_apps':
-            tmp = e.memo.element();
-            if (!tmp.hasClassName('custom')) {
-                tmp = tmp.up('LI.custom');
-            }
-            if (tmp && !tmp.down('A').readAttribute('href')) {
-                // Prefix is 'sidebarapp_'
-                this.go('menu', tmp.down('A').identify().substring(11));
-                e.memo.stop();
-            }
-            break;
-
-        case 'tabbar':
-            if (e.memo.element().hasClassName('applicationtab')) {
-                // Prefix is 'apptab_'
-                this.go('menu', e.memo.element().identify().substring(7));
-                e.memo.stop();
-            }
-            break;
-
         case 'search_close':
             this.quicksearchClear();
             e.memo.stop();
             break;
->>>>>>> 6dc191dc
 
         case 'helptext_close':
             this.toggleHelp();
