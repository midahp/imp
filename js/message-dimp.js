/**
 * Copyright 2005-2011 Horde LLC (http://www.horde.org/)
 *
 * See the enclosed file COPYING for license information (GPL). If you
 * did not receive this file, see http://www.horde.org/licenses/gpl.
 */

var DimpMessage = {

    // Variables defaulting to empty/false: mbox, uid

    quickreply: function(type)
    {
        var func, ob = {};
        ob[this.mbox] = [ this.uid ];

        switch (type) {
        case 'reply':
        case 'reply_all':
        case 'reply_auto':
        case 'reply_list':
            $('compose').show();
            $('redirect').hide();
            func = 'getReplyData';
            break;

        case 'forward_auto':
        case 'forward_attach':
        case 'forward_body':
        case 'forward_both':
            $('compose').show();
            $('redirect').hide();
            func = 'getForwardData';
            break;

        case 'forward_redirect':
            $('compose').hide();
            $('redirect').show();
            func = 'getRedirectData';
            break;
        }

        $('msgData').hide();
        $('qreply').show();

        DimpCore.doAction(func,
                          { imp_compose: $F('composeCache'),
                            type: type },
                          { uids: ob,
                            callback: this.msgTextCallback.bind(this) });
    },

    msgTextCallback: function(result)
    {
        if (!result.response) {
            return;
        }

        var r = result.response;

        switch (r.type) {
        case 'forward_redirect':
            if (r.imp_compose) {
                $('composeCacheRedirect').setValue(r.imp_compose);
            }
            break;

        default:
            if (r.imp_compose) {
                $('composeCache').setValue(r.imp_compose);
            }

            if (!r.opts) {
                r.opts = {};
            }
            r.opts.noupdate = true;
            r.opts.show_editor = (r.format == 'html');

<<<<<<< HEAD
            id = (r.identity === null) ? $F('identity') : r.identity;
            i = ImpComposeBase.identities[id];

            $('identity', 'last_identity').invoke('setValue', id);

            DimpCompose.fillForm((i.id[2]) ? ("\n" + r.body) : (r.body + "\n"), r.header, r.opts);
=======
            $('identity', 'last_identity').invoke('setValue', (r.identity === null) ? $F('identity') : r.identity);

            DimpCompose.fillForm(r.body, r.header, r.opts);
>>>>>>> ca0aa6ea
            break;
        }
    },

    /* Click handlers. */
    clickHandler: function(parentfunc, e)
    {
        if (e.isRightClick()) {
            return;
        }

        var elt = orig = e.element(), id, tmp;

        while (Object.isElement(elt)) {
            id = elt.readAttribute('id');

            switch (id) {
            case 'windowclose':
                window.close();
                e.stop();
                return;

            case 'forward_link':
            case 'reply_link':
                this.quickreply(id == 'reply_link' ? 'reply_auto' : 'forward_auto');
                e.stop();
                return;

            case 'button_deleted':
            case 'button_ham':
            case 'button_spam':
                if (DimpCore.base.DimpBase) {
                    DimpCore.base.focus();
                    if (id == 'button_deleted') {
                        DimpCore.base.DimpBase.deleteMsg({ uid: this.uid, mailbox: this.mbox });
                    } else {
                        DimpCore.base.DimpBase.reportSpam(id == 'button_spam', { uid: this.uid, mailbox: this.mbox });
                    }
                } else {
                    tmp = {};
                    tmp[this.mbox] = [ this.uid ];
                    if (id == 'button_deleted') {
                        DimpCore.doAction('deleteMessages', {
                            view: this.mbox
                        }, {
                            uids: tmp
                        });
                    } else {
                        DimpCore.doAction('reportSpam', {
                            spam: Number(id == 'button_spam'),
                            view: this.mbox
                        }, {
                            uids: tmp
                        });
                    }
                }
                window.close();
                e.stop();
                return;

            case 'msgloglist_toggle':
            case 'partlist_toggle':
                tmp = (id == 'partlist_toggle') ? 'partlist' : 'msgloglist';
                $(tmp + '_col', tmp + '_exp').invoke('toggle');
                Effect.toggle(tmp, 'blind', {
                    afterFinish: function() {
                        this.resizeWindow();
                        $('msgData').down('DIV.messageBody').setStyle({ overflowY: 'auto' })
                    }.bind(this),
                    beforeSetup: function() {
                        $('msgData').down('DIV.messageBody').setStyle({ overflowY: 'hidden' })
                    },
                    duration: 0.2,
                    queue: {
                        position: 'end',
                        scope: tmp,
                        limit: 2
                    }
                });
                break;

            case 'msg_view_source':
                DimpCore.popupWindow(DimpCore.addURLParam(DIMP.conf.URI_VIEW, { uid: this.uid, mailbox: this.mbox, actionID: 'view_source', id: 0 }, true), this.uid + '|' + this.mbox);
                break;

            case 'msg_all_parts':
                tmp = {};
                tmp[this.mbox] = [ this.uid ];
                DimpCore.doAction('messageMimeTree', { }, { uids: tmp, callback: this._mimeTreeCallback.bind(this) });
                break;

            case 'qreply':
                if (orig.match('DIV.headercloseimg IMG')) {
                    DimpCompose.confirmCancel();
                }
                break;

            case 'send_mdn_link':
                tmp = {};
                tmp[this.mbox] = [ this.uid ];
                DimpCore.doAction('sendMDN', {
                    uid: DimpCore.toUIDString(tmp)
                }, {
                    callback: function(r) {
                        if (r.response) {
                            $('sendMdnMessage').up(1).fade({ duration: 0.2 });
                        }
                    }
                });
                e.stop();
                return;

            default:
                if (elt.hasClassName('printAtc')) {
                    DimpCore.popupWindow(DimpCore.addURLParam(DIMP.conf.URI_VIEW, { uid: this.uid, mailbox: this.mbox, actionID: 'print_attach', id: elt.readAttribute('mimeid') }, true), this.uid + '|' + this.mbox + '|print', IMP_JS.printWindow);
                    e.stop();
                    return;
                } else if (elt.hasClassName('stripAtc')) {
                    DimpCore.reloadMessage({
                        actionID: 'strip_attachment',
                        mailbox: this.mbox,
                        id: elt.readAttribute('mimeid'),
                        uid: this.uid
                    });
                    e.stop();
                    return;
                }
                break;
            }

            elt = elt.up();
        }

        parentfunc(e);
    },

    contextOnClick: function(parentfunc, e)
    {
        var id = e.memo.elt.readAttribute('id');

        switch (id) {
        case 'ctx_reply_reply':
        case 'ctx_reply_reply_all':
        case 'ctx_reply_reply_list':
            this.quickreply(id.substring(10));
            break;

        case 'ctx_forward_attach':
        case 'ctx_forward_body':
        case 'ctx_forward_both':
        case 'ctx_forward_redirect':
            this.quickreply(id.substring(4));
            break;

        default:
            parentfunc(e);
            break;
        }
    },

    resizeWindow: function()
    {
        var mb = $('msgData').down('DIV.messageBody');

        mb.setStyle({ height: (document.viewport.getHeight() - mb.cumulativeOffset()[1] - parseInt(mb.getStyle('paddingTop'), 10) - parseInt(mb.getStyle('paddingBottom'), 10)) + 'px' });
    },

    _mimeTreeCallback: function(r)
    {
        $('msg_all_parts').up().hide();

        $('partlist').update(r.response.tree);
        $('msgAtc').down('SPAN.atcLabel').update(DIMP.text.allparts_label);
        $('msgAtc').show();
    },

    onDomLoad: function()
    {
        DimpCore.growler_log = false;
        DimpCore.init();

        if (DIMP.conf.disable_compose) {
            $('reply_link', 'forward_link').compact().invoke('up', 'SPAN').concat([ $('ctx_contacts_new') ]).compact().invoke('remove');
        } else {
            DimpCore.addPopdownButton('reply_link', 'replypopdown');
            DimpCore.addPopdownButton('forward_link', 'forwardpopdown');
        }

        /* Set up address linking. */
        [ 'from', 'to', 'cc', 'bcc', 'replyTo' ].each(function(a) {
            if (this[a]) {
                // Can't use capitalize() here.
                var elt = $('msgHeader' + a.charAt(0).toUpperCase() + a.substring(1));
                if (elt) {
                    elt.down('TD', 1).replace(DimpCore.buildAddressLinks(this[a], elt.down('TD', 1).clone(false)));
                }
            }
        }, this);

        /* Add message information. */
        if (this.log) {
            $('msgLogInfo').show();
            DimpCore.updateMsgLog(this.log);
        }

        if (DimpCore.base.DimpBase) {
            if (this.strip) {
                DimpCore.base.DimpBase.poll();
            } else if (this.poll) {
                DimpCore.base.DimpBase.pollCallback({ poll: this.poll });
            }

            if (this.flag) {
                DimpCore.base.DimpBase.flagCallback({ flag: this.flag });
            }
        }

        $('dimpLoading').hide();
        $('pageContainer').show();

        this.resizeWindow();
    }

};

/* ContextSensitive functions. */
DimpCore.contextOnClick = DimpCore.contextOnClick.wrap(DimpMessage.contextOnClick.bind(DimpMessage));

/* Click handler. */
DimpCore.clickHandler = DimpCore.clickHandler.wrap(DimpMessage.clickHandler.bind(DimpMessage));

/* Attach event handlers. */
document.observe('dom:loaded', DimpMessage.onDomLoad.bind(DimpMessage));
Event.observe(window, 'resize', DimpMessage.resizeWindow.bind(DimpMessage));<|MERGE_RESOLUTION|>--- conflicted
+++ resolved
@@ -76,18 +76,9 @@
             r.opts.noupdate = true;
             r.opts.show_editor = (r.format == 'html');
 
-<<<<<<< HEAD
-            id = (r.identity === null) ? $F('identity') : r.identity;
-            i = ImpComposeBase.identities[id];
-
-            $('identity', 'last_identity').invoke('setValue', id);
-
-            DimpCompose.fillForm((i.id[2]) ? ("\n" + r.body) : (r.body + "\n"), r.header, r.opts);
-=======
             $('identity', 'last_identity').invoke('setValue', (r.identity === null) ? $F('identity') : r.identity);
 
             DimpCompose.fillForm(r.body, r.header, r.opts);
->>>>>>> ca0aa6ea
             break;
         }
     },
