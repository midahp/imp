--- conflicted
+++ resolved
@@ -38,7 +38,6 @@
     messages: {},
 
     /**
-<<<<<<< HEAD
      * Converts an object to an IMP UID Range string.
      * See IMP::toRangeString().
      *
@@ -100,8 +99,6 @@
     },
 
     /**
-=======
->>>>>>> a8fd88a3
      * Switches to the mailbox view and loads a mailbox.
      *
      * @param object url      Page URL from $.mobile.path.parseUrl().
@@ -248,7 +245,6 @@
     },
 
     /**
-<<<<<<< HEAD
      * Switches to the compose view and loads a message if replying or
      * forwarding.
      *
@@ -450,7 +446,9 @@
         } else {
             $('#imp-compose-form').css({ cursor: disable ? 'wait' : null });
         }
-=======
+    },
+
+    /**
      * Converts an object to an IMP UID range string.
      *
      * @param object ob  Mailbox name as keys, values are array of uids.
@@ -490,7 +488,6 @@
         });
 
         return str;
->>>>>>> a8fd88a3
     },
 
     /**
