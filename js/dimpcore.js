--- conflicted
+++ resolved
@@ -68,8 +68,6 @@
         return tmp;
     },
 
-<<<<<<< HEAD
-=======
     // params: (Hash)
     addRequestParams: function(params)
     {
@@ -233,7 +231,6 @@
         }, this);
     },
 
->>>>>>> 247508c1
     compose: function(type, args)
     {
         var params = {};
