/**
 * jQuery Mobile UI application logic.
 *
 * Copyright 2005-2013 Horde LLC (http://www.horde.org/)
 *
 * See the enclosed file COPYING for license information (GPL). If you
 * did not receive this file, see http://www.horde.org/licenses/gpl.
 */
var ImpMobile = {

    // Vars used and defaulting to null/false:
    //
    // /* Attachment data for the current message. */
    // atc,
    //
    // /* BUID of the currently displayed message. */
    // buid,
    //
    // /* Has the folders list been loaded? */
    // foldersLoaded,
    //
    // /* Header data for the current message. */
    // headers,
    //
    // /* The current mailbox. */
    // mailbox,
    //
    // /* Cache ID for the current mailbox view. */
    // mailboxCache,
    //
    // /* The current message data. */
    // message,
    //
    // /* Current row UID of the displayed message. */
    // rowid,
    //
    // /* Search parameters for the viewPort Ajax request. */
    // search,

    // Mailbox data cache.
    cache: {},

    // Rows per mailbox page.
    mbox_rows: 40,

    // 'INBOX' base64url encoded
    INBOX: 'SU5CT1g',


    /**
     * Event handler for the pagebeforechange event that implements loading of
     * deep-linked pages.
     *
     * @param object e     Event object.
     * @param object data  Event data.
     */
    toPage: function(e, data)
    {
        var view = data.options.parsedUrl.view;

        switch (view) {
        case 'compose':
            if (!IMP.conf.disable_compose) {
                $('#imp-compose-cache').val('');
                ImpMobile.compose(data);
            }
            e.preventDefault();
            break;

        case 'compose-cancel':
            HordeMobile.doAction('cancelCompose', {
                imp_compose: $('#imp-compose-cache').val()
            });
            ImpMobile.closeCompose();
            e.preventDefault();
            break;

        case 'compose-submit':
            ImpMobile.uniqueSubmit(
                $('#imp-compose-form').is(':hidden') ? 'redirectMessage' : 'smartmobileSendMessage'
            );
            e.preventDefault();
            break;

        case 'confirm':
            ImpMobile.confirm(data);
            e.preventDefault();
            break;

        case 'confirmed':
            ImpMobile.confirmed(data);
            e.preventDefault();
            break;

        case 'copymove':
            if (IMP.conf.allow_folders) {
                ImpMobile.copymove(data);
            }
            e.preventDefault();
            break;

        case 'copymove-new-submit':
            ImpMobile.copymoveSelected(e);
            e.preventDefault();
            break;

        case 'folders-refresh':
            // TODO: Bug(?)
            $('#folders :jqmData(role=footer) a[href$="refresh"]').removeClass($.mobile.activeBtnClass).blur();
            e.preventDefault();
            // Fall-through

        case 'folders':
            if (ImpMobile.foldersLoaded) {
                HordeMobile.doAction('poll', {
                    poll: JSON.stringify([])
                });
            } else {
                ImpMobile.loadFolders();
            }
            break;

        case 'folders-showall':
        case 'folders-showpoll':
            $('#folders :jqmData(role=footer) a[href*="folders-show"]').toggle();
            ImpMobile.loadFolders();
            e.preventDefault();
            break;

        case 'mailbox':
            ImpMobile.toMailbox(data);
            e.preventDefault();
            break;

        case 'mailbox-delete':
            ImpMobile.deleteMessage(
                data.options.data.jqmData('buid')
            );
            e.preventDefault();
            break;

        case 'mailbox-next':
        case 'mailbox-prev':
            ImpMobile.navigateMailbox(view.match(/next$/) ? 1 : -1);
            e.preventDefault();
            break;

        case 'mailbox-innocent':
        case 'mailbox-spam':
            ImpMobile.reportSpam(
                view.match(/spam$/) ? 'spam' : 'innocent',
                data.options.data.jqmData('buid')
            );
            e.preventDefault();
            break;

        case 'message':
            ImpMobile.toMessage(data);
            e.preventDefault();
            break;

        case 'message-delete':
            ImpMobile.deleteMessage(ImpMobile.buid);
            $.mobile.changePage(HordeMobile.createUrl('mailbox', {
                mbox: ImpMobile.mailbox
            }), {
                data: { noajax: true }
            });
            e.preventDefault();
            return;

        case 'message-forward':
            $.mobile.changePage(HordeMobile.createUrl('compose', {
                buid: ImpMobile.buid,
                mbox: ImpMobile.mailbox,
                type: 'forward_auto'
            }));
            e.preventDefault();
            break;

        case 'message-more':
            $.each($('#imp-message-more').hide().siblings(), function(i, v) {
                v = $(v);
                if (v.jqmData('more') && !v.jqmData('morehide')) {
                    v.show();
                }
            });
            e.preventDefault();
            break;

        case 'message-next':
        case 'message-prev':
            ImpMobile.navigateMessage(view.match(/next$/) ? 1 : -1);
            e.preventDefault();
            break;

        case 'message-redirect':
            $.mobile.changePage(HordeMobile.createUrl('compose', {
                buid: ImpMobile.buid,
                mbox: ImpMobile.mailbox,
                type: 'forward_redirect'
            }));
            e.preventDefault();
            break;

        case 'mailbox-refresh':
            $.mobile.changePage(HordeMobile.createUrl('mailbox', {
                mbox: ImpMobile.mailbox
            }));
            e.preventDefault();
            $('#mailbox :jqmData(role=footer) a[href$="refresh"]').removeClass($.mobile.activeBtnClass).blur();
            break;

        case 'message-reply':
            $.mobile.changePage(HordeMobile.createUrl('compose', {
                buid: ImpMobile.buid,
                mbox: ImpMobile.mailbox,
                type: 'reply_auto'
            }));
            e.preventDefault();
            break;

        case 'search-submit':
            ImpMobile.search = {
                qsearch: $('#imp-search-input').val(),
                qsearchfield: $('#imp-search-by').val(),
                qsearchmbox: ImpMobile.mailbox
            };
            delete ImpMobile.cache[IMP.conf.qsearchid];
            $.mobile.changePage(HordeMobile.createUrl('mailbox', {
                mbox: IMP.conf.qsearchid
            }));
            break;
        }
    },

    /**
     */
    beforeShow: function(e, data)
    {
        switch (HordeMobile.currentPage()) {
        case 'copymove':
            $('#imp-copymove')[0].reset();
            $('#imp-copymove-action,#imp-copymove-list').selectmenu('refresh', true);
            $('#imp-copymove-action').selectmenu(ImpMobile.cache[ImpMobile.mailbox].readonly ? 'disable' : 'enable');
            $('#imp-copymove-newdiv').hide();
            break;
        }
    },

    /**
     */
    pageShow: function(e, opts)
    {
        var tmp;

        switch (HordeMobile.currentPage()) {
        case 'message':
            $('#imp-message-more').show().siblings(':jqmData(more)').hide();

            $('#imp-message-headers,#imp-message-atc').trigger('collapse');
            break;
        }
    },

    /**
     * Switches to the mailbox view and loads a mailbox.
     *
     * @param object data  Page change data object.
     */
    toMailbox: function(data)
    {
        var purl = data.options.parsedUrl,
            mailbox = purl.params.mbox || ImpMobile.INBOX,
            title = $('#imp-mailbox-' + mailbox).text(),
            params = {}, ob;

        document.title = title;
        $('#mailbox .smartmobile-title').text(title);
        if (ImpMobile.mailbox != mailbox) {
            $('#imp-mailbox-list').empty();
            $('#imp-mailbox-navtop').hide();
            ImpMobile.mailbox = mailbox;
        }

        if (mailbox != IMP.conf.qsearchid) {
            delete ImpMobile.search;
            $('#imp-search-input').val('');
            $('#mailbox :jqmData(role=footer) a[href$="search"]').show();
        } else if (ImpMobile.search) {
            params = ImpMobile.search;
            $('#mailbox :jqmData(role=footer) a[href$="search"]').hide();
        }

        HordeMobile.changePage('mailbox', data);

        if (ob = ImpMobile.cache[mailbox]) {
            if (purl.params.from) {
                ob.from = Number(purl.params.from);
            } else if (data.options.data && data.options.data.noajax) {
                ImpMobile.refreshMailbox(ob);
                return;
            } else {
                ImpMobile.refreshMailbox(ob);
                params.checkcache = 1;
            }
        }

        HordeMobile.doAction(
            'viewPort',
            ImpMobile.addViewportParams($.extend(params, {
                view: mailbox
            }))
        );
    },

    /**
     */
    addViewportParams: function(params)
    {
        params = params || {};

        var from = 1, ob;

        if (ob = ImpMobile.cache[ImpMobile.mailbox]) {
            params.cache = ImpMobile.toUidString(ob.cachedIds());
            params.cacheid = ob.cacheid;
            from = ob.from;
        }

        if (!params.search) {
            params.slice = from + ':' + (from + ImpMobile.mbox_rows - 1);
        }

        return {
            view: params.view,
            viewport: JSON.stringify(params)
        };
    },

    /**
     * Callback method to update viewport information.
     *
     * @param object r  The Ajax response object.
     */
    viewport: function(r)
    {
        var ob;

        if (!(ob = ImpMobile.cache[r.view])) {
            ob = ImpMobile.cache[r.view] = $.extend(true, {}, ImpMobileMbox);
            if (r.metadata.readonly || r.metadata.nodelete) {
                ob.readonly = 1;
            }
            ob.label = r.metadata.slabel
                ? r.metadata.slabel
                : r.label;
        }
        ob.cacheid = r.cacheid;
        if (r.data_reset) {
            ob.data = {};
        }
        if (r.rowlist_reset) {
            ob.rowlist = {};
        }
        if (r.data) {
            ob.update(r.data, r.rowlist, r.totalrows);
        }
        if (r.disappear) {
            ob.disappear(r.disappear);
        }
        if (r.rownum) {
            ob.from = (Math.floor(r.rownum / ImpMobile.mbox_rows) * ImpMobile.mbox_rows) + 1;
        }

        if (HordeMobile.currentPage() == 'mailbox') {
            ImpMobile.refreshMailbox(ob);
        }
    },

    /**
     */
    refreshMailbox: function(ob)
    {
        var list, ob, tmp,
            cid = ImpMobile.mailbox + '|' + ob.cacheid + '|' + ob.from;

        if (cid == ImpMobile.mailboxCache) {
            return;
        }
        ImpMobile.mailboxCache = cid;

        document.title = ob.label;
        $('#mailbox .smartmobile-title').text(ob.label);

        list = $('#imp-mailbox-list');
        list.empty();

<<<<<<< HEAD
        $.each(ob.rows(), function(key, val) {
            var c = $('<li class="imp-message">')
                    .jqmData('buid', val.buid),
=======
        $.each(ob.rows(), function(key, data) {
            var c = $('<li class="imp-message"></li>')
                    .jqmData('mbox', data.mbox)
                    .jqmData('uid', data.uid),
>>>>>>> 798a1a3c
                url = HordeMobile.createUrl('message', {
                    buid: val.buid,
                    mbox: ImpMobile.mailbox
                });

            if (val.data.flag) {
                $.each(val.data.flag, function(k, flag) {
                    switch (flag) {
                    case IMP.conf.flags.deleted:
                        c.addClass('imp-mailbox-deleted');
                        break;

                    case IMP.conf.flags.draft:
                        url = HordeMobile.createUrl('compose', {
                            buid: val.buid,
                            mbox: ImpMobile.mailbox,
                            type: 'resume'
                        });
                        break;

                    case IMP.conf.flags.seen:
                        c.addClass('imp-mailbox-seen');
                        break;
                    }
                });
            }

            list.append(
                c.append(
<<<<<<< HEAD
                    $('<a href="' + url + '">').html(val.data.subject)).append(
                    $('<div class="imp-mailbox-secondrow">').append(
                        $('<span class="imp-mailbox-date">').text(
                            val.data.date)).append(
                        $('<span class="imp-mailbox-from">').text(
                            val.data.from))));
=======
                    $('<a href="' + url + '"></a>').html(data.subject)).append(
                    $('<div class="imp-mailbox-secondrow"></div>').append(
                        $('<span class="imp-mailbox-date"></span>').text(
                            data.date)).append(
                        $('<span class="imp-mailbox-from"></span>').text(
                            data.from))));
>>>>>>> 798a1a3c
        });

        list.listview('refresh');

        if (ob.totalrows > ImpMobile.mbox_rows) {
            $('#imp-mailbox-navtext').text(IMP.text.nav
                .replace(/%d/, ob.from)
                .replace(/%d/, Math.min(ob.from + ImpMobile.mbox_rows - 1, ob.totalrows))
                .replace(/%d/, ob.totalrows)
            );

            tmp = $('#imp-mailbox-navtop').show();
            ImpMobile.disableButton(tmp.children('a[href$="prev"]'), ob.from == 1);
            ImpMobile.disableButton(tmp.children('a[href$="next"]'), (ob.from + ImpMobile.mbox_rows - 1) >= ob.totalrows);
        } else {
            $('#imp-mailbox-navtop').hide();
        }
    },

    /**
     * Switches to the message view and loads a message.
     *
     * @param object data  Page change data object.
     */
    toMessage: function(data)
    {
        var purl = data.options.parsedUrl,
            params = {};

        if (!ImpMobile.mailbox) {
            params = {
                // Make sure we have a big enough buffer to fit all
                // messages on a page.
                after: ImpMobile.mbox_rows,
                before: ImpMobile.mbox_rows,
                // Need to manually encode JSON here.
                search: JSON.stringify({ buid: purl.params.buid })
            };
            ImpMobile.mailbox = purl.params.mbox;
        }

        HordeMobile.changePage('message', data);

        // Page is cached.
        if (ImpMobile.buid == purl.params.buid &&
            ImpMobile.mailbox == purl.params.mbox) {
            document.title = $('#message .smartmobile-title').text();
            return;
        }

        $('#message').children().not('.ui-header').hide();
        $('#message .smartmobile-title').text('');
        document.title = '';

        HordeMobile.doAction(
            'showMessage',
            $.extend(ImpMobile.addViewportParams($.extend(params, {
                force: 1,
                view: purl.params.mbox
            })), {
                buid: purl.params.buid
            }),
            ImpMobile.messageLoaded
        );
    },

    /**
     * Navigates to the next/previous mailbox page.
     *
     * @param integer dir  Jump length.
     */
    navigateMailbox: function(dir)
    {
        var ob = ImpMobile.cache[ImpMobile.mailbox],
            from = Math.min(ob.totalrows, Math.max(1, ob.from + (dir * ImpMobile.mbox_rows)));

        if (from != ob.from) {
            $.mobile.changePage(HordeMobile.createUrl('mailbox', {
                from: from,
                mbox: ImpMobile.mailbox
            }));
        }
    },

    /**
     * Navigates to the next/previous message page.
     *
     * @param integer dir  Jump length.
     */
    navigateMessage: function(dir)
    {
        var buid,
            ob = ImpMobile.cache[ImpMobile.mailbox],
            pos = ob.rowlist[ImpMobile.rowid] + dir;

        if (pos > 0 && pos <= ob.totalrows) {
            if (buid = ob.rowToBuid(pos)) {
                $.mobile.changePage(HordeMobile.createUrl('message', {
                    buid: buid,
                    mbox: ImpMobile.mailbox
                }));
            } else {
                // TODO: Load viewport slice
            }
        }
    },

    /**
     * Callback method after the message has been loaded.
     *
     * @param object r  The Ajax response object.
     */
    messageLoaded: function(r)
    {
        // TODO: Error handling.
        if (r.error ||
            !ImpMobile.message ||
            (r.view != ImpMobile.mailbox)) {
            return;
        }

        var cache = ImpMobile.cache[ImpMobile.mailbox],
            data = ImpMobile.message,
            args = { buid: r.buid, mbox: ImpMobile.mailbox },
            rownum, tmp;

        // TODO: Remove once we can pass viewport parameters directly to the
        // showMessage request.
        if (!cache) {
            window.setTimeout(function() { ImpMobile.messageLoaded(r); }, 0);
            return;
        }

        ImpMobile.buid = r.buid;

        $('#message .smartmobile-title').text(data.title);
        document.title = $('#message .smartmobile-title').text();

        tmp = $('#message .smartmobile-back');
        if (ImpMobile.mailbox == IMP.conf.qsearchid) {
            tmp.attr('href', HordeMobile.createUrl('mailbox', {
                mbox: IMP.conf.qsearchid
            }));
            tmp.find('.ui-btn-text').text(IMP.text.searchresults);
        } else {
            tmp.attr('href', HordeMobile.createUrl('mailbox', {
                mbox: ImpMobile.mailbox
            }));
            tmp.find('.ui-btn-text').text(cache.label);
        }

        if (!data.from) {
            $('#imp-message-from').text(IMP.text.nofrom);
        } else if (data.from.raw) {
            $('#imp-message-from').text(data.from.raw);
        } else if (data.from.addr[0].g) {
            $('#imp-message-from').text(data.from.addr[0].g);
        } else if (data.from.addr[0].p) {
            $('#imp-message-from').text(data.from.addr[0].p);
        } else {
            $('#imp-message-from').text(data.from.addr[0].b);
        }

        if (data.atc_label) {
            $('#imp-message-atc').show();
            $('#imp-message-atclabel').text(data.atc_label);

            ImpMobile.atc = data.atc_list;
        } else {
            $('#imp-message-atc').hide();
            delete ImpMobile.atc;
        }

        $('#imp-message-body').html(data.msgtext);
        $('#imp-message-date').text('');

        $.each(data.headers, function(k, v) {
            if (v.id == 'Date') {
                $('#imp-message-date').text(v.value);
            }
        });

        data.headers.push({ name: IMP.text.subject, value: data.subject });
        ImpMobile.headers = data.headers;
        ImpMobile.rowid = r.buid;

        $.fn[cache.readonly ? 'hide' : 'show'].call($('#imp-message-delete'));

        /* Need to manually set href parameters for dialog links, since there
         * is no way to programatically open one. */
        if (IMP.conf.allow_folders) {
            $('#imp-message-copymove').attr('href', HordeMobile.createUrl('copymove', args));
        }

        $.each([ 'innocent', 'spam' ], function(i, v) {
            var show, t = $('#imp-message-' + v);
            if (t) {
                switch (v) {
                case 'innocent':
                    show = (ImpMobile.mailbox == IMP.conf.spam_mbox || IMP.conf.spam_innocent_spammbox);
                break;

                case 'spam':
                    show = (ImpMobile.mailbox != IMP.conf.spam_mbox || IMP.conf.spam_spammbox);
                    break;
                }

                if (show) {
                    t.jqmRemoveData('morehide')
                        .attr('href', HordeMobile.createUrl('confirm', $.extend({
                            action: v
                        }, args)));
                } else {
                    t.jqmData('morehide', true);
                }
            }
        });

        rownum = cache.rowlist[ImpMobile.rowid];
        ImpMobile.disableButton($('#imp-message-prev'), rownum == 1);
        ImpMobile.disableButton($('#imp-message-next'), rownum == cache.totalrows);

        if (data.js) {
            $.each(data.js, function(k, js) {
                $.globalEval(js);
            });
        }

        $('#message').children().not('#imp-message-atc').show();

        $.each($('#imp-message-body IFRAME.htmlMsgData'), function(k, v) {
            IMP_JS.iframeResize($(v));
        });

        delete ImpMobile.message;
    },

    /**
     */
    fullHeaders: function()
    {
        if (!ImpMobile.headers) {
            return;
        }

        var h = $('#imp-message-headers-full tbody');

        h.children().remove();

        $.each(ImpMobile.headers, function(k, header) {
            if (header.value) {
                h.append($('<tr></tr>')
                    .append($('<td class="imp-header-label"></td>')
                        .html(header.name + ':'))
                    .append($('<td></td>').html(header.value)
                ));
            }
        });

        delete ImpMobile.headers;
    },

    /**
     */
    showAttachments: function()
    {
        if (!ImpMobile.atc) {
            return;
        }

        var list = $('#imp-message-atclist').empty();

        $.each(ImpMobile.atc, function(k, v) {
            list.append(
                $('<li class="imp-message-atc"></li>').append(
                    $('<a></a>').attr({
                        href: v.download_url,
                        target: 'download'
                    }).append(
                        $(v.icon).addClass('ui-li-icon')
                    ).append(
                        v.description_raw + ' (' + v.size + ')'
                    )
                )
            );
        });

        list.listview('refresh');

        delete ImpMobile.atc;

        // TODO: Workaround bug(?) in jQuery Mobile where inset style is not
        // applied until listview is visible.
        window.setTimeout(function() { list.listview('refresh') }, 0);
    },

    /**
     */
    deleteMessage: function(buid)
    {
        HordeMobile.doAction(
            'deleteMessages',
            $.extend(ImpMobile.addViewportParams({
                checkcache: 1,
                force: 1,
                view: ImpMobile.mailbox
            }), {
                buid: buid
            })
        );
    },

    /**
     */
    reportSpam: function(action, buid)
    {
        HordeMobile.doAction(
            'reportSpam',
            $.extend(ImpMobile.addViewportParams({
                checkcache: 1,
                force: 1,
                view: ImpMobile.mailbox
            }), {
                buid: buid,
                spam: Number(action == 'spam')
            })
        );
    },

    /**
     * Switches to the compose view and loads a message if replying or
     * forwarding.
     *
     * @param object data  Page change data object.
     */
    compose: function(data)
    {
        var cache, func,
            params = {},
            purl = data.options.parsedUrl;

        $('#compose .smartmobile-title').html(IMP.text.new_message);

        if (purl.params.to || purl.params.cc) {
            $('#imp-compose-to').val(purl.params.to);
            $('#imp-compose-cc').val(purl.params.cc);
            HordeMobile.changePage('compose', data);
            return;
        }

        $('#imp-compose-form').show();
        $('#imp-redirect-form').hide();

        switch (purl.params.type) {
        case 'reply_auto':
            func = 'getReplyData';
            cache = '#imp-compose-cache';
            params.format = 'text';
            break;

        case 'forward_auto':
            func = 'smartmobileGetForwardData';
            cache = '#imp-compose-cache';
            break;

        case 'forward_redirect':
            $('#imp-compose-form').hide();
            $('#imp-redirect-form').show();
            func = 'getRedirectData';
            cache = '#imp-redirect-cache';
            break;

        case 'resume':
        case 'template':
            func = 'getResumeData';
            cache = '#imp-compose-cache';
            params.format = 'text';
            break;

        default:
            HordeMobile.changePage('compose');
            return;
        }

        HordeMobile.doAction(
            func,
            $.extend(params, {
                buid: purl.params.buid,
                imp_compose: $(cache).val(),
                type: purl.params.type,
                view: ImpMobile.mailbox
            }),
            function(r) { ImpMobile.composeLoaded(r, data); }
        );
    },

    /**
     * Callback method after the compose content has been loaded.
     *
     * @param object r     The Ajax response object.
     * @param object data  Page change data object.
     */
    composeLoaded: function(r, data)
    {
        if (r.imp_compose) {
            var cache = r.type == 'forward_redirect'
                ? '#imp-redirect-cache'
                : '#imp-compose-cache';
            $(cache).val(r.imp_compose);
        }

        if (r.type != 'forward_redirect') {
            if (!r.opts) {
                r.opts = {};
            }
            r.opts.noupdate = true;

            var id = (r.identity === null)
                ? $('#imp-compose-identity').val()
                : r.identity;

            $('#imp-compose-identity,#imp-compose-last-identity').val(id);
            // The first selectmenu() call is necessary to actually create the
            // selectmenu if the compose window is opened for the first time,
            // the second call to update the menu in case the selected index
            // changed.
            $('#imp-compose-identity').selectmenu()
                .selectmenu('refresh', true);

            $('#imp-compose-to').val(r.header.to);
            $('#imp-compose-cc').val(r.header.cc);
            $('#imp-compose-subject').val(r.header.subject);
            $('#imp-compose-message').val(r.body);

            $('#imp-compose-' + (r.opts.focus || 'to').replace(/composeMessage/, 'message'))[0].focus();
        }

        HordeMobile.changePage('compose', data);
    },

    /**
     * Load the folders list.
     */
    loadFolders: function()
    {
        HordeMobile.doAction(
            'smartmobileFolderTree',
            { all: ImpMobile.showAllFolders() },
            function(r) {
                ImpMobile.foldersLoaded = true;
                $('#imp-folders-list').html(r).listview('refresh');
            }
        );
    },

    uniqueSubmit: function(action)
    {
        var form = (action == 'redirectMessage')
            ? $('#imp-redirect-form')
            : $('#imp-compose-form');

        if (action == 'sendMessage' &&
            ($('#imp-compose-subject').val() == '') &&
            !window.confirm(IMP.text.nosubject)) {
            return;
        }

        HordeMobile.doAction(
            action,
            HordeJquery.formToObject(form),
            ImpMobile.uniqueSubmitCallback
        );
    },

    uniqueSubmitCallback: function(d)
    {
        if (d) {
            if (d.success) {
                return ImpMobile.closeCompose();
            }

            if (d.imp_compose) {
                $('#imp-compose-cache').val(d.imp_compose);
            }
        }
    },

    closeCompose: function()
    {
        $('#imp-compose-form')[0].reset();
        window.history.back();
    },

    /**
     * Opens a confirmation dialog.
     *
     * @param object data  Page change data object.
     */
    confirm: function(data)
    {
        var purl = data.options.parsedUrl;

        HordeMobile.changePage('confirm');

        $('#imp-confirm-text').html(IMP.text.confirm.text[purl.params.action]);
        $('#imp-confirm-action')
            .attr('href', purl.parsed.hash.replace(/\#confirm/, '\#confirmed'))
            .find('.ui-btn-text')
            .text(IMP.text.confirm.action[purl.params.action]);
    },

    /**
     * Executes confirmed actions.
     *
     * @param object data  Page change data object.
     */
    confirmed: function(data)
    {
        var purl = data.options.parsedUrl;

        switch (purl.params.action) {
        case 'innocent':
        case 'spam':
            $.mobile.changePage(HordeMobile.createUrl('mailbox', {
                mbox: purl.params.mbox
            }), {
                data: { noajax: true }
            });

            ImpMobile.reportSpam(
                purl.params.action,
                purl.params.buid
            );
            break;
        }
    },

    /**
     * Opens a copy/move message dialog.
     *
     * @param object data  Page change data object.
     */
    copymove: function(data)
    {
        var purl = data.options.parsedUrl;

        HordeMobile.changePage('copymove');

        $('#imp-copymove-buid').val(purl.params.buid);
        $('#imp-copymove-mbox').val(purl.params.mbox);
    },

    /**
     * Moves or copies a message to a selected mailbox.
     *
     * @param object e  An event object.
     */
    copymoveSelected: function(e)
    {
        var source = $('#imp-copymove-mbox').val(),
            value = $(e.currentTarget).attr('id') == 'imp-copymove-list'
                ? $('#imp-copymove-list').val()
                : $('#imp-copymove-new').val(),
            move = ($('#imp-copymove-action').val() == 'move');

        if (value === '') {
            $('#imp-copymove-newdiv').show();
            return;
        }

        $('#copymove').dialog('close');

        HordeMobile.doAction(
            move ? 'moveMessages' : 'copyMessages',
            $.extend(ImpMobile.addViewportParams({
                checkcache: 1,
                force: Number(move),
                view: source
            }), {
                buid: $('#imp-copymove-buid').val(),
                mboxto: value,
                newmbox: source
            })
        );

        if (IMP.conf.mailbox_return || move) {
            $.mobile.changePage(HordeMobile.createUrl('mailbox', {
                mbox: source
            }), {
                data: { noajax: true }
            });
        }
    },

    /**
     * Update message flags.
     *
     * @param object r  The Ajax response object.
     */
    updateFlags: function(r)
    {
        $.each(r, function(k, v) {
            $.each(v.buids, function(k2, v2) {
                var c = ImpMobile.cache[k2];

                if (c) {
                    $.each(ImpMobile.fromUidString(v2), function(k3, v3) {
                        if (c.data[v3]) {
                            var ob = c.data[v3].flag, tmp = [];
                            if (v.add) {
                                $.merge(ob, v.add);
                                $.each(ob, function(i, v4) {
                                    if ($.inArray(v4, tmp) === -1) {
                                        tmp.push(v4);
                                    }
                                });
                                ob = tmp;
                            }
                            if (v.remove) {
                                ob = $.grep(ob, function(n, i) {
                                    return $.inArray(n, v.remove) < 0;
                                });
                            }
                        }
                    });
                }
            });
        });
    },

    /**
     * Update unseen message count for folders.
     *
     * @param object r  The Ajax response object.
     */
    updateFolders: function(r)
    {
        $.each(r, function(key, value) {
            var elt = $('#imp-mailbox-' + key);
            if (value) {
                if (!elt.siblings('.ui-li-count').size()) {
                    elt.after('<span class="ui-li-count"></span>');
                }
                elt.siblings('.ui-li-count').text(value);
            } else if (!value) {
                elt.siblings('.ui-li-count').remove();
            }
        });

        if (HordeMobile.currentPage() == 'folders') {
            $('#imp-folders-list').listview('refresh');
        }
    },

    /**
     * Are all folders shown?
     *
     * @return integer  1 if all folders are shown.
     */
    showAllFolders: function()
    {
        return $('#folders :jqmData(role=footer) a[href$="folders-showpoll"]').filter(':visible').length;
    },

    /**
     * Converts an array to a UID range string.
     *
     * @param array uids  Array of UIDs.
     *
     * @return string  The UID range string.
     */
    toUidString: function(uids)
    {
        var u = uids.numericSort(),
            first = u.shift(),
            last = first,
            out = [];

        $.each(u, function(n, k) {
            if (last + 1 == k) {
                last = k;
            } else {
                out.push(first + (last == first ? '' : (':' + last)));
                first = last = k;
            }
        });

        out.push(first + (last == first ? '' : (':' + last)));

        return out.join(',');
    },

    /**
     * Converts a UID range string to an array.
     *
     * @param string str  UID range string.
     *
     * @return array  UID array.
     */
    fromUidString: function(str)
    {
        var out = [];

        $.each($.trim(str).split(','), function(n, e) {
            var i, r = e.split(':');
            if (r.length == 1) {
                out.push(Number(e));
            } else {
                for (i = Number(r[0]); i <= Number(r[1]); ++i) {
                    out.push(Number(i));
                }
            }
        });

        return out;
    },

    /**
     */
    disableButton: function(btn, disable)
    {
        if (disable) {
            btn.addClass('ui-disabled').attr('aria-disabled', true);
        } else {
            btn.removeClass('ui-disabled').attr('aria-disabled', false);
        }
    },

    /**
     */
    runTasks: function(e, d)
    {
        var v;

        if (v = d['imp:flag']) {
            ImpMobile.updateFlags(v);
            // Force a viewport update.
            ImpMobile.mailboxCache = null;
        }

        if (v = d['imp:message']) {
            ImpMobile.message = v.shift().data;
        }

        if (d['imp:mailbox']) {
             ImpMobile.foldersLoaded = false;
        }

        if (v = d['imp:poll']) {
            ImpMobile.updateFolders(v);
        }

        if (v = d['imp:viewport']) {
            ImpMobile.viewport(v);
        }
    },

    /**
     */
    swipeButtons: function(e, ob)
    {
        $.each($('#imp-mailbox-buttons').children(), function(k, v) {
            var add = true;
            v = $(v);

            switch (v.jqmData('swipe')) {
            case 'delete':
                add = !ImpMobile.cache[ImpMobile.mailbox].readonly;
                break;

            case 'innocent':
                add = (ImpMobile.mailbox == IMP.conf.spam_mbox || IMP.conf.spam_innocent_spammbox);
                break;

            case 'spam':
                add = (ImpMobile.mailbox != IMP.conf.spam_mbox || IMP.conf.spam_spammbox);
                break;
            }

            if (add) {
                ob.buttons.push(v.clone(true));
            }
        });
    },

    /**
     * Event handler for the document-ready event, responsible for the initial
     * setup.
     */
    onDocumentReady: function()
    {
        $(document).bind('pagebeforechange', ImpMobile.toPage);
        $(document).bind('pagebeforeshow', ImpMobile.beforeShow);
        $(document).bind('pagechange', ImpMobile.pageShow);
        $(document).bind('HordeMobile:runTasks', ImpMobile.runTasks);

        $('#imp-mailbox-list').swipebutton()
            .on('swipebutton', 'li', ImpMobile.swipeButtons);

        $('#message').on('swipeleft', function() {
            $.mobile.changePage('#message-next');
        }).on('swiperight', function() {
            $.mobile.changePage('#message-prev');
        });

        $('#imp-message-headers').on('expand', ImpMobile.fullHeaders);
        $('#imp-message-atc').on('expand', ImpMobile.showAttachments);

        if (!IMP.conf.disable_compose) {
            $.each([ 'to', 'cc' ], function(undefined, v) {
                $('#imp-compose-' + v).autocomplete({
                    callback: function(e) {
                        $('#imp-compose-' + v).val($.trim($(e.currentTarget).text()));
                    },
                    link: '#',
                    minLength: 3,
                    source: 'smartmobileAutocomplete',
                    target: $('#imp-compose-' + v + '-suggestions')
                });
            });
        }

        if (IMP.conf.allow_folders) {
            $('#imp-copymove-list').on('change', ImpMobile.copymoveSelected);
        }
    }

};

// JQuery Mobile setup
$(ImpMobile.onDocumentReady);


var ImpMobileMbox = {
    // Vars used: cacheid, label, readonly
    data: {},
    from: 1,
    rowlist: {},
    totalrows: 0,

    update: function(data, rowlist, totalrows)
    {
        if (data.length !== 0) {
            $.extend(this.data, data);
        }
        if (rowlist.length !== 0) {
            $.extend(this.rowlist, rowlist);
        }
        this.totalrows = totalrows;
    },

    cachedIds: function()
    {
        var ids = [];

        $.each(this.data, function(key, value) {
            ids.push(key);
        });

        return ids;
    },

    disappear: function(ids)
    {
        if (!ids.length) {
            return;
        }

        var t = this;

        $.each(ids, function(key, value) {
            delete t.data[value];
        });
    },

    rows: function(start)
    {
        start = start || this.from;

        var mbox_data = this.data,
            end = Math.min(start + ImpMobile.mbox_rows - 1, this.totalrows);

        return $.map($.map(this.rowlist, function(value, key) {
            return (value >= start && value <= end)
                ? { sort: value, buid: key }
                : null;
        }).sort(function(a, b) {
            return (a.sort < b.sort) ? -1 : 1;
        }), function(value, key) {
            return {
                buid: value.buid,
                data: mbox_data[value.buid]
            };
        });
    },

    rowToBuid: function(row)
    {
        var buid = undefined;

        if (row >= 0 && row <= this.totalrows) {
            $.each(this.rowlist, function(b, p) {
                if (p == row) {
                    buid = b;
                    return;
                }
            });
        }

        return buid;
    }

};


var IMP_JS = {

    iframeInject: function(id, data)
    {
        id = $('#' + id);
        var d = id.get(0).contentWindow.document;

        id.bind('load', function() {
            id.unbind('load');
            IMP_JS.iframeResize(id);
        });

        d.open();
        d.write(data);
        d.close();

        id.show().prev().remove();
    },

    iframeResize: function(id)
    {
        $(id).height(Math.max(
            $(id.get(0).contentWindow.document.lastChild).height(),
            $(id.get(0).contentWindow.document.body).height()
        ) + 25);
    }

};<|MERGE_RESOLUTION|>--- conflicted
+++ resolved
@@ -396,16 +396,9 @@
         list = $('#imp-mailbox-list');
         list.empty();
 
-<<<<<<< HEAD
         $.each(ob.rows(), function(key, val) {
-            var c = $('<li class="imp-message">')
+            var c = $('<li class="imp-message"></li>')
                     .jqmData('buid', val.buid),
-=======
-        $.each(ob.rows(), function(key, data) {
-            var c = $('<li class="imp-message"></li>')
-                    .jqmData('mbox', data.mbox)
-                    .jqmData('uid', data.uid),
->>>>>>> 798a1a3c
                 url = HordeMobile.createUrl('message', {
                     buid: val.buid,
                     mbox: ImpMobile.mailbox
@@ -435,21 +428,12 @@
 
             list.append(
                 c.append(
-<<<<<<< HEAD
-                    $('<a href="' + url + '">').html(val.data.subject)).append(
-                    $('<div class="imp-mailbox-secondrow">').append(
-                        $('<span class="imp-mailbox-date">').text(
-                            val.data.date)).append(
-                        $('<span class="imp-mailbox-from">').text(
-                            val.data.from))));
-=======
-                    $('<a href="' + url + '"></a>').html(data.subject)).append(
+                    $('<a href="' + url + '"></a>').html(val.data.subject)).append(
                     $('<div class="imp-mailbox-secondrow"></div>').append(
                         $('<span class="imp-mailbox-date"></span>').text(
-                            data.date)).append(
+                            val.data.date)).append(
                         $('<span class="imp-mailbox-from"></span>').text(
-                            data.from))));
->>>>>>> 798a1a3c
+                            val.data.from))));
         });
 
         list.listview('refresh');
