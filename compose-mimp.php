<?php
/**
 * Mobile (MIMP) compose display page.
 *
 * URL Parameters:
 *   - a: (string) The action ID.
 *   - action: (string) The action ID (used on redirect page).
 *   - bcc: (string) BCC address(es).
 *   - bcc_expand_[1-5]: (string) Expand matches for BCC addresses.
 *   - cc: (string) CC address(es).
 *   - cc_expand_[1-5]: (string) Expand matches for BCC addresses.
 *   - composeCache: (string) Compose object cache ID.
 *   - from: (string) From address to use.
 *   - identity: (integer) The identity to use for composing.
 *   - message: (string) Message text.
 *   - subject: (string) Message subject.
 *   - to: (string) To address(es).
 *   - to_expand_[1-5]: (string) Expand matches for To addresses.
 *   - u: (string) Unique ID (cache buster).
 *
 * Copyright 2002-2012 Horde LLC (http://www.horde.org/)
 *
 * See the enclosed file COPYING for license information (GPL). If you
 * did not receive this file, see http://www.horde.org/licenses/gpl.
 *
 * @author   Chuck Hagenbuch <chuck@horde.org>
 * @author   Michael Slusarz <slusarz@horde.org>
 * @category Horde
 * @license  http://www.horde.org/licenses/gpl GPL
 * @package  IMP
 */

require_once dirname(__FILE__) . '/lib/Application.php';
Horde_Registry::appInit('imp', array(
    'impmode' => 'mimp',
    'timezone' => true
));

$vars = Horde_Variables::getDefaultVariables();

/* The message text and headers. */
$expand = array();
$header = array('to' => '', 'cc' => '', 'bcc' => '');
$msg = '';
$title = _("Compose Message");

/* Get the list of headers to display. */
$display_hdrs = array('to' => _("To: "));
if ($prefs->getValue('compose_cc')) {
    $display_hdrs['cc'] = _("Cc: ");
}
if ($prefs->getValue('compose_bcc')) {
    $display_hdrs['bcc'] = ("Bcc: ");
}

/* Set the current identity. */
$identity = $injector->getInstance('IMP_Identity');
if (!$prefs->isLocked('default_identity') && isset($vars->identity)) {
    $identity->setDefault($vars->identity);
}

/* Determine if mailboxes are readonly. */
$drafts = IMP_Mailbox::getPref('drafts_folder');
$readonly_drafts = $drafts && $drafts->readonly;
$sent_mail_folder = $identity->getValue('sent_mail_folder');
$save_sent_mail = ($sent_mail_folder && $sent_mail_folder->readonly)
    ? false
    : $prefs->getValue('save_sent_mail');

/* Determine if compose mode is disabled. */
$compose_disable = !IMP::canCompose();

/* Initialize objects. */
$imp_compose = $injector->getInstance('IMP_Factory_Compose')->create($vars->composeCache);
$imp_ui = new IMP_Ui_Compose();

foreach (array_keys($display_hdrs) as $val) {
    $header[$val] = $vars->$val;

    /* If we are reloading the screen, check for expand matches. */
    if ($vars->composeCache) {
        $expanded = array();
        for ($i = 0; $i < 5; ++$i) {
            if ($tmp = $vars->get($val . '_expand_' . $i)) {
                $expanded[] = $tmp;
            }
        }
        if (!empty($expanded)) {
            $header['to'] = strlen($header['to'])
                ? implode(', ', $expanded) . ', ' . $header['to']
                : implode(', ', $expanded);
        }
    }
}

/* Add attachment. */
if ($session->get('imp', 'file_upload') &&
    !$imp_compose->addFilesFromUpload('upload_', $vars->a == _("Expand Names")) &&
    ($vars->a != _("Expand Names"))) {
    $vars->a = null;
}

/* Run through the action handlers. */
switch ($vars->a) {
// 'd' = draft
// 't' = template
case 'd':
    try {
        $indices_ob = IMP::$thismailbox->getIndicesOb(IMP::$uid);

        switch ($vars->a) {
        case 'd':
            $result = $imp_compose->resumeDraft($indices_ob);
            break;

        case 't':
            $result = $imp_compose->useTemplate($indices_ob);
            break;
        }

        $msg = $result['msg'];
        $header = array_merge($header, $result['header']);
        if (!is_null($result['identity']) &&
            ($result['identity'] != $identity->getDefault()) &&
            !$prefs->isLocked('default_identity')) {
            $identity->setDefault($result['identity']);
            $sent_mail_folder = $identity->getValue('sent_mail_folder');
        }
    } catch (IMP_Compose_Exception $e) {
        $notification->push($e);
    }
    break;

case _("Expand Names"):
    foreach (array_keys($display_hdrs) as $val) {
        if (($val == 'to') || ($vars->action != 'rc')) {
            $res = $imp_ui->expandAddresses($header[$val], $imp_compose);
            if (is_string($res)) {
                $header[$val] = $res;
            } else {
                $header[$val] = $res[0];
                $expand[$val] = array_slice($res, 1);
            }
        }
    }

    if (isset($vars->action)) {
        $vars->a = $vars->action;
    }
    break;

// 'r' = reply
// 'rl' = reply to list
// 'ra' = reply to all
case 'r':
case 'ra':
case 'rl':
    try {
        $imp_contents = $imp_ui->getContents();
    } catch (IMP_Exception $e) {
        $notification->push($e, 'horde.error');
        break;
    }

    $actions = array(
        'r' => IMP_Compose::REPLY_SENDER,
        'ra' => IMP_Compose::REPLY_ALL,
        'rl' => IMP_Compose::REPLY_LIST
    );

    $reply_msg = $imp_compose->replyMessage($actions[$vars->a], $imp_contents, $header['to']);
    $header = $reply_msg['headers'];

    $notification->push(_("Reply text will be automatically appended to your outgoing message."), 'horde.message');
    $title = _("Reply");
    break;

// 'f' = forward
case 'f':
    try {
        $imp_contents = $imp_ui->getContents();
    } catch (IMP_Exception $e) {
        $notification->push($e, 'horde.error');
        break;
    }

    $fwd_msg = $imp_compose->forwardMessage(IMP_Compose::FORWARD_ATTACH, $imp_contents, false);
    $header = $fwd_msg['headers'];

    $notification->push(_("Forwarded message will be automatically added to your outgoing message."), 'horde.message');
    $title = _("Forward");
    break;

// 'rc' = redirect compose
case 'rc':
    $imp_compose->redirectMessage($imp_ui->getIndices());
    $title = _("Redirect");
    break;

case _("Redirect"):
    try {
        $num_msgs = $imp_compose->sendRedirectMessage($imp_ui->getAddressList($header['to']));
        $imp_compose->destroy('send');

        $notification->push(ngettext("Message redirected successfully.", "Messages redirected successfully.", count($num_msgs)), 'horde.success');
        require IMP_BASE . '/mailbox-mimp.php';
        exit;
    } catch (Horde_Exception $e) {
        $vars->a = 'rc';
        $notification->push($e);
    }
    break;

case _("Save Draft"):
case _("Send"):
    switch ($vars->a) {
    case _("Save Draft"):
        if ($readonly_drafts) {
            break 2;
        }
        break;

    case _("Send"):
        if ($compose_disable) {
            break 2;
        }
        break;
    }

    $message = strval($vars->message);
    $f_to = $header['to'];
    $f_cc = $f_bcc = null;
    $old_header = $header;
    $header = array();

    switch ($imp_compose->replyType(true)) {
    case IMP_Compose::REPLY:
        $reply_msg = $imp_compose->replyMessage(IMP_Compose::REPLY_SENDER, $imp_compose->getContentsOb(), $f_to);
        $msg = $reply_msg['body'];
        $message .= "\n" . $msg;
        break;

    case IMP_Compose::FORWARD:
        $fwd_msg = $imp_compose->forwardMessage(IMP_Compose::FORWARD_ATTACH, $imp_compose->getContentsOb());
        $msg = $fwd_msg['body'];
        $message .= "\n" . $msg;
        break;
    }

    try {
        $header['from'] = $identity->getFromLine(null, $vars->from);
    } catch (Horde_Exception $e) {
        $header['from'] = '';
    }
    $header['replyto'] = $identity->getValue('replyto_addr');
    $header['subject'] = strval($vars->subject);

    foreach (array_keys($display_hdrs) as $val) {
        $header[$val] = $imp_ui->getAddressList($old_header[$val]);
    }

    switch ($vars->a) {
    case _("Save Draft"):
        try {
            $notification->push($imp_compose->saveDraft($header, $message), 'horde.success');
            if ($prefs->getValue('close_draft')) {
                $imp_compose->destroy('save_draft');
                require IMP_BASE . '/mailbox-mimp.php';
                exit;
            }
        } catch (IMP_Compose_Exception $e) {
            $notification->push($e);
        }
        break;

    case _("Send"):
<<<<<<< HEAD
=======
        $sig = $identity->getSignature();
        if (!empty($sig)) {
            if ($identity->getValue('sig_first')) {
                $message = $sig . $message;
            } else {
                $message .= $sig;
            }
        }

>>>>>>> 8b7ef6d2
        $options = array(
            'add_signature' => $identity->getDefault(),
            'identity' => $identity,
            'readreceipt' => ($prefs->getValue('request_mdn') == 'always'),
            'save_sent' => $save_sent_mail,
            'sent_folder' => $sent_mail_folder
        );

        try {
            if ($imp_compose->buildAndSendMessage($message, $header, $options)) {
                $imp_compose->destroy('send');

                $notification->push(_("Message sent successfully."), 'horde.success');
                require IMP_BASE . '/mailbox-mimp.php';
                exit;
            }
        } catch (IMP_Compose_Exception $e) {
            $notification->push($e);

            /* Switch to tied identity. */
            if (!is_null($e->tied_identity)) {
                $identity->setDefault($e->tied_identity);
                $notification->push(_("Your identity has been switched to the identity associated with the current recipient address. The identity will not be checked again during this compose action."));
            }
        }
        break;
    }
    break;

case _("Cancel"):
    $imp_compose->destroy('cancel');
    require IMP_BASE . '/mailbox-mimp.php';
    exit;
}

/* Initialize Horde_Template. */
$t = $injector->createInstance('Horde_Template');
$t->setOption('gettext', true);

/* Grab any data that we were supplied with. */
if (empty($msg)) {
    $msg = strval($vars->message);
}
if (empty($header['subject'])) {
    $header['subject'] = strval($vars->subject);
}

$t->set('cacheid', htmlspecialchars($imp_compose->getCacheId()));
$t->set('menu', $injector->getInstance('IMP_Ui_Mimp')->getMenu('compose'));
$t->set('to', htmlspecialchars($header['to']));
$t->set('url', Horde::url('compose-mimp.php'));

if ($vars->a == 'rc') {
    $t->set('redirect', true);
    unset($display_hdrs['cc'], $display_hdrs['bcc']);
} else {
    $t->set('compose_enable', !$compose_disable);
    $t->set('msg', htmlspecialchars($msg));
    $t->set('save_draft', $injector->getInstance('IMP_Factory_Imap')->create()->access(IMP_Imap::ACCESS_FOLDERS) && !$readonly_drafts);
    $t->set('subject', htmlspecialchars($header['subject']));

    if (!$prefs->isLocked('default_identity')) {
        $tmp = array();
        foreach ($identity->getSelectList() as $key => $val) {
            $tmp[] = array(
                'key' => $key,
                'sel' => ($key == $identity->getDefault()),
                'val' => $val
            );
        }
        $t->set('identities', $tmp);
    }

    $title = _("Message Composition");
}

$hdrs = array();
foreach ($display_hdrs as $key => $val) {
    $tmp = array(
        'key' => $key,
        'label' => htmlspecialchars($val),
        'val' => $header[$key]
    );

    if (isset($expand[$key])) {
        $tmp['matchlabel'] = (count($expand[$key][1]) > 5)
            ? sprintf(_("Ambiguous matches for \"%s\" (first 5 matches displayed):"), $expand[$key][0])
            : sprintf(_("Ambiguous matches for \"%s\":"), $expand[$key][0]);

        $tmp['match'] = array();
        foreach (array_slice($expand[$key][1], 0, 5) as $key2 => $val2) {
            $tmp['match'][] = array(
                'id' => $key . '_expand_' . $key2,
                'val' => htmlspecialchars($val2)
            );
        }
    }

    $hdrs[] = $tmp;
}

$t->set('hdrs', $hdrs);
$t->set('title', $title);

/* Activate advanced compose attachments UI? */
if ($session->get('imp', 'file_upload')) {
    try {
        if (Horde::callHook('mimp_advanced', array('compose_attach'), 'imp')) {
            $t->set('attach', true);
            if (count($imp_compose)) {
                $imp_ui_mbox = new IMP_Ui_Mailbox();
                $t->set('attach_data', sprintf("%s [%s] - %s", htmlspecialchars($atc_list[0]['part']->getName()), htmlspecialchars($atc_list[0]['part']->getType()), $imp_ui_mbox->getSize($atc_list[0]['part']->getBytes())));
            }
        }
    } catch (Horde_Exception_HookNotSet $e) {}
}

require IMP_TEMPLATES . '/common-header.inc';
IMP::status();
echo $t->fetch(IMP_TEMPLATES . '/mimp/compose/compose.html');<|MERGE_RESOLUTION|>--- conflicted
+++ resolved
@@ -103,14 +103,21 @@
 /* Run through the action handlers. */
 switch ($vars->a) {
 // 'd' = draft
+// 'en' = edit as new
 // 't' = template
 case 'd':
+case 'en':
+case 't':
     try {
         $indices_ob = IMP::$thismailbox->getIndicesOb(IMP::$uid);
 
         switch ($vars->a) {
         case 'd':
             $result = $imp_compose->resumeDraft($indices_ob);
+            break;
+
+        case 'en':
+            $result = $imp_compose->editAsNew($indices_ob);
             break;
 
         case 't':
@@ -274,18 +281,6 @@
         break;
 
     case _("Send"):
-<<<<<<< HEAD
-=======
-        $sig = $identity->getSignature();
-        if (!empty($sig)) {
-            if ($identity->getValue('sig_first')) {
-                $message = $sig . $message;
-            } else {
-                $message .= $sig;
-            }
-        }
-
->>>>>>> 8b7ef6d2
         $options = array(
             'add_signature' => $identity->getDefault(),
             'identity' => $identity,
