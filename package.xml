<?xml version="1.0" encoding="UTF-8"?>
<package packagerversion="1.9.2" version="2.0" xmlns="http://pear.php.net/dtd/package-2.0" xmlns:tasks="http://pear.php.net/dtd/tasks-1.0" xmlns:xsi="http://www.w3.org/2001/XMLSchema-instance" xsi:schemaLocation="http://pear.php.net/dtd/tasks-1.0 http://pear.php.net/dtd/tasks-1.0.xsd http://pear.php.net/dtd/package-2.0 http://pear.php.net/dtd/package-2.0.xsd">
 <name>imp</name>
 <channel>pear.horde.org</channel>
 <summary>A web based webmail system</summary>
 <description>IMP, the Internet Mail Program, is one of the most popular and widely deployed open source webmail applications in the world. It allows universal, web-based access to IMAP and POP3 mail servers and provides Ajax, mobile and traditional interfaces with a rich range of features normally found only in desktop email clients.</description>
 <lead>
  <name>Michael Slusarz</name>
  <user>slusarz</user>
  <email>slusarz@horde.org</email>
  <active>yes</active>
 </lead>
 <lead>
  <name>Jan Schneider</name>
  <user>jan</user>
  <email>jan@horde.org</email>
  <active>yes</active>
 </lead>
 <lead>
  <name>Chuck Hagenbuch</name>
  <user>chuck</user>
  <email>chuck@horde.org</email>
  <active>yes</active>
 </lead>
 <date>2013-10-16</date>
 <version>
  <release>6.2.0</release>
  <api>6.2.0</api>
 </version>
 <stability>
  <release>stable</release>
  <api>stable</api>
 </stability>
 <license uri="http://www.horde.org/licenses/gpl">GPL-2.0</license>
 <notes>
<<<<<<< HEAD
* [mms] Add rate limiting to new mail notification alerts to prevent flooding of the remote mail server (Request #12705).
* [mms] Browser stored preferences are now prefixed by user information.
* [mms] Strip PGP armor text when replying to a message.
* [mms] Move determination whether to scan plaintext messages for PGP data from preferences to MIME viewer configuration.
* [mms] Add copy email option to the address context menu in dynamic view.
* [mms] Support uploading multiple attachments at once in dynamic view.
* [mms] Better reporting of e-mail address errors when composing.
* [mms] Add list information display to dynamic view.
* [jan] Add signatures display to compose view.
* [mms] Add keyboard shortcuts to allow a more granular scroll of the dynamic preview pane (Request #12750).
* [mms] Add country flag graphic to contact image information in dynamic view.
* [mms] Address autocompleter on dynamic and basic page now uses a fancy UI.
* [mms] Add ability to specify maximum total attachment size in composed message before all attachments are converted to links.
* [mms] Cache generation of print-specific CSS.
* [mms] Add support for showing a contact image in the contacts popup box in dynamic view.
* [mms] Add ability to create a new filter rule from context menus in the dynamic view.
* [mms] More intelligent sizing of raw message parts opened in a popup window.
* [mms] Load sent-mail mailbox list on demand in dynamic view.
* [mms] Allow configurable access to remote accounts from within a session (Request #8077).
* [jan] Display "Other Options" icon instead of "New Window" icon in collapsed preview headers.
* [mms] More advanced auto-completion for smartmobile view.
=======
* [mjr] Honor recurrence-id range values when deleting recurring events (Bug #12746).
* [mms] Don&apos;t provide links to view attachments in compose screen unless the attachment can be displayed (Bug #12841).
>>>>>>> fb0db3df
 </notes>
 <contents>
  <dir baseinstalldir="/" name="/">
   <dir name="bin">
    <file name="imp-admin-upgrade" role="script" />
    <file name="imp-bounce-spam" role="script">
     <tasks:replace from="/usr/bin/env php" to="php_bin" type="pear-config" />
    </file>
    <file name="imp-mailbox-decode" role="script">
     <tasks:replace from="/usr/bin/env php" to="php_bin" type="pear-config" />
    </file>
    <file name="imp-query-imap-cache" role="script">
     <tasks:replace from="/usr/bin/env php" to="php_bin" type="pear-config" />
    </file>
   </dir> <!-- /bin -->
   <dir name="config">
    <file name=".htaccess" role="horde" />
    <file name="backends.php" role="horde" />
    <file name="conf.xml" role="horde" />
    <file name="hooks.php.dist" role="horde" />
    <file name="menu.php.dist" role="horde" />
    <file name="mime_drivers.php" role="horde" />
    <file name="prefs.php" role="horde" />
   </dir> <!-- /config -->
   <dir name="docs">
    <file name="CHANGES" role="doc" />
    <file name="CREDITS" role="doc" />
    <file name="INSTALL" role="doc" />
    <file name="PERFORMANCE" role="doc" />
    <file name="RELEASE_NOTES" role="doc" />
    <file name="RFCS" role="doc" />
    <file name="UPGRADING" role="doc" />
   </dir> <!-- /docs -->
   <dir name="js">
    <dir name="ckeditor">
     <file name="imageupload.js" role="horde" />
     <file name="pasteattachment.js" role="horde" />
     <file name="pasteignore.js" role="horde" />
    </dir> <!-- /js/ckeditor -->
    <dir name="external">
     <file name="base64.js" role="horde" />
     <file name="murmurhash3.js" role="horde" />
    </dir> <!-- /js/external -->
    <dir name="jquery.mobile">
     <dir name="plugins">
      <file name="listviewtaphold.js" role="horde" />
      <file name="textchange.js" role="horde" />
     </dir> <!-- /js/jquery.mobile/plugins -->
    </dir> <!-- /js/jquery.mobile -->
    <file name="acl.js" role="horde" />
    <file name="compose-base.js" role="horde" />
    <file name="compose-dimp.js" role="horde" />
    <file name="compose.js" role="horde" />
    <file name="contacts.js" role="horde" />
    <file name="dimpbase.js" role="horde" />
    <file name="dimpcore.js" role="horde" />
    <file name="draghandler.js" role="horde" />
    <file name="flagprefs.js" role="horde" />
    <file name="folderprefs.js" role="horde" />
    <file name="folders.js" role="horde" />
    <file name="imp.js" role="horde" />
    <file name="login.js" role="horde" />
    <file name="mailbox.js" role="horde" />
    <file name="message-dimp.js" role="horde" />
    <file name="message.js" role="horde" />
    <file name="passphrase.js" role="horde" />
    <file name="pgp.js" role="horde" />
    <file name="prettyautocomplete.js" role="horde" />
    <file name="remoteprefs.js" role="horde" />
    <file name="search.js" role="horde" />
    <file name="searchesprefs.js" role="horde" />
    <file name="signaturehtml.js" role="horde" />
    <file name="smartmobile.js" role="horde" />
    <file name="viewport.js" role="horde" />
    <file name="viewport_utils.js" role="horde" />
   </dir> <!-- /js -->
   <dir name="lib">
    <dir name="Ajax">
     <dir name="Application">
      <dir name="Handler">
       <file name="Common.php" role="horde" />
       <file name="ComposeAttach.php" role="horde" />
       <file name="Draft.php" role="horde" />
       <file name="Dynamic.php" role="horde" />
       <file name="ImageUnblock.php" role="horde" />
       <file name="Mboxtoggle.php" role="horde" />
       <file name="Passphrase.php" role="horde" />
       <file name="Remote.php" role="horde" />
       <file name="Search.php" role="horde" />
       <file name="Smartmobile.php" role="horde" />
      </dir> <!-- /lib/Ajax/Application/Handler -->
      <file name="Compose.php" role="horde" />
      <file name="ListMessages.php" role="horde" />
      <file name="ShowMessage.php" role="horde" />
      <file name="Viewport.php" role="horde" />
     </dir> <!-- /lib/Ajax/Application -->
     <dir name="Imple">
      <dir name="AutoCompleter">
       <file name="Pretty.php" role="horde" />
      </dir> <!-- /lib/Ajax/Imple/AutoCompleter -->
      <file name="ContactAutoCompleter.php" role="horde" />
      <file name="ImportEncryptKey.php" role="horde" />
      <file name="ItipRequest.php" role="horde" />
      <file name="PassphraseDialog.php" role="horde" />
     </dir> <!-- /lib/Ajax/Imple -->
     <file name="Application.php" role="horde" />
     <file name="Queue.php" role="horde" />
    </dir> <!-- /lib/Ajax -->
    <dir name="Basic">
     <file name="Base.php" role="horde" />
     <file name="Compose.php" role="horde" />
     <file name="Contacts.php" role="horde" />
     <file name="Error.php" role="horde" />
     <file name="Folders.php" role="horde" />
     <file name="Mailbox.php" role="horde" />
     <file name="Message.php" role="horde" />
     <file name="Pgp.php" role="horde" />
     <file name="Saveimage.php" role="horde" />
     <file name="Search.php" role="horde" />
     <file name="Searchbasic.php" role="horde" />
     <file name="Smime.php" role="horde" />
     <file name="Thread.php" role="horde" />
    </dir> <!-- /lib/Basic -->
    <dir name="Block">
     <file name="Newmail.php" role="horde" />
     <file name="Summary.php" role="horde" />
    </dir> <!-- /lib/Block -->
    <dir name="Compose">
     <dir name="Attachment">
      <dir name="Linked">
       <file name="Metadata.php" role="horde" />
      </dir> <!-- /lib/Compose/Attachment/Linked -->
      <dir name="Storage">
       <file name="Vfs.php" role="horde" />
       <file name="VfsLinked.php" role="horde" />
      </dir> <!-- /lib/Compose/Attachment/Storage -->
      <file name="Linked.php" role="horde" />
      <file name="Storage.php" role="horde" />
     </dir> <!-- /lib/Compose/Attachment -->
     <dir name="Exception">
      <file name="Address.php" role="horde" />
     </dir> <!-- /lib/Compose/Exception -->
     <file name="Attachment.php" role="horde" />
     <file name="Exception.php" role="horde" />
     <file name="Link.php" role="horde" />
     <file name="LinkedAttachment.php" role="horde" />
     <file name="References.php" role="horde" />
     <file name="Ui.php" role="horde" />
     <file name="View.php" role="horde" />
    </dir> <!-- /lib/Compose -->
    <dir name="Contacts">
     <dir name="Avatar">
      <file name="Addressbook.php" role="horde" />
      <file name="Backend.php" role="horde" />
      <file name="Gravatar.php" role="horde" />
      <file name="Unknown.php" role="horde" />
     </dir> <!-- /lib/Contacts/Avatar -->
     <dir name="Flag">
      <file name="Backend.php" role="horde" />
      <file name="Host.php" role="horde" />
     </dir> <!-- /lib/Contacts/Flag -->
     <file name="Image.php" role="horde" />
    </dir> <!-- /lib/Contacts -->
    <dir name="Contents">
     <file name="View.php" role="horde" />
    </dir> <!-- /lib/Contents -->
    <dir name="Crypt">
     <file name="Pgp.php" role="horde" />
     <file name="Smime.php" role="horde" />
    </dir> <!-- /lib/Crypt -->
    <dir name="Dynamic">
     <dir name="Compose">
      <file name="Common.php" role="horde" />
     </dir> <!-- /lib/Dynamic/Compose -->
     <dir name="Helper">
      <file name="Base.php" role="horde" />
     </dir> <!-- /lib/Dynamic/Helper -->
     <file name="AddressList.php" role="horde" />
     <file name="Base.php" role="horde" />
     <file name="Compose.php" role="horde" />
     <file name="Mailbox.php" role="horde" />
     <file name="Message.php" role="horde" />
    </dir> <!-- /lib/Dynamic -->
    <dir name="Factory">
     <file name="AuthImap.php" role="horde" />
     <file name="Compose.php" role="horde" />
     <file name="ComposeAtc.php" role="horde" />
     <file name="Contents.php" role="horde" />
     <file name="Flags.php" role="horde" />
     <file name="Ftree.php" role="horde" />
     <file name="Identity.php" role="horde" />
     <file name="Imap.php" role="horde" />
     <file name="Mail.php" role="horde" />
     <file name="Mailbox.php" role="horde" />
     <file name="MailboxList.php" role="horde" />
     <file name="Maillog.php" role="horde" />
     <file name="MimeViewer.php" role="horde" />
     <file name="Pgp.php" role="horde" />
     <file name="PrefsSort.php" role="horde" />
     <file name="Quota.php" role="horde" />
     <file name="Search.php" role="horde" />
     <file name="Sentmail.php" role="horde" />
     <file name="Smime.php" role="horde" />
     <file name="Spam.php" role="horde" />
    </dir> <!-- /lib/Factory -->
    <dir name="Flag">
     <dir name="Imap">
      <file name="Answered.php" role="horde" />
      <file name="Deleted.php" role="horde" />
      <file name="Draft.php" role="horde" />
      <file name="Flagged.php" role="horde" />
      <file name="Forwarded.php" role="horde" />
      <file name="Junk.php" role="horde" />
      <file name="NotJunk.php" role="horde" />
      <file name="Seen.php" role="horde" />
     </dir> <!-- /lib/Flag/Imap -->
     <dir name="System">
      <dir name="Match">
       <file name="Address.php" role="horde" />
       <file name="Flag.php" role="horde" />
       <file name="Header.php" role="horde" />
      </dir> <!-- /lib/Flag/System/Match -->
      <file name="Attachment.php" role="horde" />
      <file name="Encrypted.php" role="horde" />
      <file name="HighPriority.php" role="horde" />
      <file name="List.php" role="horde" />
      <file name="LowPriority.php" role="horde" />
      <file name="Personal.php" role="horde" />
      <file name="Signed.php" role="horde" />
      <file name="Unseen.php" role="horde" />
     </dir> <!-- /lib/Flag/System -->
     <file name="Base.php" role="horde" />
     <file name="Imap.php" role="horde" />
     <file name="User.php" role="horde" />
    </dir> <!-- /lib/Flag -->
    <dir name="Ftree">
     <dir name="Account">
      <file name="Imap.php" role="horde" />
      <file name="Inboxonly.php" role="horde" />
      <file name="Remote.php" role="horde" />
      <file name="Vfolder.php" role="horde" />
     </dir> <!-- /lib/Ftree/Account -->
     <dir name="IteratorFilter">
      <file name="Ancestors.php" role="horde" />
      <file name="Mailboxes.php" role="horde" />
      <file name="Nocontainers.php" role="horde" />
      <file name="Prefetch.php" role="horde" />
     </dir> <!-- /lib/Ftree/IteratorFilter -->
     <dir name="Prefs">
      <file name="Expanded.php" role="horde" />
      <file name="Poll.php" role="horde" />
     </dir> <!-- /lib/Ftree/Prefs -->
     <file name="Account.php" role="horde" />
     <file name="Element.php" role="horde" />
     <file name="Eltdiff.php" role="horde" />
     <file name="Iterator.php" role="horde" />
     <file name="IteratorFilter.php" role="horde" />
     <file name="Prefs.php" role="horde" />
     <file name="Select.php" role="horde" />
    </dir> <!-- /lib/Ftree -->
    <dir name="Imap">
     <file name="Acl.php" role="horde" />
     <file name="Config.php" role="horde" />
     <file name="Exception.php" role="horde" />
     <file name="Password.php" role="horde" />
     <file name="PermanentFlags.php" role="horde" />
     <file name="Remote.php" role="horde" />
    </dir> <!-- /lib/Imap -->
    <dir name="Indices">
     <file name="Mailbox.php" role="horde" />
    </dir> <!-- /lib/Indices -->
    <dir name="LoginTasks">
     <dir name="SystemTask">
      <file name="GarbageCollection.php" role="horde" />
      <file name="Upgrade.php" role="horde" />
      <file name="UpgradeAuth.php" role="horde" />
     </dir> <!-- /lib/LoginTasks/SystemTask -->
     <dir name="Task">
      <file name="Autocreate.php" role="horde" />
      <file name="DeleteAttachmentsMonthly.php" role="horde" />
      <file name="DeleteSentmailMonthly.php" role="horde" />
      <file name="FilterOnLogin.php" role="horde" />
      <file name="PurgeSentmail.php" role="horde" />
      <file name="PurgeSpam.php" role="horde" />
      <file name="PurgeTrash.php" role="horde" />
      <file name="RecoverDraft.php" role="horde" />
      <file name="RenameSentmailMonthly.php" role="horde" />
     </dir> <!-- /lib/LoginTasks/Task -->
    </dir> <!-- /lib/LoginTasks -->
    <dir name="Mailbox">
     <dir name="List">
      <file name="Pop3.php" role="horde" />
      <file name="Thread.php" role="horde" />
      <file name="Virtual.php" role="horde" />
     </dir> <!-- /lib/Mailbox/List -->
     <file name="List.php" role="horde" />
     <file name="Ui.php" role="horde" />
    </dir> <!-- /lib/Mailbox -->
    <dir name="Mbox">
     <file name="Generate.php" role="horde" />
     <file name="Import.php" role="horde" />
     <file name="Parse.php" role="horde" />
    </dir> <!-- /lib/Mbox -->
    <dir name="Message">
     <file name="Ui.php" role="horde" />
    </dir> <!-- /lib/Message -->
    <dir name="Mime">
     <dir name="Viewer">
      <file name="Alternative.php" role="horde" />
      <file name="Appledouble.php" role="horde" />
      <file name="Audio.php" role="horde" />
      <file name="Enriched.php" role="horde" />
      <file name="Externalbody.php" role="horde" />
      <file name="Html.php" role="horde" />
      <file name="Images.php" role="horde" />
      <file name="Itip.php" role="horde" />
      <file name="Mdn.php" role="horde" />
      <file name="Partial.php" role="horde" />
      <file name="Pdf.php" role="horde" />
      <file name="Pgp.php" role="horde" />
      <file name="Plain.php" role="horde" />
      <file name="Related.php" role="horde" />
      <file name="Rfc822.php" role="horde" />
      <file name="Smil.php" role="horde" />
      <file name="Smime.php" role="horde" />
      <file name="Status.php" role="horde" />
      <file name="Vcard.php" role="horde" />
      <file name="Video.php" role="horde" />
      <file name="Zip.php" role="horde" />
     </dir> <!-- /lib/Mime/Viewer -->
     <file name="Headers.php" role="horde" />
     <file name="Status.php" role="horde" />
    </dir> <!-- /lib/Mime -->
    <dir name="Minimal">
     <file name="Base.php" role="horde" />
     <file name="Compose.php" role="horde" />
     <file name="Error.php" role="horde" />
     <file name="Folders.php" role="horde" />
     <file name="Mailbox.php" role="horde" />
     <file name="Message.php" role="horde" />
     <file name="Messagepart.php" role="horde" />
     <file name="Search.php" role="horde" />
    </dir> <!-- /lib/Minimal -->
    <dir name="Notification">
     <dir name="Event">
      <file name="Status.php" role="horde" />
     </dir> <!-- /lib/Notification/Event -->
     <dir name="Handler">
      <dir name="Decorator">
       <file name="ImapAlerts.php" role="horde" />
       <file name="NewmailNotify.php" role="horde" />
      </dir> <!-- /lib/Notification/Handler/Decorator -->
     </dir> <!-- /lib/Notification/Handler -->
     </dir> <!-- /lib/Notification -->
    <dir name="Prefs">
     <dir name="Sort">
      <dir name="Sortpref">
       <file name="Locked.php" role="horde" />
      </dir> <!-- /lib/Prefs/Sort/Sortpref -->
      <file name="FixedDate.php" role="horde" />
      <file name="None.php" role="horde" />
      <file name="Sortpref.php" role="horde" />
     </dir> <!-- /lib/Prefs/Sort -->
     <dir name="Special">
      <file name="Acl.php" role="horde" />
      <file name="ComposeTemplates.php" role="horde" />
      <file name="Drafts.php" role="horde" />
      <file name="Encrypt.php" role="horde" />
      <file name="Flag.php" role="horde" />
      <file name="HtmlSignature.php" role="horde" />
      <file name="ImageReplacement.php" role="horde" />
      <file name="InitialPage.php" role="horde" />
      <file name="Mailto.php" role="horde" />
      <file name="NewmailSound.php" role="horde" />
      <file name="PgpPrivateKey.php" role="horde" />
      <file name="PgpPublicKey.php" role="horde" />
      <file name="Remote.php" role="horde" />
      <file name="Searches.php" role="horde" />
      <file name="Sentmail.php" role="horde" />
      <file name="SmimePrivateKey.php" role="horde" />
      <file name="SmimePublicKey.php" role="horde" />
      <file name="Sourceselect.php" role="horde" />
      <file name="Spam.php" role="horde" />
      <file name="SpecialMboxes.php" role="horde" />
      <file name="Trash.php" role="horde" />
     </dir> <!-- /lib/Prefs/Special -->
     <file name="Identity.php" role="horde" />
     <file name="Sort.php" role="horde" />
    </dir> <!-- /lib/Prefs -->
    <dir name="Quota">
     <file name="Hook.php" role="horde" />
     <file name="Imap.php" role="horde" />
     <file name="Null.php" role="horde" />
     <file name="Ui.php" role="horde" />
    </dir> <!-- /lib/Quota -->
    <dir name="Remote">
     <file name="Account.php" role="horde" />
    </dir> <!-- /lib/Remote -->
    <dir name="Script">
     <dir name="Package">
      <file name="ComposeBase.php" role="horde" />
      <file name="Imp.php" role="horde" />
     </dir> <!-- /lib/Script/Package -->
    </dir> <!-- /lib/Script -->
    <dir name="Search">
     <dir name="Element">
      <file name="Attachment.php" role="horde" />
      <file name="Autogenerated.php" role="horde" />
      <file name="Bulk.php" role="horde" />
      <file name="Contacts.php" role="horde" />
      <file name="Date.php" role="horde" />
      <file name="Daterange.php" role="horde" />
      <file name="Flag.php" role="horde" />
      <file name="Header.php" role="horde" />
      <file name="Mailinglist.php" role="horde" />
      <file name="Or.php" role="horde" />
      <file name="Personal.php" role="horde" />
      <file name="Recipient.php" role="horde" />
      <file name="Size.php" role="horde" />
      <file name="Text.php" role="horde" />
      <file name="Within.php" role="horde" />
     </dir> <!-- /lib/Search/Element -->
     <dir name="Filter">
      <file name="Attachment.php" role="horde" />
      <file name="Autogenerated.php" role="horde" />
      <file name="Builtin.php" role="horde" />
      <file name="Bulk.php" role="horde" />
      <file name="Contacts.php" role="horde" />
      <file name="Mailinglist.php" role="horde" />
      <file name="Personal.php" role="horde" />
     </dir> <!-- /lib/Search/Filter -->
     <dir name="Vfolder">
      <file name="Builtin.php" role="horde" />
      <file name="Vinbox.php" role="horde" />
      <file name="Vtrash.php" role="horde" />
     </dir> <!-- /lib/Search/Vfolder -->
     <file name="Element.php" role="horde" />
     <file name="Filter.php" role="horde" />
     <file name="IteratorFilter.php" role="horde" />
     <file name="Query.php" role="horde" />
     <file name="Ui.php" role="horde" />
     <file name="Vfolder.php" role="horde" />
    </dir> <!-- /lib/Search -->
    <dir name="Sentmail">
     <file name="Mongo.php" role="horde" />
     <file name="Null.php" role="horde" />
     <file name="Sql.php" role="horde" />
    </dir> <!-- /lib/Sentmail -->
    <dir name="Spam">
     <file name="Base.php" role="horde" />
     <file name="Email.php" role="horde" />
     <file name="Null.php" role="horde" />
     <file name="Program.php" role="horde" />
    </dir> <!-- /lib/Spam -->
    <dir name="Tree">
     <file name="Flist.php" role="horde" />
     <file name="Jquerymobile.php" role="horde" />
     <file name="Simplehtml.php" role="horde" />
    </dir> <!-- /lib/Tree -->
    <dir name="View">
     <file name="Subinfo.php" role="horde" />
    </dir> <!-- /lib/View -->
    <file name=".htaccess" role="horde" />
    <file name="Api.php" role="horde" />
    <file name="Application.php" role="horde" />
    <file name="Auth.php" role="horde" />
    <file name="Compose.php" role="horde" />
    <file name="Contacts.php" role="horde" />
    <file name="Contents.php" role="horde" />
    <file name="Editor.php" role="horde" />
    <file name="Exception.php" role="horde" />
    <file name="Filter.php" role="horde" />
    <file name="Flags.php" role="horde" />
    <file name="Ftree.php" role="horde" />
    <file name="Images.php" role="horde" />
    <file name="Imap.php" role="horde" />
    <file name="IMP.php" role="horde" />
    <file name="Indices.php" role="horde" />
    <file name="Mailbox.php" role="horde" />
    <file name="Maillog.php" role="horde" />
    <file name="Message.php" role="horde" />
    <file name="Perms.php" role="horde" />
    <file name="Quota.php" role="horde" />
    <file name="Remote.php" role="horde" />
    <file name="Search.php" role="horde" />
    <file name="Sentmail.php" role="horde" />
    <file name="Smartmobile.php" role="horde" />
    <file name="Spam.php" role="horde" />
    <file name="Test.php" role="horde" />
   </dir> <!-- /lib -->
   <dir name="locale">
    <dir name="ar">
     <dir name="LC_MESSAGES">
      <file name="imp.mo" role="horde" />
      <file name="imp.po" role="horde" />
     </dir> <!-- /locale/ar/LC_MESSAGES -->
    </dir> <!-- /locale/ar -->
    <dir name="ar_OM">
     <dir name="LC_MESSAGES">
      <file name="imp.mo" role="horde" />
      <file name="imp.po" role="horde" />
     </dir> <!-- /locale/ar_OM/LC_MESSAGES -->
    </dir> <!-- /locale/ar_OM -->
    <dir name="bg">
     <dir name="LC_MESSAGES">
      <file name="imp.mo" role="horde" />
      <file name="imp.po" role="horde" />
     </dir> <!-- /locale/bg/LC_MESSAGES -->
    </dir> <!-- /locale/bg -->
    <dir name="bs">
     <dir name="LC_MESSAGES">
      <file name="imp.mo" role="horde" />
      <file name="imp.po" role="horde" />
     </dir> <!-- /locale/bs/LC_MESSAGES -->
    </dir> <!-- /locale/bs -->
    <dir name="ca">
     <dir name="LC_MESSAGES">
      <file name="imp.mo" role="horde" />
      <file name="imp.po" role="horde" />
     </dir> <!-- /locale/ca/LC_MESSAGES -->
     <file name="help.xml" role="horde" />
    </dir> <!-- /locale/ca -->
    <dir name="cs">
     <dir name="LC_MESSAGES">
      <file name="imp.mo" role="horde" />
      <file name="imp.po" role="horde" />
     </dir> <!-- /locale/cs/LC_MESSAGES -->
     <file name="help.xml" role="horde" />
    </dir> <!-- /locale/cs -->
    <dir name="da">
     <dir name="LC_MESSAGES">
      <file name="imp.mo" role="horde" />
      <file name="imp.po" role="horde" />
     </dir> <!-- /locale/da/LC_MESSAGES -->
     <file name="help.xml" role="horde" />
    </dir> <!-- /locale/da -->
    <dir name="de">
     <dir name="LC_MESSAGES">
      <file name="imp.mo" role="horde" />
      <file name="imp.po" role="horde" />
     </dir> <!-- /locale/de/LC_MESSAGES -->
     <file name="help.xml" role="horde" />
    </dir> <!-- /locale/de -->
    <dir name="el">
     <dir name="LC_MESSAGES">
      <file name="imp.mo" role="horde" />
      <file name="imp.po" role="horde" />
     </dir> <!-- /locale/el/LC_MESSAGES -->
     <file name="help.xml" role="horde" />
    </dir> <!-- /locale/el -->
    <dir name="en">
     <file name="help.xml" role="horde" />
    </dir> <!-- /locale/en -->
    <dir name="es">
     <dir name="LC_MESSAGES">
      <file name="imp.mo" role="horde" />
      <file name="imp.po" role="horde" />
     </dir> <!-- /locale/es/LC_MESSAGES -->
     <file name="help.xml" role="horde" />
    </dir> <!-- /locale/es -->
    <dir name="et">
     <dir name="LC_MESSAGES">
      <file name="imp.mo" role="horde" />
      <file name="imp.po" role="horde" />
     </dir> <!-- /locale/et/LC_MESSAGES -->
     <file name="help.xml" role="horde" />
    </dir> <!-- /locale/et -->
    <dir name="eu">
     <dir name="LC_MESSAGES">
      <file name="imp.mo" role="horde" />
      <file name="imp.po" role="horde" />
     </dir> <!-- /locale/eu/LC_MESSAGES -->
     <file name="help.xml" role="horde" />
    </dir> <!-- /locale/eu -->
    <dir name="fa">
     <dir name="LC_MESSAGES">
      <file name="imp.mo" role="horde" />
      <file name="imp.po" role="horde" />
     </dir> <!-- /locale/fa/LC_MESSAGES -->
     <file name="help.xml" role="horde" />
    </dir> <!-- /locale/fa -->
    <dir name="fi">
     <dir name="LC_MESSAGES">
      <file name="imp.mo" role="horde" />
      <file name="imp.po" role="horde" />
     </dir> <!-- /locale/fi/LC_MESSAGES -->
     <file name="help.xml" role="horde" />
    </dir> <!-- /locale/fi -->
    <dir name="fr">
     <dir name="LC_MESSAGES">
      <file name="imp.mo" role="horde" />
      <file name="imp.po" role="horde" />
     </dir> <!-- /locale/fr/LC_MESSAGES -->
     <file name="help.xml" role="horde" />
    </dir> <!-- /locale/fr -->
    <dir name="gl">
     <dir name="LC_MESSAGES">
      <file name="imp.mo" role="horde" />
      <file name="imp.po" role="horde" />
     </dir> <!-- /locale/gl/LC_MESSAGES -->
    </dir> <!-- /locale/gl -->
    <dir name="he">
     <dir name="LC_MESSAGES">
      <file name="imp.mo" role="horde" />
      <file name="imp.po" role="horde" />
     </dir> <!-- /locale/he/LC_MESSAGES -->
    </dir> <!-- /locale/he -->
    <dir name="hr">
     <dir name="LC_MESSAGES">
      <file name="imp.mo" role="horde" />
      <file name="imp.po" role="horde" />
     </dir> <!-- /locale/hr/LC_MESSAGES -->
     <file name="help.xml" role="horde" />
    </dir> <!-- /locale/hr -->
    <dir name="hu">
     <dir name="LC_MESSAGES">
      <file name="imp.mo" role="horde" />
      <file name="imp.po" role="horde" />
     </dir> <!-- /locale/hu/LC_MESSAGES -->
     <file name="help.xml" role="horde" />
    </dir> <!-- /locale/hu -->
    <dir name="id">
     <dir name="LC_MESSAGES">
      <file name="imp.mo" role="horde" />
      <file name="imp.po" role="horde" />
     </dir> <!-- /locale/id/LC_MESSAGES -->
    </dir> <!-- /locale/id -->
    <dir name="is">
     <dir name="LC_MESSAGES">
      <file name="imp.mo" role="horde" />
      <file name="imp.po" role="horde" />
     </dir> <!-- /locale/is/LC_MESSAGES -->
    </dir> <!-- /locale/is -->
    <dir name="it">
     <dir name="LC_MESSAGES">
      <file name="imp.mo" role="horde" />
      <file name="imp.po" role="horde" />
     </dir> <!-- /locale/it/LC_MESSAGES -->
     <file name="help.xml" role="horde" />
    </dir> <!-- /locale/it -->
    <dir name="ja">
     <dir name="LC_MESSAGES">
      <file name="imp.mo" role="horde" />
      <file name="imp.po" role="horde" />
     </dir> <!-- /locale/ja/LC_MESSAGES -->
    </dir> <!-- /locale/ja -->
    <dir name="km">
     <dir name="LC_MESSAGES">
      <file name="imp.mo" role="horde" />
      <file name="imp.po" role="horde" />
     </dir> <!-- /locale/km/LC_MESSAGES -->
    </dir> <!-- /locale/km -->
    <dir name="ko">
     <dir name="LC_MESSAGES">
      <file name="imp.mo" role="horde" />
      <file name="imp.po" role="horde" />
     </dir> <!-- /locale/ko/LC_MESSAGES -->
     <file name="help.xml" role="horde" />
    </dir> <!-- /locale/ko -->
    <dir name="lt">
     <dir name="LC_MESSAGES">
      <file name="imp.mo" role="horde" />
      <file name="imp.po" role="horde" />
     </dir> <!-- /locale/lt/LC_MESSAGES -->
    </dir> <!-- /locale/lt -->
    <dir name="lv">
     <dir name="LC_MESSAGES">
      <file name="imp.mo" role="horde" />
      <file name="imp.po" role="horde" />
     </dir> <!-- /locale/lv/LC_MESSAGES -->
     <file name="help.xml" role="horde" />
    </dir> <!-- /locale/lv -->
    <dir name="mk">
     <dir name="LC_MESSAGES">
      <file name="imp.mo" role="horde" />
      <file name="imp.po" role="horde" />
     </dir> <!-- /locale/mk/LC_MESSAGES -->
    </dir> <!-- /locale/mk -->
    <dir name="nb">
     <dir name="LC_MESSAGES">
      <file name="imp.mo" role="horde" />
      <file name="imp.po" role="horde" />
     </dir> <!-- /locale/nb/LC_MESSAGES -->
     <file name="help.xml" role="horde" />
    </dir> <!-- /locale/nb -->
    <dir name="nl">
     <dir name="LC_MESSAGES">
      <file name="imp.mo" role="horde" />
      <file name="imp.po" role="horde" />
     </dir> <!-- /locale/nl/LC_MESSAGES -->
     <file name="help.xml" role="horde" />
    </dir> <!-- /locale/nl -->
    <dir name="nn">
     <dir name="LC_MESSAGES">
      <file name="imp.mo" role="horde" />
      <file name="imp.po" role="horde" />
     </dir> <!-- /locale/nn/LC_MESSAGES -->
    </dir> <!-- /locale/nn -->
    <dir name="pl">
     <dir name="LC_MESSAGES">
      <file name="imp.mo" role="horde" />
      <file name="imp.po" role="horde" />
     </dir> <!-- /locale/pl/LC_MESSAGES -->
     <file name="help.xml" role="horde" />
    </dir> <!-- /locale/pl -->
    <dir name="pt">
     <dir name="LC_MESSAGES">
      <file name="imp.mo" role="horde" />
      <file name="imp.po" role="horde" />
     </dir> <!-- /locale/pt/LC_MESSAGES -->
     <file name="help.xml" role="horde" />
    </dir> <!-- /locale/pt -->
    <dir name="pt_BR">
     <dir name="LC_MESSAGES">
      <file name="imp.mo" role="horde" />
      <file name="imp.po" role="horde" />
     </dir> <!-- /locale/pt_BR/LC_MESSAGES -->
     <file name="help.xml" role="horde" />
    </dir> <!-- /locale/pt_BR -->
    <dir name="ro">
     <dir name="LC_MESSAGES">
      <file name="imp.mo" role="horde" />
      <file name="imp.po" role="horde" />
     </dir> <!-- /locale/ro/LC_MESSAGES -->
    </dir> <!-- /locale/ro -->
    <dir name="ru">
     <dir name="LC_MESSAGES">
      <file name="imp.mo" role="horde" />
      <file name="imp.po" role="horde" />
     </dir> <!-- /locale/ru/LC_MESSAGES -->
     <file name="help.xml" role="horde" />
    </dir> <!-- /locale/ru -->
    <dir name="sk">
     <dir name="LC_MESSAGES">
      <file name="imp.mo" role="horde" />
      <file name="imp.po" role="horde" />
     </dir> <!-- /locale/sk/LC_MESSAGES -->
     <file name="help.xml" role="horde" />
    </dir> <!-- /locale/sk -->
    <dir name="sl">
     <dir name="LC_MESSAGES">
      <file name="imp.mo" role="horde" />
      <file name="imp.po" role="horde" />
     </dir> <!-- /locale/sl/LC_MESSAGES -->
    </dir> <!-- /locale/sl -->
    <dir name="sv">
     <dir name="LC_MESSAGES">
      <file name="imp.mo" role="horde" />
      <file name="imp.po" role="horde" />
     </dir> <!-- /locale/sv/LC_MESSAGES -->
     <file name="help.xml" role="horde" />
    </dir> <!-- /locale/sv -->
    <dir name="th">
     <dir name="LC_MESSAGES">
      <file name="imp.mo" role="horde" />
      <file name="imp.po" role="horde" />
     </dir> <!-- /locale/th/LC_MESSAGES -->
    </dir> <!-- /locale/th -->
    <dir name="tr">
     <dir name="LC_MESSAGES">
      <file name="imp.mo" role="horde" />
      <file name="imp.po" role="horde" />
     </dir> <!-- /locale/tr/LC_MESSAGES -->
     <file name="help.xml" role="horde" />
    </dir> <!-- /locale/tr -->
    <dir name="uk">
     <dir name="LC_MESSAGES">
      <file name="imp.mo" role="horde" />
      <file name="imp.po" role="horde" />
     </dir> <!-- /locale/uk/LC_MESSAGES -->
     <file name="help.xml" role="horde" />
    </dir> <!-- /locale/uk -->
    <dir name="zh_CN">
     <dir name="LC_MESSAGES">
      <file name="imp.mo" role="horde" />
      <file name="imp.po" role="horde" />
     </dir> <!-- /locale/zh_CN/LC_MESSAGES -->
     <file name="help.xml" role="horde" />
    </dir> <!-- /locale/zh_CN -->
    <dir name="zh_TW">
     <dir name="LC_MESSAGES">
      <file name="imp.mo" role="horde" />
      <file name="imp.po" role="horde" />
     </dir> <!-- /locale/zh_TW/LC_MESSAGES -->
     <file name="help.xml" role="horde" />
    </dir> <!-- /locale/zh_TW -->
    <file name=".htaccess" role="horde" />
    <file name="imp.pot" role="horde" />
   </dir> <!-- /locale -->
   <dir name="migration">
    <file name="1_imp_base_tables.php" role="horde" />
    <file name="2_imp_autoincrement_sentmail.php" role="horde" />
    <file name="3_imp_maillog_update.php" role="horde" />
   </dir> <!-- /migration -->
   <dir name="templates">
    <dir name="basic">
     <dir name="compose">
      <file name="compose.html.php" role="horde" />
      <file name="redirect.html.php" role="horde" />
      <file name="success.html.php" role="horde" />
     </dir> <!-- /templates/basic/compose -->
     <dir name="flist">
      <file name="flist.html.php" role="horde" />
     </dir> <!-- /templates/basic/flist -->
     <dir name="folders">
      <file name="actions.html.php" role="horde" />
      <file name="folders_confirm.html.php" role="horde" />
      <file name="folders_size.html.php" role="horde" />
      <file name="head.html.php" role="horde" />
      <file name="import.html.php" role="horde" />
     </dir> <!-- /templates/basic/folders -->
     <dir name="mailbox">
      <file name="actions.html.php" role="horde" />
      <file name="actions_deleted.html.php" role="horde" />
      <file name="empty_mailbox.html.php" role="horde" />
      <file name="form_start.html.php" role="horde" />
      <file name="header.html.php" role="horde" />
      <file name="mailbox.html.php" role="horde" />
      <file name="message_headers.html.php" role="horde" />
      <file name="navbar.html.php" role="horde" />
      <file name="searchmbox.html.php" role="horde" />
     </dir> <!-- /templates/basic/mailbox -->
     <dir name="message">
      <file name="message.html.php" role="horde" />
      <file name="navbar_actions.html.php" role="horde" />
      <file name="navbar_navigate.html.php" role="horde" />
      <file name="navbar_top.html.php" role="horde" />
     </dir> <!-- /templates/basic/message -->
     <dir name="search">
      <file name="search-basic.html.php" role="horde" />
     </dir> <!-- /templates/basic/search -->
     <file name="subinfo.html.php" role="horde" />
    </dir> <!-- /templates/basic -->
    <dir name="contacts">
     <file name="contacts.html.php" role="horde" />
    </dir> <!-- /templates/contacts -->
    <dir name="dynamic">
     <file name="compose-base.html.php" role="horde" />
     <file name="compose.html.php" role="horde" />
     <file name="header.html.php" role="horde" />
     <file name="mailbox.html.php" role="horde" />
     <file name="mailbox_subinfo.html.php" role="horde" />
     <file name="message.html.php" role="horde" />
     <file name="msglist_horiz.html" role="horde" />
     <file name="msglist_vert.html" role="horde" />
     <file name="qreply.html.php" role="horde" />
     <file name="redirect.html.php" role="horde" />
     <file name="sidebar.html.php" role="horde" />
    </dir> <!-- /templates/dynamic -->
    <dir name="itip">
     <file name="action.html.php" role="horde" />
     <file name="base.html.php" role="horde" />
    </dir> <!-- /templates/itip -->
    <dir name="minimal">
     <file name="compose.html.php" role="horde" />
     <file name="folders.html.php" role="horde" />
     <file name="header.html.php" role="horde" />
     <file name="mailbox.html.php" role="horde" />
     <file name="menu.html.php" role="horde" />
     <file name="message.html.php" role="horde" />
     <file name="messagepart.html.php" role="horde" />
     <file name="redirect.html.php" role="horde" />
     <file name="search.html.php" role="horde" />
    </dir> <!-- /templates/minimal -->
    <dir name="pgp">
     <file name="import_key.html.php" role="horde" />
    </dir> <!-- /templates/pgp -->
    <dir name="prefs">
     <file name="acl.html.php" role="horde" />
     <file name="composetemplates.html.php" role="horde" />
     <file name="drafts.html.php" role="horde" />
     <file name="encrypt.html.php" role="horde" />
     <file name="flags.html.php" role="horde" />
     <file name="imagereplacement.html.php" role="horde" />
     <file name="initialpage.html.php" role="horde" />
     <file name="mailto.html.php" role="horde" />
     <file name="newmailaudio.html.php" role="horde" />
     <file name="pgpprivatekey.html.php" role="horde" />
     <file name="pgppublickey.html.php" role="horde" />
     <file name="remote.html.php" role="horde" />
     <file name="searches.html.php" role="horde" />
     <file name="sentmail.html.php" role="horde" />
     <file name="signaturehtml.html.php" role="horde" />
     <file name="smimeprivatekey.html.php" role="horde" />
     <file name="smimepublickey.html.php" role="horde" />
     <file name="spam.html.php" role="horde" />
     <file name="specialuse.html.php" role="horde" />
     <file name="trash.html.php" role="horde" />
    </dir> <!-- /templates/prefs -->
    <dir name="print">
     <file name="headers.html.php" role="horde" />
    </dir> <!-- /templates/print -->
    <dir name="rss">
     <file name="mailbox.rss.php" role="horde" />
    </dir> <!-- /templates/rss -->
    <dir name="saveimage">
     <file name="saveimage.html.php" role="horde" />
    </dir> <!-- /templates/saveimage -->
    <dir name="search">
     <file name="search-all.html.php" role="horde" />
     <file name="search.html.php" role="horde" />
    </dir> <!-- /templates/search -->
    <dir name="smartmobile">
     <file name="compose.html.php" role="horde" />
     <file name="copymove.html.php" role="horde" />
     <file name="folders.html.php" role="horde" />
     <file name="mailbox.html.php" role="horde" />
     <file name="message.html.php" role="horde" />
     <file name="search.html.php" role="horde" />
    </dir> <!-- /templates/smartmobile -->
    <dir name="smime">
     <file name="import_key.html.php" role="horde" />
    </dir> <!-- /templates/smime -->
    <dir name="test">
     <file name="mailserver.inc" role="horde" />
    </dir> <!-- /templates/test -->
    <dir name="thread">
     <file name="thread.html.php" role="horde" />
    </dir> <!-- /templates/thread -->
    <file name=".htaccess" role="horde" />
   </dir> <!-- /templates -->
   <dir name="test">
    <dir name="Imp">
     <dir name="fixtures">
      <file name="test.eml" role="test" />
      <file name="test.mbox" role="test" />
     </dir> <!-- /test/Imp/fixtures -->
     <dir name="Stub">
      <file name="HtmlViewer.php" role="test" />
      <file name="Imap.php" role="test" />
      <file name="ItipRequest.php" role="test" />
     </dir> <!-- /test/Imp/Stub -->
     <dir name="Unit">
      <dir name="Mime">
       <dir name="Viewer">
        <file name="HtmlTest.php" role="test" />
        <file name="ItipTest.php" role="test" />
       </dir> <!-- /test/Imp/Unit/Mime/Viewer -->
      </dir> <!-- /test/Imp/Unit/Mime -->
      <file name="ComposeTest.php" role="test" />
      <file name="MboxParseTest.php" role="test" />
      <file name="QuotaTest.php" role="test" />
      <file name="ReferencesTest.php" role="test" />
     </dir> <!-- /test/Imp/Unit -->
     <file name="AllTests.php" role="test" />
     <file name="Autoload.php" role="test" />
     <file name="bootstrap.php" role="test" />
     <file name="phpunit.xml" role="test" />
    </dir> <!-- /test/Imp -->
   </dir> <!-- /test -->
   <dir name="themes">
    <dir name="default">
     <dir name="basic">
      <file name="screen.css" role="horde" />
     </dir> <!-- /themes/default/basic -->
     <dir name="block">
      <file name="screen.css" role="horde" />
     </dir> <!-- /themes/default/block -->
     <dir name="dynamic">
      <file name="screen.css" role="horde" />
     </dir> <!-- /themes/default/dynamic -->
     <dir name="graphics">
      <dir name="flags">
       <file name="answered-inv.png" role="horde" />
       <file name="answered.png" role="horde" />
       <file name="attachment-inv.png" role="horde" />
       <file name="attachment.png" role="horde" />
       <file name="deleted-inv.png" role="horde" />
       <file name="deleted.png" role="horde" />
       <file name="draft-inv.png" role="horde" />
       <file name="draft.png" role="horde" />
       <file name="encrypted-inv.png" role="horde" />
       <file name="encrypted.png" role="horde" />
       <file name="flagged-inv.png" role="horde" />
       <file name="flagged.png" role="horde" />
       <file name="forwarded-inv.png" role="horde" />
       <file name="forwarded.png" role="horde" />
       <file name="group-inv.png" role="horde" />
       <file name="group.png" role="horde" />
       <file name="innocent-inv.png" role="horde" />
       <file name="innocent.png" role="horde" />
       <file name="personal-inv.png" role="horde" />
       <file name="personal.png" role="horde" />
       <file name="priority_high-inv.png" role="horde" />
       <file name="priority_high.png" role="horde" />
       <file name="priority_low-inv.png" role="horde" />
       <file name="priority_low.png" role="horde" />
       <file name="seen-inv.png" role="horde" />
       <file name="seen.png" role="horde" />
       <file name="signed-inv.png" role="horde" />
       <file name="signed.png" role="horde" />
       <file name="spam-inv.png" role="horde" />
       <file name="spam.png" role="horde" />
       <file name="unseen-inv.png" role="horde" />
       <file name="unseen.png" role="horde" />
      </dir> <!-- /themes/default/graphics/flags -->
      <dir name="folders">
       <file name="create.png" role="horde" />
       <file name="drafts.png" role="horde" />
       <file name="edit.png" role="horde" />
       <file name="folder.png" role="horde" />
       <file name="inbox.png" role="horde" />
       <file name="minus.png" role="horde" />
       <file name="open.png" role="horde" />
       <file name="plus.png" role="horde" />
       <file name="sent.png" role="horde" />
       <file name="spam.png" role="horde" />
       <file name="trash.png" role="horde" />
      </dir> <!-- /themes/default/graphics/folders -->
      <dir name="mime">
       <file name="apple.png" role="horde" />
       <file name="compressed.png" role="horde" />
       <file name="itip.png" role="horde" />
      </dir> <!-- /themes/default/graphics/mime -->
      <dir name="nav">
       <file name="first-grey.png" role="horde" />
       <file name="first.png" role="horde" />
       <file name="last-grey.png" role="horde" />
       <file name="last.png" role="horde" />
       <file name="left-grey.png" role="horde" />
       <file name="left.png" role="horde" />
       <file name="right-grey.png" role="horde" />
       <file name="right.png" role="horde" />
      </dir> <!-- /themes/default/graphics/nav -->
      <file name="addressbook_browse.png" role="horde" />
      <file name="add_contact.png" role="horde" />
      <file name="answered.png" role="horde" />
      <file name="application_tile_horizontal.png" role="horde" />
      <file name="application_tile_vertical.png" role="horde" />
      <file name="arrow_collapsed.png" role="horde" />
      <file name="arrow_down.png" role="horde" />
      <file name="arrow_expanded.png" role="horde" />
      <file name="arrow_up.png" role="horde" />
      <file name="attachment.png" role="horde" />
      <file name="blacklist.png" role="horde" />
      <file name="button-split.png" role="horde" />
      <file name="calendar.png" role="horde" />
      <file name="checkbox_off.png" role="horde" />
      <file name="checkbox_on.png" role="horde" />
      <file name="checkbox_over.png" role="horde" />
      <file name="checkmail.png" role="horde" />
      <file name="clearflag.png" role="horde" />
      <file name="close.png" role="horde" />
      <file name="compose.png" role="horde" />
      <file name="delete-small.png" role="horde" />
      <file name="delete.png" role="horde" />
      <file name="download.png" role="horde" />
      <file name="drafts.png" role="horde" />
      <file name="edit.png" role="horde" />
      <file name="empty_spam.png" role="horde" />
      <file name="empty_trash.png" role="horde" />
      <file name="favicon.ico" role="horde" />
      <file name="fetchmail.png" role="horde" />
      <file name="filters.png" role="horde" />
      <file name="flagged.png" role="horde" />
      <file name="forward.png" role="horde" />
      <file name="forwarded.png" role="horde" />
      <file name="gallery.png" role="horde" />
      <file name="ico_message_off.png" role="horde" />
      <file name="imp.png" role="horde" />
      <file name="info_icon.png" role="horde" />
      <file name="innocent.png" role="horde" />
      <file name="locked-inv.png" role="horde" />
      <file name="locked.png" role="horde" />
      <file name="logo.png" role="horde" />
      <file name="logout.png" role="horde" />
      <file name="message_source.png" role="horde" />
      <file name="mini-error.png" role="horde" />
      <file name="newmail.png" role="horde" />
      <file name="newwin.png" role="horde" />
      <file name="plus.png" role="horde" />
      <file name="popdown.png" role="horde" />
      <file name="prefs.png" role="horde" />
      <file name="preview.png" role="horde" />
      <file name="print.png" role="horde" />
      <file name="reload.gif" role="horde" />
      <file name="reload.png" role="horde" />
      <file name="reply.png" role="horde" />
      <file name="replyall.png" role="horde" />
      <file name="sbcursor_bottom.png" role="horde" />
      <file name="sbcursor_top.png" role="horde" />
      <file name="scroller.png" role="horde" />
      <file name="scroller_back.png" role="horde" />
      <file name="search.png" role="horde" />
      <file name="seen.png" role="horde" />
      <file name="shared.png" role="horde" />
      <file name="sortdown.png" role="horde" />
      <file name="sortup.png" role="horde" />
      <file name="spacer_red.png" role="horde" />
      <file name="spam.png" role="horde" />
      <file name="spellcheck.png" role="horde" />
      <file name="thread.png" role="horde" />
      <file name="undelete.png" role="horde" />
      <file name="unknown_contact.jpg" role="horde" />
      <file name="unseen.png" role="horde" />
      <file name="warning.png" role="horde" />
      <file name="whitelist.png" role="horde" />
     </dir> <!-- /themes/default/graphics -->
     <dir name="minimal">
      <file name="screen.css" role="horde" />
     </dir> <!-- /themes/default/minimal -->
     <dir name="smartmobile">
      <file name="screen.css" role="horde" />
     </dir> <!-- /themes/default/smartmobile -->
     <file name="mime.css" role="horde" />
     <file name="rtl.css" role="horde" />
     <file name="screen.css" role="horde" />
    </dir> <!-- /themes/default -->
    </dir> <!-- /themes -->
   <file name="attachment.php" role="horde" />
   <file name="basic.php" role="horde" />
   <file name="COPYING" role="doc" />
   <file name="dynamic.php" role="horde" />
   <file name="index.php" role="horde" />
   <file name="minimal.php" role="horde" />
   <file name="README" role="doc" />
   <file name="rss.php" role="horde" />
   <file name="smartmobile.php" role="horde" />
   <file name="view.php" role="horde" />
  </dir> <!-- / -->
 </contents>
 <dependencies>
  <required>
   <php>
    <min>5.3.0</min>
   </php>
   <pearinstaller>
    <min>1.7.0</min>
   </pearinstaller>
   <package>
    <name>horde</name>
    <channel>pear.horde.org</channel>
    <min>5.0.0</min>
    <max>6.0.0alpha1</max>
    <exclude>6.0.0alpha1</exclude>
   </package>
   <package>
    <name>Horde_Auth</name>
    <channel>pear.horde.org</channel>
    <min>2.0.0</min>
    <max>3.0.0alpha1</max>
    <exclude>3.0.0alpha1</exclude>
   </package>
   <package>
    <name>Horde_Browser</name>
    <channel>pear.horde.org</channel>
    <min>2.0.0</min>
    <max>3.0.0alpha1</max>
    <exclude>3.0.0alpha1</exclude>
   </package>
   <package>
    <name>Horde_Cache</name>
    <channel>pear.horde.org</channel>
    <min>2.0.0</min>
    <max>3.0.0alpha1</max>
    <exclude>3.0.0alpha1</exclude>
   </package>
   <package>
    <name>Horde_Compress</name>
    <channel>pear.horde.org</channel>
    <min>2.0.0</min>
    <max>3.0.0alpha1</max>
    <exclude>3.0.0alpha1</exclude>
   </package>
   <package>
    <name>Horde_Core</name>
    <channel>pear.horde.org</channel>
    <min>2.11.0</min>
    <max>3.0.0alpha1</max>
    <exclude>3.0.0alpha1</exclude>
   </package>
   <package>
    <name>Horde_Crypt</name>
    <channel>pear.horde.org</channel>
    <min>2.4.0</min>
    <max>3.0.0alpha1</max>
    <exclude>3.0.0alpha1</exclude>
   </package>
   <package>
    <name>Horde_Css_Parser</name>
    <channel>pear.horde.org</channel>
    <min>1.0.0</min>
    <max>2.0.0alpha1</max>
    <exclude>2.0.0alpha1</exclude>
   </package>
   <package>
    <name>Horde_Date</name>
    <channel>pear.horde.org</channel>
    <min>2.0.0</min>
    <max>3.0.0alpha1</max>
    <exclude>3.0.0alpha1</exclude>
   </package>
   <package>
    <name>Horde_Editor</name>
    <channel>pear.horde.org</channel>
    <min>2.0.0</min>
    <max>3.0.0alpha1</max>
    <exclude>3.0.0alpha1</exclude>
   </package>
   <package>
    <name>Horde_Exception</name>
    <channel>pear.horde.org</channel>
    <min>2.0.0</min>
    <max>3.0.0alpha1</max>
    <exclude>3.0.0alpha1</exclude>
   </package>
   <package>
    <name>Horde_Icalendar</name>
    <channel>pear.horde.org</channel>
    <min>2.0.0</min>
    <max>3.0.0alpha1</max>
    <exclude>3.0.0alpha1</exclude>
   </package>
   <package>
    <name>Horde_Image</name>
    <channel>pear.horde.org</channel>
    <min>2.0.0</min>
    <max>3.0.0alpha1</max>
    <exclude>3.0.0alpha1</exclude>
   </package>
   <package>
    <name>Horde_Imap_Client</name>
    <channel>pear.horde.org</channel>
    <min>2.14.0</min>
    <max>3.0.0alpha1</max>
    <exclude>3.0.0alpha1</exclude>
   </package>
   <package>
    <name>Horde_Itip</name>
    <channel>pear.horde.org</channel>
    <min>2.0.0</min>
    <max>3.0.0alpha1</max>
    <exclude>3.0.0alpha1</exclude>
   </package>
   <package>
    <name>Horde_ListHeaders</name>
    <channel>pear.horde.org</channel>
    <min>1.1.0</min>
    <max>2.0.0alpha1</max>
    <exclude>2.0.0alpha1</exclude>
   </package>
   <package>
    <name>Horde_LoginTasks</name>
    <channel>pear.horde.org</channel>
    <min>2.0.0</min>
    <max>3.0.0alpha1</max>
    <exclude>3.0.0alpha1</exclude>
   </package>
   <package>
    <name>Horde_Mail</name>
    <channel>pear.horde.org</channel>
    <min>2.1.0</min>
    <max>3.0.0alpha1</max>
    <exclude>3.0.0alpha1</exclude>
   </package>
   <package>
    <name>Horde_Mime</name>
    <channel>pear.horde.org</channel>
    <min>2.1.0</min>
    <max>3.0.0alpha1</max>
    <exclude>3.0.0alpha1</exclude>
   </package>
   <package>
    <name>Horde_Mime_Viewer</name>
    <channel>pear.horde.org</channel>
    <min>2.0.0</min>
    <max>3.0.0alpha1</max>
    <exclude>3.0.0alpha1</exclude>
   </package>
   <package>
    <name>Horde_Nls</name>
    <channel>pear.horde.org</channel>
    <min>2.0.0</min>
    <max>3.0.0alpha1</max>
    <exclude>3.0.0alpha1</exclude>
   </package>
   <package>
    <name>Horde_Notification</name>
    <channel>pear.horde.org</channel>
    <min>2.0.0</min>
    <max>3.0.0alpha1</max>
    <exclude>3.0.0alpha1</exclude>
   </package>
   <package>
    <name>Horde_Perms</name>
    <channel>pear.horde.org</channel>
    <min>2.0.0</min>
    <max>3.0.0alpha1</max>
    <exclude>3.0.0alpha1</exclude>
   </package>
   <package>
    <name>Horde_SpellChecker</name>
    <channel>pear.horde.org</channel>
    <min>2.0.0</min>
    <max>3.0.0alpha1</max>
    <exclude>3.0.0alpha1</exclude>
   </package>
   <package>
    <name>Horde_Stream</name>
    <channel>pear.horde.org</channel>
    <min>1.4.0</min>
    <max>2.0.0alpha1</max>
    <exclude>2.0.0alpha1</exclude>
  </package>
  <package>
    <name>Horde_Stream_Filter</name>
    <channel>pear.horde.org</channel>
    <min>2.0.0</min>
    <max>3.0.0alpha1</max>
    <exclude>3.0.0alpha1</exclude>
   </package>
   <package>
    <name>Horde_Support</name>
    <channel>pear.horde.org</channel>
    <min>2.0.5</min>
    <max>3.0.0alpha1</max>
    <exclude>3.0.0alpha1</exclude>
   </package>
   <package>
    <name>Horde_Text_Filter</name>
    <channel>pear.horde.org</channel>
    <min>2.1.0</min>
    <max>3.0.0alpha1</max>
    <exclude>3.0.0alpha1</exclude>
   </package>
   <package>
    <name>Horde_Text_Flowed</name>
    <channel>pear.horde.org</channel>
    <min>2.0.0</min>
    <max>3.0.0alpha1</max>
    <exclude>3.0.0alpha1</exclude>
   </package>
   <package>
    <name>Horde_Tree</name>
    <channel>pear.horde.org</channel>
    <min>2.0.0</min>
    <max>3.0.0alpha1</max>
    <exclude>3.0.0alpha1</exclude>
   </package>
   <package>
    <name>Horde_Url</name>
    <channel>pear.horde.org</channel>
    <min>2.2.0</min>
    <max>3.0.0alpha1</max>
    <exclude>3.0.0alpha1</exclude>
   </package>
   <package>
    <name>Horde_Util</name>
    <channel>pear.horde.org</channel>
    <min>2.2.0</min>
    <max>3.0.0alpha1</max>
    <exclude>3.0.0alpha1</exclude>
   </package>
   <package>
    <name>Horde_Vfs</name>
    <channel>pear.horde.org</channel>
    <min>2.0.0</min>
    <max>3.0.0alpha1</max>
    <exclude>3.0.0alpha1</exclude>
   </package>
   <package>
    <name>Horde_View</name>
    <channel>pear.horde.org</channel>
    <min>2.0.0</min>
    <max>3.0.0alpha1</max>
    <exclude>3.0.0alpha1</exclude>
   </package>
   <extension>
    <name>dom</name>
   </extension>
   <extension>
    <name>gettext</name>
   </extension>
   <extension>
    <name>hash</name>
   </extension>
   <extension>
    <name>json</name>
   </extension>
  </required>
  <optional>
   <package>
    <name>Horde_History</name>
    <channel>pear.horde.org</channel>
    <min>2.0.0</min>
    <max>3.0.0alpha1</max>
    <exclude>3.0.0alpha1</exclude>
   </package>
   <package>
    <name>Horde_Http</name>
    <channel>pear.horde.org</channel>
    <min>2.0.0</min>
    <max>3.0.0alpha1</max>
    <exclude>3.0.0alpha1</exclude>
   </package>
   <package>
    <name>Horde_Service_Gravatar</name>
    <channel>pear.horde.org</channel>
    <min>1.0.0</min>
    <max>2.0.0alpha1</max>
    <exclude>2.0.0alpha1</exclude>
   </package>
   <package>
    <name>Horde_Text_Filter_Csstidy</name>
    <channel>pear.horde.org</channel>
    <min>2.0.0</min>
    <max>3.0.0alpha1</max>
    <exclude>3.0.0alpha1</exclude>
   </package>
   <extension>
    <name>openssl</name>
   </extension>
  </optional>
 </dependencies>
 <usesrole>
  <role>horde</role>
  <package>Role</package>
  <channel>pear.horde.org</channel>
 </usesrole>
 <phprelease>
  <filelist>
   <install as="imp-admin-upgrade" name="bin/imp-admin-upgrade" />
   <install as="imp-bounce-spam" name="bin/imp-bounce-spam" />
   <install as="imp-mailbox-decode" name="bin/imp-mailbox-decode" />
   <install as="imp-query-imap-cache" name="bin/imp-query-imap-cache" />
   <install as="imp/config/.htaccess" name="config/.htaccess" />
   <install as="imp/config/backends.php" name="config/backends.php" />
   <install as="imp/config/conf.xml" name="config/conf.xml" />
   <install as="imp/config/hooks.php.dist" name="config/hooks.php.dist" />
   <install as="imp/config/menu.php.dist" name="config/menu.php.dist" />
   <install as="imp/config/mime_drivers.php" name="config/mime_drivers.php" />
   <install as="imp/config/prefs.php" name="config/prefs.php" />
   <install as="CHANGES" name="docs/CHANGES" />
   <install as="CREDITS" name="docs/CREDITS" />
   <install as="INSTALL" name="docs/INSTALL" />
   <install as="PERFORMANCE" name="docs/PERFORMANCE" />
   <install as="RELEASE_NOTES" name="docs/RELEASE_NOTES" />
   <install as="RFCS" name="docs/RFCS" />
   <install as="UPGRADING" name="docs/UPGRADING" />
   <install as="imp/js/acl.js" name="js/acl.js" />
   <install as="imp/js/compose-base.js" name="js/compose-base.js" />
   <install as="imp/js/compose-dimp.js" name="js/compose-dimp.js" />
   <install as="imp/js/compose.js" name="js/compose.js" />
   <install as="imp/js/contacts.js" name="js/contacts.js" />
   <install as="imp/js/dimpbase.js" name="js/dimpbase.js" />
   <install as="imp/js/dimpcore.js" name="js/dimpcore.js" />
   <install as="imp/js/draghandler.js" name="js/draghandler.js" />
   <install as="imp/js/flagprefs.js" name="js/flagprefs.js" />
   <install as="imp/js/folderprefs.js" name="js/folderprefs.js" />
   <install as="imp/js/folders.js" name="js/folders.js" />
   <install as="imp/js/imp.js" name="js/imp.js" />
   <install as="imp/js/login.js" name="js/login.js" />
   <install as="imp/js/mailbox.js" name="js/mailbox.js" />
   <install as="imp/js/message-dimp.js" name="js/message-dimp.js" />
   <install as="imp/js/message.js" name="js/message.js" />
   <install as="imp/js/passphrase.js" name="js/passphrase.js" />
   <install as="imp/js/pgp.js" name="js/pgp.js" />
   <install as="imp/js/prettyautocomplete.js" name="js/prettyautocomplete.js" />
   <install as="imp/js/remoteprefs.js" name="js/remoteprefs.js" />
   <install as="imp/js/search.js" name="js/search.js" />
   <install as="imp/js/searchesprefs.js" name="js/searchesprefs.js" />
   <install as="imp/js/signaturehtml.js" name="js/signaturehtml.js" />
   <install as="imp/js/smartmobile.js" name="js/smartmobile.js" />
   <install as="imp/js/viewport.js" name="js/viewport.js" />
   <install as="imp/js/viewport_utils.js" name="js/viewport_utils.js" />
   <install as="imp/js/ckeditor/imageupload.js" name="js/ckeditor/imageupload.js" />
   <install as="imp/js/ckeditor/pasteattachment.js" name="js/ckeditor/pasteattachment.js" />
   <install as="imp/js/ckeditor/pasteignore.js" name="js/ckeditor/pasteignore.js" />
   <install as="imp/js/external/base64.js" name="js/external/base64.js" />
   <install as="imp/js/external/murmurhash3.js" name="js/external/murmurhash3.js" />
   <install as="imp/js/jquery.mobile/plugins/listviewtaphold.js" name="js/jquery.mobile/plugins/listviewtaphold.js" />
   <install as="imp/js/jquery.mobile/plugins/textchange.js" name="js/jquery.mobile/plugins/textchange.js" />
   <install as="imp/lib/.htaccess" name="lib/.htaccess" />
   <install as="imp/lib/Api.php" name="lib/Api.php" />
   <install as="imp/lib/Application.php" name="lib/Application.php" />
   <install as="imp/lib/Auth.php" name="lib/Auth.php" />
   <install as="imp/lib/Compose.php" name="lib/Compose.php" />
   <install as="imp/lib/Contacts.php" name="lib/Contacts.php" />
   <install as="imp/lib/Contents.php" name="lib/Contents.php" />
   <install as="imp/lib/Editor.php" name="lib/Editor.php" />
   <install as="imp/lib/Exception.php" name="lib/Exception.php" />
   <install as="imp/lib/Filter.php" name="lib/Filter.php" />
   <install as="imp/lib/Flags.php" name="lib/Flags.php" />
   <install as="imp/lib/Ftree.php" name="lib/Ftree.php" />
   <install as="imp/lib/Images.php" name="lib/Images.php" />
   <install as="imp/lib/Imap.php" name="lib/Imap.php" />
   <install as="imp/lib/IMP.php" name="lib/IMP.php" />
   <install as="imp/lib/Indices.php" name="lib/Indices.php" />
   <install as="imp/lib/Mailbox.php" name="lib/Mailbox.php" />
   <install as="imp/lib/Maillog.php" name="lib/Maillog.php" />
   <install as="imp/lib/Message.php" name="lib/Message.php" />
   <install as="imp/lib/Perms.php" name="lib/Perms.php" />
   <install as="imp/lib/Quota.php" name="lib/Quota.php" />
   <install as="imp/lib/Remote.php" name="lib/Remote.php" />
   <install as="imp/lib/Search.php" name="lib/Search.php" />
   <install as="imp/lib/Sentmail.php" name="lib/Sentmail.php" />
   <install as="imp/lib/Smartmobile.php" name="lib/Smartmobile.php" />
   <install as="imp/lib/Spam.php" name="lib/Spam.php" />
   <install as="imp/lib/Test.php" name="lib/Test.php" />
   <install as="imp/lib/Ajax/Application.php" name="lib/Ajax/Application.php" />
   <install as="imp/lib/Ajax/Queue.php" name="lib/Ajax/Queue.php" />
   <install as="imp/lib/Ajax/Application/Compose.php" name="lib/Ajax/Application/Compose.php" />
   <install as="imp/lib/Ajax/Application/ListMessages.php" name="lib/Ajax/Application/ListMessages.php" />
   <install as="imp/lib/Ajax/Application/ShowMessage.php" name="lib/Ajax/Application/ShowMessage.php" />
   <install as="imp/lib/Ajax/Application/Viewport.php" name="lib/Ajax/Application/Viewport.php" />
   <install as="imp/lib/Ajax/Application/Handler/Common.php" name="lib/Ajax/Application/Handler/Common.php" />
   <install as="imp/lib/Ajax/Application/Handler/ComposeAttach.php" name="lib/Ajax/Application/Handler/ComposeAttach.php" />
   <install as="imp/lib/Ajax/Application/Handler/Draft.php" name="lib/Ajax/Application/Handler/Draft.php" />
   <install as="imp/lib/Ajax/Application/Handler/Dynamic.php" name="lib/Ajax/Application/Handler/Dynamic.php" />
   <install as="imp/lib/Ajax/Application/Handler/ImageUnblock.php" name="lib/Ajax/Application/Handler/ImageUnblock.php" />
   <install as="imp/lib/Ajax/Application/Handler/Mboxtoggle.php" name="lib/Ajax/Application/Handler/Mboxtoggle.php" />
   <install as="imp/lib/Ajax/Application/Handler/Passphrase.php" name="lib/Ajax/Application/Handler/Passphrase.php" />
   <install as="imp/lib/Ajax/Application/Handler/Remote.php" name="lib/Ajax/Application/Handler/Remote.php" />
   <install as="imp/lib/Ajax/Application/Handler/Search.php" name="lib/Ajax/Application/Handler/Search.php" />
   <install as="imp/lib/Ajax/Application/Handler/Smartmobile.php" name="lib/Ajax/Application/Handler/Smartmobile.php" />
   <install as="imp/lib/Ajax/Imple/ContactAutoCompleter.php" name="lib/Ajax/Imple/ContactAutoCompleter.php" />
   <install as="imp/lib/Ajax/Imple/ImportEncryptKey.php" name="lib/Ajax/Imple/ImportEncryptKey.php" />
   <install as="imp/lib/Ajax/Imple/ItipRequest.php" name="lib/Ajax/Imple/ItipRequest.php" />
   <install as="imp/lib/Ajax/Imple/PassphraseDialog.php" name="lib/Ajax/Imple/PassphraseDialog.php" />
   <install as="imp/lib/Ajax/Imple/AutoCompleter/Pretty.php" name="lib/Ajax/Imple/AutoCompleter/Pretty.php" />
   <install as="imp/lib/Basic/Base.php" name="lib/Basic/Base.php" />
   <install as="imp/lib/Basic/Compose.php" name="lib/Basic/Compose.php" />
   <install as="imp/lib/Basic/Contacts.php" name="lib/Basic/Contacts.php" />
   <install as="imp/lib/Basic/Error.php" name="lib/Basic/Error.php" />
   <install as="imp/lib/Basic/Folders.php" name="lib/Basic/Folders.php" />
   <install as="imp/lib/Basic/Mailbox.php" name="lib/Basic/Mailbox.php" />
   <install as="imp/lib/Basic/Message.php" name="lib/Basic/Message.php" />
   <install as="imp/lib/Basic/Pgp.php" name="lib/Basic/Pgp.php" />
   <install as="imp/lib/Basic/Saveimage.php" name="lib/Basic/Saveimage.php" />
   <install as="imp/lib/Basic/Search.php" name="lib/Basic/Search.php" />
   <install as="imp/lib/Basic/Searchbasic.php" name="lib/Basic/Searchbasic.php" />
   <install as="imp/lib/Basic/Smime.php" name="lib/Basic/Smime.php" />
   <install as="imp/lib/Basic/Thread.php" name="lib/Basic/Thread.php" />
   <install as="imp/lib/Block/Newmail.php" name="lib/Block/Newmail.php" />
   <install as="imp/lib/Block/Summary.php" name="lib/Block/Summary.php" />
   <install as="imp/lib/Compose/Attachment.php" name="lib/Compose/Attachment.php" />
   <install as="imp/lib/Compose/Exception.php" name="lib/Compose/Exception.php" />
   <install as="imp/lib/Compose/Link.php" name="lib/Compose/Link.php" />
   <install as="imp/lib/Compose/LinkedAttachment.php" name="lib/Compose/LinkedAttachment.php" />
   <install as="imp/lib/Compose/References.php" name="lib/Compose/References.php" />
   <install as="imp/lib/Compose/Ui.php" name="lib/Compose/Ui.php" />
   <install as="imp/lib/Compose/View.php" name="lib/Compose/View.php" />
   <install as="imp/lib/Compose/Attachment/Linked.php" name="lib/Compose/Attachment/Linked.php" />
   <install as="imp/lib/Compose/Attachment/Storage.php" name="lib/Compose/Attachment/Storage.php" />
   <install as="imp/lib/Compose/Attachment/Linked/Metadata.php" name="lib/Compose/Attachment/Linked/Metadata.php" />
   <install as="imp/lib/Compose/Attachment/Storage/Vfs.php" name="lib/Compose/Attachment/Storage/Vfs.php" />
   <install as="imp/lib/Compose/Attachment/Storage/VfsLinked.php" name="lib/Compose/Attachment/Storage/VfsLinked.php" />
   <install as="imp/lib/Compose/Exception/Address.php" name="lib/Compose/Exception/Address.php" />
   <install as="imp/lib/Contacts/Image.php" name="lib/Contacts/Image.php" />
   <install as="imp/lib/Contacts/Avatar/Addressbook.php" name="lib/Contacts/Avatar/Addressbook.php" />
   <install as="imp/lib/Contacts/Avatar/Backend.php" name="lib/Contacts/Avatar/Backend.php" />
   <install as="imp/lib/Contacts/Avatar/Gravatar.php" name="lib/Contacts/Avatar/Gravatar.php" />
   <install as="imp/lib/Contacts/Avatar/Unknown.php" name="lib/Contacts/Avatar/Unknown.php" />
   <install as="imp/lib/Contacts/Flag/Backend.php" name="lib/Contacts/Flag/Backend.php" />
   <install as="imp/lib/Contacts/Flag/Host.php" name="lib/Contacts/Flag/Host.php" />
   <install as="imp/lib/Contents/View.php" name="lib/Contents/View.php" />
   <install as="imp/lib/Crypt/Pgp.php" name="lib/Crypt/Pgp.php" />
   <install as="imp/lib/Crypt/Smime.php" name="lib/Crypt/Smime.php" />
   <install as="imp/lib/Dynamic/AddressList.php" name="lib/Dynamic/AddressList.php" />
   <install as="imp/lib/Dynamic/Base.php" name="lib/Dynamic/Base.php" />
   <install as="imp/lib/Dynamic/Compose.php" name="lib/Dynamic/Compose.php" />
   <install as="imp/lib/Dynamic/Mailbox.php" name="lib/Dynamic/Mailbox.php" />
   <install as="imp/lib/Dynamic/Message.php" name="lib/Dynamic/Message.php" />
   <install as="imp/lib/Dynamic/Compose/Common.php" name="lib/Dynamic/Compose/Common.php" />
   <install as="imp/lib/Dynamic/Helper/Base.php" name="lib/Dynamic/Helper/Base.php" />
   <install as="imp/lib/Factory/AuthImap.php" name="lib/Factory/AuthImap.php" />
   <install as="imp/lib/Factory/Compose.php" name="lib/Factory/Compose.php" />
   <install as="imp/lib/Factory/ComposeAtc.php" name="lib/Factory/ComposeAtc.php" />
   <install as="imp/lib/Factory/Contents.php" name="lib/Factory/Contents.php" />
   <install as="imp/lib/Factory/Flags.php" name="lib/Factory/Flags.php" />
   <install as="imp/lib/Factory/Ftree.php" name="lib/Factory/Ftree.php" />
   <install as="imp/lib/Factory/Identity.php" name="lib/Factory/Identity.php" />
   <install as="imp/lib/Factory/Imap.php" name="lib/Factory/Imap.php" />
   <install as="imp/lib/Factory/Mail.php" name="lib/Factory/Mail.php" />
   <install as="imp/lib/Factory/Mailbox.php" name="lib/Factory/Mailbox.php" />
   <install as="imp/lib/Factory/MailboxList.php" name="lib/Factory/MailboxList.php" />
   <install as="imp/lib/Factory/Maillog.php" name="lib/Factory/Maillog.php" />
   <install as="imp/lib/Factory/MimeViewer.php" name="lib/Factory/MimeViewer.php" />
   <install as="imp/lib/Factory/Pgp.php" name="lib/Factory/Pgp.php" />
   <install as="imp/lib/Factory/PrefsSort.php" name="lib/Factory/PrefsSort.php" />
   <install as="imp/lib/Factory/Quota.php" name="lib/Factory/Quota.php" />
   <install as="imp/lib/Factory/Search.php" name="lib/Factory/Search.php" />
   <install as="imp/lib/Factory/Sentmail.php" name="lib/Factory/Sentmail.php" />
   <install as="imp/lib/Factory/Smime.php" name="lib/Factory/Smime.php" />
   <install as="imp/lib/Factory/Spam.php" name="lib/Factory/Spam.php" />
   <install as="imp/lib/Flag/Base.php" name="lib/Flag/Base.php" />
   <install as="imp/lib/Flag/Imap.php" name="lib/Flag/Imap.php" />
   <install as="imp/lib/Flag/User.php" name="lib/Flag/User.php" />
   <install as="imp/lib/Flag/Imap/Answered.php" name="lib/Flag/Imap/Answered.php" />
   <install as="imp/lib/Flag/Imap/Deleted.php" name="lib/Flag/Imap/Deleted.php" />
   <install as="imp/lib/Flag/Imap/Draft.php" name="lib/Flag/Imap/Draft.php" />
   <install as="imp/lib/Flag/Imap/Flagged.php" name="lib/Flag/Imap/Flagged.php" />
   <install as="imp/lib/Flag/Imap/Forwarded.php" name="lib/Flag/Imap/Forwarded.php" />
   <install as="imp/lib/Flag/Imap/Junk.php" name="lib/Flag/Imap/Junk.php" />
   <install as="imp/lib/Flag/Imap/NotJunk.php" name="lib/Flag/Imap/NotJunk.php" />
   <install as="imp/lib/Flag/Imap/Seen.php" name="lib/Flag/Imap/Seen.php" />
   <install as="imp/lib/Flag/System/Attachment.php" name="lib/Flag/System/Attachment.php" />
   <install as="imp/lib/Flag/System/Encrypted.php" name="lib/Flag/System/Encrypted.php" />
   <install as="imp/lib/Flag/System/HighPriority.php" name="lib/Flag/System/HighPriority.php" />
   <install as="imp/lib/Flag/System/List.php" name="lib/Flag/System/List.php" />
   <install as="imp/lib/Flag/System/LowPriority.php" name="lib/Flag/System/LowPriority.php" />
   <install as="imp/lib/Flag/System/Personal.php" name="lib/Flag/System/Personal.php" />
   <install as="imp/lib/Flag/System/Signed.php" name="lib/Flag/System/Signed.php" />
   <install as="imp/lib/Flag/System/Unseen.php" name="lib/Flag/System/Unseen.php" />
   <install as="imp/lib/Flag/System/Match/Address.php" name="lib/Flag/System/Match/Address.php" />
   <install as="imp/lib/Flag/System/Match/Flag.php" name="lib/Flag/System/Match/Flag.php" />
   <install as="imp/lib/Flag/System/Match/Header.php" name="lib/Flag/System/Match/Header.php" />
   <install as="imp/lib/Ftree/Account.php" name="lib/Ftree/Account.php" />
   <install as="imp/lib/Ftree/Element.php" name="lib/Ftree/Element.php" />
   <install as="imp/lib/Ftree/Eltdiff.php" name="lib/Ftree/Eltdiff.php" />
   <install as="imp/lib/Ftree/Iterator.php" name="lib/Ftree/Iterator.php" />
   <install as="imp/lib/Ftree/IteratorFilter.php" name="lib/Ftree/IteratorFilter.php" />
   <install as="imp/lib/Ftree/Prefs.php" name="lib/Ftree/Prefs.php" />
   <install as="imp/lib/Ftree/Select.php" name="lib/Ftree/Select.php" />
   <install as="imp/lib/Ftree/Account/Imap.php" name="lib/Ftree/Account/Imap.php" />
   <install as="imp/lib/Ftree/Account/Inboxonly.php" name="lib/Ftree/Account/Inboxonly.php" />
   <install as="imp/lib/Ftree/Account/Remote.php" name="lib/Ftree/Account/Remote.php" />
   <install as="imp/lib/Ftree/Account/Vfolder.php" name="lib/Ftree/Account/Vfolder.php" />
   <install as="imp/lib/Ftree/IteratorFilter/Ancestors.php" name="lib/Ftree/IteratorFilter/Ancestors.php" />
   <install as="imp/lib/Ftree/IteratorFilter/Mailboxes.php" name="lib/Ftree/IteratorFilter/Mailboxes.php" />
   <install as="imp/lib/Ftree/IteratorFilter/Nocontainers.php" name="lib/Ftree/IteratorFilter/Nocontainers.php" />
   <install as="imp/lib/Ftree/IteratorFilter/Prefetch.php" name="lib/Ftree/IteratorFilter/Prefetch.php" />
   <install as="imp/lib/Ftree/Prefs/Expanded.php" name="lib/Ftree/Prefs/Expanded.php" />
   <install as="imp/lib/Ftree/Prefs/Poll.php" name="lib/Ftree/Prefs/Poll.php" />
   <install as="imp/lib/Imap/Acl.php" name="lib/Imap/Acl.php" />
   <install as="imp/lib/Imap/Config.php" name="lib/Imap/Config.php" />
   <install as="imp/lib/Imap/Exception.php" name="lib/Imap/Exception.php" />
   <install as="imp/lib/Imap/Password.php" name="lib/Imap/Password.php" />
   <install as="imp/lib/Imap/PermanentFlags.php" name="lib/Imap/PermanentFlags.php" />
   <install as="imp/lib/Imap/Remote.php" name="lib/Imap/Remote.php" />
   <install as="imp/lib/Indices/Mailbox.php" name="lib/Indices/Mailbox.php" />
   <install as="imp/lib/LoginTasks/SystemTask/GarbageCollection.php" name="lib/LoginTasks/SystemTask/GarbageCollection.php" />
   <install as="imp/lib/LoginTasks/SystemTask/Upgrade.php" name="lib/LoginTasks/SystemTask/Upgrade.php" />
   <install as="imp/lib/LoginTasks/SystemTask/UpgradeAuth.php" name="lib/LoginTasks/SystemTask/UpgradeAuth.php" />
   <install as="imp/lib/LoginTasks/Task/Autocreate.php" name="lib/LoginTasks/Task/Autocreate.php" />
   <install as="imp/lib/LoginTasks/Task/DeleteAttachmentsMonthly.php" name="lib/LoginTasks/Task/DeleteAttachmentsMonthly.php" />
   <install as="imp/lib/LoginTasks/Task/DeleteSentmailMonthly.php" name="lib/LoginTasks/Task/DeleteSentmailMonthly.php" />
   <install as="imp/lib/LoginTasks/Task/FilterOnLogin.php" name="lib/LoginTasks/Task/FilterOnLogin.php" />
   <install as="imp/lib/LoginTasks/Task/PurgeSentmail.php" name="lib/LoginTasks/Task/PurgeSentmail.php" />
   <install as="imp/lib/LoginTasks/Task/PurgeSpam.php" name="lib/LoginTasks/Task/PurgeSpam.php" />
   <install as="imp/lib/LoginTasks/Task/PurgeTrash.php" name="lib/LoginTasks/Task/PurgeTrash.php" />
   <install as="imp/lib/LoginTasks/Task/RecoverDraft.php" name="lib/LoginTasks/Task/RecoverDraft.php" />
   <install as="imp/lib/LoginTasks/Task/RenameSentmailMonthly.php" name="lib/LoginTasks/Task/RenameSentmailMonthly.php" />
   <install as="imp/lib/Mailbox/List.php" name="lib/Mailbox/List.php" />
   <install as="imp/lib/Mailbox/Ui.php" name="lib/Mailbox/Ui.php" />
   <install as="imp/lib/Mailbox/List/Pop3.php" name="lib/Mailbox/List/Pop3.php" />
   <install as="imp/lib/Mailbox/List/Thread.php" name="lib/Mailbox/List/Thread.php" />
   <install as="imp/lib/Mailbox/List/Virtual.php" name="lib/Mailbox/List/Virtual.php" />
   <install as="imp/lib/Mbox/Generate.php" name="lib/Mbox/Generate.php" />
   <install as="imp/lib/Mbox/Import.php" name="lib/Mbox/Import.php" />
   <install as="imp/lib/Mbox/Parse.php" name="lib/Mbox/Parse.php" />
   <install as="imp/lib/Message/Ui.php" name="lib/Message/Ui.php" />
   <install as="imp/lib/Mime/Headers.php" name="lib/Mime/Headers.php" />
   <install as="imp/lib/Mime/Status.php" name="lib/Mime/Status.php" />
   <install as="imp/lib/Mime/Viewer/Alternative.php" name="lib/Mime/Viewer/Alternative.php" />
   <install as="imp/lib/Mime/Viewer/Appledouble.php" name="lib/Mime/Viewer/Appledouble.php" />
   <install as="imp/lib/Mime/Viewer/Audio.php" name="lib/Mime/Viewer/Audio.php" />
   <install as="imp/lib/Mime/Viewer/Enriched.php" name="lib/Mime/Viewer/Enriched.php" />
   <install as="imp/lib/Mime/Viewer/Externalbody.php" name="lib/Mime/Viewer/Externalbody.php" />
   <install as="imp/lib/Mime/Viewer/Html.php" name="lib/Mime/Viewer/Html.php" />
   <install as="imp/lib/Mime/Viewer/Images.php" name="lib/Mime/Viewer/Images.php" />
   <install as="imp/lib/Mime/Viewer/Itip.php" name="lib/Mime/Viewer/Itip.php" />
   <install as="imp/lib/Mime/Viewer/Mdn.php" name="lib/Mime/Viewer/Mdn.php" />
   <install as="imp/lib/Mime/Viewer/Partial.php" name="lib/Mime/Viewer/Partial.php" />
   <install as="imp/lib/Mime/Viewer/Pdf.php" name="lib/Mime/Viewer/Pdf.php" />
   <install as="imp/lib/Mime/Viewer/Pgp.php" name="lib/Mime/Viewer/Pgp.php" />
   <install as="imp/lib/Mime/Viewer/Plain.php" name="lib/Mime/Viewer/Plain.php" />
   <install as="imp/lib/Mime/Viewer/Related.php" name="lib/Mime/Viewer/Related.php" />
   <install as="imp/lib/Mime/Viewer/Rfc822.php" name="lib/Mime/Viewer/Rfc822.php" />
   <install as="imp/lib/Mime/Viewer/Smil.php" name="lib/Mime/Viewer/Smil.php" />
   <install as="imp/lib/Mime/Viewer/Smime.php" name="lib/Mime/Viewer/Smime.php" />
   <install as="imp/lib/Mime/Viewer/Status.php" name="lib/Mime/Viewer/Status.php" />
   <install as="imp/lib/Mime/Viewer/Vcard.php" name="lib/Mime/Viewer/Vcard.php" />
   <install as="imp/lib/Mime/Viewer/Video.php" name="lib/Mime/Viewer/Video.php" />
   <install as="imp/lib/Mime/Viewer/Zip.php" name="lib/Mime/Viewer/Zip.php" />
   <install as="imp/lib/Minimal/Base.php" name="lib/Minimal/Base.php" />
   <install as="imp/lib/Minimal/Compose.php" name="lib/Minimal/Compose.php" />
   <install as="imp/lib/Minimal/Error.php" name="lib/Minimal/Error.php" />
   <install as="imp/lib/Minimal/Folders.php" name="lib/Minimal/Folders.php" />
   <install as="imp/lib/Minimal/Mailbox.php" name="lib/Minimal/Mailbox.php" />
   <install as="imp/lib/Minimal/Message.php" name="lib/Minimal/Message.php" />
   <install as="imp/lib/Minimal/Messagepart.php" name="lib/Minimal/Messagepart.php" />
   <install as="imp/lib/Minimal/Search.php" name="lib/Minimal/Search.php" />
   <install as="imp/lib/Notification/Event/Status.php" name="lib/Notification/Event/Status.php" />
   <install as="imp/lib/Notification/Handler/Decorator/ImapAlerts.php" name="lib/Notification/Handler/Decorator/ImapAlerts.php" />
   <install as="imp/lib/Notification/Handler/Decorator/NewmailNotify.php" name="lib/Notification/Handler/Decorator/NewmailNotify.php" />
   <install as="imp/lib/Prefs/Identity.php" name="lib/Prefs/Identity.php" />
   <install as="imp/lib/Prefs/Sort.php" name="lib/Prefs/Sort.php" />
   <install as="imp/lib/Prefs/Sort/FixedDate.php" name="lib/Prefs/Sort/FixedDate.php" />
   <install as="imp/lib/Prefs/Sort/None.php" name="lib/Prefs/Sort/None.php" />
   <install as="imp/lib/Prefs/Sort/Sortpref.php" name="lib/Prefs/Sort/Sortpref.php" />
   <install as="imp/lib/Prefs/Sort/Sortpref/Locked.php" name="lib/Prefs/Sort/Sortpref/Locked.php" />
   <install as="imp/lib/Prefs/Special/Acl.php" name="lib/Prefs/Special/Acl.php" />
   <install as="imp/lib/Prefs/Special/ComposeTemplates.php" name="lib/Prefs/Special/ComposeTemplates.php" />
   <install as="imp/lib/Prefs/Special/Drafts.php" name="lib/Prefs/Special/Drafts.php" />
   <install as="imp/lib/Prefs/Special/Encrypt.php" name="lib/Prefs/Special/Encrypt.php" />
   <install as="imp/lib/Prefs/Special/Flag.php" name="lib/Prefs/Special/Flag.php" />
   <install as="imp/lib/Prefs/Special/HtmlSignature.php" name="lib/Prefs/Special/HtmlSignature.php" />
   <install as="imp/lib/Prefs/Special/ImageReplacement.php" name="lib/Prefs/Special/ImageReplacement.php" />
   <install as="imp/lib/Prefs/Special/InitialPage.php" name="lib/Prefs/Special/InitialPage.php" />
   <install as="imp/lib/Prefs/Special/Mailto.php" name="lib/Prefs/Special/Mailto.php" />
   <install as="imp/lib/Prefs/Special/NewmailSound.php" name="lib/Prefs/Special/NewmailSound.php" />
   <install as="imp/lib/Prefs/Special/PgpPrivateKey.php" name="lib/Prefs/Special/PgpPrivateKey.php" />
   <install as="imp/lib/Prefs/Special/PgpPublicKey.php" name="lib/Prefs/Special/PgpPublicKey.php" />
   <install as="imp/lib/Prefs/Special/Remote.php" name="lib/Prefs/Special/Remote.php" />
   <install as="imp/lib/Prefs/Special/Searches.php" name="lib/Prefs/Special/Searches.php" />
   <install as="imp/lib/Prefs/Special/Sentmail.php" name="lib/Prefs/Special/Sentmail.php" />
   <install as="imp/lib/Prefs/Special/SmimePrivateKey.php" name="lib/Prefs/Special/SmimePrivateKey.php" />
   <install as="imp/lib/Prefs/Special/SmimePublicKey.php" name="lib/Prefs/Special/SmimePublicKey.php" />
   <install as="imp/lib/Prefs/Special/Sourceselect.php" name="lib/Prefs/Special/Sourceselect.php" />
   <install as="imp/lib/Prefs/Special/Spam.php" name="lib/Prefs/Special/Spam.php" />
   <install as="imp/lib/Prefs/Special/SpecialMboxes.php" name="lib/Prefs/Special/SpecialMboxes.php" />
   <install as="imp/lib/Prefs/Special/Trash.php" name="lib/Prefs/Special/Trash.php" />
   <install as="imp/lib/Quota/Hook.php" name="lib/Quota/Hook.php" />
   <install as="imp/lib/Quota/Imap.php" name="lib/Quota/Imap.php" />
   <install as="imp/lib/Quota/Null.php" name="lib/Quota/Null.php" />
   <install as="imp/lib/Quota/Ui.php" name="lib/Quota/Ui.php" />
   <install as="imp/lib/Remote/Account.php" name="lib/Remote/Account.php" />
   <install as="imp/lib/Script/Package/ComposeBase.php" name="lib/Script/Package/ComposeBase.php" />
   <install as="imp/lib/Script/Package/Imp.php" name="lib/Script/Package/Imp.php" />
   <install as="imp/lib/Search/Element.php" name="lib/Search/Element.php" />
   <install as="imp/lib/Search/Filter.php" name="lib/Search/Filter.php" />
   <install as="imp/lib/Search/IteratorFilter.php" name="lib/Search/IteratorFilter.php" />
   <install as="imp/lib/Search/Query.php" name="lib/Search/Query.php" />
   <install as="imp/lib/Search/Ui.php" name="lib/Search/Ui.php" />
   <install as="imp/lib/Search/Vfolder.php" name="lib/Search/Vfolder.php" />
   <install as="imp/lib/Search/Element/Attachment.php" name="lib/Search/Element/Attachment.php" />
   <install as="imp/lib/Search/Element/Autogenerated.php" name="lib/Search/Element/Autogenerated.php" />
   <install as="imp/lib/Search/Element/Bulk.php" name="lib/Search/Element/Bulk.php" />
   <install as="imp/lib/Search/Element/Contacts.php" name="lib/Search/Element/Contacts.php" />
   <install as="imp/lib/Search/Element/Date.php" name="lib/Search/Element/Date.php" />
   <install as="imp/lib/Search/Element/Daterange.php" name="lib/Search/Element/Daterange.php" />
   <install as="imp/lib/Search/Element/Flag.php" name="lib/Search/Element/Flag.php" />
   <install as="imp/lib/Search/Element/Header.php" name="lib/Search/Element/Header.php" />
   <install as="imp/lib/Search/Element/Mailinglist.php" name="lib/Search/Element/Mailinglist.php" />
   <install as="imp/lib/Search/Element/Or.php" name="lib/Search/Element/Or.php" />
   <install as="imp/lib/Search/Element/Personal.php" name="lib/Search/Element/Personal.php" />
   <install as="imp/lib/Search/Element/Recipient.php" name="lib/Search/Element/Recipient.php" />
   <install as="imp/lib/Search/Element/Size.php" name="lib/Search/Element/Size.php" />
   <install as="imp/lib/Search/Element/Text.php" name="lib/Search/Element/Text.php" />
   <install as="imp/lib/Search/Element/Within.php" name="lib/Search/Element/Within.php" />
   <install as="imp/lib/Search/Filter/Attachment.php" name="lib/Search/Filter/Attachment.php" />
   <install as="imp/lib/Search/Filter/Autogenerated.php" name="lib/Search/Filter/Autogenerated.php" />
   <install as="imp/lib/Search/Filter/Builtin.php" name="lib/Search/Filter/Builtin.php" />
   <install as="imp/lib/Search/Filter/Bulk.php" name="lib/Search/Filter/Bulk.php" />
   <install as="imp/lib/Search/Filter/Contacts.php" name="lib/Search/Filter/Contacts.php" />
   <install as="imp/lib/Search/Filter/Mailinglist.php" name="lib/Search/Filter/Mailinglist.php" />
   <install as="imp/lib/Search/Filter/Personal.php" name="lib/Search/Filter/Personal.php" />
   <install as="imp/lib/Search/Vfolder/Builtin.php" name="lib/Search/Vfolder/Builtin.php" />
   <install as="imp/lib/Search/Vfolder/Vinbox.php" name="lib/Search/Vfolder/Vinbox.php" />
   <install as="imp/lib/Search/Vfolder/Vtrash.php" name="lib/Search/Vfolder/Vtrash.php" />
   <install as="imp/lib/Sentmail/Mongo.php" name="lib/Sentmail/Mongo.php" />
   <install as="imp/lib/Sentmail/Null.php" name="lib/Sentmail/Null.php" />
   <install as="imp/lib/Sentmail/Sql.php" name="lib/Sentmail/Sql.php" />
   <install as="imp/lib/Spam/Base.php" name="lib/Spam/Base.php" />
   <install as="imp/lib/Spam/Email.php" name="lib/Spam/Email.php" />
   <install as="imp/lib/Spam/Null.php" name="lib/Spam/Null.php" />
   <install as="imp/lib/Spam/Program.php" name="lib/Spam/Program.php" />
   <install as="imp/lib/Tree/Flist.php" name="lib/Tree/Flist.php" />
   <install as="imp/lib/Tree/Jquerymobile.php" name="lib/Tree/Jquerymobile.php" />
   <install as="imp/lib/Tree/Simplehtml.php" name="lib/Tree/Simplehtml.php" />
   <install as="imp/lib/View/Subinfo.php" name="lib/View/Subinfo.php" />
   <install as="imp/locale/.htaccess" name="locale/.htaccess" />
   <install as="imp/locale/imp.pot" name="locale/imp.pot" />
   <install as="imp/locale/ar/LC_MESSAGES/imp.mo" name="locale/ar/LC_MESSAGES/imp.mo" />
   <install as="imp/locale/ar/LC_MESSAGES/imp.po" name="locale/ar/LC_MESSAGES/imp.po" />
   <install as="imp/locale/ar_OM/LC_MESSAGES/imp.mo" name="locale/ar_OM/LC_MESSAGES/imp.mo" />
   <install as="imp/locale/ar_OM/LC_MESSAGES/imp.po" name="locale/ar_OM/LC_MESSAGES/imp.po" />
   <install as="imp/locale/bg/LC_MESSAGES/imp.mo" name="locale/bg/LC_MESSAGES/imp.mo" />
   <install as="imp/locale/bg/LC_MESSAGES/imp.po" name="locale/bg/LC_MESSAGES/imp.po" />
   <install as="imp/locale/bs/LC_MESSAGES/imp.mo" name="locale/bs/LC_MESSAGES/imp.mo" />
   <install as="imp/locale/bs/LC_MESSAGES/imp.po" name="locale/bs/LC_MESSAGES/imp.po" />
   <install as="imp/locale/ca/help.xml" name="locale/ca/help.xml" />
   <install as="imp/locale/ca/LC_MESSAGES/imp.mo" name="locale/ca/LC_MESSAGES/imp.mo" />
   <install as="imp/locale/ca/LC_MESSAGES/imp.po" name="locale/ca/LC_MESSAGES/imp.po" />
   <install as="imp/locale/cs/help.xml" name="locale/cs/help.xml" />
   <install as="imp/locale/cs/LC_MESSAGES/imp.mo" name="locale/cs/LC_MESSAGES/imp.mo" />
   <install as="imp/locale/cs/LC_MESSAGES/imp.po" name="locale/cs/LC_MESSAGES/imp.po" />
   <install as="imp/locale/da/help.xml" name="locale/da/help.xml" />
   <install as="imp/locale/da/LC_MESSAGES/imp.mo" name="locale/da/LC_MESSAGES/imp.mo" />
   <install as="imp/locale/da/LC_MESSAGES/imp.po" name="locale/da/LC_MESSAGES/imp.po" />
   <install as="imp/locale/de/help.xml" name="locale/de/help.xml" />
   <install as="imp/locale/de/LC_MESSAGES/imp.mo" name="locale/de/LC_MESSAGES/imp.mo" />
   <install as="imp/locale/de/LC_MESSAGES/imp.po" name="locale/de/LC_MESSAGES/imp.po" />
   <install as="imp/locale/el/help.xml" name="locale/el/help.xml" />
   <install as="imp/locale/el/LC_MESSAGES/imp.mo" name="locale/el/LC_MESSAGES/imp.mo" />
   <install as="imp/locale/el/LC_MESSAGES/imp.po" name="locale/el/LC_MESSAGES/imp.po" />
   <install as="imp/locale/en/help.xml" name="locale/en/help.xml" />
   <install as="imp/locale/es/help.xml" name="locale/es/help.xml" />
   <install as="imp/locale/es/LC_MESSAGES/imp.mo" name="locale/es/LC_MESSAGES/imp.mo" />
   <install as="imp/locale/es/LC_MESSAGES/imp.po" name="locale/es/LC_MESSAGES/imp.po" />
   <install as="imp/locale/et/help.xml" name="locale/et/help.xml" />
   <install as="imp/locale/et/LC_MESSAGES/imp.mo" name="locale/et/LC_MESSAGES/imp.mo" />
   <install as="imp/locale/et/LC_MESSAGES/imp.po" name="locale/et/LC_MESSAGES/imp.po" />
   <install as="imp/locale/eu/help.xml" name="locale/eu/help.xml" />
   <install as="imp/locale/eu/LC_MESSAGES/imp.mo" name="locale/eu/LC_MESSAGES/imp.mo" />
   <install as="imp/locale/eu/LC_MESSAGES/imp.po" name="locale/eu/LC_MESSAGES/imp.po" />
   <install as="imp/locale/fa/help.xml" name="locale/fa/help.xml" />
   <install as="imp/locale/fa/LC_MESSAGES/imp.mo" name="locale/fa/LC_MESSAGES/imp.mo" />
   <install as="imp/locale/fa/LC_MESSAGES/imp.po" name="locale/fa/LC_MESSAGES/imp.po" />
   <install as="imp/locale/fi/help.xml" name="locale/fi/help.xml" />
   <install as="imp/locale/fi/LC_MESSAGES/imp.mo" name="locale/fi/LC_MESSAGES/imp.mo" />
   <install as="imp/locale/fi/LC_MESSAGES/imp.po" name="locale/fi/LC_MESSAGES/imp.po" />
   <install as="imp/locale/fr/help.xml" name="locale/fr/help.xml" />
   <install as="imp/locale/fr/LC_MESSAGES/imp.mo" name="locale/fr/LC_MESSAGES/imp.mo" />
   <install as="imp/locale/fr/LC_MESSAGES/imp.po" name="locale/fr/LC_MESSAGES/imp.po" />
   <install as="imp/locale/gl/LC_MESSAGES/imp.mo" name="locale/gl/LC_MESSAGES/imp.mo" />
   <install as="imp/locale/gl/LC_MESSAGES/imp.po" name="locale/gl/LC_MESSAGES/imp.po" />
   <install as="imp/locale/he/LC_MESSAGES/imp.mo" name="locale/he/LC_MESSAGES/imp.mo" />
   <install as="imp/locale/he/LC_MESSAGES/imp.po" name="locale/he/LC_MESSAGES/imp.po" />
   <install as="imp/locale/hr/help.xml" name="locale/hr/help.xml" />
   <install as="imp/locale/hr/LC_MESSAGES/imp.mo" name="locale/hr/LC_MESSAGES/imp.mo" />
   <install as="imp/locale/hr/LC_MESSAGES/imp.po" name="locale/hr/LC_MESSAGES/imp.po" />
   <install as="imp/locale/hu/help.xml" name="locale/hu/help.xml" />
   <install as="imp/locale/hu/LC_MESSAGES/imp.mo" name="locale/hu/LC_MESSAGES/imp.mo" />
   <install as="imp/locale/hu/LC_MESSAGES/imp.po" name="locale/hu/LC_MESSAGES/imp.po" />
   <install as="imp/locale/id/LC_MESSAGES/imp.mo" name="locale/id/LC_MESSAGES/imp.mo" />
   <install as="imp/locale/id/LC_MESSAGES/imp.po" name="locale/id/LC_MESSAGES/imp.po" />
   <install as="imp/locale/is/LC_MESSAGES/imp.mo" name="locale/is/LC_MESSAGES/imp.mo" />
   <install as="imp/locale/is/LC_MESSAGES/imp.po" name="locale/is/LC_MESSAGES/imp.po" />
   <install as="imp/locale/it/help.xml" name="locale/it/help.xml" />
   <install as="imp/locale/it/LC_MESSAGES/imp.mo" name="locale/it/LC_MESSAGES/imp.mo" />
   <install as="imp/locale/it/LC_MESSAGES/imp.po" name="locale/it/LC_MESSAGES/imp.po" />
   <install as="imp/locale/ja/LC_MESSAGES/imp.mo" name="locale/ja/LC_MESSAGES/imp.mo" />
   <install as="imp/locale/ja/LC_MESSAGES/imp.po" name="locale/ja/LC_MESSAGES/imp.po" />
   <install as="imp/locale/km/LC_MESSAGES/imp.mo" name="locale/km/LC_MESSAGES/imp.mo" />
   <install as="imp/locale/km/LC_MESSAGES/imp.po" name="locale/km/LC_MESSAGES/imp.po" />
   <install as="imp/locale/ko/help.xml" name="locale/ko/help.xml" />
   <install as="imp/locale/ko/LC_MESSAGES/imp.mo" name="locale/ko/LC_MESSAGES/imp.mo" />
   <install as="imp/locale/ko/LC_MESSAGES/imp.po" name="locale/ko/LC_MESSAGES/imp.po" />
   <install as="imp/locale/lt/LC_MESSAGES/imp.mo" name="locale/lt/LC_MESSAGES/imp.mo" />
   <install as="imp/locale/lt/LC_MESSAGES/imp.po" name="locale/lt/LC_MESSAGES/imp.po" />
   <install as="imp/locale/lv/help.xml" name="locale/lv/help.xml" />
   <install as="imp/locale/lv/LC_MESSAGES/imp.mo" name="locale/lv/LC_MESSAGES/imp.mo" />
   <install as="imp/locale/lv/LC_MESSAGES/imp.po" name="locale/lv/LC_MESSAGES/imp.po" />
   <install as="imp/locale/mk/LC_MESSAGES/imp.mo" name="locale/mk/LC_MESSAGES/imp.mo" />
   <install as="imp/locale/mk/LC_MESSAGES/imp.po" name="locale/mk/LC_MESSAGES/imp.po" />
   <install as="imp/locale/nb/help.xml" name="locale/nb/help.xml" />
   <install as="imp/locale/nb/LC_MESSAGES/imp.mo" name="locale/nb/LC_MESSAGES/imp.mo" />
   <install as="imp/locale/nb/LC_MESSAGES/imp.po" name="locale/nb/LC_MESSAGES/imp.po" />
   <install as="imp/locale/nl/help.xml" name="locale/nl/help.xml" />
   <install as="imp/locale/nl/LC_MESSAGES/imp.mo" name="locale/nl/LC_MESSAGES/imp.mo" />
   <install as="imp/locale/nl/LC_MESSAGES/imp.po" name="locale/nl/LC_MESSAGES/imp.po" />
   <install as="imp/locale/nn/LC_MESSAGES/imp.mo" name="locale/nn/LC_MESSAGES/imp.mo" />
   <install as="imp/locale/nn/LC_MESSAGES/imp.po" name="locale/nn/LC_MESSAGES/imp.po" />
   <install as="imp/locale/pl/help.xml" name="locale/pl/help.xml" />
   <install as="imp/locale/pl/LC_MESSAGES/imp.mo" name="locale/pl/LC_MESSAGES/imp.mo" />
   <install as="imp/locale/pl/LC_MESSAGES/imp.po" name="locale/pl/LC_MESSAGES/imp.po" />
   <install as="imp/locale/pt/help.xml" name="locale/pt/help.xml" />
   <install as="imp/locale/pt/LC_MESSAGES/imp.mo" name="locale/pt/LC_MESSAGES/imp.mo" />
   <install as="imp/locale/pt/LC_MESSAGES/imp.po" name="locale/pt/LC_MESSAGES/imp.po" />
   <install as="imp/locale/pt_BR/help.xml" name="locale/pt_BR/help.xml" />
   <install as="imp/locale/pt_BR/LC_MESSAGES/imp.mo" name="locale/pt_BR/LC_MESSAGES/imp.mo" />
   <install as="imp/locale/pt_BR/LC_MESSAGES/imp.po" name="locale/pt_BR/LC_MESSAGES/imp.po" />
   <install as="imp/locale/ro/LC_MESSAGES/imp.mo" name="locale/ro/LC_MESSAGES/imp.mo" />
   <install as="imp/locale/ro/LC_MESSAGES/imp.po" name="locale/ro/LC_MESSAGES/imp.po" />
   <install as="imp/locale/ru/help.xml" name="locale/ru/help.xml" />
   <install as="imp/locale/ru/LC_MESSAGES/imp.mo" name="locale/ru/LC_MESSAGES/imp.mo" />
   <install as="imp/locale/ru/LC_MESSAGES/imp.po" name="locale/ru/LC_MESSAGES/imp.po" />
   <install as="imp/locale/sk/help.xml" name="locale/sk/help.xml" />
   <install as="imp/locale/sk/LC_MESSAGES/imp.mo" name="locale/sk/LC_MESSAGES/imp.mo" />
   <install as="imp/locale/sk/LC_MESSAGES/imp.po" name="locale/sk/LC_MESSAGES/imp.po" />
   <install as="imp/locale/sl/LC_MESSAGES/imp.mo" name="locale/sl/LC_MESSAGES/imp.mo" />
   <install as="imp/locale/sl/LC_MESSAGES/imp.po" name="locale/sl/LC_MESSAGES/imp.po" />
   <install as="imp/locale/sv/help.xml" name="locale/sv/help.xml" />
   <install as="imp/locale/sv/LC_MESSAGES/imp.mo" name="locale/sv/LC_MESSAGES/imp.mo" />
   <install as="imp/locale/sv/LC_MESSAGES/imp.po" name="locale/sv/LC_MESSAGES/imp.po" />
   <install as="imp/locale/th/LC_MESSAGES/imp.mo" name="locale/th/LC_MESSAGES/imp.mo" />
   <install as="imp/locale/th/LC_MESSAGES/imp.po" name="locale/th/LC_MESSAGES/imp.po" />
   <install as="imp/locale/tr/help.xml" name="locale/tr/help.xml" />
   <install as="imp/locale/tr/LC_MESSAGES/imp.mo" name="locale/tr/LC_MESSAGES/imp.mo" />
   <install as="imp/locale/tr/LC_MESSAGES/imp.po" name="locale/tr/LC_MESSAGES/imp.po" />
   <install as="imp/locale/uk/help.xml" name="locale/uk/help.xml" />
   <install as="imp/locale/uk/LC_MESSAGES/imp.mo" name="locale/uk/LC_MESSAGES/imp.mo" />
   <install as="imp/locale/uk/LC_MESSAGES/imp.po" name="locale/uk/LC_MESSAGES/imp.po" />
   <install as="imp/locale/zh_CN/help.xml" name="locale/zh_CN/help.xml" />
   <install as="imp/locale/zh_CN/LC_MESSAGES/imp.mo" name="locale/zh_CN/LC_MESSAGES/imp.mo" />
   <install as="imp/locale/zh_CN/LC_MESSAGES/imp.po" name="locale/zh_CN/LC_MESSAGES/imp.po" />
   <install as="imp/locale/zh_TW/help.xml" name="locale/zh_TW/help.xml" />
   <install as="imp/locale/zh_TW/LC_MESSAGES/imp.mo" name="locale/zh_TW/LC_MESSAGES/imp.mo" />
   <install as="imp/locale/zh_TW/LC_MESSAGES/imp.po" name="locale/zh_TW/LC_MESSAGES/imp.po" />
   <install as="imp/migration/1_imp_base_tables.php" name="migration/1_imp_base_tables.php" />
   <install as="imp/migration/2_imp_autoincrement_sentmail.php" name="migration/2_imp_autoincrement_sentmail.php" />
   <install as="imp/migration/3_imp_maillog_update.php" name="migration/3_imp_maillog_update.php" />
   <install as="imp/templates/.htaccess" name="templates/.htaccess" />
   <install as="imp/templates/basic/subinfo.html.php" name="templates/basic/subinfo.html.php" />
   <install as="imp/templates/basic/compose/compose.html.php" name="templates/basic/compose/compose.html.php" />
   <install as="imp/templates/basic/compose/redirect.html.php" name="templates/basic/compose/redirect.html.php" />
   <install as="imp/templates/basic/compose/success.html.php" name="templates/basic/compose/success.html.php" />
   <install as="imp/templates/basic/flist/flist.html.php" name="templates/basic/flist/flist.html.php" />
   <install as="imp/templates/basic/folders/actions.html.php" name="templates/basic/folders/actions.html.php" />
   <install as="imp/templates/basic/folders/folders_confirm.html.php" name="templates/basic/folders/folders_confirm.html.php" />
   <install as="imp/templates/basic/folders/folders_size.html.php" name="templates/basic/folders/folders_size.html.php" />
   <install as="imp/templates/basic/folders/head.html.php" name="templates/basic/folders/head.html.php" />
   <install as="imp/templates/basic/folders/import.html.php" name="templates/basic/folders/import.html.php" />
   <install as="imp/templates/basic/mailbox/actions.html.php" name="templates/basic/mailbox/actions.html.php" />
   <install as="imp/templates/basic/mailbox/actions_deleted.html.php" name="templates/basic/mailbox/actions_deleted.html.php" />
   <install as="imp/templates/basic/mailbox/empty_mailbox.html.php" name="templates/basic/mailbox/empty_mailbox.html.php" />
   <install as="imp/templates/basic/mailbox/form_start.html.php" name="templates/basic/mailbox/form_start.html.php" />
   <install as="imp/templates/basic/mailbox/header.html.php" name="templates/basic/mailbox/header.html.php" />
   <install as="imp/templates/basic/mailbox/mailbox.html.php" name="templates/basic/mailbox/mailbox.html.php" />
   <install as="imp/templates/basic/mailbox/message_headers.html.php" name="templates/basic/mailbox/message_headers.html.php" />
   <install as="imp/templates/basic/mailbox/navbar.html.php" name="templates/basic/mailbox/navbar.html.php" />
   <install as="imp/templates/basic/mailbox/searchmbox.html.php" name="templates/basic/mailbox/searchmbox.html.php" />
   <install as="imp/templates/basic/message/message.html.php" name="templates/basic/message/message.html.php" />
   <install as="imp/templates/basic/message/navbar_actions.html.php" name="templates/basic/message/navbar_actions.html.php" />
   <install as="imp/templates/basic/message/navbar_navigate.html.php" name="templates/basic/message/navbar_navigate.html.php" />
   <install as="imp/templates/basic/message/navbar_top.html.php" name="templates/basic/message/navbar_top.html.php" />
   <install as="imp/templates/basic/search/search-basic.html.php" name="templates/basic/search/search-basic.html.php" />
   <install as="imp/templates/contacts/contacts.html.php" name="templates/contacts/contacts.html.php" />
   <install as="imp/templates/dynamic/compose-base.html.php" name="templates/dynamic/compose-base.html.php" />
   <install as="imp/templates/dynamic/compose.html.php" name="templates/dynamic/compose.html.php" />
   <install as="imp/templates/dynamic/header.html.php" name="templates/dynamic/header.html.php" />
   <install as="imp/templates/dynamic/mailbox.html.php" name="templates/dynamic/mailbox.html.php" />
   <install as="imp/templates/dynamic/mailbox_subinfo.html.php" name="templates/dynamic/mailbox_subinfo.html.php" />
   <install as="imp/templates/dynamic/message.html.php" name="templates/dynamic/message.html.php" />
   <install as="imp/templates/dynamic/msglist_horiz.html" name="templates/dynamic/msglist_horiz.html" />
   <install as="imp/templates/dynamic/msglist_vert.html" name="templates/dynamic/msglist_vert.html" />
   <install as="imp/templates/dynamic/qreply.html.php" name="templates/dynamic/qreply.html.php" />
   <install as="imp/templates/dynamic/redirect.html.php" name="templates/dynamic/redirect.html.php" />
   <install as="imp/templates/dynamic/sidebar.html.php" name="templates/dynamic/sidebar.html.php" />
   <install as="imp/templates/itip/action.html.php" name="templates/itip/action.html.php" />
   <install as="imp/templates/itip/base.html.php" name="templates/itip/base.html.php" />
   <install as="imp/templates/minimal/compose.html.php" name="templates/minimal/compose.html.php" />
   <install as="imp/templates/minimal/folders.html.php" name="templates/minimal/folders.html.php" />
   <install as="imp/templates/minimal/header.html.php" name="templates/minimal/header.html.php" />
   <install as="imp/templates/minimal/mailbox.html.php" name="templates/minimal/mailbox.html.php" />
   <install as="imp/templates/minimal/menu.html.php" name="templates/minimal/menu.html.php" />
   <install as="imp/templates/minimal/message.html.php" name="templates/minimal/message.html.php" />
   <install as="imp/templates/minimal/messagepart.html.php" name="templates/minimal/messagepart.html.php" />
   <install as="imp/templates/minimal/redirect.html.php" name="templates/minimal/redirect.html.php" />
   <install as="imp/templates/minimal/search.html.php" name="templates/minimal/search.html.php" />
   <install as="imp/templates/pgp/import_key.html.php" name="templates/pgp/import_key.html.php" />
   <install as="imp/templates/prefs/acl.html.php" name="templates/prefs/acl.html.php" />
   <install as="imp/templates/prefs/composetemplates.html.php" name="templates/prefs/composetemplates.html.php" />
   <install as="imp/templates/prefs/drafts.html.php" name="templates/prefs/drafts.html.php" />
   <install as="imp/templates/prefs/encrypt.html.php" name="templates/prefs/encrypt.html.php" />
   <install as="imp/templates/prefs/flags.html.php" name="templates/prefs/flags.html.php" />
   <install as="imp/templates/prefs/imagereplacement.html.php" name="templates/prefs/imagereplacement.html.php" />
   <install as="imp/templates/prefs/initialpage.html.php" name="templates/prefs/initialpage.html.php" />
   <install as="imp/templates/prefs/mailto.html.php" name="templates/prefs/mailto.html.php" />
   <install as="imp/templates/prefs/newmailaudio.html.php" name="templates/prefs/newmailaudio.html.php" />
   <install as="imp/templates/prefs/pgpprivatekey.html.php" name="templates/prefs/pgpprivatekey.html.php" />
   <install as="imp/templates/prefs/pgppublickey.html.php" name="templates/prefs/pgppublickey.html.php" />
   <install as="imp/templates/prefs/remote.html.php" name="templates/prefs/remote.html.php" />
   <install as="imp/templates/prefs/searches.html.php" name="templates/prefs/searches.html.php" />
   <install as="imp/templates/prefs/sentmail.html.php" name="templates/prefs/sentmail.html.php" />
   <install as="imp/templates/prefs/signaturehtml.html.php" name="templates/prefs/signaturehtml.html.php" />
   <install as="imp/templates/prefs/smimeprivatekey.html.php" name="templates/prefs/smimeprivatekey.html.php" />
   <install as="imp/templates/prefs/smimepublickey.html.php" name="templates/prefs/smimepublickey.html.php" />
   <install as="imp/templates/prefs/spam.html.php" name="templates/prefs/spam.html.php" />
   <install as="imp/templates/prefs/specialuse.html.php" name="templates/prefs/specialuse.html.php" />
   <install as="imp/templates/prefs/trash.html.php" name="templates/prefs/trash.html.php" />
   <install as="imp/templates/print/headers.html.php" name="templates/print/headers.html.php" />
   <install as="imp/templates/rss/mailbox.rss.php" name="templates/rss/mailbox.rss.php" />
   <install as="imp/templates/saveimage/saveimage.html.php" name="templates/saveimage/saveimage.html.php" />
   <install as="imp/templates/search/search-all.html.php" name="templates/search/search-all.html.php" />
   <install as="imp/templates/search/search.html.php" name="templates/search/search.html.php" />
   <install as="imp/templates/smartmobile/compose.html.php" name="templates/smartmobile/compose.html.php" />
   <install as="imp/templates/smartmobile/copymove.html.php" name="templates/smartmobile/copymove.html.php" />
   <install as="imp/templates/smartmobile/folders.html.php" name="templates/smartmobile/folders.html.php" />
   <install as="imp/templates/smartmobile/mailbox.html.php" name="templates/smartmobile/mailbox.html.php" />
   <install as="imp/templates/smartmobile/message.html.php" name="templates/smartmobile/message.html.php" />
   <install as="imp/templates/smartmobile/search.html.php" name="templates/smartmobile/search.html.php" />
   <install as="imp/templates/smime/import_key.html.php" name="templates/smime/import_key.html.php" />
   <install as="imp/templates/test/mailserver.inc" name="templates/test/mailserver.inc" />
   <install as="imp/templates/thread/thread.html.php" name="templates/thread/thread.html.php" />
   <install as="Imp/AllTests.php" name="test/Imp/AllTests.php" />
   <install as="Imp/Autoload.php" name="test/Imp/Autoload.php" />
   <install as="Imp/bootstrap.php" name="test/Imp/bootstrap.php" />
   <install as="Imp/phpunit.xml" name="test/Imp/phpunit.xml" />
   <install as="Imp/fixtures/test.eml" name="test/Imp/fixtures/test.eml" />
   <install as="Imp/fixtures/test.mbox" name="test/Imp/fixtures/test.mbox" />
   <install as="Imp/Stub/HtmlViewer.php" name="test/Imp/Stub/HtmlViewer.php" />
   <install as="Imp/Stub/Imap.php" name="test/Imp/Stub/Imap.php" />
   <install as="Imp/Stub/ItipRequest.php" name="test/Imp/Stub/ItipRequest.php" />
   <install as="Imp/Unit/ComposeTest.php" name="test/Imp/Unit/ComposeTest.php" />
   <install as="Imp/Unit/MboxParseTest.php" name="test/Imp/Unit/MboxParseTest.php" />
   <install as="Imp/Unit/QuotaTest.php" name="test/Imp/Unit/QuotaTest.php" />
   <install as="Imp/Unit/ReferencesTest.php" name="test/Imp/Unit/ReferencesTest.php" />
   <install as="Imp/Unit/Mime/Viewer/HtmlTest.php" name="test/Imp/Unit/Mime/Viewer/HtmlTest.php" />
   <install as="Imp/Unit/Mime/Viewer/ItipTest.php" name="test/Imp/Unit/Mime/Viewer/ItipTest.php" />
   <install as="imp/themes/default/mime.css" name="themes/default/mime.css" />
   <install as="imp/themes/default/rtl.css" name="themes/default/rtl.css" />
   <install as="imp/themes/default/screen.css" name="themes/default/screen.css" />
   <install as="imp/themes/default/basic/screen.css" name="themes/default/basic/screen.css" />
   <install as="imp/themes/default/block/screen.css" name="themes/default/block/screen.css" />
   <install as="imp/themes/default/dynamic/screen.css" name="themes/default/dynamic/screen.css" />
   <install as="imp/themes/default/graphics/addressbook_browse.png" name="themes/default/graphics/addressbook_browse.png" />
   <install as="imp/themes/default/graphics/add_contact.png" name="themes/default/graphics/add_contact.png" />
   <install as="imp/themes/default/graphics/answered.png" name="themes/default/graphics/answered.png" />
   <install as="imp/themes/default/graphics/application_tile_horizontal.png" name="themes/default/graphics/application_tile_horizontal.png" />
   <install as="imp/themes/default/graphics/application_tile_vertical.png" name="themes/default/graphics/application_tile_vertical.png" />
   <install as="imp/themes/default/graphics/arrow_collapsed.png" name="themes/default/graphics/arrow_collapsed.png" />
   <install as="imp/themes/default/graphics/arrow_down.png" name="themes/default/graphics/arrow_down.png" />
   <install as="imp/themes/default/graphics/arrow_expanded.png" name="themes/default/graphics/arrow_expanded.png" />
   <install as="imp/themes/default/graphics/arrow_up.png" name="themes/default/graphics/arrow_up.png" />
   <install as="imp/themes/default/graphics/attachment.png" name="themes/default/graphics/attachment.png" />
   <install as="imp/themes/default/graphics/blacklist.png" name="themes/default/graphics/blacklist.png" />
   <install as="imp/themes/default/graphics/button-split.png" name="themes/default/graphics/button-split.png" />
   <install as="imp/themes/default/graphics/calendar.png" name="themes/default/graphics/calendar.png" />
   <install as="imp/themes/default/graphics/checkbox_off.png" name="themes/default/graphics/checkbox_off.png" />
   <install as="imp/themes/default/graphics/checkbox_on.png" name="themes/default/graphics/checkbox_on.png" />
   <install as="imp/themes/default/graphics/checkbox_over.png" name="themes/default/graphics/checkbox_over.png" />
   <install as="imp/themes/default/graphics/checkmail.png" name="themes/default/graphics/checkmail.png" />
   <install as="imp/themes/default/graphics/clearflag.png" name="themes/default/graphics/clearflag.png" />
   <install as="imp/themes/default/graphics/close.png" name="themes/default/graphics/close.png" />
   <install as="imp/themes/default/graphics/compose.png" name="themes/default/graphics/compose.png" />
   <install as="imp/themes/default/graphics/delete-small.png" name="themes/default/graphics/delete-small.png" />
   <install as="imp/themes/default/graphics/delete.png" name="themes/default/graphics/delete.png" />
   <install as="imp/themes/default/graphics/download.png" name="themes/default/graphics/download.png" />
   <install as="imp/themes/default/graphics/drafts.png" name="themes/default/graphics/drafts.png" />
   <install as="imp/themes/default/graphics/edit.png" name="themes/default/graphics/edit.png" />
   <install as="imp/themes/default/graphics/empty_spam.png" name="themes/default/graphics/empty_spam.png" />
   <install as="imp/themes/default/graphics/empty_trash.png" name="themes/default/graphics/empty_trash.png" />
   <install as="imp/themes/default/graphics/favicon.ico" name="themes/default/graphics/favicon.ico" />
   <install as="imp/themes/default/graphics/fetchmail.png" name="themes/default/graphics/fetchmail.png" />
   <install as="imp/themes/default/graphics/filters.png" name="themes/default/graphics/filters.png" />
   <install as="imp/themes/default/graphics/flagged.png" name="themes/default/graphics/flagged.png" />
   <install as="imp/themes/default/graphics/forward.png" name="themes/default/graphics/forward.png" />
   <install as="imp/themes/default/graphics/forwarded.png" name="themes/default/graphics/forwarded.png" />
   <install as="imp/themes/default/graphics/gallery.png" name="themes/default/graphics/gallery.png" />
   <install as="imp/themes/default/graphics/ico_message_off.png" name="themes/default/graphics/ico_message_off.png" />
   <install as="imp/themes/default/graphics/imp.png" name="themes/default/graphics/imp.png" />
   <install as="imp/themes/default/graphics/info_icon.png" name="themes/default/graphics/info_icon.png" />
   <install as="imp/themes/default/graphics/innocent.png" name="themes/default/graphics/innocent.png" />
   <install as="imp/themes/default/graphics/locked-inv.png" name="themes/default/graphics/locked-inv.png" />
   <install as="imp/themes/default/graphics/locked.png" name="themes/default/graphics/locked.png" />
   <install as="imp/themes/default/graphics/logo.png" name="themes/default/graphics/logo.png" />
   <install as="imp/themes/default/graphics/logout.png" name="themes/default/graphics/logout.png" />
   <install as="imp/themes/default/graphics/message_source.png" name="themes/default/graphics/message_source.png" />
   <install as="imp/themes/default/graphics/mini-error.png" name="themes/default/graphics/mini-error.png" />
   <install as="imp/themes/default/graphics/newmail.png" name="themes/default/graphics/newmail.png" />
   <install as="imp/themes/default/graphics/newwin.png" name="themes/default/graphics/newwin.png" />
   <install as="imp/themes/default/graphics/plus.png" name="themes/default/graphics/plus.png" />
   <install as="imp/themes/default/graphics/popdown.png" name="themes/default/graphics/popdown.png" />
   <install as="imp/themes/default/graphics/prefs.png" name="themes/default/graphics/prefs.png" />
   <install as="imp/themes/default/graphics/preview.png" name="themes/default/graphics/preview.png" />
   <install as="imp/themes/default/graphics/print.png" name="themes/default/graphics/print.png" />
   <install as="imp/themes/default/graphics/reload.gif" name="themes/default/graphics/reload.gif" />
   <install as="imp/themes/default/graphics/reload.png" name="themes/default/graphics/reload.png" />
   <install as="imp/themes/default/graphics/reply.png" name="themes/default/graphics/reply.png" />
   <install as="imp/themes/default/graphics/replyall.png" name="themes/default/graphics/replyall.png" />
   <install as="imp/themes/default/graphics/sbcursor_bottom.png" name="themes/default/graphics/sbcursor_bottom.png" />
   <install as="imp/themes/default/graphics/sbcursor_top.png" name="themes/default/graphics/sbcursor_top.png" />
   <install as="imp/themes/default/graphics/scroller.png" name="themes/default/graphics/scroller.png" />
   <install as="imp/themes/default/graphics/scroller_back.png" name="themes/default/graphics/scroller_back.png" />
   <install as="imp/themes/default/graphics/search.png" name="themes/default/graphics/search.png" />
   <install as="imp/themes/default/graphics/seen.png" name="themes/default/graphics/seen.png" />
   <install as="imp/themes/default/graphics/shared.png" name="themes/default/graphics/shared.png" />
   <install as="imp/themes/default/graphics/sortdown.png" name="themes/default/graphics/sortdown.png" />
   <install as="imp/themes/default/graphics/sortup.png" name="themes/default/graphics/sortup.png" />
   <install as="imp/themes/default/graphics/spacer_red.png" name="themes/default/graphics/spacer_red.png" />
   <install as="imp/themes/default/graphics/spam.png" name="themes/default/graphics/spam.png" />
   <install as="imp/themes/default/graphics/spellcheck.png" name="themes/default/graphics/spellcheck.png" />
   <install as="imp/themes/default/graphics/thread.png" name="themes/default/graphics/thread.png" />
   <install as="imp/themes/default/graphics/undelete.png" name="themes/default/graphics/undelete.png" />
   <install as="imp/themes/default/graphics/unknown_contact.jpg" name="themes/default/graphics/unknown_contact.jpg" />
   <install as="imp/themes/default/graphics/unseen.png" name="themes/default/graphics/unseen.png" />
   <install as="imp/themes/default/graphics/warning.png" name="themes/default/graphics/warning.png" />
   <install as="imp/themes/default/graphics/whitelist.png" name="themes/default/graphics/whitelist.png" />
   <install as="imp/themes/default/graphics/flags/answered-inv.png" name="themes/default/graphics/flags/answered-inv.png" />
   <install as="imp/themes/default/graphics/flags/answered.png" name="themes/default/graphics/flags/answered.png" />
   <install as="imp/themes/default/graphics/flags/attachment-inv.png" name="themes/default/graphics/flags/attachment-inv.png" />
   <install as="imp/themes/default/graphics/flags/attachment.png" name="themes/default/graphics/flags/attachment.png" />
   <install as="imp/themes/default/graphics/flags/deleted-inv.png" name="themes/default/graphics/flags/deleted-inv.png" />
   <install as="imp/themes/default/graphics/flags/deleted.png" name="themes/default/graphics/flags/deleted.png" />
   <install as="imp/themes/default/graphics/flags/draft-inv.png" name="themes/default/graphics/flags/draft-inv.png" />
   <install as="imp/themes/default/graphics/flags/draft.png" name="themes/default/graphics/flags/draft.png" />
   <install as="imp/themes/default/graphics/flags/encrypted-inv.png" name="themes/default/graphics/flags/encrypted-inv.png" />
   <install as="imp/themes/default/graphics/flags/encrypted.png" name="themes/default/graphics/flags/encrypted.png" />
   <install as="imp/themes/default/graphics/flags/flagged-inv.png" name="themes/default/graphics/flags/flagged-inv.png" />
   <install as="imp/themes/default/graphics/flags/flagged.png" name="themes/default/graphics/flags/flagged.png" />
   <install as="imp/themes/default/graphics/flags/forwarded-inv.png" name="themes/default/graphics/flags/forwarded-inv.png" />
   <install as="imp/themes/default/graphics/flags/forwarded.png" name="themes/default/graphics/flags/forwarded.png" />
   <install as="imp/themes/default/graphics/flags/group-inv.png" name="themes/default/graphics/flags/group-inv.png" />
   <install as="imp/themes/default/graphics/flags/group.png" name="themes/default/graphics/flags/group.png" />
   <install as="imp/themes/default/graphics/flags/innocent-inv.png" name="themes/default/graphics/flags/innocent-inv.png" />
   <install as="imp/themes/default/graphics/flags/innocent.png" name="themes/default/graphics/flags/innocent.png" />
   <install as="imp/themes/default/graphics/flags/personal-inv.png" name="themes/default/graphics/flags/personal-inv.png" />
   <install as="imp/themes/default/graphics/flags/personal.png" name="themes/default/graphics/flags/personal.png" />
   <install as="imp/themes/default/graphics/flags/priority_high-inv.png" name="themes/default/graphics/flags/priority_high-inv.png" />
   <install as="imp/themes/default/graphics/flags/priority_high.png" name="themes/default/graphics/flags/priority_high.png" />
   <install as="imp/themes/default/graphics/flags/priority_low-inv.png" name="themes/default/graphics/flags/priority_low-inv.png" />
   <install as="imp/themes/default/graphics/flags/priority_low.png" name="themes/default/graphics/flags/priority_low.png" />
   <install as="imp/themes/default/graphics/flags/seen-inv.png" name="themes/default/graphics/flags/seen-inv.png" />
   <install as="imp/themes/default/graphics/flags/seen.png" name="themes/default/graphics/flags/seen.png" />
   <install as="imp/themes/default/graphics/flags/signed-inv.png" name="themes/default/graphics/flags/signed-inv.png" />
   <install as="imp/themes/default/graphics/flags/signed.png" name="themes/default/graphics/flags/signed.png" />
   <install as="imp/themes/default/graphics/flags/spam-inv.png" name="themes/default/graphics/flags/spam-inv.png" />
   <install as="imp/themes/default/graphics/flags/spam.png" name="themes/default/graphics/flags/spam.png" />
   <install as="imp/themes/default/graphics/flags/unseen-inv.png" name="themes/default/graphics/flags/unseen-inv.png" />
   <install as="imp/themes/default/graphics/flags/unseen.png" name="themes/default/graphics/flags/unseen.png" />
   <install as="imp/themes/default/graphics/folders/create.png" name="themes/default/graphics/folders/create.png" />
   <install as="imp/themes/default/graphics/folders/drafts.png" name="themes/default/graphics/folders/drafts.png" />
   <install as="imp/themes/default/graphics/folders/edit.png" name="themes/default/graphics/folders/edit.png" />
   <install as="imp/themes/default/graphics/folders/folder.png" name="themes/default/graphics/folders/folder.png" />
   <install as="imp/themes/default/graphics/folders/inbox.png" name="themes/default/graphics/folders/inbox.png" />
   <install as="imp/themes/default/graphics/folders/minus.png" name="themes/default/graphics/folders/minus.png" />
   <install as="imp/themes/default/graphics/folders/open.png" name="themes/default/graphics/folders/open.png" />
   <install as="imp/themes/default/graphics/folders/plus.png" name="themes/default/graphics/folders/plus.png" />
   <install as="imp/themes/default/graphics/folders/sent.png" name="themes/default/graphics/folders/sent.png" />
   <install as="imp/themes/default/graphics/folders/spam.png" name="themes/default/graphics/folders/spam.png" />
   <install as="imp/themes/default/graphics/folders/trash.png" name="themes/default/graphics/folders/trash.png" />
   <install as="imp/themes/default/graphics/mime/apple.png" name="themes/default/graphics/mime/apple.png" />
   <install as="imp/themes/default/graphics/mime/compressed.png" name="themes/default/graphics/mime/compressed.png" />
   <install as="imp/themes/default/graphics/mime/itip.png" name="themes/default/graphics/mime/itip.png" />
   <install as="imp/themes/default/graphics/nav/first-grey.png" name="themes/default/graphics/nav/first-grey.png" />
   <install as="imp/themes/default/graphics/nav/first.png" name="themes/default/graphics/nav/first.png" />
   <install as="imp/themes/default/graphics/nav/last-grey.png" name="themes/default/graphics/nav/last-grey.png" />
   <install as="imp/themes/default/graphics/nav/last.png" name="themes/default/graphics/nav/last.png" />
   <install as="imp/themes/default/graphics/nav/left-grey.png" name="themes/default/graphics/nav/left-grey.png" />
   <install as="imp/themes/default/graphics/nav/left.png" name="themes/default/graphics/nav/left.png" />
   <install as="imp/themes/default/graphics/nav/right-grey.png" name="themes/default/graphics/nav/right-grey.png" />
   <install as="imp/themes/default/graphics/nav/right.png" name="themes/default/graphics/nav/right.png" />
   <install as="imp/themes/default/minimal/screen.css" name="themes/default/minimal/screen.css" />
   <install as="imp/themes/default/smartmobile/screen.css" name="themes/default/smartmobile/screen.css" />
   <install as="imp/attachment.php" name="attachment.php" />
   <install as="imp/basic.php" name="basic.php" />
   <install as="COPYING" name="COPYING" />
   <install as="imp/dynamic.php" name="dynamic.php" />
   <install as="imp/index.php" name="index.php" />
   <install as="imp/minimal.php" name="minimal.php" />
   <install as="README" name="README" />
   <install as="imp/rss.php" name="rss.php" />
   <install as="imp/smartmobile.php" name="smartmobile.php" />
   <install as="imp/view.php" name="view.php" />
   </filelist>
 </phprelease>
 <changelog>
  <release>
   <version>
    <release>5.0.0alpha1</release>
    <api>5.0.0</api>
   </version>
   <stability>
    <release>alpha</release>
    <api>alpha</api>
   </stability>
   <date>2011-03-09</date>
   <license uri="http://www.horde.org/licenses/gpl">GPL-2.0</license>
   <notes>
* First alpha release for Horde 4.
   </notes>
  </release>
  <release>
   <version>
    <release>5.0.0beta1</release>
    <api>5.0.0</api>
   </version>
   <stability>
    <release>beta</release>
    <api>beta</api>
   </stability>
   <date>2011-03-16</date>
   <license uri="http://www.horde.org/licenses/gpl">GPL-2.0</license>
   <notes>
* Fix purging deleted messages in dynamic view (Bug #9627).
* Fix display of non-IMAP mailbox elements in folder lists (Bug #9650).
* Fix print part display.
* Fix listing users through IMP API.
   </notes>
  </release>
  <release>
   <version>
    <release>5.0.0RC1</release>
    <api>5.0.0</api>
   </version>
   <stability>
    <release>beta</release>
    <api>beta</api>
   </stability>
   <date>2011-03-23</date>
   <license uri="http://www.horde.org/licenses/gpl">GPL-2.0</license>
   <notes>
* First release candidate for Horde 4.
* [mms] Fix loading virtual folder as initial page in standard view (Bug #9696).
* [mms] Fix upgrading virtual folders from IMP 4 (Bug #9692).
* [mms] Fix editing the size search criteria.
* [mms] Optimize importing messages from mbox file.
* [mms] Fix deletion from Virtual Inbox in standard view (Bug #9686).
* [mms] Fix loading virtual folders from drop-down folder list (Bug #9687).
* [mms] Fix thread sort by newest messages first (Bug #9685).
* [mms] Add ability to import/download mailboxes in dynamic view.
* [jan] Remove application tabs from AJAX interface (Bug #9679).
* [mms] Move all portal rendering code to Horde.
* [mms] Fix flag display in message list in traditional view (Bug #9673).
   </notes>
  </release>
  <release>
   <version>
    <release>5.0.0RC2</release>
    <api>5.0.0</api>
   </version>
   <stability>
    <release>beta</release>
    <api>beta</api>
   </stability>
   <date>2011-03-29</date>
   <license uri="http://www.horde.org/licenses/gpl">GPL-2.0</license>
   <notes>
* Second release candidate for Horde 4.
* Fix max_folders permission (Bug #9741).
* [jan] Rename all scripts in bin/ to be prefixed with imp- (Request #9647).
* [jan] Correctly render notifications with embedded HTML in dynamic view (Bug #9729).
* [mms] Fix moving to new mailbox, tasklist, and notepad in traditional view (Bug #9732).
* [jan] Add left and right keys as aliases for up and down keys in dynamic view.
* [mms] Add mailbox sorting and select all messages to vertical layout in the dynamic view (Request #9708).
* [jan] Fix expansion of quoted sections in thread view.
* [jan] Fix message previews in traditional view (Bug #9695).
* [jan] Support importing of compressed mailbox files.
* [jan] Fix upgrading of search_fields preference.
* [jan] Fix key navigation in traditional mailbox view.
* [mms] Don&apos;t cache FETCH data for the Spam and Trash mailboxes.
* [mms] All views now honor &apos;initial_page&apos; preference.
* [mms] Fix loading virtual folder as initial page in standard view (Bug #9696).
   </notes>
  </release>
  <release>
   <version>
    <release>5.0.0</release>
    <api>5.0.0</api>
   </version>
   <stability>
    <release>stable</release>
    <api>stable</api>
   </stability>
   <date>2011-04-06</date>
   <license uri="http://www.horde.org/licenses/gpl">GPL-2.0</license>
   <notes>
* First stable release for Horde 4.
* [jan] Notify about new mails in any Horde application.
* [mms] New mail notifications now handled by the Horde Notification system (Request #9751).
* [mms] Fix resuming messages with attachments (Bug #9780).
* [mms] Fix javascript actions in standard view in IE 7/8 (Bugs #9801, 9809).
* [jan] Fix application-specific permission checks (Bug #9786).
* [mms] Fix printing of message parts in IE, regardless of local user settings (Bug #9756).
* [mms] Fix IMP_Maillog regression from RC2 (Bug #9763).
* [mms] Fix honoring default encryption option in dynamic view.
* [jan] Show full alarm notifications in dynamic view (Request #9748).
* [jan] Fix saving S/MIME certs to address book.
* [mms] Support importing of compressed mailbox files if the zip extension is not available.
   </notes>
  </release>
  <release>
   <version>
    <release>5.0.1</release>
    <api>5.0.0</api>
   </version>
   <stability>
    <release>stable</release>
    <api>stable</api>
   </stability>
   <date>2011-04-20</date>
   <license uri="http://www.horde.org/licenses/gpl">GPL-2.0</license>
   <notes>
* [mms] Fix resuming reply drafts in HTML mode (Bug #9928).
* [mms] Fix updating flags/logs on original messages after resuming from draft.
* [mms] Fix flagging messages in search mailboxes in dynamic view.
* [mms] Don&apos;t attempt to poll non-IMAP mailboxes (Bug #9896).
* [mms] Fix deleting attachments from compose message in dynamic view (Bug #9899).
* [mms] Newmail portal block can now be configured to auto-update.
* [mms] Fix deleteMessages and flagMessages API calls (Bug #9888).
* [mms] More intelligent polling in dynamic view (Request #9808).
* [mms] Fix spurious viewport loading in rare situations (Bug #9768).
* [mms] Show human readable message in multipart/report parts in the richest
        format possible (Bug #9873).
* [mms] Fix unneeded body part downloads in alternative parts (Bug #9862).
* [mms] Fix importing PGP private keys.
* [mms] More intelligent part naming if name is not specified in the message (Request #9853).
* [jan] Avoid double escaping of folder names in sent-mail drop down list.
* [jan] Fix translation of special folders on certain IMAP servers.
* [jan] Fix display of status icons in traditional view (Bug #9844).
* [mms] Fix displaying all message parts in standard view (Bug #9827).
* [mms] Allow .eml files to be imported into a mailbox (Request #9827).
* [mms] Fix vertical layout resize in dynamic view (Bug #9834).
* [mms] Fix link for filters menu item (Bug #9831).
* [mms] Fix composing messages in mobile view.
* [mms] IMP will refuse to work with POP3 servers that don&apos;t support UIDL.
* [mms] Many POP3 fixes.
   </notes>
  </release>
  <release>
   <version>
    <release>5.0.2</release>
    <api>5.0.0</api></version>
   <stability>
    <release>stable</release>
    <api>stable</api></stability>
   <date>2011-05-03</date>
   <license uri="http://www.horde.org/licenses/gpl">GPL-2.0</license>
   <notes>
* [mms] Add quick flag filtering to traditional view.
* [mms] Fix viewing linked attachments (Bug #9972).
* [mms] Add support for the content-id access type of message/external-body.
* [mms] Consolidate IMAP error handling code in IMP_Imap_Exception.
* [mms] Use translated namespace name if available.
   </notes>
  </release>
  <release>
   <version>
    <release>5.0.3</release>
    <api>5.0.0</api></version>
   <stability>
    <release>stable</release>
    <api>stable</api></stability>
   <date>2011-05-03</date>
   <license uri="http://www.horde.org/licenses/gpl">GPL-2.0</license>
   <notes>
* [jan] Add missing files to package.
   </notes>
  </release>
  <release>
   <version>
    <release>5.0.4</release>
    <api>5.0.0</api></version>
   <stability>
    <release>stable</release>
    <api>stable</api></stability>
   <date>2011-05-25</date>
   <license uri="http://www.horde.org/licenses/gpl">GPL-2.0</license>
   <notes>
* [mms] Fix filter links in the preferences UI (Bug #10117).
* [mms] Fix print icon for non text/html displayable attachments (Bug #10112).
* [mms] Support $Junk/$NotJunk keywords when marking spam/ham.
* [jan] Fix link to send PGP key to keyserver (Bug #10070).
* [mms] Fix resizing compose window in dynamic view for IE 7/8 (Bug #10075).
* [mms] Fix setting/unsetting passphrases in preferences (Bug #10096).
* [mms] Base64url encode breacdrumb hash information in dynamic view.
* [mms] Add login task to autocreate special mailboxes.
* [mms] Workaround broken messages by allow viewing multipart/related parts that are not referenced in the base part.
* [mms] Use ACLs to determine when to hide various UI options (Request #9537).
* [mms] Cache various calculated mailbox information in the session.
* [mms] Fix adding flags in advanced search (Bug #10049).
* [mms] Fix display of subfolders in mobile view (Bug #10043).
* [mms] Improved determination of available flags in a mailbox.
* [mms] Fix adding to whitelist from dynamic view (rui.carneiro@portugalmail.net, Bug #10036).
   </notes>
  </release>
  <release>
   <version>
    <release>5.0.5</release>
    <api>5.0.0</api></version>
   <stability>
    <release>stable</release>
    <api>stable</api></stability>
   <date>2011-06-01</date>
   <license uri="http://www.horde.org/licenses/gpl">GPL-2.0</license>
   <notes>
* [jan] Fix loading message previews from search results (Bug #10152).
* [mms] Fix sending messages with linked attachments (Bug #10125).
* [mms] Handle response codes/errors returned from POP3 servers.
* [mms] Fix POP3 regressions.
* [mms] Workaround broken suhosin extension to allow search mailboxes (Request #9842).
   </notes>
  </release>
  <release>
   <version>
    <release>5.0.6</release>
    <api>5.0.0</api></version>
   <stability>
    <release>stable</release>
    <api>stable</api></stability>
   <date>2011-06-08</date>
   <license uri="http://www.horde.org/licenses/gpl">GPL-2.0</license>
   <notes>
* [mms] Fix regression in renaming mailboxes in dynamic view (Bug #10207).
* [mms] Fix selecting sent-mail mailbox for not empty namespaces (Bug #10090).
* [mms] Fix saving expand/collapse state in traditional folders view.
* [mms] Update all flag changes in dynamic mode (Bug #10146).
* [mms] Fix editing saved searches in dynamic mode (Bug #10189).
* [mms] Fix regression in saving sent mail in traditional view (Bug #10193).
* [mms] Fix regression in deleting mailboxes in traditional view (Bug #10170).
* [mms] Fix currently selected mailbox in folder lists (Bug #10163).
* [jan] Don&apos;t show button to strip attachments if turned off in the preferences (Bug #10154).
* [jan] Fix printing from message popup (Bug #10188).
* [jan] Fix viewing messages source from message popup (Bug #10190).
* [jan] Fix editing saved searches in traditional view (Bug #10184).
   </notes>
  </release>
  <release>
   <version>
    <release>5.0.7</release>
    <api>5.0.0</api></version>
   <stability>
    <release>stable</release>
    <api>stable</api></stability>
   <date>2011-06-14</date>
   <license uri="http://www.horde.org/licenses/gpl">GPL-2.0</license>
   <notes>
* [mms] Don&apos;t strip HTML part of compose message when stripping attachments from saved sent-mail message (Bug #10234).
* [mms] Fix regression when copying/moving messages into a new mailbox in traditional view (Bug #10232).
* [mms] Fix regression when flagging all messages in a mailbox (Bug #10224).
* [jan] Fix folder links in virtual folders (Bug #10221).
* [mms] Show translated name for special mailboxes in sent mail lists (Bug #10220).
* [mms] Fix regression in filtering mailbox in traditional view (Bug #10213).
   </notes>
  </release>
  <release>
   <version>
    <release>5.0.8</release>
    <api>5.0.0</api></version>
   <stability>
    <release>stable</release>
    <api>stable</api></stability>
   <date>2011-07-05</date>
   <license uri="http://www.horde.org/licenses/gpl">GPL-2.0</license>
   <notes>
* [jan] Don&apos;t attempt to delete linked attachments monthly if they have been disabled (Bug #10166).
* [jan] Don&apos;t show basic headers twice when showing all headers (Bug #10276).
* [jan] Add IMP_Contents#getTree() to return a tree representation of a message&apos;s MIME parts.
* [mms] Fix regression in parsing list reply address (Bug #10258).
* [jan] Tick sent-mail checkbox off when selecting sent-mail folder in dynamic view.
* [jan] Keep key navigation active after clicking into a HTML message (Request #9720).
* [mms] Fix additional regression when flagging all messages in a mailbox (Bug #10243).
* [mms] Fix "Don&apos;t Show" filtering in traditional mailbox view (Bug #10244).
   </notes>
  </release>
  <release>
   <version>
    <release>5.0.9</release>
    <api>5.0.0</api></version>
   <stability>
    <release>stable</release>
    <api>stable</api></stability>
   <date>2011-08-02</date>
   <license uri="http://www.horde.org/licenses/gpl">GPL-2.0</license>
   <notes>
* [mms] Fix to allow search filters to be saved.
* [mjr] Fix mouse click handling on mobile view (Bug #10355).
* [mms] Ensure correct message charset is use if forward/reply headers contain non US-ASCII characters (Bug #10148).
* [mms] Select all checkbox in dynamic view can now be toggled (Request #10067).
* [mms] Remember vertical splitbar size in dynamic view.
* [mms] Workaround IE quirks for compose autocomplete box (Bug #10250).
* [mms] Fix resuming HTML drafts for non-reply messages (Bug #10298).
* [jan] Fix verifying of inline signed PGP messages (requires Horde_Crypt 1.0.4).
* [mms] Fix Shift-N shortcut in dynamic view (Bug #10352).
* [mms] Add save message link to dynamic view preview window.
* [mms] Correctly quote e-mail names when composing from compose links in the dynamic view (Bug #10292).
   </notes>
  </release>
  <release>
   <version>
    <release>5.0.10</release>
    <api>5.0.0</api></version>
   <stability>
    <release>stable</release>
    <api>stable</api></stability>
   <date>2011-08-17</date>
   <license uri="http://www.horde.org/licenses/gpl">GPL-2.0</license>
   <notes>
* [mms] Display flag to indicate a mailing list message.
* [mms] Immediately update mailbox list when message is deleted and the mailbox does not support flags (e.g. POP3) (Bug #10424).
* [mjr] Fix notifications not showing while accepting iTips
* [mms] Correctly determine page with first/last unseen messages when using descending sequence sorting (Bug #9882).
* [mms] Deletion works correctly from popup message view if base window is no longer available (Bug #9761).
* [mms] Fix explicitly applying filters in INBOX in dynamic view (Bug #10291).
* [mms] Add &apos;Edit as New&apos; action for messages (Request #10206).
* [mms] Remove &apos;allow_resume_all&apos; configuration option (Request #10206).
* [mms] Add personal contacts search filter.
* [mms] Add ability to search all mailboxes (Request #10204).
   </notes>
  </release>
  <release>
   <version>
    <release>5.0.11</release>
    <api>5.0.0</api></version>
   <stability>
    <release>stable</release>
    <api>stable</api></stability>
   <date>2011-08-31</date>
   <license uri="http://www.horde.org/licenses/gpl">GPL-2.0</license>
   <notes>
* [mms] Automatically track rownumber updates when selecting messages; fixes SHIFT-DEL behavior in the dynamic view.
* [mms] Fix contents of sent message when directly sending from spellcheck in standard view (Bug #10464).
* [mms] Fix namespace auto-detection for non-sane namespace configs (Bug #10447).
* [mms] Fix POP3 regression (Bug #10450).
* [mms] Forwarded messages no longer treated as an attachment in the UI (Request #9754).
* [mms] Correctly display submailboxes in dynamic view when new submailbox is created before parent mailbox is expanded (Bug #10429).
   </notes>
  </release>
  <release>
   <version>
    <release>5.0.12</release>
    <api>5.0.0</api></version>
   <stability>
    <release>stable</release>
    <api>stable</api></stability>
   <date>2011-09-21</date>
   <license uri="http://www.horde.org/licenses/gpl">GPL-2.0</license>
   <notes>
* [mms] Fix UI artifacts when renaming mailboxes in dynamic view (Bug #10533).
* [jan] Don&apos;t open certain links in HTML messages in the message pane.
* [mms] Add ability to toggle hide deleted messages in dynamic view (Request #10256).
* [mms] Add auto-generated message filter (see RFC 3834).
* [mms] Remove non-existent parent mailbox when removing last child mailbox in dynamic view (Bug #10495).
* [mms] Provide content duration information for audio &amp; video data if that information is available (RFC 3803).
* [jan] Fix setting sender when redirecting messages via SMTP (Bug #10488).
* [mms] Add List-ID information, if available, to auto-reply notification.
* [mms] Display information on reply method in standard view when automatically choosing the reply type.
* [mms] Fix generation of Save All attachments link.
* [mms] More intelligent quoting of flowed text messages sent in HTML format.
* [mms] Browser mailto-handler respects current IMP view mode (Bug #10475).
* [mms] More workarounds for broken suhosin extension (Bug #10462).
* [mms] Always show image thumbnail previews, if an image conversion utility is present on the system.
   </notes>
  </release>
  <release>
   <version>
    <release>5.0.13</release>
    <api>5.0.0</api></version>
   <stability>
    <release>stable</release>
    <api>stable</api></stability>
   <date>2011-09-21</date>
   <license uri="http://www.horde.org/licenses/gpl">GPL-2.0</license>
   <notes>
* [jan] Fix broken dependency on Text_Flowed.
   </notes>
  </release>
  <release>
   <version>
    <release>5.0.14</release>
    <api>5.0.0</api></version>
   <stability>
    <release>stable</release>
    <api>stable</api></stability>
   <date>2011-10-18</date>
   <license uri="http://www.horde.org/licenses/gpl">GPL-2.0</license>
   <notes>
* [mms] Workaround broken number_format() for PHP &lt; 5.4.0 (Bug #10618).
* [mms] Add preference to indicate preferred language for return replies on outgoing messages.
* [mms] For reply, indicate original sender&apos;s language preference.
* [mms] Fix/improve monthly sent-mail rename login task (Bug #10613).
* [mms] Fix display of encoded subject text on print page (Bug #9755).
* [mms] Fix setting MDN flag on sent message after compose (Bug #10579).
* [mms] When expanding a submailbox in dynamic view, honor expanded children status.
* [mms] Re-add &apos;msgs_shown&apos; parameter to Newmail block.
* [mms] Allow multiple messages to be sent via quickreply in dynamic view.
* [mms] Allow image attachments to be displayed without download in mobile view.
* [mms] Fix reporting spam/innocent on mailbox page in mobile view.
* [mms] Fix viewing next message after deleting message in mobile view.
* [mms] Fix composing messages in mobile view.
* [mms] Optimize deletion of messages in dynamic view.
* [mms] Fix accessing search mailboxes in dynamic view on IE 9 (Bug #10462).
* [mms] Fix altering background color of system message flags (Bug #10544).
* [jan] Fix sending notifications after download of linked attachments (Bug #10539).
   </notes>
  </release>
  <release>
   <version>
    <release>5.0.15</release>
    <api>5.0.0</api></version>
   <stability>
    <release>stable</release>
    <api>stable</api></stability>
   <date>2011-11-22</date>
   <license uri="http://www.horde.org/licenses/gpl">GPL-2.0</license>
   <notes>
* [mms] Honor sortpref locked status.
* [mms] HTML drafts saved in IMP are resumed in that mode, regardless of the &apos;compose_html&apos; preference (Request #10787).
* [mms] Improved tree display when displaying all message parts.
* [mms] Fix DNS resolution when sending attachment viewed messages (Bug #10784).
* [mms] Fix switching quicksearch criteria while a search is active in dynamic mode (Bug #10780).
* [mms] Fix redirecting message from dynamic view popup message (Bug #10738).
* [mms] Fix swapping signatures when composing in HTML mode (Bug #10768).
* [mms] Remove transparency for PDF thumbnails generated by imagemagick.
* [mms] Fix removing addresses on contacts page (Bug #10761).
* [mms] Virtual Trash fixes.
* [mms] Improve UI access to advanced sorting options in dynamic view.
* [mms] Fix stripping attachments in traditional view (Bug #10722).
* [mms] Fix creating new Drafts mailbox from Drafts preference page.
* [mms] Fix verifying a PGP signed part within a PGP encrypted part.
* [mms] HTML viewer passes Email Privacy Tester (http://grepular.com/email_privacy_tester/).
* [mms] Fix intermittent attachment loss when composing messages.
* [mms] Correctly reference CSS stylesheets contained within a multipart/related part.
* [mms] Sanitize LINK tags contained in HTML messages.
* [mjr] Only request the field values we actually need when searching the contacts API.
* [mms] Fix expand all mailboxes in dynamic view (Bug #10682).
* [mms] Re-add auto-detection of MIME types for message parts that lack this information.
* [mms] Add &apos;delete_mark_seen&apos; preference.
* [mms] Fix accessing POP3 servers that use commas in their UIDs.
* [mms] Fix updating flags in non-selected mailbox if IMAP server does not support CONDSTORE/QRESYNC (Bug #10627).
* [mms] Fix some dynamic view links on IE (Bug #10664).
   </notes>
  </release>
  <release>
   <version>
    <release>5.0.16</release>
    <api>5.0.0</api></version>
   <stability>
    <release>stable</release>
    <api>stable</api></stability>
   <date>2011-12-13</date>
   <license uri="http://www.horde.org/licenses/gpl">GPL-2.0</license>
   <notes>
* [jan] Use locale based folder sorting.
* [mms] Workaround broken PGP signed data contained within encrypted parts (Bug #10809).
* [mms] Fix signature verification display for combined encrypted/signed PGP messages.
* [mms] Add option to edit ACLs when right-clicking mailbox in dynamic view (Request #8060).
* [mms] Allow multiple messages to be redirected from traditional view mailbox page (Request #2084).
* [mms] Add ability to quickly add unsubscribed mailboxes to available search mailboxes in advanced search (Request #10832).
* [mms] Don&apos;t list parent mailboxes after child mailboxes (Bug #10802).
* [jan] Update Dutch translation (Pieterjan Heyse &lt;pieterjan.heyse@scheppers-wetteren.be&gt;).
* [mms] Fix setting compose message body on IE 9 in dynamic view.
* [mms] Redirect to login page if IMAP credentials are lost somehow during the session.
* [mms] Fix &apos;server&apos; credential in preauthenticate hook.
* [jan] Fix updating events from attendee responses (Bug #10772).
* [jan] Update Japanese translation (Hiromi Kimura &lt;hiromi@tac.tsukuba.ac.jp&gt;).
* [mms] Correctly apply default mail_domain value in all places it is needed.
* [mms] Correctly save mail_domain value if changed in preferences UI.
* [mms] Purge browser cache daily in dynamic view; updates time stamps to proper format (Request #9773).
   </notes>
  </release>
  <release>
   <version>
    <release>5.0.17</release>
    <api>5.0.0</api></version>
   <stability>
    <release>stable</release>
    <api>stable</api></stability>
   <date>2011-12-21</date>
   <license uri="http://www.horde.org/licenses/gpl">GPL-2.0</license>
   <notes>
* [mms] Cache message headers during a page access.
* [mms] Fix adding submailboxes to last mailbox in a level in dynamic view.
* [mms] Fix display of numerically-named mailboxes on IMAP servers without the LIST-EXTENDED IMAP capability (Bug #10869).
* [mms] Fix attachment detection search filter.
* [mms] Fix editing date search elements.
* [mms] Allow creation of the mailbox &apos;0&apos; (Bug #10866).
* [mms] Correctly handle numeric mailbox names.
* [mms] Fix display of mailbox names living under special mailboxes (Bug #10802).
* [mms] Fix broken Hide/Purge Deleted links in traditional view (Bug #10860).
* [mms] Fix issue in dynamic mailbox view with thread sorting and a reset of mailbox metadata (Bug #10835).
* [mms] Fix message redirection regression in dynamic view (Bug #10859).
   </notes>
  </release>
  <release>
   <version>
    <release>5.0.18</release>
    <api>5.0.0</api></version>
   <stability>
    <release>stable</release>
    <api>stable</api></stability>
   <date>2012-01-17</date>
   <license uri="http://www.horde.org/licenses/gpl">GPL-2.0</license>
   <notes>
* [mms] SECURITY: Fix XSS vulnerabilities on the compose page (traditional view), the contacts popup window, and with certain IMAP mailbox names.
* [mms] Fix updating context menu when a mailbox is converted into a container element after being deleted.
* [mms] Fix expand/collapse of folder tree in mobile view.
* [mms] Fix regression preventing sending of MDNs.
* [mms] Fix reporting as innocent in mobile view.
* [mms] Fix updating log information when replying/forwarding in dynamic view.
* [mms] Fix deleting virtual folders in dynamic view.
   </notes>
  </release>
  <release>
   <version>
    <release>5.0.19</release>
    <api>5.0.0</api></version>
   <stability>
    <release>stable</release>
    <api>stable</api></stability>
   <date>2012-02-28</date>
   <license uri="http://www.horde.org/licenses/gpl">GPL-2.0</license>
   <notes>
* [jan] Fix setting default values for identity preferences.
* [mms] Improve drag performance of elements in dynamic view.
* [mms] Fix saving initial_page preference.
* [mms] Workaround broken Thunderbird encrypted S/MIME messages.
* [mms] Fix regression where passphrase prompt would not appear for S/MIME encrypted messages.
* [mms] Fix regression in verifying signed &amp; encrypted S/MIME messages (Bug #10947).
* [mms] Fix reloading the folder list in the dynamic view (Bug #10769).
* [mms] Fix deleting messages from Virtual Trash.
* [mms] Fix regression in displaying PGP Armored signed/encrypted messages (Bug #10926).
* [mms] Catch IMAP server connection errors in traditional mailbox view.
* [mms] Fix purging moved messages from dynamic mailbox view if deleted messages are visible in the mailbox (Bug #10916).
* [mms] Fix message advancing when deleting messages in traditional view when deleted messages are visible in the mailbox.
   </notes>
  </release>
  <release>
   <version>
    <release>5.0.20</release>
    <api>5.0.0</api></version>
   <stability>
    <release>stable</release>
    <api>stable</api></stability>
   <date>2012-04-11</date>
   <license uri="http://www.horde.org/licenses/gpl">GPL-2.0</license>
   <notes>
* [mms] Added the &apos;delhide_trash&apos; preference.
* [jan] Update Hungarian translation (Zoltán Németh &lt;nemeth.zoltan@etit.hu&gt;).
* [mms] Ensure that PGP &amp; S/MIME signed message bodies are not altered after the signature is calculated (Bug #11058).
* [mms] Fix internal storage of date searches (Bug #11109).
* [mms] Fix regression in sending PGP encrypted messages (Bug #11085).
* [mms] Only poll mailboxes in dynamic view that exist in the browser folder tree.
* [mms] Fix regression in displaying From address on mailbox page in traditional view.
* [mms] Fix updating the compose address fields when using the contacts popup.
   </notes>
  </release>
  <release>
   <version>
    <release>5.0.21</release>
    <api>5.0.0</api></version>
   <stability>
    <release>stable</release>
    <api>stable</api></stability>
   <date>2012-05-09</date>
   <license uri="http://www.horde.org/licenses/gpl">GPL-2.0</license>
   <notes>
* [mms] SECURITY: Fix XSS vulnerabilities on the dynamic compose page and the minimal mailbox and message pages.
* [jan] Re-add leading paragraph before HTML signatures to avoid writing into the signature.
* [jan] Use preferred editor if not opening compose window from dynamic view.
* [jan] Update Italian translation (Emilien &lt;emilien@wifi.e4a.it&gt;).
* [mms] Save Bcc addresses when saving compose message as draft.
* [mms] Fix handling of RETURN keypress in the Subject input on the dynamic compose page.
* [jan] Fix regression in sending PGP encrypted messages (Bug #11150).
* [jan] Update Slovak translation (Marika Schvarczova &lt;schvarczova.marika@domeny.sk&gt;).
* [jan] Update Czech translation (Michal Foist &lt;michal@foist.cz&gt;).
   </notes>
  </release>
  <release>
   <version>
    <release>5.0.22</release>
    <api>5.0.0</api></version>
   <stability>
    <release>stable</release>
    <api>stable</api></stability>
   <date>2012-06-26</date>
   <license uri="http://www.horde.org/licenses/gpl">GPL-2.0</license>
   <notes>
* [mms] Only allow display of basic image types directly in browser.
* [jan] Update Turkish translation (İstanbul Technical University).
* [jan] Re-add option to report messages as spam/ham through redirection.
* [jan] Update Swedish translation (Jakob Alvermark &lt;jakob.alvermark@bsdlabs.com&gt;).
   </notes>
  </release>
  <release>
   <version>
    <release>5.0.23</release>
    <api>5.0.0</api></version>
   <stability>
    <release>stable</release>
    <api>stable</api></stability>
   <date>2012-06-26</date>
   <license uri="http://www.horde.org/licenses/gpl">GPL-2.0</license>
   <notes>
* [jan] Fix closing the compose window after redirecting (Bug #11259).
* [jan] Display correct values in permission-denied error messages (Bug #11253).
   </notes>
  </release>
  <release>
   <version>
    <release>5.0.24</release>
    <api>5.0.0</api></version>
   <stability>
    <release>stable</release>
    <api>stable</api></stability>
   <date>2012-07-20</date>
   <license uri="http://www.horde.org/licenses/gpl">GPL-2.0</license>
   <notes>
* [mms] SECURITY: Fix obscure XSS issue if uploading a file in dynamic view from the browser&apos;s local filesystem that has a filename that contains HTML.
* [mms] Don&apos;t attempt to use non-IMAP mailbox names in IMAP server commands (Bug #11623).
* [mms] Catch failure to add attachments in dynamic view because PHP&apos;s maximum allowed POST size was exceeded.
* [jan] Fix search link from portal if using dynamic view (Bug #11314).
* [mms] Fix regression in using Virtual Trash (Bug #11478; tonyb@go-concepts.com).
* [mms] Fix sending MDN notifications in traditional view (Bug #11311).
* [mms] Fix changing sort order in dynamic search mailboxes (Bug #11108).
* [mms] Fix regression in creating top-level mailbox in traditional view (Bug #11326).
* [mms] Fix spam reporting in minimal view.
   </notes>
  </release>
  <release>
   <date>2012-07-06</date>
   <time>19:14:26</time>
   <version>
    <release>6.0.0alpha1</release>
    <api>6.0.0alpha1</api>
   </version>
   <stability>
    <release>alpha</release>
    <api>alpha</api>
   </stability>
   <license uri="http://www.horde.org/licenses/gpl">GPL-2.0</license>
   <notes>
* First alpha release for Horde 5.
* [mms] Only show Inbox, special mailboxes, and polled mailboxes by default in smartmobile view.
* [mms] Add &apos;reply_strip_sig&apos; preference (Request #11056).
* [mms] Move attachment strip icon to MIME part tree display.
* [mms] Convert dynamic view to Horde_View.
* [mms] Convert minimal view to Horde_View.
* [mms] Honor initial_page preference in smartmobile view (Request #11165).
* [mms] Lock mailbox sort to descending date when using minimal view.
* [mms] Pre-fetch unseen messages in polled mailboxes in dynamic view.
* [mms] Allow Edit As New to be used as the default forward action (Request #11135).
* [mms] Improved handling of messages with multiple From addresses in mailbox views.
* [mms] Replying to a multipart/related message in HTML mode now correctly attaches data from the original message.
* [mms] Allow deletion of all subfolders at once in dynamic view.
* [mms] Provide details of when search results were last refreshed.
* [mms] Dynamically update unseen message counts in folder list in smartmobile view.
* [mms] Add mailbox caching to the smartmobile view.
* [mms] Cache last seen message in smartmobile view.
* [mms] Viewing a mailbox in smartmobile mode no longer resets the sortpref preference.
* [mms] Allow all SMTP configuration parameters to be overridden in the backends configuration file (Request #11051).
* [mms] Block images in HTML messages that appear to be sent from you by default, to prevent spammers form easily circumventing the block.
* [mms] Add &apos;Edit As New&apos; to Forward button dropdown menu in dynamic view.
* [mms] Allow identifying addresses to always display images for without requiring to add them to the addressbook.
* [mms] Disable text selection in dynamic view for everything but compose/message bodies.
* [mms] Rewritten vCal/iCal attachment viewer/handler.
* [mms] S/MIME certificate import from message data no longer requires popup window.
* [mms] PGP key import from message attachment no longer requires popup window.
* [mms] Improve PGP key import screen.
* [mms] Truncate large address lists (50+) by default in dynamic message views.
* [mms] Moved AJAX core features to Horde_Core package.
* [jan] Add reporting as spam/innocent to smartphone view.
* [mms] Workaround overquota error when deleting messages and using Trash mailbox.
* [jan] Add basic search to smartphone view.
* [jan] Add resume and "edit as new" to smartphone view.
* [mms] Hide deleted now works with threaded mailboxes.
* [mms] Threaded sorts now work in all search mailboxes (Request #9700).
* [mms] Improved threading performance.
* [mms] Improved date searching to search by range.
* [mms] Added &apos;mbox_sort&apos; hook.
* [mms] Make mailbox columns the same order in traditional view as in dynamic view.
* [jan] Add mailbox paging to smartphone view.
* [jan] Add copy and move to smartphone view.
* [jan] Add deleting messages to smartphone view.
* [jan] Add reply, forward and redirect to smartphone view.
* [jan] Add compose functionality to smartphone view.
* [mms] Accurately track changes to virtual folders in dynamic folder tree (Bug #10886).
* [mms] Traditional mode now requires javascript on the browser.
* [mms] Added &apos;mbox_special&apos; hook (rsalmon@mbpgroup.com, Request #10801).
* [mms] Converted stationery to the Templates special mailbox (Request #9296).
* [mms] Hide inactive buttons in dynamic view instead of dimming them.
* [mms] Added config option to limit size of messages with linked attachments (Request #6247).
* [mms] Allow expiration date to be provided when creating personal PGP key (Request #5754).
* [mms] Always use Horde default for sending charset unless reply_charset preference is active.
* [mms] Add ability to view all message parts in dynamic view (Request #9827).
* [mms] Remove signature from compose UI; signature is now added automatically when sending (Request #10487).
* [mms] Fix accessing mailboxes containing ampersands (Bug #10093).
* [mms] Size of sidebar now saved in dynamic view.
* [mms] Browser-specific UI elements in dynamic view now saved in browser storage (Request #10723).
   </notes>
  </release>
  <release>
   <version>
    <release>6.0.0beta1</release>
    <api>6.0.0beta1</api></version>
   <stability>
    <release>beta</release>
    <api>beta</api></stability>
   <date>2012-07-20</date>
   <license uri="http://www.horde.org/licenses/gpl">GPL-2.0</license>
   <notes>
* [mms] Fix regression in sorting of special mailboxes (Bug #11241).
* [mms] Fix mailbox sorting in traditional view (Bug #11278).
* [mms] Fix regression in IMAP cache query script preventing stats in all mailbox reports (Bug #11265).
* [mms] Fix regression in creating submailboxes in dynamic view.
* [mms] Fix browser-based AJAX autocompletion (Bug #11233).
* [jan] Fix displaying messages in a popup (Bug #11251).
* [jan] Fix automatic selection of the default identity if other identities contain the same address(es).
* [jan] Fix editing mailbox ACLs (Bug #11247).
* [jan] Fix using admin users and passwords for quota or mailbox management.
   </notes>
  </release>
  <release>
   <version>
    <release>6.0.0beta2</release>
    <api>6.0.0beta1</api></version>
   <stability>
    <release>beta</release>
    <api>beta</api></stability>
   <date>2012-08-07</date>
   <license uri="http://www.horde.org/licenses/gpl">GPL-2.0</license>
   <notes>
* [jan] Highlight quota level in dynamic mode.
* [mms] Add keyboard shortcuts to dynamic compose page (Michael Wing &lt;marsfurrycreature@gmail.com&gt;).
* [mms] Fix sidebar element wrapping.
* [mms] Fix regression preventing contacts popup window from working (Bug #11324).
* [mms] Fix regression in select all checkbox on traditional mailbox page (Bug #11317).
* [mms] Fix regression in altering sort direction in dynamic mailbox view (Bug #11300).
* [mms] Hide empty MIME parts when displaying inline.
* [mms] Fix expanding all mailboxes in dynamic view (Bug #11289).
* [mms] Fix handling of identity tie-to addresses when searching for matching identities.
* [mms] Fix recursive mailbox delete in dynamic view (Bug #11288).
   </notes>
  </release>
  <release>
   <version>
    <release>6.0.0beta3</release>
    <api>6.0.0beta1</api></version>
   <stability>
    <release>beta</release>
    <api>beta</api></stability>
   <date>2012-08-29</date>
   <license uri="http://www.horde.org/licenses/gpl">GPL-2.0</license>
   <notes>
* [mms] Allow certain iCalendar events to be configured to automatically update the local user&apos;s calendar (Request #11376).
* [mms] Remember message selections when changing mailboxes in dynamic view.
* [mms] Add ability to edit list of safe addresses used with the image_replacement preference.
* [mms] Add attachment download links to smartmobile view (Request #11379).
* [mms] Indicate deleted messages with strikethrough in smartmobile mailbox listing (Request #11362).
* [mms] Show polled children in smartmobile folder list when parent mailbox is not polled (Bug #11238).
* [mms] More complete handling of linked data in subject header across views (Bug #11372).
* [mms] Add Top link to smartmobile mailbox page.
* [mms] Fixes to the iTip Request handler (Bug #11264).
* [mms] Fix searching in smartmobile view (Bug #11365).
* [mms] Tweak smartmobile mailbox page to use mobile-style list clicking (Request #11364).
* [mms] Fix regression in updating dynamic folder list when deleting parent mailboxes that contain children (Bug #11296).
* [mms] Fix regression preventing compose messages from being sent in the smartmobile view (Bug #11342).
* [jan] Allow to reset flag colors and to specify as HTML colors.
* [mjr] The mailboxList API call now returns delimiter and attribute information.
* [jan] Fix polling for new mail from other applications.
   </notes>
  </release>
  <release>
   <version>
    <release>6.0.0beta4</release>
    <api>6.0.0beta1</api></version>
   <stability>
    <release>beta</release>
    <api>beta</api></stability>
   <date>2012-10-12</date>
   <license uri="http://www.horde.org/licenses/gpl">GPL-2.0</license>
   <notes>
* [mms] Add predefined templates to ACL management screen (Request #10648).
* [mms] Capture key shortcuts on dynamic mailbox page even if focus is on IFRAME HTML message data (Bug #11428).
* [mms] All IMP templates now use Horde_View.
* [mms] Add swipe action buttons to the smartmobile mailbox page.
* [mms] Optimize loading of message bodies when using dynamic view.
* [mms] Load new mailbox when renaming current mailbox in dynamic view (Request #11394).
* [mms] Add simple address autocompleter to smartmobile compose page.
* [mms] Add refresh button to smartmobile folder page.
* [jan] Fix popdown positioning in mailbox table header (Bug #11384).
   </notes>
  </release>
  <release>
   <version>
    <release>6.0.0RC1</release>
    <api>6.0.0beta1</api></version>
   <stability>
    <release>beta</release>
    <api>beta</api></stability>
   <date>2012-10-26</date>
   <license uri="http://www.horde.org/licenses/gpl">GPL-2.0</license>
   <notes>
* [mms] Attach as many files as possible instead of aborting on first failed attachment add.
* [mms] Fix determining first/last unseen message in a mailbox (use message date instead of arrival date).
* [jan] Don&apos;t show application menus in iTip MIME viewer popups.
* [mms] Hide subfolder creation option in dynamic view if IMAP server indicates that child mailboxes cannot be created.
* [mms] Correctly send deleted flag information to browser cache when using dynamic/smartmobile view (Bug #11362).
* [mms] Auto-update folders list in smartmobile view if special mailbox is auto-created (Request #11482).
* [mms] Load folders list on-demand in smartmobile view.
* [mms] Fix thread view when mailbox is not thread sorted (Bug #11320).
* [mms] Display message range when dragging slider on dynamic mailbox page.
   </notes>
  </release>
  <release>
   <version>
    <release>6.0.0RC2</release>
    <api>6.0.0beta1</api></version>
   <stability>
    <release>beta</release>
    <api>beta</api></stability>
   <date>2012-10-29</date>
   <license uri="http://www.horde.org/licenses/gpl">GPL-2.0</license>
   <notes>
* [jan] Update Polish translation (Krzysztof Kozera &lt;krzysztof113@o2.pl&gt;).
* [jan] Update Dutch translation (Arjen de Korte &lt;arjen+horde@de-korte.org&gt;).
* [mms] Fix regression causing large amounts of whitespace padding to be added to compose text in basic view.
* [mms] Fix regression in sending messages in basic/minimal mode if no attachment is added (Bug #11582).
* [jan] Fix key navigation in message view of basic mode.
   </notes>
  </release>
  <release>
   <version>
    <release>6.0.0</release>
    <api>6.0.0</api></version>
   <stability>
    <release>stable</release>
    <api>stable</api></stability>
   <date>2012-10-30</date>
   <license uri="http://www.horde.org/licenses/gpl">GPL-2.0</license>
   <notes>
* [mms] Fix regression in adding an attachment in minimal view.
   </notes>
  </release>
  <release>
   <version>
    <release>6.0.1</release>
    <api>6.0.0</api></version>
   <stability>
    <release>stable</release>
    <api>stable</api></stability>
   <date>2012-11-07</date>
   <license uri="http://www.horde.org/licenses/gpl">GPL-2.0</license>
   <notes>
* [mms] Fix shift-clicking in dynamic mailbox view when navigating to other mailboxes (Bug #11520).
* [mms] Disallow pasting non-text elements into the HTML editor (Bug #11650).
* [jan] Update Slovak translation (Jozef Sudolský &lt;jozef.sudolsky@elbia.sk&gt;).
* [mms] If persistent IMAP caching is disabled, use an in-memory cache for the current page load.
* [mms] Fix importing personal S/MIME certificate.
* [mms] Correctly show ACL entry for current user even if ACL response for mailbox is empty.
* [mms] Correctly remove unseen information from folder tree in dynamic mailbox view when mailbox is marked as not polled for new mail.
* [mms] Fix expanding folder list in dynamic view when opening a mailbox and folder expansion is not saved in the prefs (Bug #11609).
* [mms] Fix displaying HTML signature preference on identities preference page.
* [mms] Fix dynamic view loading in IE8 (Bug #11614).
* [mms] Optimize permission checking when creating a mailbox if no limit exists for a user.
* [mms] Fix displaying column headers in dynamic mailbox view when accessing a POP3 server.
* [mms] Fix display of innocent button in dynamic mailbox view (Bug #11604).
* [mms] Fix displaying move to spam mailbox option in the preferences (Bug #11603).
* [mms] Fixes to PGP Private key generation (Bug #11597).
* [mms] Don&apos;t block remote message styling if sender is in whitelist.
* [mms] Fix spellcheck display in dynamic view if HTML composition mode is the default (Bug #11592).
   </notes>
  </release>
  <release>
   <version>
    <release>6.0.2</release>
    <api>6.0.0</api></version>
   <stability>
    <release>stable</release>
    <api>stable</api></stability>
   <date>2012-11-27</date>
   <license uri="http://www.horde.org/licenses/gpl">GPL-2.0</license>
   <notes>
* [mms] Always add MDNSent flag when saving a draft/sent message.
* [mms] Fix preview message text in basic view (Bug #11724).
* [mms] Don&apos;t delete saved draft on session close.
* [mms] Improved generation and parsing of mbox files.
* [mms] Fix adding mailboxes with mull delimiters to the IMAP folder tree (Bug #11672).
* [mms] Fix editing/sending templates in dynamic view.
* [mms] Allow iCalendar events to be added to the calendar even if they are missing the required UID parameter (Bug #11669).
* [mms] Fix displaying flag changes for messages in search mailboxes in dynamic view (Bug #11622).
* [mms] Save sent-mail when composing in the smartmobile view (Bug #11670).
* [mms] Don&apos;t try to save sent-mail to a non-existent sent-mail mailbox.
* [mms] Fix displaying encrypted message in dynamic preview when correct passphrase is entered (Bug #11661).
* [mms] Purge IMAP cache data when upgrading from IMP 5.
   </notes>
  </release>
  <release>
   <version>
    <release>6.0.3</release>
    <api>6.0.0</api></version>
   <stability>
    <release>stable</release>
    <api>stable</api></stability>
   <date>2013-01-10</date>
   <license uri="http://www.horde.org/licenses/gpl">GPL-2.0</license>
   <notes>
* [mms] Re-add apply mail filters action in dynamic view.
* [mms] Improved parsing of References header when replying to a message.
* [mms] Fix verifying an enveloped signed &amp; encrypted S/MIME message (Bug #11874).
* [mms] Fix converting charset of signature/trailer in compose message if not sending in UTF-8 (Bug #11898).
* [mms] Fix redirection to mailbox page after sending message in minimal view (Thomas Jarosch &lt;thomas.jarosch@intra2net.com&gt;, Bug #11897).
* [mms] Fix duplicate signature being added to compose messages in minimal view (Thomas Jarosch &lt;thomas.jarosch@intra2net.com&gt;, Bug #11896).
* [jan] Update Basque translation (Ibon Igartua &lt;ibon.igartua@ehu.es&gt;).
* [mms] Fix loss of HTML body if related conversion is turned off (Thomas Jarosch &lt;thomas.jarosch@intra2net.com&gt;, Bug #11883).
* [mms] Ensure that polled mailboxes in dynamic view continue to show unseen message count if its child status changes (Bug #11864).
* [jan] Include address groups in auto-completion list if address book is below AJAX lookup threshold.
* [jan] Update French translation (Laurent Foucher &lt;laurent.foucher@iut-tlse3.fr&gt;).
* [mms] Correctly remember form state when refreshing basic view compose page (Bug #11794).
* [mms] Fix NOT criteria for custom header searches (Bug #11802).
* [mms] Fix saving compose message to draft mailbox when session expires (Bug #11795).
* [mms] Honor &apos;hide_when_unlimited&apos; option for the quota driver (Thomas Jarosch &lt;thomas.jarosch@intra2net.com&gt;, Bug #11782).
* [mms] Fix toggling other options in dynamic compose screen.
   </notes>
  </release>
  <release>
   <version>
    <release>6.0.4</release>
    <api>6.0.0</api></version>
   <stability>
    <release>stable</release>
    <api>stable</api></stability>
   <date>2013-02-12</date>
   <license uri="http://www.horde.org/licenses/gpl">GPL-2.0</license>
   <notes>
* [mms] Improved detection of charset in text/html message parts.
* [mms] Fix displaying dynamic compose screen when sent-mail preferences are locked (Bug #12009).
* [mms] Fix usage of textContent property on IE8 (Bug #12012).
* [jan] Update Slovak translation (Jozef Sudolský &lt;jozef.sudolsky@elbia.sk&gt;).
* [jan] Fix display of end dates/times of iTip attachments (Bug #11976).
* [mms] Fix Reply all/list buttons on basic compose page (Bug #11990).
* [mms] Fix deleting virtual folders/filters from preferences page (Bug #11982).
* [mms] Fix saving mailbox expansion state in basic folders view (Bug #11979).
* [mms] Hide attachment upload UI in dynamic view if file uploads are disabled.
* [jan] Fix JavaScript errors with Internet Explorer 8.
* [mms] Fix display of mail log icons on the basic message page (Bug #11964).
* [jan] Fix stripping attachments in dynamic view (aarno.sandvik@helsinki.fi, Bug #11959).
* [mms] Workaround broken Message-IDs generated by Outlook when replying to a message (Bug #11953).
* [mms] Fix display of attachment name in basic compose screen (Bug #11947).
   </notes>
  </release>
  <release>
   <version>
    <release>6.0.5</release>
    <api>6.0.0</api></version>
   <stability>
    <release>stable</release>
    <api>stable</api></stability>
   <date>2013-05-29</date>
   <license uri="http://www.horde.org/licenses/gpl">GPL-2.0</license>
   <notes>
* [mms] SECURITY: Fix XSS vulnerability on smartmobile message page (João Machado &lt;geral@jpaulo.eu&gt;).
* [mms] Fix navigating to search page in dynamic view from top menu (Bug #12273).
* [mms] Correctly update viewport selected status if mailbox is switched during a delete action (Bug #12230).
* [jan] Fix empty label for spellcheck button.
* [mms] Fix signature verification for PGP combined signed &amp; encrypted messages (Bug #12142).
* [mms] Don&apos;t display empty mailbox action for mailboxes when Virtual Trash is active (Bug #12162).
* [mms] Fix renaming mailboxes in dynamic view.
* [mms] Switching from HTML to text in dynamic compose view must be a synchronous operation, or else HTML tags may appear in compose window.
* [mms] Fix ability to switch to non-default date sorting algorithm in dynamic view (Bug #12139).
* [mms] Fix printing quoted text when viewing a list message.
* [mms] Use Horde_Css_Parser package, which is compatible with CSS3 declarations, instead of the unmaintained Horde_Text_Filter_Csstidy code.
* [mms] Fix verifying signed &amp; encrypted PGP messages (Bug #12100).
* [mms] Update virtual folder name in folder tree when editing the label (Bug #12079).
* [mms] Fix links to virtual folders on search preferences page.
* [mms] Fix edit links for virtual folders in dynamic view (Bug #12072).
* [mms] Fix regression in displaying user-defined virtual folders in folder listings.
* [mms] Correctly generate self URLs if a URL parameter is altered by the current message action (Bug #12058).
* [mms] Fix possible issue creating folder tree if multiple special mailboxes appeared in the same branch (Bug #12050).
   </notes>
  </release>
  <release>
   <date>2013-05-07</date>
   <version>
    <release>6.1.0beta1</release>
    <api>6.0.0</api>
   </version>
   <stability>
    <release>beta</release>
    <api>stable</api>
   </stability>
   <license uri="http://www.horde.org/licenses/gpl">GPL-2.0</license>
   <notes>
* [mms] Add ability to create new flag directly from dynamic mailbox screen.
* [mms] Implement &apos;refresh_time&apos; preference in smartmobile view.
* [mms] Add taphold message action menu to smartmobile mailbox page.
* [mms] Add MongoDB driver for sentmail log storage.
* [mms] Add IMAP cache specific purge action to the imap cache query script.
* [mms] Add support for using SQL and NoSQL backends for IMAP/POP caching.
* [mms] Add thumbnail generation for video attachments.
* [mms] Convert Data URLs in a reply message into attachments so that compose attachment limits can be enforced (Bug #12167).
* [mms] Allow attachments to be dragged/dropped from local filesystem on the dynamic compose page.
* [mms] Hide browser generated file input widget for attachment upload in dynamic compose page.
* [mms] Add attachment upload capability to smartmobile compose page.
* [mms] Add HTML image/style blocking to smartmobile view.
* [mms] Improved autocompleter in smartmobile compose view.
* [mms] Add saving compose drafts in smartmobile view.
* [mms] Rename &apos;compose_attach&apos; hook as &apos;compose_attachment&apos;.
* [mms] Honor forward_default preference in smartmobile view.
* [mms] Add PGP keylength configuration option (Request #12099).
* [mjr] Expose the Maillog via the public API.
* [mms] Better handling of flag change attempts when browser cached state (dynamic/smartmobile view) is different than the server state.
* [mms] Move backend configuration parsing/retrieval to IMP_Imap_Config.
* [mms] Spam reporting configuration has been moved to the backends file.
* [mms] Support showing blocked Data URIs in HTML message data.
* [mms] Add the &apos;mbox_acl&apos; hook.
* [mms] Move folder disabling configuration into the permission system.
* [mms] Upgraded IMP permissions to allow permissions to be set per active backend.
* [mms] Allow the active search query to be edited in the smartmobile view.
* [mms] Add link to exit out of search view in smartmobile view into the original mailbox.
* [mms] Allow default special mailbox names to be overriden by a backend.
* [mms] Move special mailboxes autocreation configuration into backends.php.
* [mms] Add SMTP debugging.
* [mms] Disable mailbox sorting by default if the remote server does not natively support it (Bug #12001).
* [mms] Add the &apos;msg_filter&apos; hook.
* [mms] Added the &apos;attach_body_check&apos; hook.
* [mms] Add linked attachment information directly to main body text.
* [mms] Added argument to the &apos;trailer&apos; hook to allow HTML trailers to be generated.
* [mms] Attachments can now be configured to be linked only if over a configurable size threshold.
* [mms] Linked attachments are no longer a user-configurable action.
* [mms] Spam/innocent reporting on the smartmobile message page now uses a popup instead of a modal dialog.
* [mms] Re-add alerts log to dynamic mailbox view.
* [mms] Rewritten/improved linked attachment code.
* [mms] Add discard draft option to compose page allowing the user to cancel composition and permanently delete the original draft (Request #12017).
* [mms] Minimal view menu entries are now accessible via numbered accesskeys (Request #5847).
* [mms] Add image upload feature to the HTML editor image plugin.
* [mms] Allow drag &amp; drop/pasting of images into the HTML editor.
* [mms] All basic view pages are now routed through the basic.php endpoint.
* [mms] Save AJAX showMessage call when reloading the dynamic mailbox page with a message preview active.
* [mms] Dynamically display MIME type icon for attachments uploaded on the dynamic compose page.
* [mms] Remove &apos;compose_cc&apos; and &apos;compose_bcc&apos; preferences.
* [mms] Support attaching vCard in dynamic compose.
* [mms] Support attaching PGP public keys in dynamic compose.
* [mms] Smartmobile view now uses additive loading instead of pagination on the mailbox page.
* [mms] Removed &apos;link_all_attachments&apos; configuration option.
* [mms] Support link attachment feature in dynamic view.
* [mms] Display Virtual Folders in smartmobile view.
* [mms] Abstract all UIDs used for mailbox/message navigation on the browser to BUIDs (browser UIDs) (Bug #10719).
* [mms] Use more efficient murmurhash3 to determine changes in compose message that will trigger auto saved drafts.
* [mms] Initialize viewport and mailbox list in single AJAX call when initially loading the dynamic mailbox view.
* [mms] Add message thread view to dynamic mailbox preview.
* [mms] Better UI for changing quicksearch criteria in dynamic mailbox screen.
* [mms] Collapse multiple mailbox export options in dynamic mailbox view to single action.
* [mms] Importing a PGP personal key now only requires the private key.
   </notes>
  </release>
  <release>
   <version>
    <release>6.1.0beta2</release>
    <api>6.0.0</api></version>
   <stability>
    <release>beta</release>
    <api>stable</api></stability>
   <date>2013-05-14</date>
   <license uri="http://www.horde.org/licenses/gpl">GPL-2.0</license>
   <notes>
* [mms] Directly output image thumbnails via data URIs when possible.
* [jan] Fix incorrect dependencies.
   </notes>
  </release>
  <release>
   <version>
    <release>6.1.0RC1</release>
    <api>6.0.0</api></version>
   <stability>
    <release>beta</release>
    <api>stable</api></stability>
   <date>2013-05-29</date>
   <license uri="http://www.horde.org/licenses/gpl">GPL-2.0</license>
   <notes>
* [mms] Add ability to [un]subscribe to all subfolders in dynamic view.
* [mms] When checking for personal addresses when deciding whether to display images, only check against e-mail field.
* [mms] Correctly notify dynamic mailbox view if sent-mail mailboxes are created in compose page.
* [mms] Fix sending group addresses from smartmobile view.
* [mms] Added &apos;horde_auth&apos; option to SMTP configuration in backends.php.
* [mms] Add null spam reporting driver.
* [mms] Display information to user if incorrect character set data is preventing a text part from being displayed.
* [mms] Fix regression in renaming mailboxes (Bug #12260).
   </notes>
  </release>
  <release>
   <version>
    <release>6.1.0</release>
    <api>6.1.0</api></version>
   <stability>
    <release>stable</release>
    <api>stable</api></stability>
   <date>2013-06-04</date>
   <license uri="http://www.horde.org/licenses/gpl">GPL-2.0</license>
   <notes>
* [mms] Fix fatal error when importing a S/MIME key (Bug #12290).
* [mms] Fixed segfaults caused by SMTP debugging.
   </notes>
  </release>
  <release>
   <version>
    <release>6.1.1</release>
    <api>6.1.0</api></version>
   <stability>
    <release>stable</release>
    <api>stable</api></stability>
   <date>2013-06-12</date>
   <license uri="http://www.horde.org/licenses/gpl">GPL-2.0</license>
   <notes>
* [mms] Fixes for regressions in linked attachment behavior.
* [mms] Catch invalid characters in user-defined flag names (Bug #12335).
* [mms] Workaround IE javascript limitations preventing attachments from being uploaded in dynamic view.
* [mms] Remember mailbox list position when viewing messages in smartmobile view.
* [mms] Fix handling unsuccessful mailbox import in dynamic view.
* [mms] Mailbox imports are now limited to 500 messages by default.
* [mms] Fix adding addresses from the contacts popup in certain situations (Bug #12312).
* [jan] Fix fatal error when importing a PGP key (Bug #12318).
* [mms] Fix regressions in navigation arrow links on basic message page.
* [mms] Fix regression preventing Virtual Inbox from refreshing once opened in dynamic view (Bug #12304).
* [mms] Don&apos;t show option to add senders to safe images list if the current address cannot be added to the safe list.
* [mms] Don&apos;t log authentication exception messages from the IMAP library; authentication failures are already logged by the authentication code.
   </notes>
  </release>
  <release>
   <version>
    <release>6.1.2</release>
    <api>6.1.0</api></version>
   <stability>
    <release>stable</release>
    <api>stable</api></stability>
   <date>2013-06-18</date>
   <license uri="http://www.horde.org/licenses/gpl">GPL-2.0</license>
   <notes>
* [mms] Fix saving S/MIME certificate to addressbook when message is both signed &amp; encrypted (Bug #12354).
* [jan] Fix displaying photos in rendered vCard files.
* [jan] Fix detecting capability to list users if called via RPC (Bug #12305).
* [mms] Clear cached previews in dynamic view when changing or refreshing a search mailbox (Bug #12349).
* [mms] Fix adding an HTML trailer to a compose message.
* [mms] Fix regression preventing ACLs from being added (Bug #12346).
   </notes>
  </release>
  <release>
   <version>
    <release>6.1.3</release>
    <api>6.1.0</api></version>
   <stability>
    <release>stable</release>
    <api>stable</api></stability>
   <date>2013-07-16</date>
   <license uri="http://www.horde.org/licenses/gpl">GPL-2.0</license>
   <notes>
* [mms] Workaround Chrome bug preventing drag/drop of attachments in dynamic compose (Bug #12418).
* [mms] Better handle transient mail server connection issues in basic and minimal views.
* [mms] Fix regression of redirect message not working in dynamic view (Bug #12417).
* [jan] Fix link to setup browser for mailto: protocol.
* [mms] Fix uploading attachments on Firefox 22+ in dynamic view.
* [mms] Fix image upload dialog in the HTML compose editor.
* [mms] Fix purging search previews from browser cache when switching mailboxes (Bug #12384).
* [mms] Fix parsing signed &amp; encrypted S/MIME messages sent from Outlook 2007/2010 (Bug #12374).
* [mms] Fix updating mailbox list when changing sort direction in search mailboxes (Bug #12369).
   </notes>
  </release>
  <release>
   <version>
    <release>6.1.4</release>
    <api>6.1.0</api></version>
   <stability>
    <release>stable</release>
    <api>stable</api></stability>
   <date>2013-08-27</date>
   <license uri="http://www.horde.org/licenses/gpl">GPL-2.0</license>
   <notes>
* [mms] Fix auto-complete of addresses on the dynamic redirect page.
* [mms] Fix updating flags in dynamic search view (Bug #12594).
* [mms] Use Horde_Smtp to send messages via SMTP.
* [mms] Fix applying the &apos;allow_folders&apos; permission.
* [mms] Fix canceling/discarding compose message in basic view (Bug #12555).
* [mms] Fix updating message index when deleting a message in basic message view (Bug #12539).
* [mms] &apos;trailer&apos; hook now has the user&apos;s identity and the list of recipients passed as parameters.
* [mms] Add ability to access all reply methods in smartmobile view.
* [mms] Smarter sizing of popup windows in dynamic view.
* [mms] Correctly save multipart/related data when saving compose message as a draft.
* [mms] When checking for newmail in a mailbox, use the total number of recent messages seen at any time during the page access (Request #12447).
* [mms] Workaround IE8&apos;s broken XMLHttpRequest when sending data in dynamic compose view (Bug #12474).
   </notes>
  </release>
  <release>
   <version>
    <release>6.1.5</release>
    <api>6.1.0</api></version>
   <stability>
    <release>stable</release>
    <api>stable</api></stability>
   <date>2013-10-29</date>
   <license uri="http://www.horde.org/licenses/gpl">GPL-2.0</license>
   <notes>
* [mms] SECURITY: Fix XSS in message and search screens resulting from a user-defined flag label (João Machado &lt;geral@jpaulo.eu&gt;).
* [mms] Send linked attachment download notification message in language of the sending user (Bug #12783).
* [mms] Fix populating search fields when editing an advanced search query.
* [mms] Trigger auto save draft in dynamic view if attachments have changed.
* [mms] Improved UI for dropping attachments on dynamic compose screen.
* [mms] Fix manually loading all addresses in a header.
* [mms] Fix regression where reloading dynamic view would not load the previously selected message.
* [mms] Fixed regression in enforcing max_recipients and max_timelimit permissions (Bug #12674).
* [mms] Correctly enforce file size attachment limits on the first attachment (Bug #12663).
* [mms] Don&apos;t attempt to get quota information from non-IMAP mailboxes (Bug #12608).
* [jan] Don&apos;t attach address book behavior if contacts API is unavailable.
* [mms] Fix regression where MIME headers were being displayed for PGP decrypted messages (Bug #12648).
* [mms] Improved error handling when creating a new flag in dynamic view.
* [mms] Make addresses in smartmobile full message header display clickable to open a compose window.
* [mms] Don&apos;t display empty containers in dynamic folder list (Request #11425).
   </notes>
  </release>
  <release>
   <version>
    <release>6.1.6</release>
    <api>6.1.0</api></version>
   <stability>
    <release>stable</release>
    <api>stable</api></stability>
   <date>2013-11-19</date>
   <license uri="http://www.horde.org/licenses/gpl">GPL-2.0</license>
   <notes>
* [mms] Fix regression where auto-saved drafts were not being deleted when cancelling compose message in dynamic view.
* [mms] Fix regression in parsing permission values (Bug #12812).
* [mms] Fix regression in showing non-available actions in dynamic mailbox view when ACL rules prevent them (Bug #12808).
   </notes>
  </release>
  <release>
   <version>
    <release>6.1.7</release>
    <api>6.1.0</api></version>
   <stability>
    <release>stable</release>
    <api>stable</api></stability>
   <date>2013-11-19</date>
   <license uri="http://www.horde.org/licenses/gpl">GPL-2.0</license>
   <notes>
* [mjr] Honor recurrence-id range values when deleting recurring events (Bug #12746).
* [mms] Don&apos;t provide links to view attachments in compose screen unless the attachment can be displayed (Bug #12841).
   </notes>
  </release>
 </changelog>
</package><|MERGE_RESOLUTION|>--- conflicted
+++ resolved
@@ -33,7 +33,6 @@
  </stability>
  <license uri="http://www.horde.org/licenses/gpl">GPL-2.0</license>
  <notes>
-<<<<<<< HEAD
 * [mms] Add rate limiting to new mail notification alerts to prevent flooding of the remote mail server (Request #12705).
 * [mms] Browser stored preferences are now prefixed by user information.
 * [mms] Strip PGP armor text when replying to a message.
@@ -55,10 +54,6 @@
 * [mms] Allow configurable access to remote accounts from within a session (Request #8077).
 * [jan] Display "Other Options" icon instead of "New Window" icon in collapsed preview headers.
 * [mms] More advanced auto-completion for smartmobile view.
-=======
-* [mjr] Honor recurrence-id range values when deleting recurring events (Bug #12746).
-* [mms] Don&apos;t provide links to view attachments in compose screen unless the attachment can be displayed (Bug #12841).
->>>>>>> fb0db3df
  </notes>
  <contents>
   <dir baseinstalldir="/" name="/">
