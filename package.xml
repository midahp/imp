--- conflicted
+++ resolved
@@ -25,7 +25,7 @@
  <date>2013-10-16</date>
  <version>
   <release>6.2.0</release>
-  <api>6.1.0</api>
+  <api>6.2.0</api>
  </version>
  <stability>
   <release>stable</release>
@@ -33,7 +33,6 @@
  </stability>
  <license uri="http://www.horde.org/licenses/gpl">GPL-2.0</license>
  <notes>
-<<<<<<< HEAD
 * [mms] Add rate limiting to new mail notification alerts to prevent flooding of the remote mail server (Request #12705).
 * [mms] Browser stored preferences are now prefixed by user information.
 * [mms] Strip PGP armor text when replying to a message.
@@ -55,9 +54,6 @@
 * [mms] Allow configurable access to remote accounts from within a session (Request #8077).
 * [jan] Display "Other Options" icon instead of "New Window" icon in collapsed preview headers.
 * [mms] More advanced auto-completion for smartmobile view.
-=======
-* [mms] Don&apos;t provide links to view attachments in compose screen unless the attachment can be displayed (Bug #12841).
->>>>>>> dd611c53
  </notes>
  <contents>
   <dir baseinstalldir="/" name="/">
