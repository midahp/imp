<?xml version="1.0" encoding="UTF-8"?>
<package packagerversion="1.9.2" version="2.0" xmlns="http://pear.php.net/dtd/package-2.0" xmlns:tasks="http://pear.php.net/dtd/tasks-1.0" xmlns:xsi="http://www.w3.org/2001/XMLSchema-instance" xsi:schemaLocation="http://pear.php.net/dtd/tasks-1.0 http://pear.php.net/dtd/tasks-1.0.xsd http://pear.php.net/dtd/package-2.0 http://pear.php.net/dtd/package-2.0.xsd">
 <name>imp</name>
 <channel>pear.horde.org</channel>
 <summary>A web based webmail system</summary>
 <description>IMP, the Internet Mail Program, is one of the most popular and widely deployed open source webmail applications in the world. It allows universal, web-based access to IMAP and POP3 mail servers and provides Ajax, mobile and traditional interfaces with a rich range of features normally found only in desktop email clients.</description>
 <lead>
  <name>Michael Slusarz</name>
  <user>slusarz</user>
  <email>slusarz@horde.org</email>
  <active>yes</active>
 </lead>
 <lead>
  <name>Jan Schneider</name>
  <user>jan</user>
  <email>jan@horde.org</email>
  <active>yes</active>
 </lead>
 <lead>
  <name>Chuck Hagenbuch</name>
  <user>chuck</user>
  <email>chuck@horde.org</email>
  <active>yes</active>
 </lead>
 <date>2012-10-30</date>
 <time>22:13:58</time>
 <version>
  <release>6.1.0</release>
  <api>6.0.0</api>
 </version>
 <stability>
  <release>stable</release>
  <api>stable</api>
 </stability>
 <license uri="http://www.horde.org/licenses/gpl">GPL-2.0</license>
 <notes>
<<<<<<< HEAD
* [mms] Importing a PGP personal key now only requires the private key.
=======
* [mms] Fix expanding folder list in dynamic view when opening a mailbox and folder expansion is not saved in the prefs (Bug #11609).
* [mms] Fix displaying HTML signature preference on identities preference page.
* [mms] Fix dynamic view loading in IE8 (Bug #11614).
* [mms] Optimize permission checking when creating a mailbox if no limit exists for a user.
* [mms] Fix displaying column headers in dynamic mailbox view when accessing a POP3 server.
* [mms] Fix display of innocent button in dynamic mailbox view (Bug #11604).
* [mms] Fix displaying move to spam mailbox option in the preferences (Bug #11603).
* [mms] Fixes to PGP Private key generation (Bug #11597).
* [mms] Don&apos;t block remote message styling if sender is in whitelist.
* [mms] Fix spellcheck display in dynamic view if HTML composition mode is the default (Bug #11592).
>>>>>>> 547a8ac4
 </notes>
 <contents>
  <dir baseinstalldir="/" name="/">
   <dir name="bin">
    <file name="imp-bounce-spam" role="script" />
    <file name="imp-mailbox-decode" role="script" />
    <file name="imp-query-imap-cache" role="script" />
   </dir> <!-- /bin -->
   <dir name="config">
    <file name=".htaccess" role="horde" />
    <file name="backends.php" role="horde" />
    <file name="conf.xml" role="horde" />
    <file name="filter.txt.dist" role="horde" />
    <file name="hooks.php.dist" role="horde" />
    <file name="menu.php.dist" role="horde" />
    <file name="mime_drivers.php" role="horde" />
    <file name="prefs.php" role="horde" />
   </dir> <!-- /config -->
   <dir name="docs">
    <file name="CHANGES" role="doc" />
    <file name="CREDITS" role="doc" />
    <file name="INSTALL" role="doc" />
    <file name="PERFORMANCE" role="doc" />
    <file name="RELEASE_NOTES" role="doc" />
    <file name="RFCS" role="doc" />
    <file name="UPGRADING" role="doc" />
   </dir> <!-- /docs -->
   <dir name="js">
    <file name="acl.js" role="horde" />
    <file name="compose-base.js" role="horde" />
    <file name="compose-dimp.js" role="horde" />
    <file name="compose.js" role="horde" />
    <file name="contacts.js" role="horde" />
    <file name="dimpbase.js" role="horde" />
    <file name="dimpcore.js" role="horde" />
    <file name="flagprefs.js" role="horde" />
    <file name="folderprefs.js" role="horde" />
    <file name="folders.js" role="horde" />
    <file name="imp.js" role="horde" />
    <file name="indices.js" role="horde" />
    <file name="login.js" role="horde" />
    <file name="mailbox.js" role="horde" />
    <file name="message-dimp.js" role="horde" />
    <file name="message.js" role="horde" />
    <file name="passphrase.js" role="horde" />
    <file name="pgp.js" role="horde" />
    <file name="search.js" role="horde" />
    <file name="searchesprefs.js" role="horde" />
    <file name="signaturehtml.js" role="horde" />
    <file name="smartmobile.js" role="horde" />
    <file name="viewport.js" role="horde" />
   </dir> <!-- /js -->
   <dir name="lib">
    <dir name="Ajax">
     <dir name="Application">
      <dir name="Handler">
       <file name="Common.php" role="horde" />
       <file name="Dynamic.php" role="horde" />
       <file name="ImageUnblock.php" role="horde" />
       <file name="Passphrase.php" role="horde" />
       <file name="Search.php" role="horde" />
       <file name="Smartmobile.php" role="horde" />
      </dir> <!-- /lib/Ajax/Application/Handler -->
      <file name="Compose.php" role="horde" />
      <file name="ListMessages.php" role="horde" />
      <file name="ShowMessage.php" role="horde" />
     </dir> <!-- /lib/Ajax/Application -->
     <dir name="Imple">
      <file name="ContactAutoCompleter.php" role="horde" />
      <file name="ImportEncryptKey.php" role="horde" />
      <file name="ItipRequest.php" role="horde" />
      <file name="PassphraseDialog.php" role="horde" />
     </dir> <!-- /lib/Ajax/Imple -->
     <file name="Application.php" role="horde" />
     <file name="Queue.php" role="horde" />
    </dir> <!-- /lib/Ajax -->
    <dir name="Block">
     <file name="Newmail.php" role="horde" />
     <file name="Summary.php" role="horde" />
    </dir> <!-- /lib/Block -->
    <dir name="Compose">
     <file name="Exception.php" role="horde" />
     <file name="View.php" role="horde" />
    </dir> <!-- /lib/Compose -->
    <dir name="Contents">
     <file name="View.php" role="horde" />
    </dir> <!-- /lib/Contents -->
    <dir name="Crypt">
     <file name="Pgp.php" role="horde" />
     <file name="Smime.php" role="horde" />
    </dir> <!-- /lib/Crypt -->
    <dir name="Dynamic">
     <dir name="Compose">
      <file name="Common.php" role="horde" />
     </dir> <!-- /lib/Dynamic/Compose -->
     <dir name="Helper">
      <file name="Base.php" role="horde" />
     </dir> <!-- /lib/Dynamic/Helper -->
     <file name="AddressList.php" role="horde" />
     <file name="Base.php" role="horde" />
     <file name="Compose.php" role="horde" />
     <file name="Mailbox.php" role="horde" />
     <file name="Message.php" role="horde" />
    </dir> <!-- /lib/Dynamic -->
    <dir name="Factory">
     <file name="AuthImap.php" role="horde" />
     <file name="Compose.php" role="horde" />
     <file name="Contents.php" role="horde" />
     <file name="Flags.php" role="horde" />
     <file name="Identity.php" role="horde" />
     <file name="Imap.php" role="horde" />
     <file name="Imaptree.php" role="horde" />
     <file name="Mail.php" role="horde" />
     <file name="Mailbox.php" role="horde" />
     <file name="MailboxList.php" role="horde" />
     <file name="MimeViewer.php" role="horde" />
     <file name="Pgp.php" role="horde" />
     <file name="PrefsSort.php" role="horde" />
     <file name="Quota.php" role="horde" />
     <file name="Search.php" role="horde" />
     <file name="Sentmail.php" role="horde" />
     <file name="Smime.php" role="horde" />
    </dir> <!-- /lib/Factory -->
    <dir name="Flag">
     <dir name="Imap">
      <file name="Answered.php" role="horde" />
      <file name="Deleted.php" role="horde" />
      <file name="Draft.php" role="horde" />
      <file name="Flagged.php" role="horde" />
      <file name="Forwarded.php" role="horde" />
      <file name="Junk.php" role="horde" />
      <file name="NotJunk.php" role="horde" />
      <file name="Seen.php" role="horde" />
     </dir> <!-- /lib/Flag/Imap -->
     <dir name="System">
      <dir name="Match">
       <file name="Address.php" role="horde" />
       <file name="Flag.php" role="horde" />
       <file name="Header.php" role="horde" />
      </dir> <!-- /lib/Flag/System/Match -->
      <file name="Attachment.php" role="horde" />
      <file name="Encrypted.php" role="horde" />
      <file name="HighPriority.php" role="horde" />
      <file name="List.php" role="horde" />
      <file name="LowPriority.php" role="horde" />
      <file name="Personal.php" role="horde" />
      <file name="Signed.php" role="horde" />
      <file name="Unseen.php" role="horde" />
     </dir> <!-- /lib/Flag/System -->
     <file name="Base.php" role="horde" />
     <file name="Imap.php" role="horde" />
     <file name="User.php" role="horde" />
    </dir> <!-- /lib/Flag -->
    <dir name="Imap">
     <file name="Acl.php" role="horde" />
     <file name="Exception.php" role="horde" />
     <file name="PermanentFlags.php" role="horde" />
     <file name="Tree.php" role="horde" />
    </dir> <!-- /lib/Imap -->
    <dir name="Indices">
     <file name="Form.php" role="horde" />
    </dir> <!-- /lib/Indices -->
    <dir name="LoginTasks">
     <dir name="SystemTask">
      <file name="GarbageCollection.php" role="horde" />
      <file name="Upgrade.php" role="horde" />
      <file name="UpgradeAuth.php" role="horde" />
     </dir> <!-- /lib/LoginTasks/SystemTask -->
     <dir name="Task">
      <file name="Autocreate.php" role="horde" />
      <file name="DeleteAttachmentsMonthly.php" role="horde" />
      <file name="DeleteSentmailMonthly.php" role="horde" />
      <file name="FilterOnLogin.php" role="horde" />
      <file name="PurgeSentmail.php" role="horde" />
      <file name="PurgeSpam.php" role="horde" />
      <file name="PurgeTrash.php" role="horde" />
      <file name="RecoverDraft.php" role="horde" />
      <file name="RenameSentmailMonthly.php" role="horde" />
     </dir> <!-- /lib/LoginTasks/Task -->
    </dir> <!-- /lib/LoginTasks -->
    <dir name="Mailbox">
     <dir name="List">
      <file name="Thread.php" role="horde" />
      <file name="Track.php" role="horde" />
     </dir> <!-- /lib/Mailbox/List -->
     <file name="List.php" role="horde" />
    </dir> <!-- /lib/Mailbox -->
    <dir name="Mbox">
     <file name="Parse.php" role="horde" />
    </dir> <!-- /lib/Mbox -->
    <dir name="Mime">
     <dir name="Viewer">
      <file name="Alternative.php" role="horde" />
      <file name="Appledouble.php" role="horde" />
      <file name="Audio.php" role="horde" />
      <file name="Enriched.php" role="horde" />
      <file name="Externalbody.php" role="horde" />
      <file name="Html.php" role="horde" />
      <file name="Images.php" role="horde" />
      <file name="Itip.php" role="horde" />
      <file name="Mdn.php" role="horde" />
      <file name="Partial.php" role="horde" />
      <file name="Pdf.php" role="horde" />
      <file name="Pgp.php" role="horde" />
      <file name="Plain.php" role="horde" />
      <file name="Related.php" role="horde" />
      <file name="Rfc822.php" role="horde" />
      <file name="Smil.php" role="horde" />
      <file name="Smime.php" role="horde" />
      <file name="Status.php" role="horde" />
      <file name="Vcard.php" role="horde" />
      <file name="Video.php" role="horde" />
      <file name="Zip.php" role="horde" />
     </dir> <!-- /lib/Mime/Viewer -->
     <file name="Status.php" role="horde" />
    </dir> <!-- /lib/Mime -->
    <dir name="Minimal">
     <file name="Base.php" role="horde" />
     <file name="Compose.php" role="horde" />
     <file name="Folders.php" role="horde" />
     <file name="Mailbox.php" role="horde" />
     <file name="Message.php" role="horde" />
     <file name="Messagepart.php" role="horde" />
     <file name="Search.php" role="horde" />
    </dir> <!-- /lib/Minimal -->
    <dir name="Notification">
     <dir name="Event">
      <file name="Status.php" role="horde" />
     </dir> <!-- /lib/Notification/Event -->
     <dir name="Handler">
      <dir name="Decorator">
       <file name="ImapAlerts.php" role="horde" />
       <file name="NewmailNotify.php" role="horde" />
      </dir> <!-- /lib/Notification/Handler/Decorator -->
     </dir> <!-- /lib/Notification/Handler -->
     </dir> <!-- /lib/Notification -->
    <dir name="Prefs">
     <dir name="Sort">
      <file name="Fixed.php" role="horde" />
      <file name="Sortpref.php" role="horde" />
     </dir> <!-- /lib/Prefs/Sort -->
     <dir name="Special">
      <file name="Acl.php" role="horde" />
      <file name="ComposeTemplates.php" role="horde" />
      <file name="Drafts.php" role="horde" />
      <file name="Encrypt.php" role="horde" />
      <file name="Flag.php" role="horde" />
      <file name="HtmlSignature.php" role="horde" />
      <file name="ImageReplacement.php" role="horde" />
      <file name="InitialPage.php" role="horde" />
      <file name="Mailto.php" role="horde" />
      <file name="NewmailSound.php" role="horde" />
      <file name="PgpPrivateKey.php" role="horde" />
      <file name="PgpPublicKey.php" role="horde" />
      <file name="Searches.php" role="horde" />
      <file name="Sentmail.php" role="horde" />
      <file name="SmimePrivateKey.php" role="horde" />
      <file name="SmimePublicKey.php" role="horde" />
      <file name="Sourceselect.php" role="horde" />
      <file name="Spam.php" role="horde" />
      <file name="SpecialMboxes.php" role="horde" />
      <file name="Trash.php" role="horde" />
     </dir> <!-- /lib/Prefs/Special -->
     <file name="Identity.php" role="horde" />
     <file name="Sort.php" role="horde" />
    </dir> <!-- /lib/Prefs -->
    <dir name="Quota">
     <file name="Command.php" role="horde" />
     <file name="Hook.php" role="horde" />
     <file name="Imap.php" role="horde" />
     <file name="Maildir.php" role="horde" />
     <file name="Mdaemon.php" role="horde" />
     <file name="Mercury32.php" role="horde" />
     <file name="Null.php" role="horde" />
     <file name="Sql.php" role="horde" />
    </dir> <!-- /lib/Quota -->
    <dir name="Script">
     <dir name="Package">
      <file name="Imp.php" role="horde" />
     </dir> <!-- /lib/Script/Package -->
    </dir> <!-- /lib/Script -->
    <dir name="Search">
     <dir name="Element">
      <file name="Attachment.php" role="horde" />
      <file name="Autogenerated.php" role="horde" />
      <file name="Bulk.php" role="horde" />
      <file name="Contacts.php" role="horde" />
      <file name="Date.php" role="horde" />
      <file name="Daterange.php" role="horde" />
      <file name="Flag.php" role="horde" />
      <file name="Header.php" role="horde" />
      <file name="Mailinglist.php" role="horde" />
      <file name="Or.php" role="horde" />
      <file name="Personal.php" role="horde" />
      <file name="Recipient.php" role="horde" />
      <file name="Size.php" role="horde" />
      <file name="Text.php" role="horde" />
      <file name="Within.php" role="horde" />
     </dir> <!-- /lib/Search/Element -->
     <dir name="Filter">
      <file name="Attachment.php" role="horde" />
      <file name="Autogenerated.php" role="horde" />
      <file name="Builtin.php" role="horde" />
      <file name="Bulk.php" role="horde" />
      <file name="Contacts.php" role="horde" />
      <file name="Mailinglist.php" role="horde" />
      <file name="Personal.php" role="horde" />
     </dir> <!-- /lib/Search/Filter -->
     <dir name="Vfolder">
      <file name="Builtin.php" role="horde" />
      <file name="Vinbox.php" role="horde" />
      <file name="Vtrash.php" role="horde" />
     </dir> <!-- /lib/Search/Vfolder -->
     <file name="Element.php" role="horde" />
     <file name="Filter.php" role="horde" />
     <file name="Query.php" role="horde" />
     <file name="Vfolder.php" role="horde" />
    </dir> <!-- /lib/Search -->
    <dir name="Sentmail">
     <file name="Null.php" role="horde" />
     <file name="Sql.php" role="horde" />
    </dir> <!-- /lib/Sentmail -->
    <dir name="Tree">
     <file name="Flist.php" role="horde" />
     <file name="Jquerymobile.php" role="horde" />
     <file name="Simplehtml.php" role="horde" />
    </dir> <!-- /lib/Tree -->
    <dir name="Ui">
     <file name="Compose.php" role="horde" />
     <file name="Contacts.php" role="horde" />
     <file name="Editor.php" role="horde" />
     <file name="Folder.php" role="horde" />
     <file name="Headers.php" role="horde" />
     <file name="Imageview.php" role="horde" />
     <file name="Mailbox.php" role="horde" />
     <file name="Message.php" role="horde" />
     <file name="Quota.php" role="horde" />
     <file name="Search.php" role="horde" />
    </dir> <!-- /lib/Ui -->
    <dir name="View">
     <file name="Subinfo.php" role="horde" />
    </dir> <!-- /lib/View -->
    <file name=".htaccess" role="horde" />
    <file name="Api.php" role="horde" />
    <file name="Application.php" role="horde" />
    <file name="Auth.php" role="horde" />
    <file name="Compose.php" role="horde" />
    <file name="Contents.php" role="horde" />
    <file name="Exception.php" role="horde" />
    <file name="Filter.php" role="horde" />
    <file name="Flags.php" role="horde" />
    <file name="Imap.php" role="horde" />
    <file name="IMP.php" role="horde" />
    <file name="Indices.php" role="horde" />
    <file name="Mailbox.php" role="horde" />
    <file name="Maillog.php" role="horde" />
    <file name="Message.php" role="horde" />
    <file name="Quota.php" role="horde" />
    <file name="Search.php" role="horde" />
    <file name="Sentmail.php" role="horde" />
    <file name="Smartmobile.php" role="horde" />
    <file name="Spam.php" role="horde" />
    <file name="Test.php" role="horde" />
   </dir> <!-- /lib -->
   <dir name="locale">
    <dir name="ar">
     <dir name="LC_MESSAGES">
      <file name="imp.mo" role="horde" />
      <file name="imp.po" role="horde" />
     </dir> <!-- /locale/ar/LC_MESSAGES -->
    </dir> <!-- /locale/ar -->
    <dir name="ar_OM">
     <dir name="LC_MESSAGES">
      <file name="imp.mo" role="horde" />
      <file name="imp.po" role="horde" />
     </dir> <!-- /locale/ar_OM/LC_MESSAGES -->
    </dir> <!-- /locale/ar_OM -->
    <dir name="bg">
     <dir name="LC_MESSAGES">
      <file name="imp.mo" role="horde" />
      <file name="imp.po" role="horde" />
     </dir> <!-- /locale/bg/LC_MESSAGES -->
    </dir> <!-- /locale/bg -->
    <dir name="bs">
     <dir name="LC_MESSAGES">
      <file name="imp.mo" role="horde" />
      <file name="imp.po" role="horde" />
     </dir> <!-- /locale/bs/LC_MESSAGES -->
    </dir> <!-- /locale/bs -->
    <dir name="ca">
     <dir name="LC_MESSAGES">
      <file name="imp.mo" role="horde" />
      <file name="imp.po" role="horde" />
     </dir> <!-- /locale/ca/LC_MESSAGES -->
     <file name="help.xml" role="horde" />
    </dir> <!-- /locale/ca -->
    <dir name="cs">
     <dir name="LC_MESSAGES">
      <file name="imp.mo" role="horde" />
      <file name="imp.po" role="horde" />
     </dir> <!-- /locale/cs/LC_MESSAGES -->
     <file name="help.xml" role="horde" />
    </dir> <!-- /locale/cs -->
    <dir name="da">
     <dir name="LC_MESSAGES">
      <file name="imp.mo" role="horde" />
      <file name="imp.po" role="horde" />
     </dir> <!-- /locale/da/LC_MESSAGES -->
     <file name="help.xml" role="horde" />
    </dir> <!-- /locale/da -->
    <dir name="de">
     <dir name="LC_MESSAGES">
      <file name="imp.mo" role="horde" />
      <file name="imp.po" role="horde" />
     </dir> <!-- /locale/de/LC_MESSAGES -->
     <file name="help.xml" role="horde" />
    </dir> <!-- /locale/de -->
    <dir name="el">
     <dir name="LC_MESSAGES">
      <file name="imp.mo" role="horde" />
      <file name="imp.po" role="horde" />
     </dir> <!-- /locale/el/LC_MESSAGES -->
     <file name="help.xml" role="horde" />
    </dir> <!-- /locale/el -->
    <dir name="en">
     <file name="help.xml" role="horde" />
    </dir> <!-- /locale/en -->
    <dir name="es">
     <dir name="LC_MESSAGES">
      <file name="imp.mo" role="horde" />
      <file name="imp.po" role="horde" />
     </dir> <!-- /locale/es/LC_MESSAGES -->
     <file name="help.xml" role="horde" />
    </dir> <!-- /locale/es -->
    <dir name="et">
     <dir name="LC_MESSAGES">
      <file name="imp.mo" role="horde" />
      <file name="imp.po" role="horde" />
     </dir> <!-- /locale/et/LC_MESSAGES -->
     <file name="help.xml" role="horde" />
    </dir> <!-- /locale/et -->
    <dir name="eu">
     <dir name="LC_MESSAGES">
      <file name="imp.mo" role="horde" />
      <file name="imp.po" role="horde" />
     </dir> <!-- /locale/eu/LC_MESSAGES -->
     <file name="help.xml" role="horde" />
    </dir> <!-- /locale/eu -->
    <dir name="fa">
     <dir name="LC_MESSAGES">
      <file name="imp.mo" role="horde" />
      <file name="imp.po" role="horde" />
     </dir> <!-- /locale/fa/LC_MESSAGES -->
     <file name="help.xml" role="horde" />
    </dir> <!-- /locale/fa -->
    <dir name="fi">
     <dir name="LC_MESSAGES">
      <file name="imp.mo" role="horde" />
      <file name="imp.po" role="horde" />
     </dir> <!-- /locale/fi/LC_MESSAGES -->
     <file name="help.xml" role="horde" />
    </dir> <!-- /locale/fi -->
    <dir name="fr">
     <dir name="LC_MESSAGES">
      <file name="imp.mo" role="horde" />
      <file name="imp.po" role="horde" />
     </dir> <!-- /locale/fr/LC_MESSAGES -->
     <file name="help.xml" role="horde" />
    </dir> <!-- /locale/fr -->
    <dir name="gl">
     <dir name="LC_MESSAGES">
      <file name="imp.mo" role="horde" />
      <file name="imp.po" role="horde" />
     </dir> <!-- /locale/gl/LC_MESSAGES -->
    </dir> <!-- /locale/gl -->
    <dir name="he">
     <dir name="LC_MESSAGES">
      <file name="imp.mo" role="horde" />
      <file name="imp.po" role="horde" />
     </dir> <!-- /locale/he/LC_MESSAGES -->
    </dir> <!-- /locale/he -->
    <dir name="hr">
     <dir name="LC_MESSAGES">
      <file name="imp.mo" role="horde" />
      <file name="imp.po" role="horde" />
     </dir> <!-- /locale/hr/LC_MESSAGES -->
     <file name="help.xml" role="horde" />
    </dir> <!-- /locale/hr -->
    <dir name="hu">
     <dir name="LC_MESSAGES">
      <file name="imp.mo" role="horde" />
      <file name="imp.po" role="horde" />
     </dir> <!-- /locale/hu/LC_MESSAGES -->
     <file name="help.xml" role="horde" />
    </dir> <!-- /locale/hu -->
    <dir name="id">
     <dir name="LC_MESSAGES">
      <file name="imp.mo" role="horde" />
      <file name="imp.po" role="horde" />
     </dir> <!-- /locale/id/LC_MESSAGES -->
    </dir> <!-- /locale/id -->
    <dir name="is">
     <dir name="LC_MESSAGES">
      <file name="imp.mo" role="horde" />
      <file name="imp.po" role="horde" />
     </dir> <!-- /locale/is/LC_MESSAGES -->
    </dir> <!-- /locale/is -->
    <dir name="it">
     <dir name="LC_MESSAGES">
      <file name="imp.mo" role="horde" />
      <file name="imp.po" role="horde" />
     </dir> <!-- /locale/it/LC_MESSAGES -->
     <file name="help.xml" role="horde" />
    </dir> <!-- /locale/it -->
    <dir name="ja">
     <dir name="LC_MESSAGES">
      <file name="imp.mo" role="horde" />
      <file name="imp.po" role="horde" />
     </dir> <!-- /locale/ja/LC_MESSAGES -->
    </dir> <!-- /locale/ja -->
    <dir name="km">
     <dir name="LC_MESSAGES">
      <file name="imp.mo" role="horde" />
      <file name="imp.po" role="horde" />
     </dir> <!-- /locale/km/LC_MESSAGES -->
    </dir> <!-- /locale/km -->
    <dir name="ko">
     <dir name="LC_MESSAGES">
      <file name="imp.mo" role="horde" />
      <file name="imp.po" role="horde" />
     </dir> <!-- /locale/ko/LC_MESSAGES -->
     <file name="help.xml" role="horde" />
    </dir> <!-- /locale/ko -->
    <dir name="lt">
     <dir name="LC_MESSAGES">
      <file name="imp.mo" role="horde" />
      <file name="imp.po" role="horde" />
     </dir> <!-- /locale/lt/LC_MESSAGES -->
    </dir> <!-- /locale/lt -->
    <dir name="lv">
     <dir name="LC_MESSAGES">
      <file name="imp.mo" role="horde" />
      <file name="imp.po" role="horde" />
     </dir> <!-- /locale/lv/LC_MESSAGES -->
     <file name="help.xml" role="horde" />
    </dir> <!-- /locale/lv -->
    <dir name="mk">
     <dir name="LC_MESSAGES">
      <file name="imp.mo" role="horde" />
      <file name="imp.po" role="horde" />
     </dir> <!-- /locale/mk/LC_MESSAGES -->
    </dir> <!-- /locale/mk -->
    <dir name="nb">
     <dir name="LC_MESSAGES">
      <file name="imp.mo" role="horde" />
      <file name="imp.po" role="horde" />
     </dir> <!-- /locale/nb/LC_MESSAGES -->
     <file name="help.xml" role="horde" />
    </dir> <!-- /locale/nb -->
    <dir name="nl">
     <dir name="LC_MESSAGES">
      <file name="imp.mo" role="horde" />
      <file name="imp.po" role="horde" />
     </dir> <!-- /locale/nl/LC_MESSAGES -->
     <file name="help.xml" role="horde" />
    </dir> <!-- /locale/nl -->
    <dir name="nn">
     <dir name="LC_MESSAGES">
      <file name="imp.mo" role="horde" />
      <file name="imp.po" role="horde" />
     </dir> <!-- /locale/nn/LC_MESSAGES -->
    </dir> <!-- /locale/nn -->
    <dir name="pl">
     <dir name="LC_MESSAGES">
      <file name="imp.mo" role="horde" />
      <file name="imp.po" role="horde" />
     </dir> <!-- /locale/pl/LC_MESSAGES -->
     <file name="help.xml" role="horde" />
    </dir> <!-- /locale/pl -->
    <dir name="pt">
     <dir name="LC_MESSAGES">
      <file name="imp.mo" role="horde" />
      <file name="imp.po" role="horde" />
     </dir> <!-- /locale/pt/LC_MESSAGES -->
     <file name="help.xml" role="horde" />
    </dir> <!-- /locale/pt -->
    <dir name="pt_BR">
     <dir name="LC_MESSAGES">
      <file name="imp.mo" role="horde" />
      <file name="imp.po" role="horde" />
     </dir> <!-- /locale/pt_BR/LC_MESSAGES -->
     <file name="help.xml" role="horde" />
    </dir> <!-- /locale/pt_BR -->
    <dir name="ro">
     <dir name="LC_MESSAGES">
      <file name="imp.mo" role="horde" />
      <file name="imp.po" role="horde" />
     </dir> <!-- /locale/ro/LC_MESSAGES -->
    </dir> <!-- /locale/ro -->
    <dir name="ru">
     <dir name="LC_MESSAGES">
      <file name="imp.mo" role="horde" />
      <file name="imp.po" role="horde" />
     </dir> <!-- /locale/ru/LC_MESSAGES -->
     <file name="help.xml" role="horde" />
    </dir> <!-- /locale/ru -->
    <dir name="sk">
     <dir name="LC_MESSAGES">
      <file name="imp.mo" role="horde" />
      <file name="imp.po" role="horde" />
     </dir> <!-- /locale/sk/LC_MESSAGES -->
     <file name="help.xml" role="horde" />
    </dir> <!-- /locale/sk -->
    <dir name="sl">
     <dir name="LC_MESSAGES">
      <file name="imp.mo" role="horde" />
      <file name="imp.po" role="horde" />
     </dir> <!-- /locale/sl/LC_MESSAGES -->
    </dir> <!-- /locale/sl -->
    <dir name="sv">
     <dir name="LC_MESSAGES">
      <file name="imp.mo" role="horde" />
      <file name="imp.po" role="horde" />
     </dir> <!-- /locale/sv/LC_MESSAGES -->
     <file name="help.xml" role="horde" />
    </dir> <!-- /locale/sv -->
    <dir name="th">
     <dir name="LC_MESSAGES">
      <file name="imp.mo" role="horde" />
      <file name="imp.po" role="horde" />
     </dir> <!-- /locale/th/LC_MESSAGES -->
    </dir> <!-- /locale/th -->
    <dir name="tr">
     <dir name="LC_MESSAGES">
      <file name="imp.mo" role="horde" />
      <file name="imp.po" role="horde" />
     </dir> <!-- /locale/tr/LC_MESSAGES -->
     <file name="help.xml" role="horde" />
    </dir> <!-- /locale/tr -->
    <dir name="uk">
     <dir name="LC_MESSAGES">
      <file name="imp.mo" role="horde" />
      <file name="imp.po" role="horde" />
     </dir> <!-- /locale/uk/LC_MESSAGES -->
     <file name="help.xml" role="horde" />
    </dir> <!-- /locale/uk -->
    <dir name="zh_CN">
     <dir name="LC_MESSAGES">
      <file name="imp.mo" role="horde" />
      <file name="imp.po" role="horde" />
     </dir> <!-- /locale/zh_CN/LC_MESSAGES -->
     <file name="help.xml" role="horde" />
    </dir> <!-- /locale/zh_CN -->
    <dir name="zh_TW">
     <dir name="LC_MESSAGES">
      <file name="imp.mo" role="horde" />
      <file name="imp.po" role="horde" />
     </dir> <!-- /locale/zh_TW/LC_MESSAGES -->
     <file name="help.xml" role="horde" />
    </dir> <!-- /locale/zh_TW -->
    <file name=".htaccess" role="horde" />
    <file name="imp.pot" role="horde" />
   </dir> <!-- /locale -->
   <dir name="migration">
    <file name="1_imp_base_tables.php" role="horde" />
    <file name="2_imp_autoincrement_sentmail.php" role="horde" />
   </dir> <!-- /migration -->
   <dir name="templates">
    <dir name="basic">
     <dir name="compose">
      <file name="compose.html.php" role="horde" />
      <file name="redirect.html.php" role="horde" />
      <file name="success.html.php" role="horde" />
     </dir> <!-- /templates/basic/compose -->
     <dir name="flist">
      <file name="flist.html.php" role="horde" />
     </dir> <!-- /templates/basic/flist -->
     <dir name="folders">
      <file name="actions.html.php" role="horde" />
      <file name="folders_confirm.html.php" role="horde" />
      <file name="folders_size.html.php" role="horde" />
      <file name="head.html.php" role="horde" />
      <file name="import.html.php" role="horde" />
     </dir> <!-- /templates/basic/folders -->
     <dir name="mailbox">
      <file name="actions.html.php" role="horde" />
      <file name="actions_deleted.html.php" role="horde" />
      <file name="empty_mailbox.html.php" role="horde" />
      <file name="form_start.html.php" role="horde" />
      <file name="header.html.php" role="horde" />
      <file name="mailbox.html.php" role="horde" />
      <file name="message_headers.html.php" role="horde" />
      <file name="navbar.html.php" role="horde" />
      <file name="searchmbox.html.php" role="horde" />
     </dir> <!-- /templates/basic/mailbox -->
     <dir name="message">
      <file name="message.html.php" role="horde" />
      <file name="navbar_actions.html.php" role="horde" />
      <file name="navbar_navigate.html.php" role="horde" />
      <file name="navbar_top.html.php" role="horde" />
     </dir> <!-- /templates/basic/message -->
     <dir name="search">
      <file name="search-basic.html.php" role="horde" />
     </dir> <!-- /templates/basic/search -->
     <dir name="thread">
      <file name="thread.html.php" role="horde" />
     </dir> <!-- /templates/basic/thread -->
     <file name="subinfo.html.php" role="horde" />
    </dir> <!-- /templates/basic -->
    <dir name="contacts">
     <file name="contacts.html.php" role="horde" />
    </dir> <!-- /templates/contacts -->
    <dir name="dynamic">
     <file name="compose-base.html.php" role="horde" />
     <file name="compose.html.php" role="horde" />
     <file name="header.html.php" role="horde" />
     <file name="mailbox.html.php" role="horde" />
     <file name="mailbox_subinfo.html.php" role="horde" />
     <file name="message.html.php" role="horde" />
     <file name="msglist_horiz.html" role="horde" />
     <file name="msglist_vert.html" role="horde" />
     <file name="qreply.html.php" role="horde" />
     <file name="redirect.html.php" role="horde" />
     <file name="sidebar.html.php" role="horde" />
    </dir> <!-- /templates/dynamic -->
    <dir name="itip">
     <file name="action.html.php" role="horde" />
     <file name="base.html.php" role="horde" />
    </dir> <!-- /templates/itip -->
    <dir name="minimal">
     <file name="compose.html.php" role="horde" />
     <file name="folders.html.php" role="horde" />
     <file name="header.html.php" role="horde" />
     <file name="mailbox.html.php" role="horde" />
     <file name="menu.html.php" role="horde" />
     <file name="message.html.php" role="horde" />
     <file name="messagepart.html.php" role="horde" />
     <file name="redirect.html.php" role="horde" />
     <file name="search.html.php" role="horde" />
    </dir> <!-- /templates/minimal -->
    <dir name="pgp">
     <file name="import_key.html.php" role="horde" />
    </dir> <!-- /templates/pgp -->
    <dir name="prefs">
     <file name="acl.html.php" role="horde" />
     <file name="composetemplates.html.php" role="horde" />
     <file name="drafts.html.php" role="horde" />
     <file name="encrypt.html.php" role="horde" />
     <file name="flags.html.php" role="horde" />
     <file name="imagereplacement.html.php" role="horde" />
     <file name="initialpage.html.php" role="horde" />
     <file name="mailto.html.php" role="horde" />
     <file name="newmailaudio.html.php" role="horde" />
     <file name="pgpprivatekey.html.php" role="horde" />
     <file name="pgppublickey.html.php" role="horde" />
     <file name="searches.html.php" role="horde" />
     <file name="sentmail.html.php" role="horde" />
     <file name="signaturehtml.html.php" role="horde" />
     <file name="smimeprivatekey.html.php" role="horde" />
     <file name="smimepublickey.html.php" role="horde" />
     <file name="spam.html.php" role="horde" />
     <file name="specialuse.html.php" role="horde" />
     <file name="trash.html.php" role="horde" />
    </dir> <!-- /templates/prefs -->
    <dir name="print">
     <file name="headers.html.php" role="horde" />
    </dir> <!-- /templates/print -->
    <dir name="rss">
     <file name="mailbox.rss.php" role="horde" />
    </dir> <!-- /templates/rss -->
    <dir name="saveimage">
     <file name="saveimage.html.php" role="horde" />
    </dir> <!-- /templates/saveimage -->
    <dir name="search">
     <file name="search-all.html.php" role="horde" />
     <file name="search.html.php" role="horde" />
    </dir> <!-- /templates/search -->
    <dir name="smartmobile">
     <file name="compose.html.php" role="horde" />
     <file name="confirm.html.php" role="horde" />
     <file name="copymove.html.php" role="horde" />
     <file name="folders.html.php" role="horde" />
     <file name="mailbox.html.php" role="horde" />
     <file name="message.html.php" role="horde" />
     <file name="search.html.php" role="horde" />
    </dir> <!-- /templates/smartmobile -->
    <dir name="smime">
     <file name="import_key.html.php" role="horde" />
    </dir> <!-- /templates/smime -->
    <dir name="test">
     <file name="mailserver.inc" role="horde" />
    </dir> <!-- /templates/test -->
    <file name=".htaccess" role="horde" />
   </dir> <!-- /templates -->
   <dir name="test">
    <dir name="Imp">
     <dir name="fixtures">
      <file name="maildirsize" role="test" />
      <file name="test.eml" role="test" />
      <file name="test.mbox" role="test" />
     </dir> <!-- /test/Imp/fixtures -->
     <dir name="Stub">
      <file name="HtmlViewer.php" role="test" />
      <file name="ItipRequest.php" role="test" />
     </dir> <!-- /test/Imp/Stub -->
     <dir name="Unit">
      <dir name="Mime">
       <dir name="Viewer">
        <file name="HtmlTest.php" role="test" />
        <file name="ItipTest.php" role="test" />
       </dir> <!-- /test/Imp/Unit/Mime/Viewer -->
      </dir> <!-- /test/Imp/Unit/Mime -->
      <file name="ComposeTest.php" role="test" />
      <file name="MboxParseTest.php" role="test" />
      <file name="QuotaTest.php" role="test" />
     </dir> <!-- /test/Imp/Unit -->
     <file name="AllTests.php" role="test" />
     <file name="Autoload.php" role="test" />
     <file name="phpunit.xml" role="test" />
    </dir> <!-- /test/Imp -->
   </dir> <!-- /test -->
   <dir name="themes">
    <dir name="default">
     <dir name="basic">
      <file name="screen.css" role="horde" />
     </dir> <!-- /themes/default/basic -->
     <dir name="block">
      <file name="screen.css" role="horde" />
     </dir> <!-- /themes/default/block -->
     <dir name="dynamic">
      <file name="ie7.css" role="horde" />
      <file name="screen.css" role="horde" />
     </dir> <!-- /themes/default/dynamic -->
     <dir name="graphics">
      <dir name="flags">
       <file name="answered-inv.png" role="horde" />
       <file name="answered.png" role="horde" />
       <file name="attachment-inv.png" role="horde" />
       <file name="attachment.png" role="horde" />
       <file name="deleted-inv.png" role="horde" />
       <file name="deleted.png" role="horde" />
       <file name="draft-inv.png" role="horde" />
       <file name="draft.png" role="horde" />
       <file name="encrypted-inv.png" role="horde" />
       <file name="encrypted.png" role="horde" />
       <file name="flagged-inv.png" role="horde" />
       <file name="flagged.png" role="horde" />
       <file name="forwarded-inv.png" role="horde" />
       <file name="forwarded.png" role="horde" />
       <file name="group-inv.png" role="horde" />
       <file name="group.png" role="horde" />
       <file name="innocent-inv.png" role="horde" />
       <file name="innocent.png" role="horde" />
       <file name="personal-inv.png" role="horde" />
       <file name="personal.png" role="horde" />
       <file name="priority_high-inv.png" role="horde" />
       <file name="priority_high.png" role="horde" />
       <file name="priority_low-inv.png" role="horde" />
       <file name="priority_low.png" role="horde" />
       <file name="seen-inv.png" role="horde" />
       <file name="seen.png" role="horde" />
       <file name="signed-inv.png" role="horde" />
       <file name="signed.png" role="horde" />
       <file name="spam-inv.png" role="horde" />
       <file name="spam.png" role="horde" />
       <file name="unseen-inv.png" role="horde" />
       <file name="unseen.png" role="horde" />
      </dir> <!-- /themes/default/graphics/flags -->
      <dir name="folders">
       <file name="create.png" role="horde" />
       <file name="drafts.png" role="horde" />
       <file name="edit.png" role="horde" />
       <file name="folder.png" role="horde" />
       <file name="inbox.png" role="horde" />
       <file name="minus.png" role="horde" />
       <file name="open.png" role="horde" />
       <file name="plus.png" role="horde" />
       <file name="sent.png" role="horde" />
       <file name="spam.png" role="horde" />
       <file name="trash.png" role="horde" />
      </dir> <!-- /themes/default/graphics/folders -->
      <dir name="mime">
       <file name="apple.png" role="horde" />
       <file name="compressed.png" role="horde" />
       <file name="itip.png" role="horde" />
      </dir> <!-- /themes/default/graphics/mime -->
      <dir name="nav">
       <file name="first-grey.png" role="horde" />
       <file name="first.png" role="horde" />
       <file name="last-grey.png" role="horde" />
       <file name="last.png" role="horde" />
       <file name="left-grey.png" role="horde" />
       <file name="left.png" role="horde" />
       <file name="right-grey.png" role="horde" />
       <file name="right.png" role="horde" />
      </dir> <!-- /themes/default/graphics/nav -->
      <file name="addressbook_browse.png" role="horde" />
      <file name="add_contact.png" role="horde" />
      <file name="answered.png" role="horde" />
      <file name="application_tile_horizontal.png" role="horde" />
      <file name="application_tile_vertical.png" role="horde" />
      <file name="arrow_collapsed.png" role="horde" />
      <file name="arrow_down.png" role="horde" />
      <file name="arrow_expanded.png" role="horde" />
      <file name="arrow_up.png" role="horde" />
      <file name="attachment.png" role="horde" />
      <file name="blacklist.png" role="horde" />
      <file name="button-split.png" role="horde" />
      <file name="calendar.png" role="horde" />
      <file name="checkbox_off.png" role="horde" />
      <file name="checkbox_on.png" role="horde" />
      <file name="checkbox_over.png" role="horde" />
      <file name="checkmail.png" role="horde" />
      <file name="clearflag.png" role="horde" />
      <file name="close.png" role="horde" />
      <file name="compose.png" role="horde" />
      <file name="delete.png" role="horde" />
      <file name="download.png" role="horde" />
      <file name="drafts.png" role="horde" />
      <file name="edit.png" role="horde" />
      <file name="empty_spam.png" role="horde" />
      <file name="empty_trash.png" role="horde" />
      <file name="favicon.ico" role="horde" />
      <file name="fetchmail.png" role="horde" />
      <file name="filters.png" role="horde" />
      <file name="flagged.png" role="horde" />
      <file name="forward.png" role="horde" />
      <file name="forwarded.png" role="horde" />
      <file name="gallery.png" role="horde" />
      <file name="ico_message_off.png" role="horde" />
      <file name="imp.png" role="horde" />
      <file name="info_icon.png" role="horde" />
      <file name="innocent.png" role="horde" />
      <file name="locked-inv.png" role="horde" />
      <file name="locked.png" role="horde" />
      <file name="logo.png" role="horde" />
      <file name="logout.png" role="horde" />
      <file name="message_source.png" role="horde" />
      <file name="mini-error.png" role="horde" />
      <file name="newmail.png" role="horde" />
      <file name="newwin.png" role="horde" />
      <file name="plus.png" role="horde" />
      <file name="popdown.png" role="horde" />
      <file name="prefs.png" role="horde" />
      <file name="preview.png" role="horde" />
      <file name="print.png" role="horde" />
      <file name="reload.gif" role="horde" />
      <file name="reload.png" role="horde" />
      <file name="reply.png" role="horde" />
      <file name="replyall.png" role="horde" />
      <file name="sbcursor_bottom.png" role="horde" />
      <file name="sbcursor_top.png" role="horde" />
      <file name="scroller.png" role="horde" />
      <file name="scroller_back.png" role="horde" />
      <file name="search.png" role="horde" />
      <file name="seen.png" role="horde" />
      <file name="shared.png" role="horde" />
      <file name="sortdown.png" role="horde" />
      <file name="sortup.png" role="horde" />
      <file name="spacer_red.png" role="horde" />
      <file name="spam.png" role="horde" />
      <file name="spellcheck.png" role="horde" />
      <file name="undelete.png" role="horde" />
      <file name="unseen.png" role="horde" />
      <file name="warning.png" role="horde" />
      <file name="whitelist.png" role="horde" />
     </dir> <!-- /themes/default/graphics -->
     <dir name="minimal">
      <file name="screen.css" role="horde" />
     </dir> <!-- /themes/default/minimal -->
     <dir name="smartmobile">
      <file name="screen.css" role="horde" />
     </dir> <!-- /themes/default/smartmobile -->
     <file name="ie7.css" role="horde" />
     <file name="mime.css" role="horde" />
     <file name="rtl.css" role="horde" />
     <file name="screen.css" role="horde" />
    </dir> <!-- /themes/default -->
    </dir> <!-- /themes -->
   <file name="attachment.php" role="horde" />
   <file name="compose.php" role="horde" />
   <file name="contacts.php" role="horde" />
   <file name="COPYING" role="doc" />
   <file name="dynamic.php" role="horde" />
   <file name="folders.php" role="horde" />
   <file name="index.php" role="horde" />
   <file name="mailbox.php" role="horde" />
   <file name="message.php" role="horde" />
   <file name="minimal.php" role="horde" />
   <file name="pgp.php" role="horde" />
   <file name="README" role="doc" />
   <file name="rss.php" role="horde" />
   <file name="saveimage.php" role="horde" />
   <file name="search-basic.php" role="horde" />
   <file name="search.php" role="horde" />
   <file name="smartmobile.php" role="horde" />
   <file name="smime.php" role="horde" />
   <file name="thread.php" role="horde" />
   <file name="view.php" role="horde" />
  </dir> <!-- / -->
 </contents>
 <dependencies>
  <required>
   <php>
    <min>5.3.0</min>
   </php>
   <pearinstaller>
    <min>1.7.0</min>
   </pearinstaller>
   <package>
    <name>horde</name>
    <channel>pear.horde.org</channel>
    <min>5.0.0beta1</min>
    <max>6.0.0alpha1</max>
    <exclude>6.0.0alpha1</exclude>
   </package>
   <package>
    <name>Horde_Auth</name>
    <channel>pear.horde.org</channel>
    <min>2.0.0beta1</min>
    <max>3.0.0alpha1</max>
    <exclude>3.0.0alpha1</exclude>
   </package>
   <package>
    <name>Horde_Browser</name>
    <channel>pear.horde.org</channel>
    <min>2.0.0beta1</min>
    <max>3.0.0alpha1</max>
    <exclude>3.0.0alpha1</exclude>
   </package>
   <package>
    <name>Horde_Compress</name>
    <channel>pear.horde.org</channel>
    <min>2.0.0beta1</min>
    <max>3.0.0alpha1</max>
    <exclude>3.0.0alpha1</exclude>
   </package>
   <package>
    <name>Horde_Core</name>
    <channel>pear.horde.org</channel>
    <min>2.0.0beta1</min>
    <max>3.0.0alpha1</max>
    <exclude>3.0.0alpha1</exclude>
   </package>
   <package>
    <name>Horde_Crypt</name>
    <channel>pear.horde.org</channel>
    <min>2.1.0</min>
    <max>3.0.0alpha1</max>
    <exclude>3.0.0alpha1</exclude>
   </package>
   <package>
    <name>Horde_Date</name>
    <channel>pear.horde.org</channel>
    <min>2.0.0beta1</min>
    <max>3.0.0alpha1</max>
    <exclude>3.0.0alpha1</exclude>
   </package>
   <package>
    <name>Horde_Editor</name>
    <channel>pear.horde.org</channel>
    <min>2.0.0beta1</min>
    <max>3.0.0alpha1</max>
    <exclude>3.0.0alpha1</exclude>
   </package>
   <package>
    <name>Horde_Exception</name>
    <channel>pear.horde.org</channel>
    <min>2.0.0beta1</min>
    <max>3.0.0alpha1</max>
    <exclude>3.0.0alpha1</exclude>
   </package>
   <package>
    <name>Horde_Form</name>
    <channel>pear.horde.org</channel>
    <min>2.0.0beta1</min>
    <max>3.0.0alpha1</max>
    <exclude>3.0.0alpha1</exclude>
   </package>
   <package>
    <name>Horde_Icalendar</name>
    <channel>pear.horde.org</channel>
    <min>2.0.0beta1</min>
    <max>3.0.0alpha1</max>
    <exclude>3.0.0alpha1</exclude>
   </package>
   <package>
    <name>Horde_Image</name>
    <channel>pear.horde.org</channel>
    <min>2.0.0beta1</min>
    <max>3.0.0alpha1</max>
    <exclude>3.0.0alpha1</exclude>
   </package>
   <package>
    <name>Horde_Imap_Client</name>
    <channel>pear.horde.org</channel>
    <min>2.0.0beta1</min>
    <max>3.0.0alpha1</max>
    <exclude>3.0.0alpha1</exclude>
   </package>
   <package>
    <name>Horde_Itip</name>
    <channel>pear.horde.org</channel>
    <min>2.0.0beta1</min>
    <max>3.0.0alpha1</max>
    <exclude>3.0.0alpha1</exclude>
   </package>
   <package>
    <name>Horde_ListHeaders</name>
    <channel>pear.horde.org</channel>
    <min>1.0.0beta1</min>
    <max>2.0.0alpha1</max>
    <exclude>2.0.0alpha1</exclude>
   </package>
   <package>
    <name>Horde_LoginTasks</name>
    <channel>pear.horde.org</channel>
    <min>2.0.0beta1</min>
    <max>3.0.0alpha1</max>
    <exclude>3.0.0alpha1</exclude>
   </package>
   <package>
    <name>Horde_Mail</name>
    <channel>pear.horde.org</channel>
    <min>2.0.0beta1</min>
    <max>3.0.0alpha1</max>
    <exclude>3.0.0alpha1</exclude>
   </package>
   <package>
    <name>Horde_Mime</name>
    <channel>pear.horde.org</channel>
    <min>2.0.0beta1</min>
    <max>3.0.0alpha1</max>
    <exclude>3.0.0alpha1</exclude>
   </package>
   <package>
    <name>Horde_Mime_Viewer</name>
    <channel>pear.horde.org</channel>
    <min>2.0.0beta1</min>
    <max>3.0.0alpha1</max>
    <exclude>3.0.0alpha1</exclude>
   </package>
   <package>
    <name>Horde_Nls</name>
    <channel>pear.horde.org</channel>
    <min>2.0.0beta1</min>
    <max>3.0.0alpha1</max>
    <exclude>3.0.0alpha1</exclude>
   </package>
   <package>
    <name>Horde_Notification</name>
    <channel>pear.horde.org</channel>
    <min>2.0.0beta1</min>
    <max>3.0.0alpha1</max>
    <exclude>3.0.0alpha1</exclude>
   </package>
   <package>
    <name>Horde_Perms</name>
    <channel>pear.horde.org</channel>
    <min>2.0.0beta1</min>
    <max>3.0.0alpha1</max>
    <exclude>3.0.0alpha1</exclude>
   </package>
   <package>
    <name>Horde_Serialize</name>
    <channel>pear.horde.org</channel>
    <min>2.0.0beta1</min>
    <max>3.0.0alpha1</max>
    <exclude>3.0.0alpha1</exclude>
   </package>
   <package>
    <name>Horde_SpellChecker</name>
    <channel>pear.horde.org</channel>
    <min>2.0.0beta1</min>
    <max>3.0.0alpha1</max>
    <exclude>3.0.0alpha1</exclude>
   </package>
   <package>
    <name>Horde_Support</name>
    <channel>pear.horde.org</channel>
    <min>2.0.0beta1</min>
    <max>3.0.0alpha1</max>
    <exclude>3.0.0alpha1</exclude>
   </package>
   <package>
    <name>Horde_Text_Filter</name>
    <channel>pear.horde.org</channel>
    <min>2.0.0beta1</min>
    <max>3.0.0alpha1</max>
    <exclude>3.0.0alpha1</exclude>
   </package>
   <package>
    <name>Horde_Text_Flowed</name>
    <channel>pear.horde.org</channel>
    <min>2.0.0beta1</min>
    <max>3.0.0alpha1</max>
    <exclude>3.0.0alpha1</exclude>
   </package>
   <package>
    <name>Horde_Token</name>
    <channel>pear.horde.org</channel>
    <min>2.0.0beta1</min>
    <max>3.0.0alpha1</max>
    <exclude>3.0.0alpha1</exclude>
   </package>
   <package>
    <name>Horde_Tree</name>
    <channel>pear.horde.org</channel>
    <min>2.0.0beta1</min>
    <max>3.0.0alpha1</max>
    <exclude>3.0.0alpha1</exclude>
   </package>
   <package>
    <name>Horde_Url</name>
    <channel>pear.horde.org</channel>
    <min>2.0.0beta1</min>
    <max>3.0.0alpha1</max>
    <exclude>3.0.0alpha1</exclude>
   </package>
   <package>
    <name>Horde_Util</name>
    <channel>pear.horde.org</channel>
    <min>2.0.0beta1</min>
    <max>3.0.0alpha1</max>
    <exclude>3.0.0alpha1</exclude>
   </package>
   <package>
    <name>Horde_View</name>
    <channel>pear.horde.org</channel>
    <min>2.0.0beta1</min>
    <max>3.0.0alpha1</max>
    <exclude>3.0.0alpha1</exclude>
   </package>
   <extension>
    <name>dom</name>
   </extension>
   <extension>
    <name>gettext</name>
   </extension>
   <extension>
    <name>hash</name>
   </extension>
   <extension>
    <name>json</name>
   </extension>
  </required>
  <optional>
   <package>
    <name>Horde_Text_Filter_Csstidy</name>
    <channel>pear.horde.org</channel>
    <min>2.0.0beta1</min>
    <max>3.0.0alpha1</max>
    <exclude>3.0.0alpha1</exclude>
   </package>
   <package>
    <name>Horde_Vfs</name>
    <channel>pear.horde.org</channel>
    <min>2.0.0beta1</min>
    <max>3.0.0alpha1</max>
    <exclude>3.0.0alpha1</exclude>
   </package>
   <extension>
    <name>openssl</name>
   </extension>
  </optional>
 </dependencies>
 <usesrole>
  <role>horde</role>
  <package>Role</package>
  <channel>pear.horde.org</channel>
 </usesrole>
 <phprelease>
  <filelist>
   <install as="imp-bounce-spam" name="bin/imp-bounce-spam" />
   <install as="imp-mailbox-decode" name="bin/imp-mailbox-decode" />
   <install as="imp-query-imap-cache" name="bin/imp-query-imap-cache" />
   <install as="imp/config/.htaccess" name="config/.htaccess" />
   <install as="imp/config/backends.php" name="config/backends.php" />
   <install as="imp/config/conf.xml" name="config/conf.xml" />
   <install as="imp/config/filter.txt.dist" name="config/filter.txt.dist" />
   <install as="imp/config/hooks.php.dist" name="config/hooks.php.dist" />
   <install as="imp/config/menu.php.dist" name="config/menu.php.dist" />
   <install as="imp/config/mime_drivers.php" name="config/mime_drivers.php" />
   <install as="imp/config/prefs.php" name="config/prefs.php" />
   <install as="CHANGES" name="docs/CHANGES" />
   <install as="CREDITS" name="docs/CREDITS" />
   <install as="INSTALL" name="docs/INSTALL" />
   <install as="PERFORMANCE" name="docs/PERFORMANCE" />
   <install as="RELEASE_NOTES" name="docs/RELEASE_NOTES" />
   <install as="RFCS" name="docs/RFCS" />
   <install as="UPGRADING" name="docs/UPGRADING" />
   <install as="imp/js/acl.js" name="js/acl.js" />
   <install as="imp/js/compose-base.js" name="js/compose-base.js" />
   <install as="imp/js/compose-dimp.js" name="js/compose-dimp.js" />
   <install as="imp/js/compose.js" name="js/compose.js" />
   <install as="imp/js/contacts.js" name="js/contacts.js" />
   <install as="imp/js/dimpbase.js" name="js/dimpbase.js" />
   <install as="imp/js/dimpcore.js" name="js/dimpcore.js" />
   <install as="imp/js/flagprefs.js" name="js/flagprefs.js" />
   <install as="imp/js/folderprefs.js" name="js/folderprefs.js" />
   <install as="imp/js/folders.js" name="js/folders.js" />
   <install as="imp/js/imp.js" name="js/imp.js" />
   <install as="imp/js/indices.js" name="js/indices.js" />
   <install as="imp/js/login.js" name="js/login.js" />
   <install as="imp/js/mailbox.js" name="js/mailbox.js" />
   <install as="imp/js/message-dimp.js" name="js/message-dimp.js" />
   <install as="imp/js/message.js" name="js/message.js" />
   <install as="imp/js/passphrase.js" name="js/passphrase.js" />
   <install as="imp/js/pgp.js" name="js/pgp.js" />
   <install as="imp/js/search.js" name="js/search.js" />
   <install as="imp/js/searchesprefs.js" name="js/searchesprefs.js" />
   <install as="imp/js/signaturehtml.js" name="js/signaturehtml.js" />
   <install as="imp/js/smartmobile.js" name="js/smartmobile.js" />
   <install as="imp/js/viewport.js" name="js/viewport.js" />
   <install as="imp/lib/.htaccess" name="lib/.htaccess" />
   <install as="imp/lib/Api.php" name="lib/Api.php" />
   <install as="imp/lib/Application.php" name="lib/Application.php" />
   <install as="imp/lib/Auth.php" name="lib/Auth.php" />
   <install as="imp/lib/Compose.php" name="lib/Compose.php" />
   <install as="imp/lib/Contents.php" name="lib/Contents.php" />
   <install as="imp/lib/Exception.php" name="lib/Exception.php" />
   <install as="imp/lib/Filter.php" name="lib/Filter.php" />
   <install as="imp/lib/Flags.php" name="lib/Flags.php" />
   <install as="imp/lib/Imap.php" name="lib/Imap.php" />
   <install as="imp/lib/IMP.php" name="lib/IMP.php" />
   <install as="imp/lib/Indices.php" name="lib/Indices.php" />
   <install as="imp/lib/Mailbox.php" name="lib/Mailbox.php" />
   <install as="imp/lib/Maillog.php" name="lib/Maillog.php" />
   <install as="imp/lib/Message.php" name="lib/Message.php" />
   <install as="imp/lib/Quota.php" name="lib/Quota.php" />
   <install as="imp/lib/Search.php" name="lib/Search.php" />
   <install as="imp/lib/Sentmail.php" name="lib/Sentmail.php" />
   <install as="imp/lib/Smartmobile.php" name="lib/Smartmobile.php" />
   <install as="imp/lib/Spam.php" name="lib/Spam.php" />
   <install as="imp/lib/Test.php" name="lib/Test.php" />
   <install as="imp/lib/Ajax/Application.php" name="lib/Ajax/Application.php" />
   <install as="imp/lib/Ajax/Queue.php" name="lib/Ajax/Queue.php" />
   <install as="imp/lib/Ajax/Application/Compose.php" name="lib/Ajax/Application/Compose.php" />
   <install as="imp/lib/Ajax/Application/ListMessages.php" name="lib/Ajax/Application/ListMessages.php" />
   <install as="imp/lib/Ajax/Application/ShowMessage.php" name="lib/Ajax/Application/ShowMessage.php" />
   <install as="imp/lib/Ajax/Application/Handler/Common.php" name="lib/Ajax/Application/Handler/Common.php" />
   <install as="imp/lib/Ajax/Application/Handler/Dynamic.php" name="lib/Ajax/Application/Handler/Dynamic.php" />
   <install as="imp/lib/Ajax/Application/Handler/ImageUnblock.php" name="lib/Ajax/Application/Handler/ImageUnblock.php" />
   <install as="imp/lib/Ajax/Application/Handler/Passphrase.php" name="lib/Ajax/Application/Handler/Passphrase.php" />
   <install as="imp/lib/Ajax/Application/Handler/Search.php" name="lib/Ajax/Application/Handler/Search.php" />
   <install as="imp/lib/Ajax/Application/Handler/Smartmobile.php" name="lib/Ajax/Application/Handler/Smartmobile.php" />
   <install as="imp/lib/Ajax/Imple/ContactAutoCompleter.php" name="lib/Ajax/Imple/ContactAutoCompleter.php" />
   <install as="imp/lib/Ajax/Imple/ImportEncryptKey.php" name="lib/Ajax/Imple/ImportEncryptKey.php" />
   <install as="imp/lib/Ajax/Imple/ItipRequest.php" name="lib/Ajax/Imple/ItipRequest.php" />
   <install as="imp/lib/Ajax/Imple/PassphraseDialog.php" name="lib/Ajax/Imple/PassphraseDialog.php" />
   <install as="imp/lib/Block/Newmail.php" name="lib/Block/Newmail.php" />
   <install as="imp/lib/Block/Summary.php" name="lib/Block/Summary.php" />
   <install as="imp/lib/Compose/Exception.php" name="lib/Compose/Exception.php" />
   <install as="imp/lib/Compose/View.php" name="lib/Compose/View.php" />
   <install as="imp/lib/Contents/View.php" name="lib/Contents/View.php" />
   <install as="imp/lib/Crypt/Pgp.php" name="lib/Crypt/Pgp.php" />
   <install as="imp/lib/Crypt/Smime.php" name="lib/Crypt/Smime.php" />
   <install as="imp/lib/Dynamic/AddressList.php" name="lib/Dynamic/AddressList.php" />
   <install as="imp/lib/Dynamic/Base.php" name="lib/Dynamic/Base.php" />
   <install as="imp/lib/Dynamic/Compose.php" name="lib/Dynamic/Compose.php" />
   <install as="imp/lib/Dynamic/Mailbox.php" name="lib/Dynamic/Mailbox.php" />
   <install as="imp/lib/Dynamic/Message.php" name="lib/Dynamic/Message.php" />
   <install as="imp/lib/Dynamic/Compose/Common.php" name="lib/Dynamic/Compose/Common.php" />
   <install as="imp/lib/Dynamic/Helper/Base.php" name="lib/Dynamic/Helper/Base.php" />
   <install as="imp/lib/Factory/AuthImap.php" name="lib/Factory/AuthImap.php" />
   <install as="imp/lib/Factory/Compose.php" name="lib/Factory/Compose.php" />
   <install as="imp/lib/Factory/Contents.php" name="lib/Factory/Contents.php" />
   <install as="imp/lib/Factory/Flags.php" name="lib/Factory/Flags.php" />
   <install as="imp/lib/Factory/Identity.php" name="lib/Factory/Identity.php" />
   <install as="imp/lib/Factory/Imap.php" name="lib/Factory/Imap.php" />
   <install as="imp/lib/Factory/Imaptree.php" name="lib/Factory/Imaptree.php" />
   <install as="imp/lib/Factory/Mail.php" name="lib/Factory/Mail.php" />
   <install as="imp/lib/Factory/Mailbox.php" name="lib/Factory/Mailbox.php" />
   <install as="imp/lib/Factory/MailboxList.php" name="lib/Factory/MailboxList.php" />
   <install as="imp/lib/Factory/MimeViewer.php" name="lib/Factory/MimeViewer.php" />
   <install as="imp/lib/Factory/Pgp.php" name="lib/Factory/Pgp.php" />
   <install as="imp/lib/Factory/PrefsSort.php" name="lib/Factory/PrefsSort.php" />
   <install as="imp/lib/Factory/Quota.php" name="lib/Factory/Quota.php" />
   <install as="imp/lib/Factory/Search.php" name="lib/Factory/Search.php" />
   <install as="imp/lib/Factory/Sentmail.php" name="lib/Factory/Sentmail.php" />
   <install as="imp/lib/Factory/Smime.php" name="lib/Factory/Smime.php" />
   <install as="imp/lib/Flag/Base.php" name="lib/Flag/Base.php" />
   <install as="imp/lib/Flag/Imap.php" name="lib/Flag/Imap.php" />
   <install as="imp/lib/Flag/User.php" name="lib/Flag/User.php" />
   <install as="imp/lib/Flag/Imap/Answered.php" name="lib/Flag/Imap/Answered.php" />
   <install as="imp/lib/Flag/Imap/Deleted.php" name="lib/Flag/Imap/Deleted.php" />
   <install as="imp/lib/Flag/Imap/Draft.php" name="lib/Flag/Imap/Draft.php" />
   <install as="imp/lib/Flag/Imap/Flagged.php" name="lib/Flag/Imap/Flagged.php" />
   <install as="imp/lib/Flag/Imap/Forwarded.php" name="lib/Flag/Imap/Forwarded.php" />
   <install as="imp/lib/Flag/Imap/Junk.php" name="lib/Flag/Imap/Junk.php" />
   <install as="imp/lib/Flag/Imap/NotJunk.php" name="lib/Flag/Imap/NotJunk.php" />
   <install as="imp/lib/Flag/Imap/Seen.php" name="lib/Flag/Imap/Seen.php" />
   <install as="imp/lib/Flag/System/Attachment.php" name="lib/Flag/System/Attachment.php" />
   <install as="imp/lib/Flag/System/Encrypted.php" name="lib/Flag/System/Encrypted.php" />
   <install as="imp/lib/Flag/System/HighPriority.php" name="lib/Flag/System/HighPriority.php" />
   <install as="imp/lib/Flag/System/List.php" name="lib/Flag/System/List.php" />
   <install as="imp/lib/Flag/System/LowPriority.php" name="lib/Flag/System/LowPriority.php" />
   <install as="imp/lib/Flag/System/Personal.php" name="lib/Flag/System/Personal.php" />
   <install as="imp/lib/Flag/System/Signed.php" name="lib/Flag/System/Signed.php" />
   <install as="imp/lib/Flag/System/Unseen.php" name="lib/Flag/System/Unseen.php" />
   <install as="imp/lib/Flag/System/Match/Address.php" name="lib/Flag/System/Match/Address.php" />
   <install as="imp/lib/Flag/System/Match/Flag.php" name="lib/Flag/System/Match/Flag.php" />
   <install as="imp/lib/Flag/System/Match/Header.php" name="lib/Flag/System/Match/Header.php" />
   <install as="imp/lib/Imap/Acl.php" name="lib/Imap/Acl.php" />
   <install as="imp/lib/Imap/Exception.php" name="lib/Imap/Exception.php" />
   <install as="imp/lib/Imap/PermanentFlags.php" name="lib/Imap/PermanentFlags.php" />
   <install as="imp/lib/Imap/Tree.php" name="lib/Imap/Tree.php" />
   <install as="imp/lib/Indices/Form.php" name="lib/Indices/Form.php" />
   <install as="imp/lib/LoginTasks/SystemTask/GarbageCollection.php" name="lib/LoginTasks/SystemTask/GarbageCollection.php" />
   <install as="imp/lib/LoginTasks/SystemTask/Upgrade.php" name="lib/LoginTasks/SystemTask/Upgrade.php" />
   <install as="imp/lib/LoginTasks/SystemTask/UpgradeAuth.php" name="lib/LoginTasks/SystemTask/UpgradeAuth.php" />
   <install as="imp/lib/LoginTasks/Task/Autocreate.php" name="lib/LoginTasks/Task/Autocreate.php" />
   <install as="imp/lib/LoginTasks/Task/DeleteAttachmentsMonthly.php" name="lib/LoginTasks/Task/DeleteAttachmentsMonthly.php" />
   <install as="imp/lib/LoginTasks/Task/DeleteSentmailMonthly.php" name="lib/LoginTasks/Task/DeleteSentmailMonthly.php" />
   <install as="imp/lib/LoginTasks/Task/FilterOnLogin.php" name="lib/LoginTasks/Task/FilterOnLogin.php" />
   <install as="imp/lib/LoginTasks/Task/PurgeSentmail.php" name="lib/LoginTasks/Task/PurgeSentmail.php" />
   <install as="imp/lib/LoginTasks/Task/PurgeSpam.php" name="lib/LoginTasks/Task/PurgeSpam.php" />
   <install as="imp/lib/LoginTasks/Task/PurgeTrash.php" name="lib/LoginTasks/Task/PurgeTrash.php" />
   <install as="imp/lib/LoginTasks/Task/RecoverDraft.php" name="lib/LoginTasks/Task/RecoverDraft.php" />
   <install as="imp/lib/LoginTasks/Task/RenameSentmailMonthly.php" name="lib/LoginTasks/Task/RenameSentmailMonthly.php" />
   <install as="imp/lib/Mailbox/List.php" name="lib/Mailbox/List.php" />
   <install as="imp/lib/Mailbox/List/Thread.php" name="lib/Mailbox/List/Thread.php" />
   <install as="imp/lib/Mailbox/List/Track.php" name="lib/Mailbox/List/Track.php" />
   <install as="imp/lib/Mbox/Parse.php" name="lib/Mbox/Parse.php" />
   <install as="imp/lib/Mime/Status.php" name="lib/Mime/Status.php" />
   <install as="imp/lib/Mime/Viewer/Alternative.php" name="lib/Mime/Viewer/Alternative.php" />
   <install as="imp/lib/Mime/Viewer/Appledouble.php" name="lib/Mime/Viewer/Appledouble.php" />
   <install as="imp/lib/Mime/Viewer/Audio.php" name="lib/Mime/Viewer/Audio.php" />
   <install as="imp/lib/Mime/Viewer/Enriched.php" name="lib/Mime/Viewer/Enriched.php" />
   <install as="imp/lib/Mime/Viewer/Externalbody.php" name="lib/Mime/Viewer/Externalbody.php" />
   <install as="imp/lib/Mime/Viewer/Html.php" name="lib/Mime/Viewer/Html.php" />
   <install as="imp/lib/Mime/Viewer/Images.php" name="lib/Mime/Viewer/Images.php" />
   <install as="imp/lib/Mime/Viewer/Itip.php" name="lib/Mime/Viewer/Itip.php" />
   <install as="imp/lib/Mime/Viewer/Mdn.php" name="lib/Mime/Viewer/Mdn.php" />
   <install as="imp/lib/Mime/Viewer/Partial.php" name="lib/Mime/Viewer/Partial.php" />
   <install as="imp/lib/Mime/Viewer/Pdf.php" name="lib/Mime/Viewer/Pdf.php" />
   <install as="imp/lib/Mime/Viewer/Pgp.php" name="lib/Mime/Viewer/Pgp.php" />
   <install as="imp/lib/Mime/Viewer/Plain.php" name="lib/Mime/Viewer/Plain.php" />
   <install as="imp/lib/Mime/Viewer/Related.php" name="lib/Mime/Viewer/Related.php" />
   <install as="imp/lib/Mime/Viewer/Rfc822.php" name="lib/Mime/Viewer/Rfc822.php" />
   <install as="imp/lib/Mime/Viewer/Smil.php" name="lib/Mime/Viewer/Smil.php" />
   <install as="imp/lib/Mime/Viewer/Smime.php" name="lib/Mime/Viewer/Smime.php" />
   <install as="imp/lib/Mime/Viewer/Status.php" name="lib/Mime/Viewer/Status.php" />
   <install as="imp/lib/Mime/Viewer/Vcard.php" name="lib/Mime/Viewer/Vcard.php" />
   <install as="imp/lib/Mime/Viewer/Video.php" name="lib/Mime/Viewer/Video.php" />
   <install as="imp/lib/Mime/Viewer/Zip.php" name="lib/Mime/Viewer/Zip.php" />
   <install as="imp/lib/Minimal/Base.php" name="lib/Minimal/Base.php" />
   <install as="imp/lib/Minimal/Compose.php" name="lib/Minimal/Compose.php" />
   <install as="imp/lib/Minimal/Folders.php" name="lib/Minimal/Folders.php" />
   <install as="imp/lib/Minimal/Mailbox.php" name="lib/Minimal/Mailbox.php" />
   <install as="imp/lib/Minimal/Message.php" name="lib/Minimal/Message.php" />
   <install as="imp/lib/Minimal/Messagepart.php" name="lib/Minimal/Messagepart.php" />
   <install as="imp/lib/Minimal/Search.php" name="lib/Minimal/Search.php" />
   <install as="imp/lib/Notification/Event/Status.php" name="lib/Notification/Event/Status.php" />
   <install as="imp/lib/Notification/Handler/Decorator/ImapAlerts.php" name="lib/Notification/Handler/Decorator/ImapAlerts.php" />
   <install as="imp/lib/Notification/Handler/Decorator/NewmailNotify.php" name="lib/Notification/Handler/Decorator/NewmailNotify.php" />
   <install as="imp/lib/Prefs/Identity.php" name="lib/Prefs/Identity.php" />
   <install as="imp/lib/Prefs/Sort.php" name="lib/Prefs/Sort.php" />
   <install as="imp/lib/Prefs/Sort/Fixed.php" name="lib/Prefs/Sort/Fixed.php" />
   <install as="imp/lib/Prefs/Sort/Sortpref.php" name="lib/Prefs/Sort/Sortpref.php" />
   <install as="imp/lib/Prefs/Special/Acl.php" name="lib/Prefs/Special/Acl.php" />
   <install as="imp/lib/Prefs/Special/ComposeTemplates.php" name="lib/Prefs/Special/ComposeTemplates.php" />
   <install as="imp/lib/Prefs/Special/Drafts.php" name="lib/Prefs/Special/Drafts.php" />
   <install as="imp/lib/Prefs/Special/Encrypt.php" name="lib/Prefs/Special/Encrypt.php" />
   <install as="imp/lib/Prefs/Special/Flag.php" name="lib/Prefs/Special/Flag.php" />
   <install as="imp/lib/Prefs/Special/HtmlSignature.php" name="lib/Prefs/Special/HtmlSignature.php" />
   <install as="imp/lib/Prefs/Special/ImageReplacement.php" name="lib/Prefs/Special/ImageReplacement.php" />
   <install as="imp/lib/Prefs/Special/InitialPage.php" name="lib/Prefs/Special/InitialPage.php" />
   <install as="imp/lib/Prefs/Special/Mailto.php" name="lib/Prefs/Special/Mailto.php" />
   <install as="imp/lib/Prefs/Special/NewmailSound.php" name="lib/Prefs/Special/NewmailSound.php" />
   <install as="imp/lib/Prefs/Special/PgpPrivateKey.php" name="lib/Prefs/Special/PgpPrivateKey.php" />
   <install as="imp/lib/Prefs/Special/PgpPublicKey.php" name="lib/Prefs/Special/PgpPublicKey.php" />
   <install as="imp/lib/Prefs/Special/Searches.php" name="lib/Prefs/Special/Searches.php" />
   <install as="imp/lib/Prefs/Special/Sentmail.php" name="lib/Prefs/Special/Sentmail.php" />
   <install as="imp/lib/Prefs/Special/SmimePrivateKey.php" name="lib/Prefs/Special/SmimePrivateKey.php" />
   <install as="imp/lib/Prefs/Special/SmimePublicKey.php" name="lib/Prefs/Special/SmimePublicKey.php" />
   <install as="imp/lib/Prefs/Special/Sourceselect.php" name="lib/Prefs/Special/Sourceselect.php" />
   <install as="imp/lib/Prefs/Special/Spam.php" name="lib/Prefs/Special/Spam.php" />
   <install as="imp/lib/Prefs/Special/SpecialMboxes.php" name="lib/Prefs/Special/SpecialMboxes.php" />
   <install as="imp/lib/Prefs/Special/Trash.php" name="lib/Prefs/Special/Trash.php" />
   <install as="imp/lib/Quota/Command.php" name="lib/Quota/Command.php" />
   <install as="imp/lib/Quota/Hook.php" name="lib/Quota/Hook.php" />
   <install as="imp/lib/Quota/Imap.php" name="lib/Quota/Imap.php" />
   <install as="imp/lib/Quota/Maildir.php" name="lib/Quota/Maildir.php" />
   <install as="imp/lib/Quota/Mdaemon.php" name="lib/Quota/Mdaemon.php" />
   <install as="imp/lib/Quota/Mercury32.php" name="lib/Quota/Mercury32.php" />
   <install as="imp/lib/Quota/Null.php" name="lib/Quota/Null.php" />
   <install as="imp/lib/Quota/Sql.php" name="lib/Quota/Sql.php" />
   <install as="imp/lib/Script/Package/Imp.php" name="lib/Script/Package/Imp.php" />
   <install as="imp/lib/Search/Element.php" name="lib/Search/Element.php" />
   <install as="imp/lib/Search/Filter.php" name="lib/Search/Filter.php" />
   <install as="imp/lib/Search/Query.php" name="lib/Search/Query.php" />
   <install as="imp/lib/Search/Vfolder.php" name="lib/Search/Vfolder.php" />
   <install as="imp/lib/Search/Element/Attachment.php" name="lib/Search/Element/Attachment.php" />
   <install as="imp/lib/Search/Element/Autogenerated.php" name="lib/Search/Element/Autogenerated.php" />
   <install as="imp/lib/Search/Element/Bulk.php" name="lib/Search/Element/Bulk.php" />
   <install as="imp/lib/Search/Element/Contacts.php" name="lib/Search/Element/Contacts.php" />
   <install as="imp/lib/Search/Element/Date.php" name="lib/Search/Element/Date.php" />
   <install as="imp/lib/Search/Element/Daterange.php" name="lib/Search/Element/Daterange.php" />
   <install as="imp/lib/Search/Element/Flag.php" name="lib/Search/Element/Flag.php" />
   <install as="imp/lib/Search/Element/Header.php" name="lib/Search/Element/Header.php" />
   <install as="imp/lib/Search/Element/Mailinglist.php" name="lib/Search/Element/Mailinglist.php" />
   <install as="imp/lib/Search/Element/Or.php" name="lib/Search/Element/Or.php" />
   <install as="imp/lib/Search/Element/Personal.php" name="lib/Search/Element/Personal.php" />
   <install as="imp/lib/Search/Element/Recipient.php" name="lib/Search/Element/Recipient.php" />
   <install as="imp/lib/Search/Element/Size.php" name="lib/Search/Element/Size.php" />
   <install as="imp/lib/Search/Element/Text.php" name="lib/Search/Element/Text.php" />
   <install as="imp/lib/Search/Element/Within.php" name="lib/Search/Element/Within.php" />
   <install as="imp/lib/Search/Filter/Attachment.php" name="lib/Search/Filter/Attachment.php" />
   <install as="imp/lib/Search/Filter/Autogenerated.php" name="lib/Search/Filter/Autogenerated.php" />
   <install as="imp/lib/Search/Filter/Builtin.php" name="lib/Search/Filter/Builtin.php" />
   <install as="imp/lib/Search/Filter/Bulk.php" name="lib/Search/Filter/Bulk.php" />
   <install as="imp/lib/Search/Filter/Contacts.php" name="lib/Search/Filter/Contacts.php" />
   <install as="imp/lib/Search/Filter/Mailinglist.php" name="lib/Search/Filter/Mailinglist.php" />
   <install as="imp/lib/Search/Filter/Personal.php" name="lib/Search/Filter/Personal.php" />
   <install as="imp/lib/Search/Vfolder/Builtin.php" name="lib/Search/Vfolder/Builtin.php" />
   <install as="imp/lib/Search/Vfolder/Vinbox.php" name="lib/Search/Vfolder/Vinbox.php" />
   <install as="imp/lib/Search/Vfolder/Vtrash.php" name="lib/Search/Vfolder/Vtrash.php" />
   <install as="imp/lib/Sentmail/Null.php" name="lib/Sentmail/Null.php" />
   <install as="imp/lib/Sentmail/Sql.php" name="lib/Sentmail/Sql.php" />
   <install as="imp/lib/Tree/Flist.php" name="lib/Tree/Flist.php" />
   <install as="imp/lib/Tree/Jquerymobile.php" name="lib/Tree/Jquerymobile.php" />
   <install as="imp/lib/Tree/Simplehtml.php" name="lib/Tree/Simplehtml.php" />
   <install as="imp/lib/Ui/Compose.php" name="lib/Ui/Compose.php" />
   <install as="imp/lib/Ui/Contacts.php" name="lib/Ui/Contacts.php" />
   <install as="imp/lib/Ui/Editor.php" name="lib/Ui/Editor.php" />
   <install as="imp/lib/Ui/Folder.php" name="lib/Ui/Folder.php" />
   <install as="imp/lib/Ui/Headers.php" name="lib/Ui/Headers.php" />
   <install as="imp/lib/Ui/Imageview.php" name="lib/Ui/Imageview.php" />
   <install as="imp/lib/Ui/Mailbox.php" name="lib/Ui/Mailbox.php" />
   <install as="imp/lib/Ui/Message.php" name="lib/Ui/Message.php" />
   <install as="imp/lib/Ui/Quota.php" name="lib/Ui/Quota.php" />
   <install as="imp/lib/Ui/Search.php" name="lib/Ui/Search.php" />
   <install as="imp/lib/View/Subinfo.php" name="lib/View/Subinfo.php" />
   <install as="imp/locale/.htaccess" name="locale/.htaccess" />
   <install as="imp/locale/imp.pot" name="locale/imp.pot" />
   <install as="imp/locale/ar/LC_MESSAGES/imp.mo" name="locale/ar/LC_MESSAGES/imp.mo" />
   <install as="imp/locale/ar/LC_MESSAGES/imp.po" name="locale/ar/LC_MESSAGES/imp.po" />
   <install as="imp/locale/ar_OM/LC_MESSAGES/imp.mo" name="locale/ar_OM/LC_MESSAGES/imp.mo" />
   <install as="imp/locale/ar_OM/LC_MESSAGES/imp.po" name="locale/ar_OM/LC_MESSAGES/imp.po" />
   <install as="imp/locale/bg/LC_MESSAGES/imp.mo" name="locale/bg/LC_MESSAGES/imp.mo" />
   <install as="imp/locale/bg/LC_MESSAGES/imp.po" name="locale/bg/LC_MESSAGES/imp.po" />
   <install as="imp/locale/bs/LC_MESSAGES/imp.mo" name="locale/bs/LC_MESSAGES/imp.mo" />
   <install as="imp/locale/bs/LC_MESSAGES/imp.po" name="locale/bs/LC_MESSAGES/imp.po" />
   <install as="imp/locale/ca/help.xml" name="locale/ca/help.xml" />
   <install as="imp/locale/ca/LC_MESSAGES/imp.mo" name="locale/ca/LC_MESSAGES/imp.mo" />
   <install as="imp/locale/ca/LC_MESSAGES/imp.po" name="locale/ca/LC_MESSAGES/imp.po" />
   <install as="imp/locale/cs/help.xml" name="locale/cs/help.xml" />
   <install as="imp/locale/cs/LC_MESSAGES/imp.mo" name="locale/cs/LC_MESSAGES/imp.mo" />
   <install as="imp/locale/cs/LC_MESSAGES/imp.po" name="locale/cs/LC_MESSAGES/imp.po" />
   <install as="imp/locale/da/help.xml" name="locale/da/help.xml" />
   <install as="imp/locale/da/LC_MESSAGES/imp.mo" name="locale/da/LC_MESSAGES/imp.mo" />
   <install as="imp/locale/da/LC_MESSAGES/imp.po" name="locale/da/LC_MESSAGES/imp.po" />
   <install as="imp/locale/de/help.xml" name="locale/de/help.xml" />
   <install as="imp/locale/de/LC_MESSAGES/imp.mo" name="locale/de/LC_MESSAGES/imp.mo" />
   <install as="imp/locale/de/LC_MESSAGES/imp.po" name="locale/de/LC_MESSAGES/imp.po" />
   <install as="imp/locale/el/help.xml" name="locale/el/help.xml" />
   <install as="imp/locale/el/LC_MESSAGES/imp.mo" name="locale/el/LC_MESSAGES/imp.mo" />
   <install as="imp/locale/el/LC_MESSAGES/imp.po" name="locale/el/LC_MESSAGES/imp.po" />
   <install as="imp/locale/en/help.xml" name="locale/en/help.xml" />
   <install as="imp/locale/es/help.xml" name="locale/es/help.xml" />
   <install as="imp/locale/es/LC_MESSAGES/imp.mo" name="locale/es/LC_MESSAGES/imp.mo" />
   <install as="imp/locale/es/LC_MESSAGES/imp.po" name="locale/es/LC_MESSAGES/imp.po" />
   <install as="imp/locale/et/help.xml" name="locale/et/help.xml" />
   <install as="imp/locale/et/LC_MESSAGES/imp.mo" name="locale/et/LC_MESSAGES/imp.mo" />
   <install as="imp/locale/et/LC_MESSAGES/imp.po" name="locale/et/LC_MESSAGES/imp.po" />
   <install as="imp/locale/eu/help.xml" name="locale/eu/help.xml" />
   <install as="imp/locale/eu/LC_MESSAGES/imp.mo" name="locale/eu/LC_MESSAGES/imp.mo" />
   <install as="imp/locale/eu/LC_MESSAGES/imp.po" name="locale/eu/LC_MESSAGES/imp.po" />
   <install as="imp/locale/fa/help.xml" name="locale/fa/help.xml" />
   <install as="imp/locale/fa/LC_MESSAGES/imp.mo" name="locale/fa/LC_MESSAGES/imp.mo" />
   <install as="imp/locale/fa/LC_MESSAGES/imp.po" name="locale/fa/LC_MESSAGES/imp.po" />
   <install as="imp/locale/fi/help.xml" name="locale/fi/help.xml" />
   <install as="imp/locale/fi/LC_MESSAGES/imp.mo" name="locale/fi/LC_MESSAGES/imp.mo" />
   <install as="imp/locale/fi/LC_MESSAGES/imp.po" name="locale/fi/LC_MESSAGES/imp.po" />
   <install as="imp/locale/fr/help.xml" name="locale/fr/help.xml" />
   <install as="imp/locale/fr/LC_MESSAGES/imp.mo" name="locale/fr/LC_MESSAGES/imp.mo" />
   <install as="imp/locale/fr/LC_MESSAGES/imp.po" name="locale/fr/LC_MESSAGES/imp.po" />
   <install as="imp/locale/gl/LC_MESSAGES/imp.mo" name="locale/gl/LC_MESSAGES/imp.mo" />
   <install as="imp/locale/gl/LC_MESSAGES/imp.po" name="locale/gl/LC_MESSAGES/imp.po" />
   <install as="imp/locale/he/LC_MESSAGES/imp.mo" name="locale/he/LC_MESSAGES/imp.mo" />
   <install as="imp/locale/he/LC_MESSAGES/imp.po" name="locale/he/LC_MESSAGES/imp.po" />
   <install as="imp/locale/hr/help.xml" name="locale/hr/help.xml" />
   <install as="imp/locale/hr/LC_MESSAGES/imp.mo" name="locale/hr/LC_MESSAGES/imp.mo" />
   <install as="imp/locale/hr/LC_MESSAGES/imp.po" name="locale/hr/LC_MESSAGES/imp.po" />
   <install as="imp/locale/hu/help.xml" name="locale/hu/help.xml" />
   <install as="imp/locale/hu/LC_MESSAGES/imp.mo" name="locale/hu/LC_MESSAGES/imp.mo" />
   <install as="imp/locale/hu/LC_MESSAGES/imp.po" name="locale/hu/LC_MESSAGES/imp.po" />
   <install as="imp/locale/id/LC_MESSAGES/imp.mo" name="locale/id/LC_MESSAGES/imp.mo" />
   <install as="imp/locale/id/LC_MESSAGES/imp.po" name="locale/id/LC_MESSAGES/imp.po" />
   <install as="imp/locale/is/LC_MESSAGES/imp.mo" name="locale/is/LC_MESSAGES/imp.mo" />
   <install as="imp/locale/is/LC_MESSAGES/imp.po" name="locale/is/LC_MESSAGES/imp.po" />
   <install as="imp/locale/it/help.xml" name="locale/it/help.xml" />
   <install as="imp/locale/it/LC_MESSAGES/imp.mo" name="locale/it/LC_MESSAGES/imp.mo" />
   <install as="imp/locale/it/LC_MESSAGES/imp.po" name="locale/it/LC_MESSAGES/imp.po" />
   <install as="imp/locale/ja/LC_MESSAGES/imp.mo" name="locale/ja/LC_MESSAGES/imp.mo" />
   <install as="imp/locale/ja/LC_MESSAGES/imp.po" name="locale/ja/LC_MESSAGES/imp.po" />
   <install as="imp/locale/km/LC_MESSAGES/imp.mo" name="locale/km/LC_MESSAGES/imp.mo" />
   <install as="imp/locale/km/LC_MESSAGES/imp.po" name="locale/km/LC_MESSAGES/imp.po" />
   <install as="imp/locale/ko/help.xml" name="locale/ko/help.xml" />
   <install as="imp/locale/ko/LC_MESSAGES/imp.mo" name="locale/ko/LC_MESSAGES/imp.mo" />
   <install as="imp/locale/ko/LC_MESSAGES/imp.po" name="locale/ko/LC_MESSAGES/imp.po" />
   <install as="imp/locale/lt/LC_MESSAGES/imp.mo" name="locale/lt/LC_MESSAGES/imp.mo" />
   <install as="imp/locale/lt/LC_MESSAGES/imp.po" name="locale/lt/LC_MESSAGES/imp.po" />
   <install as="imp/locale/lv/help.xml" name="locale/lv/help.xml" />
   <install as="imp/locale/lv/LC_MESSAGES/imp.mo" name="locale/lv/LC_MESSAGES/imp.mo" />
   <install as="imp/locale/lv/LC_MESSAGES/imp.po" name="locale/lv/LC_MESSAGES/imp.po" />
   <install as="imp/locale/mk/LC_MESSAGES/imp.mo" name="locale/mk/LC_MESSAGES/imp.mo" />
   <install as="imp/locale/mk/LC_MESSAGES/imp.po" name="locale/mk/LC_MESSAGES/imp.po" />
   <install as="imp/locale/nb/help.xml" name="locale/nb/help.xml" />
   <install as="imp/locale/nb/LC_MESSAGES/imp.mo" name="locale/nb/LC_MESSAGES/imp.mo" />
   <install as="imp/locale/nb/LC_MESSAGES/imp.po" name="locale/nb/LC_MESSAGES/imp.po" />
   <install as="imp/locale/nl/help.xml" name="locale/nl/help.xml" />
   <install as="imp/locale/nl/LC_MESSAGES/imp.mo" name="locale/nl/LC_MESSAGES/imp.mo" />
   <install as="imp/locale/nl/LC_MESSAGES/imp.po" name="locale/nl/LC_MESSAGES/imp.po" />
   <install as="imp/locale/nn/LC_MESSAGES/imp.mo" name="locale/nn/LC_MESSAGES/imp.mo" />
   <install as="imp/locale/nn/LC_MESSAGES/imp.po" name="locale/nn/LC_MESSAGES/imp.po" />
   <install as="imp/locale/pl/help.xml" name="locale/pl/help.xml" />
   <install as="imp/locale/pl/LC_MESSAGES/imp.mo" name="locale/pl/LC_MESSAGES/imp.mo" />
   <install as="imp/locale/pl/LC_MESSAGES/imp.po" name="locale/pl/LC_MESSAGES/imp.po" />
   <install as="imp/locale/pt/help.xml" name="locale/pt/help.xml" />
   <install as="imp/locale/pt/LC_MESSAGES/imp.mo" name="locale/pt/LC_MESSAGES/imp.mo" />
   <install as="imp/locale/pt/LC_MESSAGES/imp.po" name="locale/pt/LC_MESSAGES/imp.po" />
   <install as="imp/locale/pt_BR/help.xml" name="locale/pt_BR/help.xml" />
   <install as="imp/locale/pt_BR/LC_MESSAGES/imp.mo" name="locale/pt_BR/LC_MESSAGES/imp.mo" />
   <install as="imp/locale/pt_BR/LC_MESSAGES/imp.po" name="locale/pt_BR/LC_MESSAGES/imp.po" />
   <install as="imp/locale/ro/LC_MESSAGES/imp.mo" name="locale/ro/LC_MESSAGES/imp.mo" />
   <install as="imp/locale/ro/LC_MESSAGES/imp.po" name="locale/ro/LC_MESSAGES/imp.po" />
   <install as="imp/locale/ru/help.xml" name="locale/ru/help.xml" />
   <install as="imp/locale/ru/LC_MESSAGES/imp.mo" name="locale/ru/LC_MESSAGES/imp.mo" />
   <install as="imp/locale/ru/LC_MESSAGES/imp.po" name="locale/ru/LC_MESSAGES/imp.po" />
   <install as="imp/locale/sk/help.xml" name="locale/sk/help.xml" />
   <install as="imp/locale/sk/LC_MESSAGES/imp.mo" name="locale/sk/LC_MESSAGES/imp.mo" />
   <install as="imp/locale/sk/LC_MESSAGES/imp.po" name="locale/sk/LC_MESSAGES/imp.po" />
   <install as="imp/locale/sl/LC_MESSAGES/imp.mo" name="locale/sl/LC_MESSAGES/imp.mo" />
   <install as="imp/locale/sl/LC_MESSAGES/imp.po" name="locale/sl/LC_MESSAGES/imp.po" />
   <install as="imp/locale/sv/help.xml" name="locale/sv/help.xml" />
   <install as="imp/locale/sv/LC_MESSAGES/imp.mo" name="locale/sv/LC_MESSAGES/imp.mo" />
   <install as="imp/locale/sv/LC_MESSAGES/imp.po" name="locale/sv/LC_MESSAGES/imp.po" />
   <install as="imp/locale/th/LC_MESSAGES/imp.mo" name="locale/th/LC_MESSAGES/imp.mo" />
   <install as="imp/locale/th/LC_MESSAGES/imp.po" name="locale/th/LC_MESSAGES/imp.po" />
   <install as="imp/locale/tr/help.xml" name="locale/tr/help.xml" />
   <install as="imp/locale/tr/LC_MESSAGES/imp.mo" name="locale/tr/LC_MESSAGES/imp.mo" />
   <install as="imp/locale/tr/LC_MESSAGES/imp.po" name="locale/tr/LC_MESSAGES/imp.po" />
   <install as="imp/locale/uk/help.xml" name="locale/uk/help.xml" />
   <install as="imp/locale/uk/LC_MESSAGES/imp.mo" name="locale/uk/LC_MESSAGES/imp.mo" />
   <install as="imp/locale/uk/LC_MESSAGES/imp.po" name="locale/uk/LC_MESSAGES/imp.po" />
   <install as="imp/locale/zh_CN/help.xml" name="locale/zh_CN/help.xml" />
   <install as="imp/locale/zh_CN/LC_MESSAGES/imp.mo" name="locale/zh_CN/LC_MESSAGES/imp.mo" />
   <install as="imp/locale/zh_CN/LC_MESSAGES/imp.po" name="locale/zh_CN/LC_MESSAGES/imp.po" />
   <install as="imp/locale/zh_TW/help.xml" name="locale/zh_TW/help.xml" />
   <install as="imp/locale/zh_TW/LC_MESSAGES/imp.mo" name="locale/zh_TW/LC_MESSAGES/imp.mo" />
   <install as="imp/locale/zh_TW/LC_MESSAGES/imp.po" name="locale/zh_TW/LC_MESSAGES/imp.po" />
   <install as="imp/migration/1_imp_base_tables.php" name="migration/1_imp_base_tables.php" />
   <install as="imp/migration/2_imp_autoincrement_sentmail.php" name="migration/2_imp_autoincrement_sentmail.php" />
   <install as="imp/templates/.htaccess" name="templates/.htaccess" />
   <install as="imp/templates/basic/subinfo.html.php" name="templates/basic/subinfo.html.php" />
   <install as="imp/templates/basic/compose/compose.html.php" name="templates/basic/compose/compose.html.php" />
   <install as="imp/templates/basic/compose/redirect.html.php" name="templates/basic/compose/redirect.html.php" />
   <install as="imp/templates/basic/compose/success.html.php" name="templates/basic/compose/success.html.php" />
   <install as="imp/templates/basic/flist/flist.html.php" name="templates/basic/flist/flist.html.php" />
   <install as="imp/templates/basic/folders/actions.html.php" name="templates/basic/folders/actions.html.php" />
   <install as="imp/templates/basic/folders/folders_confirm.html.php" name="templates/basic/folders/folders_confirm.html.php" />
   <install as="imp/templates/basic/folders/folders_size.html.php" name="templates/basic/folders/folders_size.html.php" />
   <install as="imp/templates/basic/folders/head.html.php" name="templates/basic/folders/head.html.php" />
   <install as="imp/templates/basic/folders/import.html.php" name="templates/basic/folders/import.html.php" />
   <install as="imp/templates/basic/mailbox/actions.html.php" name="templates/basic/mailbox/actions.html.php" />
   <install as="imp/templates/basic/mailbox/actions_deleted.html.php" name="templates/basic/mailbox/actions_deleted.html.php" />
   <install as="imp/templates/basic/mailbox/empty_mailbox.html.php" name="templates/basic/mailbox/empty_mailbox.html.php" />
   <install as="imp/templates/basic/mailbox/form_start.html.php" name="templates/basic/mailbox/form_start.html.php" />
   <install as="imp/templates/basic/mailbox/header.html.php" name="templates/basic/mailbox/header.html.php" />
   <install as="imp/templates/basic/mailbox/mailbox.html.php" name="templates/basic/mailbox/mailbox.html.php" />
   <install as="imp/templates/basic/mailbox/message_headers.html.php" name="templates/basic/mailbox/message_headers.html.php" />
   <install as="imp/templates/basic/mailbox/navbar.html.php" name="templates/basic/mailbox/navbar.html.php" />
   <install as="imp/templates/basic/mailbox/searchmbox.html.php" name="templates/basic/mailbox/searchmbox.html.php" />
   <install as="imp/templates/basic/message/message.html.php" name="templates/basic/message/message.html.php" />
   <install as="imp/templates/basic/message/navbar_actions.html.php" name="templates/basic/message/navbar_actions.html.php" />
   <install as="imp/templates/basic/message/navbar_navigate.html.php" name="templates/basic/message/navbar_navigate.html.php" />
   <install as="imp/templates/basic/message/navbar_top.html.php" name="templates/basic/message/navbar_top.html.php" />
   <install as="imp/templates/basic/search/search-basic.html.php" name="templates/basic/search/search-basic.html.php" />
   <install as="imp/templates/basic/thread/thread.html.php" name="templates/basic/thread/thread.html.php" />
   <install as="imp/templates/contacts/contacts.html.php" name="templates/contacts/contacts.html.php" />
   <install as="imp/templates/dynamic/compose-base.html.php" name="templates/dynamic/compose-base.html.php" />
   <install as="imp/templates/dynamic/compose.html.php" name="templates/dynamic/compose.html.php" />
   <install as="imp/templates/dynamic/header.html.php" name="templates/dynamic/header.html.php" />
   <install as="imp/templates/dynamic/mailbox.html.php" name="templates/dynamic/mailbox.html.php" />
   <install as="imp/templates/dynamic/mailbox_subinfo.html.php" name="templates/dynamic/mailbox_subinfo.html.php" />
   <install as="imp/templates/dynamic/message.html.php" name="templates/dynamic/message.html.php" />
   <install as="imp/templates/dynamic/msglist_horiz.html" name="templates/dynamic/msglist_horiz.html" />
   <install as="imp/templates/dynamic/msglist_vert.html" name="templates/dynamic/msglist_vert.html" />
   <install as="imp/templates/dynamic/qreply.html.php" name="templates/dynamic/qreply.html.php" />
   <install as="imp/templates/dynamic/redirect.html.php" name="templates/dynamic/redirect.html.php" />
   <install as="imp/templates/dynamic/sidebar.html.php" name="templates/dynamic/sidebar.html.php" />
   <install as="imp/templates/itip/action.html.php" name="templates/itip/action.html.php" />
   <install as="imp/templates/itip/base.html.php" name="templates/itip/base.html.php" />
   <install as="imp/templates/minimal/compose.html.php" name="templates/minimal/compose.html.php" />
   <install as="imp/templates/minimal/folders.html.php" name="templates/minimal/folders.html.php" />
   <install as="imp/templates/minimal/header.html.php" name="templates/minimal/header.html.php" />
   <install as="imp/templates/minimal/mailbox.html.php" name="templates/minimal/mailbox.html.php" />
   <install as="imp/templates/minimal/menu.html.php" name="templates/minimal/menu.html.php" />
   <install as="imp/templates/minimal/message.html.php" name="templates/minimal/message.html.php" />
   <install as="imp/templates/minimal/messagepart.html.php" name="templates/minimal/messagepart.html.php" />
   <install as="imp/templates/minimal/redirect.html.php" name="templates/minimal/redirect.html.php" />
   <install as="imp/templates/minimal/search.html.php" name="templates/minimal/search.html.php" />
   <install as="imp/templates/pgp/import_key.html.php" name="templates/pgp/import_key.html.php" />
   <install as="imp/templates/prefs/acl.html.php" name="templates/prefs/acl.html.php" />
   <install as="imp/templates/prefs/composetemplates.html.php" name="templates/prefs/composetemplates.html.php" />
   <install as="imp/templates/prefs/drafts.html.php" name="templates/prefs/drafts.html.php" />
   <install as="imp/templates/prefs/encrypt.html.php" name="templates/prefs/encrypt.html.php" />
   <install as="imp/templates/prefs/flags.html.php" name="templates/prefs/flags.html.php" />
   <install as="imp/templates/prefs/imagereplacement.html.php" name="templates/prefs/imagereplacement.html.php" />
   <install as="imp/templates/prefs/initialpage.html.php" name="templates/prefs/initialpage.html.php" />
   <install as="imp/templates/prefs/mailto.html.php" name="templates/prefs/mailto.html.php" />
   <install as="imp/templates/prefs/newmailaudio.html.php" name="templates/prefs/newmailaudio.html.php" />
   <install as="imp/templates/prefs/pgpprivatekey.html.php" name="templates/prefs/pgpprivatekey.html.php" />
   <install as="imp/templates/prefs/pgppublickey.html.php" name="templates/prefs/pgppublickey.html.php" />
   <install as="imp/templates/prefs/searches.html.php" name="templates/prefs/searches.html.php" />
   <install as="imp/templates/prefs/sentmail.html.php" name="templates/prefs/sentmail.html.php" />
   <install as="imp/templates/prefs/signaturehtml.html.php" name="templates/prefs/signaturehtml.html.php" />
   <install as="imp/templates/prefs/smimeprivatekey.html.php" name="templates/prefs/smimeprivatekey.html.php" />
   <install as="imp/templates/prefs/smimepublickey.html.php" name="templates/prefs/smimepublickey.html.php" />
   <install as="imp/templates/prefs/spam.html.php" name="templates/prefs/spam.html.php" />
   <install as="imp/templates/prefs/specialuse.html.php" name="templates/prefs/specialuse.html.php" />
   <install as="imp/templates/prefs/trash.html.php" name="templates/prefs/trash.html.php" />
   <install as="imp/templates/print/headers.html.php" name="templates/print/headers.html.php" />
   <install as="imp/templates/rss/mailbox.rss.php" name="templates/rss/mailbox.rss.php" />
   <install as="imp/templates/saveimage/saveimage.html.php" name="templates/saveimage/saveimage.html.php" />
   <install as="imp/templates/search/search-all.html.php" name="templates/search/search-all.html.php" />
   <install as="imp/templates/search/search.html.php" name="templates/search/search.html.php" />
   <install as="imp/templates/smartmobile/compose.html.php" name="templates/smartmobile/compose.html.php" />
   <install as="imp/templates/smartmobile/confirm.html.php" name="templates/smartmobile/confirm.html.php" />
   <install as="imp/templates/smartmobile/copymove.html.php" name="templates/smartmobile/copymove.html.php" />
   <install as="imp/templates/smartmobile/folders.html.php" name="templates/smartmobile/folders.html.php" />
   <install as="imp/templates/smartmobile/mailbox.html.php" name="templates/smartmobile/mailbox.html.php" />
   <install as="imp/templates/smartmobile/message.html.php" name="templates/smartmobile/message.html.php" />
   <install as="imp/templates/smartmobile/search.html.php" name="templates/smartmobile/search.html.php" />
   <install as="imp/templates/smime/import_key.html.php" name="templates/smime/import_key.html.php" />
   <install as="imp/templates/test/mailserver.inc" name="templates/test/mailserver.inc" />
   <install as="Imp/AllTests.php" name="test/Imp/AllTests.php" />
   <install as="Imp/Autoload.php" name="test/Imp/Autoload.php" />
   <install as="Imp/phpunit.xml" name="test/Imp/phpunit.xml" />
   <install as="Imp/fixtures/maildirsize" name="test/Imp/fixtures/maildirsize" />
   <install as="Imp/fixtures/test.eml" name="test/Imp/fixtures/test.eml" />
   <install as="Imp/fixtures/test.mbox" name="test/Imp/fixtures/test.mbox" />
   <install as="Imp/Stub/HtmlViewer.php" name="test/Imp/Stub/HtmlViewer.php" />
   <install as="Imp/Stub/ItipRequest.php" name="test/Imp/Stub/ItipRequest.php" />
   <install as="Imp/Unit/ComposeTest.php" name="test/Imp/Unit/ComposeTest.php" />
   <install as="Imp/Unit/MboxParseTest.php" name="test/Imp/Unit/MboxParseTest.php" />
   <install as="Imp/Unit/QuotaTest.php" name="test/Imp/Unit/QuotaTest.php" />
   <install as="Imp/Unit/Mime/Viewer/HtmlTest.php" name="test/Imp/Unit/Mime/Viewer/HtmlTest.php" />
   <install as="Imp/Unit/Mime/Viewer/ItipTest.php" name="test/Imp/Unit/Mime/Viewer/ItipTest.php" />
   <install as="imp/themes/default/ie7.css" name="themes/default/ie7.css" />
   <install as="imp/themes/default/mime.css" name="themes/default/mime.css" />
   <install as="imp/themes/default/rtl.css" name="themes/default/rtl.css" />
   <install as="imp/themes/default/screen.css" name="themes/default/screen.css" />
   <install as="imp/themes/default/basic/screen.css" name="themes/default/basic/screen.css" />
   <install as="imp/themes/default/block/screen.css" name="themes/default/block/screen.css" />
   <install as="imp/themes/default/dynamic/ie7.css" name="themes/default/dynamic/ie7.css" />
   <install as="imp/themes/default/dynamic/screen.css" name="themes/default/dynamic/screen.css" />
   <install as="imp/themes/default/graphics/addressbook_browse.png" name="themes/default/graphics/addressbook_browse.png" />
   <install as="imp/themes/default/graphics/add_contact.png" name="themes/default/graphics/add_contact.png" />
   <install as="imp/themes/default/graphics/answered.png" name="themes/default/graphics/answered.png" />
   <install as="imp/themes/default/graphics/application_tile_horizontal.png" name="themes/default/graphics/application_tile_horizontal.png" />
   <install as="imp/themes/default/graphics/application_tile_vertical.png" name="themes/default/graphics/application_tile_vertical.png" />
   <install as="imp/themes/default/graphics/arrow_collapsed.png" name="themes/default/graphics/arrow_collapsed.png" />
   <install as="imp/themes/default/graphics/arrow_down.png" name="themes/default/graphics/arrow_down.png" />
   <install as="imp/themes/default/graphics/arrow_expanded.png" name="themes/default/graphics/arrow_expanded.png" />
   <install as="imp/themes/default/graphics/arrow_up.png" name="themes/default/graphics/arrow_up.png" />
   <install as="imp/themes/default/graphics/attachment.png" name="themes/default/graphics/attachment.png" />
   <install as="imp/themes/default/graphics/blacklist.png" name="themes/default/graphics/blacklist.png" />
   <install as="imp/themes/default/graphics/button-split.png" name="themes/default/graphics/button-split.png" />
   <install as="imp/themes/default/graphics/calendar.png" name="themes/default/graphics/calendar.png" />
   <install as="imp/themes/default/graphics/checkbox_off.png" name="themes/default/graphics/checkbox_off.png" />
   <install as="imp/themes/default/graphics/checkbox_on.png" name="themes/default/graphics/checkbox_on.png" />
   <install as="imp/themes/default/graphics/checkbox_over.png" name="themes/default/graphics/checkbox_over.png" />
   <install as="imp/themes/default/graphics/checkmail.png" name="themes/default/graphics/checkmail.png" />
   <install as="imp/themes/default/graphics/clearflag.png" name="themes/default/graphics/clearflag.png" />
   <install as="imp/themes/default/graphics/close.png" name="themes/default/graphics/close.png" />
   <install as="imp/themes/default/graphics/compose.png" name="themes/default/graphics/compose.png" />
   <install as="imp/themes/default/graphics/delete.png" name="themes/default/graphics/delete.png" />
   <install as="imp/themes/default/graphics/download.png" name="themes/default/graphics/download.png" />
   <install as="imp/themes/default/graphics/drafts.png" name="themes/default/graphics/drafts.png" />
   <install as="imp/themes/default/graphics/edit.png" name="themes/default/graphics/edit.png" />
   <install as="imp/themes/default/graphics/empty_spam.png" name="themes/default/graphics/empty_spam.png" />
   <install as="imp/themes/default/graphics/empty_trash.png" name="themes/default/graphics/empty_trash.png" />
   <install as="imp/themes/default/graphics/favicon.ico" name="themes/default/graphics/favicon.ico" />
   <install as="imp/themes/default/graphics/fetchmail.png" name="themes/default/graphics/fetchmail.png" />
   <install as="imp/themes/default/graphics/filters.png" name="themes/default/graphics/filters.png" />
   <install as="imp/themes/default/graphics/flagged.png" name="themes/default/graphics/flagged.png" />
   <install as="imp/themes/default/graphics/forward.png" name="themes/default/graphics/forward.png" />
   <install as="imp/themes/default/graphics/forwarded.png" name="themes/default/graphics/forwarded.png" />
   <install as="imp/themes/default/graphics/gallery.png" name="themes/default/graphics/gallery.png" />
   <install as="imp/themes/default/graphics/ico_message_off.png" name="themes/default/graphics/ico_message_off.png" />
   <install as="imp/themes/default/graphics/imp.png" name="themes/default/graphics/imp.png" />
   <install as="imp/themes/default/graphics/info_icon.png" name="themes/default/graphics/info_icon.png" />
   <install as="imp/themes/default/graphics/innocent.png" name="themes/default/graphics/innocent.png" />
   <install as="imp/themes/default/graphics/locked-inv.png" name="themes/default/graphics/locked-inv.png" />
   <install as="imp/themes/default/graphics/locked.png" name="themes/default/graphics/locked.png" />
   <install as="imp/themes/default/graphics/logo.png" name="themes/default/graphics/logo.png" />
   <install as="imp/themes/default/graphics/logout.png" name="themes/default/graphics/logout.png" />
   <install as="imp/themes/default/graphics/message_source.png" name="themes/default/graphics/message_source.png" />
   <install as="imp/themes/default/graphics/mini-error.png" name="themes/default/graphics/mini-error.png" />
   <install as="imp/themes/default/graphics/newmail.png" name="themes/default/graphics/newmail.png" />
   <install as="imp/themes/default/graphics/newwin.png" name="themes/default/graphics/newwin.png" />
   <install as="imp/themes/default/graphics/plus.png" name="themes/default/graphics/plus.png" />
   <install as="imp/themes/default/graphics/popdown.png" name="themes/default/graphics/popdown.png" />
   <install as="imp/themes/default/graphics/prefs.png" name="themes/default/graphics/prefs.png" />
   <install as="imp/themes/default/graphics/preview.png" name="themes/default/graphics/preview.png" />
   <install as="imp/themes/default/graphics/print.png" name="themes/default/graphics/print.png" />
   <install as="imp/themes/default/graphics/reload.gif" name="themes/default/graphics/reload.gif" />
   <install as="imp/themes/default/graphics/reload.png" name="themes/default/graphics/reload.png" />
   <install as="imp/themes/default/graphics/reply.png" name="themes/default/graphics/reply.png" />
   <install as="imp/themes/default/graphics/replyall.png" name="themes/default/graphics/replyall.png" />
   <install as="imp/themes/default/graphics/sbcursor_bottom.png" name="themes/default/graphics/sbcursor_bottom.png" />
   <install as="imp/themes/default/graphics/sbcursor_top.png" name="themes/default/graphics/sbcursor_top.png" />
   <install as="imp/themes/default/graphics/scroller.png" name="themes/default/graphics/scroller.png" />
   <install as="imp/themes/default/graphics/scroller_back.png" name="themes/default/graphics/scroller_back.png" />
   <install as="imp/themes/default/graphics/search.png" name="themes/default/graphics/search.png" />
   <install as="imp/themes/default/graphics/seen.png" name="themes/default/graphics/seen.png" />
   <install as="imp/themes/default/graphics/shared.png" name="themes/default/graphics/shared.png" />
   <install as="imp/themes/default/graphics/sortdown.png" name="themes/default/graphics/sortdown.png" />
   <install as="imp/themes/default/graphics/sortup.png" name="themes/default/graphics/sortup.png" />
   <install as="imp/themes/default/graphics/spacer_red.png" name="themes/default/graphics/spacer_red.png" />
   <install as="imp/themes/default/graphics/spam.png" name="themes/default/graphics/spam.png" />
   <install as="imp/themes/default/graphics/spellcheck.png" name="themes/default/graphics/spellcheck.png" />
   <install as="imp/themes/default/graphics/undelete.png" name="themes/default/graphics/undelete.png" />
   <install as="imp/themes/default/graphics/unseen.png" name="themes/default/graphics/unseen.png" />
   <install as="imp/themes/default/graphics/warning.png" name="themes/default/graphics/warning.png" />
   <install as="imp/themes/default/graphics/whitelist.png" name="themes/default/graphics/whitelist.png" />
   <install as="imp/themes/default/graphics/flags/answered-inv.png" name="themes/default/graphics/flags/answered-inv.png" />
   <install as="imp/themes/default/graphics/flags/answered.png" name="themes/default/graphics/flags/answered.png" />
   <install as="imp/themes/default/graphics/flags/attachment-inv.png" name="themes/default/graphics/flags/attachment-inv.png" />
   <install as="imp/themes/default/graphics/flags/attachment.png" name="themes/default/graphics/flags/attachment.png" />
   <install as="imp/themes/default/graphics/flags/deleted-inv.png" name="themes/default/graphics/flags/deleted-inv.png" />
   <install as="imp/themes/default/graphics/flags/deleted.png" name="themes/default/graphics/flags/deleted.png" />
   <install as="imp/themes/default/graphics/flags/draft-inv.png" name="themes/default/graphics/flags/draft-inv.png" />
   <install as="imp/themes/default/graphics/flags/draft.png" name="themes/default/graphics/flags/draft.png" />
   <install as="imp/themes/default/graphics/flags/encrypted-inv.png" name="themes/default/graphics/flags/encrypted-inv.png" />
   <install as="imp/themes/default/graphics/flags/encrypted.png" name="themes/default/graphics/flags/encrypted.png" />
   <install as="imp/themes/default/graphics/flags/flagged-inv.png" name="themes/default/graphics/flags/flagged-inv.png" />
   <install as="imp/themes/default/graphics/flags/flagged.png" name="themes/default/graphics/flags/flagged.png" />
   <install as="imp/themes/default/graphics/flags/forwarded-inv.png" name="themes/default/graphics/flags/forwarded-inv.png" />
   <install as="imp/themes/default/graphics/flags/forwarded.png" name="themes/default/graphics/flags/forwarded.png" />
   <install as="imp/themes/default/graphics/flags/group-inv.png" name="themes/default/graphics/flags/group-inv.png" />
   <install as="imp/themes/default/graphics/flags/group.png" name="themes/default/graphics/flags/group.png" />
   <install as="imp/themes/default/graphics/flags/innocent-inv.png" name="themes/default/graphics/flags/innocent-inv.png" />
   <install as="imp/themes/default/graphics/flags/innocent.png" name="themes/default/graphics/flags/innocent.png" />
   <install as="imp/themes/default/graphics/flags/personal-inv.png" name="themes/default/graphics/flags/personal-inv.png" />
   <install as="imp/themes/default/graphics/flags/personal.png" name="themes/default/graphics/flags/personal.png" />
   <install as="imp/themes/default/graphics/flags/priority_high-inv.png" name="themes/default/graphics/flags/priority_high-inv.png" />
   <install as="imp/themes/default/graphics/flags/priority_high.png" name="themes/default/graphics/flags/priority_high.png" />
   <install as="imp/themes/default/graphics/flags/priority_low-inv.png" name="themes/default/graphics/flags/priority_low-inv.png" />
   <install as="imp/themes/default/graphics/flags/priority_low.png" name="themes/default/graphics/flags/priority_low.png" />
   <install as="imp/themes/default/graphics/flags/seen-inv.png" name="themes/default/graphics/flags/seen-inv.png" />
   <install as="imp/themes/default/graphics/flags/seen.png" name="themes/default/graphics/flags/seen.png" />
   <install as="imp/themes/default/graphics/flags/signed-inv.png" name="themes/default/graphics/flags/signed-inv.png" />
   <install as="imp/themes/default/graphics/flags/signed.png" name="themes/default/graphics/flags/signed.png" />
   <install as="imp/themes/default/graphics/flags/spam-inv.png" name="themes/default/graphics/flags/spam-inv.png" />
   <install as="imp/themes/default/graphics/flags/spam.png" name="themes/default/graphics/flags/spam.png" />
   <install as="imp/themes/default/graphics/flags/unseen-inv.png" name="themes/default/graphics/flags/unseen-inv.png" />
   <install as="imp/themes/default/graphics/flags/unseen.png" name="themes/default/graphics/flags/unseen.png" />
   <install as="imp/themes/default/graphics/folders/create.png" name="themes/default/graphics/folders/create.png" />
   <install as="imp/themes/default/graphics/folders/drafts.png" name="themes/default/graphics/folders/drafts.png" />
   <install as="imp/themes/default/graphics/folders/edit.png" name="themes/default/graphics/folders/edit.png" />
   <install as="imp/themes/default/graphics/folders/folder.png" name="themes/default/graphics/folders/folder.png" />
   <install as="imp/themes/default/graphics/folders/inbox.png" name="themes/default/graphics/folders/inbox.png" />
   <install as="imp/themes/default/graphics/folders/minus.png" name="themes/default/graphics/folders/minus.png" />
   <install as="imp/themes/default/graphics/folders/open.png" name="themes/default/graphics/folders/open.png" />
   <install as="imp/themes/default/graphics/folders/plus.png" name="themes/default/graphics/folders/plus.png" />
   <install as="imp/themes/default/graphics/folders/sent.png" name="themes/default/graphics/folders/sent.png" />
   <install as="imp/themes/default/graphics/folders/spam.png" name="themes/default/graphics/folders/spam.png" />
   <install as="imp/themes/default/graphics/folders/trash.png" name="themes/default/graphics/folders/trash.png" />
   <install as="imp/themes/default/graphics/mime/apple.png" name="themes/default/graphics/mime/apple.png" />
   <install as="imp/themes/default/graphics/mime/compressed.png" name="themes/default/graphics/mime/compressed.png" />
   <install as="imp/themes/default/graphics/mime/itip.png" name="themes/default/graphics/mime/itip.png" />
   <install as="imp/themes/default/graphics/nav/first-grey.png" name="themes/default/graphics/nav/first-grey.png" />
   <install as="imp/themes/default/graphics/nav/first.png" name="themes/default/graphics/nav/first.png" />
   <install as="imp/themes/default/graphics/nav/last-grey.png" name="themes/default/graphics/nav/last-grey.png" />
   <install as="imp/themes/default/graphics/nav/last.png" name="themes/default/graphics/nav/last.png" />
   <install as="imp/themes/default/graphics/nav/left-grey.png" name="themes/default/graphics/nav/left-grey.png" />
   <install as="imp/themes/default/graphics/nav/left.png" name="themes/default/graphics/nav/left.png" />
   <install as="imp/themes/default/graphics/nav/right-grey.png" name="themes/default/graphics/nav/right-grey.png" />
   <install as="imp/themes/default/graphics/nav/right.png" name="themes/default/graphics/nav/right.png" />
   <install as="imp/themes/default/minimal/screen.css" name="themes/default/minimal/screen.css" />
   <install as="imp/themes/default/smartmobile/screen.css" name="themes/default/smartmobile/screen.css" />
   <install as="imp/attachment.php" name="attachment.php" />
   <install as="imp/compose.php" name="compose.php" />
   <install as="imp/contacts.php" name="contacts.php" />
   <install as="COPYING" name="COPYING" />
   <install as="imp/dynamic.php" name="dynamic.php" />
   <install as="imp/folders.php" name="folders.php" />
   <install as="imp/index.php" name="index.php" />
   <install as="imp/mailbox.php" name="mailbox.php" />
   <install as="imp/message.php" name="message.php" />
   <install as="imp/minimal.php" name="minimal.php" />
   <install as="imp/pgp.php" name="pgp.php" />
   <install as="README" name="README" />
   <install as="imp/rss.php" name="rss.php" />
   <install as="imp/saveimage.php" name="saveimage.php" />
   <install as="imp/search-basic.php" name="search-basic.php" />
   <install as="imp/search.php" name="search.php" />
   <install as="imp/smartmobile.php" name="smartmobile.php" />
   <install as="imp/smime.php" name="smime.php" />
   <install as="imp/thread.php" name="thread.php" />
   <install as="imp/view.php" name="view.php" />
  </filelist>
 </phprelease>
 <changelog>
  <release>
   <version>
    <release>5.0.0alpha1</release>
    <api>5.0.0</api>
   </version>
   <stability>
    <release>alpha</release>
    <api>alpha</api>
   </stability>
   <date>2011-03-09</date>
   <license uri="http://www.horde.org/licenses/gpl">GPL-2.0</license>
   <notes>
* First alpha release for Horde 4.
   </notes>
  </release>
  <release>
   <version>
    <release>5.0.0beta1</release>
    <api>5.0.0</api>
   </version>
   <stability>
    <release>beta</release>
    <api>beta</api>
   </stability>
   <date>2011-03-16</date>
   <license uri="http://www.horde.org/licenses/gpl">GPL-2.0</license>
   <notes>
* Fix purging deleted messages in dynamic view (Bug #9627).
* Fix display of non-IMAP mailbox elements in folder lists (Bug #9650).
* Fix print part display.
* Fix listing users through IMP API.
   </notes>
  </release>
  <release>
   <version>
    <release>5.0.0RC1</release>
    <api>5.0.0</api>
   </version>
   <stability>
    <release>beta</release>
    <api>beta</api>
   </stability>
   <date>2011-03-23</date>
   <license uri="http://www.horde.org/licenses/gpl">GPL-2.0</license>
   <notes>
* First release candidate for Horde 4.
* [mms] Fix loading virtual folder as initial page in standard view (Bug #9696).
* [mms] Fix upgrading virtual folders from IMP 4 (Bug #9692).
* [mms] Fix editing the size search criteria.
* [mms] Optimize importing messages from mbox file.
* [mms] Fix deletion from Virtual Inbox in standard view (Bug #9686).
* [mms] Fix loading virtual folders from drop-down folder list (Bug #9687).
* [mms] Fix thread sort by newest messages first (Bug #9685).
* [mms] Add ability to import/download mailboxes in dynamic view.
* [jan] Remove application tabs from AJAX interface (Bug #9679).
* [mms] Move all portal rendering code to Horde.
* [mms] Fix flag display in message list in traditional view (Bug #9673).
   </notes>
  </release>
  <release>
   <version>
    <release>5.0.0RC2</release>
    <api>5.0.0</api>
   </version>
   <stability>
    <release>beta</release>
    <api>beta</api>
   </stability>
   <date>2011-03-29</date>
   <license uri="http://www.horde.org/licenses/gpl">GPL-2.0</license>
   <notes>
* Second release candidate for Horde 4.
* Fix max_folders permission (Bug #9741).
* [jan] Rename all scripts in bin/ to be prefixed with imp- (Request #9647).
* [jan] Correctly render notifications with embedded HTML in dynamic view (Bug #9729).
* [mms] Fix moving to new mailbox, tasklist, and notepad in traditional view (Bug #9732).
* [jan] Add left and right keys as aliases for up and down keys in dynamic view.
* [mms] Add mailbox sorting and select all messages to vertical layout in the dynamic view (Request #9708).
* [jan] Fix expansion of quoted sections in thread view.
* [jan] Fix message previews in traditional view (Bug #9695).
* [jan] Support importing of compressed mailbox files.
* [jan] Fix upgrading of search_fields preference.
* [jan] Fix key navigation in traditional mailbox view.
* [mms] Don&apos;t cache FETCH data for the Spam and Trash mailboxes.
* [mms] All views now honor &apos;initial_page&apos; preference.
* [mms] Fix loading virtual folder as initial page in standard view (Bug #9696).
   </notes>
  </release>
  <release>
   <version>
    <release>5.0.0</release>
    <api>5.0.0</api>
   </version>
   <stability>
    <release>stable</release>
    <api>stable</api>
   </stability>
   <date>2011-04-06</date>
   <license uri="http://www.horde.org/licenses/gpl">GPL-2.0</license>
   <notes>
* First stable release for Horde 4.
* [jan] Notify about new mails in any Horde application.
* [mms] New mail notifications now handled by the Horde Notification system (Request #9751).
* [mms] Fix resuming messages with attachments (Bug #9780).
* [mms] Fix javascript actions in standard view in IE 7/8 (Bugs #9801, 9809).
* [jan] Fix application-specific permission checks (Bug #9786).
* [mms] Fix printing of message parts in IE, regardless of local user settings (Bug #9756).
* [mms] Fix IMP_Maillog regression from RC2 (Bug #9763).
* [mms] Fix honoring default encryption option in dynamic view.
* [jan] Show full alarm notifications in dynamic view (Request #9748).
* [jan] Fix saving S/MIME certs to address book.
* [mms] Support importing of compressed mailbox files if the zip extension is not available.
   </notes>
  </release>
  <release>
   <version>
    <release>5.0.1</release>
    <api>5.0.0</api>
   </version>
   <stability>
    <release>stable</release>
    <api>stable</api>
   </stability>
   <date>2011-04-20</date>
   <license uri="http://www.horde.org/licenses/gpl">GPL-2.0</license>
   <notes>
* [mms] Fix resuming reply drafts in HTML mode (Bug #9928).
* [mms] Fix updating flags/logs on original messages after resuming from draft.
* [mms] Fix flagging messages in search mailboxes in dynamic view.
* [mms] Don&apos;t attempt to poll non-IMAP mailboxes (Bug #9896).
* [mms] Fix deleting attachments from compose message in dynamic view (Bug #9899).
* [mms] Newmail portal block can now be configured to auto-update.
* [mms] Fix deleteMessages and flagMessages API calls (Bug #9888).
* [mms] More intelligent polling in dynamic view (Request #9808).
* [mms] Fix spurious viewport loading in rare situations (Bug #9768).
* [mms] Show human readable message in multipart/report parts in the richest
        format possible (Bug #9873).
* [mms] Fix unneeded body part downloads in alternative parts (Bug #9862).
* [mms] Fix importing PGP private keys.
* [mms] More intelligent part naming if name is not specified in the message (Request #9853).
* [jan] Avoid double escaping of folder names in sent-mail drop down list.
* [jan] Fix translation of special folders on certain IMAP servers.
* [jan] Fix display of status icons in traditional view (Bug #9844).
* [mms] Fix displaying all message parts in standard view (Bug #9827).
* [mms] Allow .eml files to be imported into a mailbox (Request #9827).
* [mms] Fix vertical layout resize in dynamic view (Bug #9834).
* [mms] Fix link for filters menu item (Bug #9831).
* [mms] Fix composing messages in mobile view.
* [mms] IMP will refuse to work with POP3 servers that don&apos;t support UIDL.
* [mms] Many POP3 fixes.
   </notes>
  </release>
  <release>
   <version>
    <release>5.0.2</release>
    <api>5.0.0</api></version>
   <stability>
    <release>stable</release>
    <api>stable</api></stability>
   <date>2011-05-03</date>
   <license uri="http://www.horde.org/licenses/gpl">GPL-2.0</license>
   <notes>
* [mms] Add quick flag filtering to traditional view.
* [mms] Fix viewing linked attachments (Bug #9972).
* [mms] Add support for the content-id access type of message/external-body.
* [mms] Consolidate IMAP error handling code in IMP_Imap_Exception.
* [mms] Use translated namespace name if available.
   </notes>
  </release>
  <release>
   <version>
    <release>5.0.3</release>
    <api>5.0.0</api></version>
   <stability>
    <release>stable</release>
    <api>stable</api></stability>
   <date>2011-05-03</date>
   <license uri="http://www.horde.org/licenses/gpl">GPL-2.0</license>
   <notes>
* [jan] Add missing files to package.
   </notes>
  </release>
  <release>
   <version>
    <release>5.0.4</release>
    <api>5.0.0</api></version>
   <stability>
    <release>stable</release>
    <api>stable</api></stability>
   <date>2011-05-25</date>
   <license uri="http://www.horde.org/licenses/gpl">GPL-2.0</license>
   <notes>
* [mms] Fix filter links in the preferences UI (Bug #10117).
* [mms] Fix print icon for non text/html displayable attachments (Bug #10112).
* [mms] Support $Junk/$NotJunk keywords when marking spam/ham.
* [jan] Fix link to send PGP key to keyserver (Bug #10070).
* [mms] Fix resizing compose window in dynamic view for IE 7/8 (Bug #10075).
* [mms] Fix setting/unsetting passphrases in preferences (Bug #10096).
* [mms] Base64url encode breacdrumb hash information in dynamic view.
* [mms] Add login task to autocreate special mailboxes.
* [mms] Workaround broken messages by allow viewing multipart/related parts that are not referenced in the base part.
* [mms] Use ACLs to determine when to hide various UI options (Request #9537).
* [mms] Cache various calculated mailbox information in the session.
* [mms] Fix adding flags in advanced search (Bug #10049).
* [mms] Fix display of subfolders in mobile view (Bug #10043).
* [mms] Improved determination of available flags in a mailbox.
* [mms] Fix adding to whitelist from dynamic view (rui.carneiro@portugalmail.net, Bug #10036).
   </notes>
  </release>
  <release>
   <version>
    <release>5.0.5</release>
    <api>5.0.0</api></version>
   <stability>
    <release>stable</release>
    <api>stable</api></stability>
   <date>2011-06-01</date>
   <license uri="http://www.horde.org/licenses/gpl">GPL-2.0</license>
   <notes>
* [jan] Fix loading message previews from search results (Bug #10152).
* [mms] Fix sending messages with linked attachments (Bug #10125).
* [mms] Handle response codes/errors returned from POP3 servers.
* [mms] Fix POP3 regressions.
* [mms] Workaround broken suhosin extension to allow search mailboxes (Request #9842).
   </notes>
  </release>
  <release>
   <version>
    <release>5.0.6</release>
    <api>5.0.0</api></version>
   <stability>
    <release>stable</release>
    <api>stable</api></stability>
   <date>2011-06-08</date>
   <license uri="http://www.horde.org/licenses/gpl">GPL-2.0</license>
   <notes>
* [mms] Fix regression in renaming mailboxes in dynamic view (Bug #10207).
* [mms] Fix selecting sent-mail mailbox for not empty namespaces (Bug #10090).
* [mms] Fix saving expand/collapse state in traditional folders view.
* [mms] Update all flag changes in dynamic mode (Bug #10146).
* [mms] Fix editing saved searches in dynamic mode (Bug #10189).
* [mms] Fix regression in saving sent mail in traditional view (Bug #10193).
* [mms] Fix regression in deleting mailboxes in traditional view (Bug #10170).
* [mms] Fix currently selected mailbox in folder lists (Bug #10163).
* [jan] Don&apos;t show button to strip attachments if turned off in the preferences (Bug #10154).
* [jan] Fix printing from message popup (Bug #10188).
* [jan] Fix viewing messages source from message popup (Bug #10190).
* [jan] Fix editing saved searches in traditional view (Bug #10184).
   </notes>
  </release>
  <release>
   <version>
    <release>5.0.7</release>
    <api>5.0.0</api></version>
   <stability>
    <release>stable</release>
    <api>stable</api></stability>
   <date>2011-06-14</date>
   <license uri="http://www.horde.org/licenses/gpl">GPL-2.0</license>
   <notes>
* [mms] Don&apos;t strip HTML part of compose message when stripping attachments from saved sent-mail message (Bug #10234).
* [mms] Fix regression when copying/moving messages into a new mailbox in traditional view (Bug #10232).
* [mms] Fix regression when flagging all messages in a mailbox (Bug #10224).
* [jan] Fix folder links in virtual folders (Bug #10221).
* [mms] Show translated name for special mailboxes in sent mail lists (Bug #10220).
* [mms] Fix regression in filtering mailbox in traditional view (Bug #10213).
   </notes>
  </release>
  <release>
   <version>
    <release>5.0.8</release>
    <api>5.0.0</api></version>
   <stability>
    <release>stable</release>
    <api>stable</api></stability>
   <date>2011-07-05</date>
   <license uri="http://www.horde.org/licenses/gpl">GPL-2.0</license>
   <notes>
* [jan] Don&apos;t attempt to delete linked attachments monthly if they have been disabled (Bug #10166).
* [jan] Don&apos;t show basic headers twice when showing all headers (Bug #10276).
* [jan] Add IMP_Contents#getTree() to return a tree representation of a message&apos;s MIME parts.
* [mms] Fix regression in parsing list reply address (Bug #10258).
* [jan] Tick sent-mail checkbox off when selecting sent-mail folder in dynamic view.
* [jan] Keep key navigation active after clicking into a HTML message (Request #9720).
* [mms] Fix additional regression when flagging all messages in a mailbox (Bug #10243).
* [mms] Fix "Don&apos;t Show" filtering in traditional mailbox view (Bug #10244).
   </notes>
  </release>
  <release>
   <version>
    <release>5.0.9</release>
    <api>5.0.0</api></version>
   <stability>
    <release>stable</release>
    <api>stable</api></stability>
   <date>2011-08-02</date>
   <license uri="http://www.horde.org/licenses/gpl">GPL-2.0</license>
   <notes>
* [mms] Fix to allow search filters to be saved.
* [mjr] Fix mouse click handling on mobile view (Bug #10355).
* [mms] Ensure correct message charset is use if forward/reply headers contain non US-ASCII characters (Bug #10148).
* [mms] Select all checkbox in dynamic view can now be toggled (Request #10067).
* [mms] Remember vertical splitbar size in dynamic view.
* [mms] Workaround IE quirks for compose autocomplete box (Bug #10250).
* [mms] Fix resuming HTML drafts for non-reply messages (Bug #10298).
* [jan] Fix verifying of inline signed PGP messages (requires Horde_Crypt 1.0.4).
* [mms] Fix Shift-N shortcut in dynamic view (Bug #10352).
* [mms] Add save message link to dynamic view preview window.
* [mms] Correctly quote e-mail names when composing from compose links in the dynamic view (Bug #10292).
   </notes>
  </release>
  <release>
   <version>
    <release>5.0.10</release>
    <api>5.0.0</api></version>
   <stability>
    <release>stable</release>
    <api>stable</api></stability>
   <date>2011-08-17</date>
   <license uri="http://www.horde.org/licenses/gpl">GPL-2.0</license>
   <notes>
* [mms] Display flag to indicate a mailing list message.
* [mms] Immediately update mailbox list when message is deleted and the mailbox does not support flags (e.g. POP3) (Bug #10424).
* [mjr] Fix notifications not showing while accepting iTips
* [mms] Correctly determine page with first/last unseen messages when using descending sequence sorting (Bug #9882).
* [mms] Deletion works correctly from popup message view if base window is no longer available (Bug #9761).
* [mms] Fix explicitly applying filters in INBOX in dynamic view (Bug #10291).
* [mms] Add &apos;Edit as New&apos; action for messages (Request #10206).
* [mms] Remove &apos;allow_resume_all&apos; configuration option (Request #10206).
* [mms] Add personal contacts search filter.
* [mms] Add ability to search all mailboxes (Request #10204).
   </notes>
  </release>
  <release>
   <version>
    <release>5.0.11</release>
    <api>5.0.0</api></version>
   <stability>
    <release>stable</release>
    <api>stable</api></stability>
   <date>2011-08-31</date>
   <license uri="http://www.horde.org/licenses/gpl">GPL-2.0</license>
   <notes>
* [mms] Automatically track rownumber updates when selecting messages; fixes SHIFT-DEL behavior in the dynamic view.
* [mms] Fix contents of sent message when directly sending from spellcheck in standard view (Bug #10464).
* [mms] Fix namespace auto-detection for non-sane namespace configs (Bug #10447).
* [mms] Fix POP3 regression (Bug #10450).
* [mms] Forwarded messages no longer treated as an attachment in the UI (Request #9754).
* [mms] Correctly display submailboxes in dynamic view when new submailbox is created before parent mailbox is expanded (Bug #10429).
   </notes>
  </release>
  <release>
   <version>
    <release>5.0.12</release>
    <api>5.0.0</api></version>
   <stability>
    <release>stable</release>
    <api>stable</api></stability>
   <date>2011-09-21</date>
   <license uri="http://www.horde.org/licenses/gpl">GPL-2.0</license>
   <notes>
* [mms] Fix UI artifacts when renaming mailboxes in dynamic view (Bug #10533).
* [jan] Don&apos;t open certain links in HTML messages in the message pane.
* [mms] Add ability to toggle hide deleted messages in dynamic view (Request #10256).
* [mms] Add auto-generated message filter (see RFC 3834).
* [mms] Remove non-existent parent mailbox when removing last child mailbox in dynamic view (Bug #10495).
* [mms] Provide content duration information for audio &amp; video data if that information is available (RFC 3803).
* [jan] Fix setting sender when redirecting messages via SMTP (Bug #10488).
* [mms] Add List-ID information, if available, to auto-reply notification.
* [mms] Display information on reply method in standard view when automatically choosing the reply type.
* [mms] Fix generation of Save All attachments link.
* [mms] More intelligent quoting of flowed text messages sent in HTML format.
* [mms] Browser mailto-handler respects current IMP view mode (Bug #10475).
* [mms] More workarounds for broken suhosin extension (Bug #10462).
* [mms] Always show image thumbnail previews, if an image conversion utility is present on the system.
   </notes>
  </release>
  <release>
   <version>
    <release>5.0.13</release>
    <api>5.0.0</api></version>
   <stability>
    <release>stable</release>
    <api>stable</api></stability>
   <date>2011-09-21</date>
   <license uri="http://www.horde.org/licenses/gpl">GPL-2.0</license>
   <notes>
* [jan] Fix broken dependency on Text_Flowed.
   </notes>
  </release>
  <release>
   <version>
    <release>5.0.14</release>
    <api>5.0.0</api></version>
   <stability>
    <release>stable</release>
    <api>stable</api></stability>
   <date>2011-10-18</date>
   <license uri="http://www.horde.org/licenses/gpl">GPL-2.0</license>
   <notes>
* [mms] Workaround broken number_format() for PHP &lt; 5.4.0 (Bug #10618).
* [mms] Add preference to indicate preferred language for return replies on outgoing messages.
* [mms] For reply, indicate original sender&apos;s language preference.
* [mms] Fix/improve monthly sent-mail rename login task (Bug #10613).
* [mms] Fix display of encoded subject text on print page (Bug #9755).
* [mms] Fix setting MDN flag on sent message after compose (Bug #10579).
* [mms] When expanding a submailbox in dynamic view, honor expanded children status.
* [mms] Re-add &apos;msgs_shown&apos; parameter to Newmail block.
* [mms] Allow multiple messages to be sent via quickreply in dynamic view.
* [mms] Allow image attachments to be displayed without download in mobile view.
* [mms] Fix reporting spam/innocent on mailbox page in mobile view.
* [mms] Fix viewing next message after deleting message in mobile view.
* [mms] Fix composing messages in mobile view.
* [mms] Optimize deletion of messages in dynamic view.
* [mms] Fix accessing search mailboxes in dynamic view on IE 9 (Bug #10462).
* [mms] Fix altering background color of system message flags (Bug #10544).
* [jan] Fix sending notifications after download of linked attachments (Bug #10539).
   </notes>
  </release>
  <release>
   <version>
    <release>5.0.15</release>
    <api>5.0.0</api></version>
   <stability>
    <release>stable</release>
    <api>stable</api></stability>
   <date>2011-11-22</date>
   <license uri="http://www.horde.org/licenses/gpl">GPL-2.0</license>
   <notes>
* [mms] Honor sortpref locked status.
* [mms] HTML drafts saved in IMP are resumed in that mode, regardless of the &apos;compose_html&apos; preference (Request #10787).
* [mms] Improved tree display when displaying all message parts.
* [mms] Fix DNS resolution when sending attachment viewed messages (Bug #10784).
* [mms] Fix switching quicksearch criteria while a search is active in dynamic mode (Bug #10780).
* [mms] Fix redirecting message from dynamic view popup message (Bug #10738).
* [mms] Fix swapping signatures when composing in HTML mode (Bug #10768).
* [mms] Remove transparency for PDF thumbnails generated by imagemagick.
* [mms] Fix removing addresses on contacts page (Bug #10761).
* [mms] Virtual Trash fixes.
* [mms] Improve UI access to advanced sorting options in dynamic view.
* [mms] Fix stripping attachments in traditional view (Bug #10722).
* [mms] Fix creating new Drafts mailbox from Drafts preference page.
* [mms] Fix verifying a PGP signed part within a PGP encrypted part.
* [mms] HTML viewer passes Email Privacy Tester (http://grepular.com/email_privacy_tester/).
* [mms] Fix intermittent attachment loss when composing messages.
* [mms] Correctly reference CSS stylesheets contained within a multipart/related part.
* [mms] Sanitize LINK tags contained in HTML messages.
* [mjr] Only request the field values we actually need when searching the contacts API.
* [mms] Fix expand all mailboxes in dynamic view (Bug #10682).
* [mms] Re-add auto-detection of MIME types for message parts that lack this information.
* [mms] Add &apos;delete_mark_seen&apos; preference.
* [mms] Fix accessing POP3 servers that use commas in their UIDs.
* [mms] Fix updating flags in non-selected mailbox if IMAP server does not support CONDSTORE/QRESYNC (Bug #10627).
* [mms] Fix some dynamic view links on IE (Bug #10664).
   </notes>
  </release>
  <release>
   <version>
    <release>5.0.16</release>
    <api>5.0.0</api></version>
   <stability>
    <release>stable</release>
    <api>stable</api></stability>
   <date>2011-12-13</date>
   <license uri="http://www.horde.org/licenses/gpl">GPL-2.0</license>
   <notes>
* [jan] Use locale based folder sorting.
* [mms] Workaround broken PGP signed data contained within encrypted parts (Bug #10809).
* [mms] Fix signature verification display for combined encrypted/signed PGP messages.
* [mms] Add option to edit ACLs when right-clicking mailbox in dynamic view (Request #8060).
* [mms] Allow multiple messages to be redirected from traditional view mailbox page (Request #2084).
* [mms] Add ability to quickly add unsubscribed mailboxes to available search mailboxes in advanced search (Request #10832).
* [mms] Don&apos;t list parent mailboxes after child mailboxes (Bug #10802).
* [jan] Update Dutch translation (Pieterjan Heyse &lt;pieterjan.heyse@scheppers-wetteren.be&gt;).
* [mms] Fix setting compose message body on IE 9 in dynamic view.
* [mms] Redirect to login page if IMAP credentials are lost somehow during the session.
* [mms] Fix &apos;server&apos; credential in preauthenticate hook.
* [jan] Fix updating events from attendee responses (Bug #10772).
* [jan] Update Japanese translation (Hiromi Kimura &lt;hiromi@tac.tsukuba.ac.jp&gt;).
* [mms] Correctly apply default mail_domain value in all places it is needed.
* [mms] Correctly save mail_domain value if changed in preferences UI.
* [mms] Purge browser cache daily in dynamic view; updates time stamps to proper format (Request #9773).
   </notes>
  </release>
  <release>
   <version>
    <release>5.0.17</release>
    <api>5.0.0</api></version>
   <stability>
    <release>stable</release>
    <api>stable</api></stability>
   <date>2011-12-21</date>
   <license uri="http://www.horde.org/licenses/gpl">GPL-2.0</license>
   <notes>
* [mms] Cache message headers during a page access.
* [mms] Fix adding submailboxes to last mailbox in a level in dynamic view.
* [mms] Fix display of numerically-named mailboxes on IMAP servers without the LIST-EXTENDED IMAP capability (Bug #10869).
* [mms] Fix attachment detection search filter.
* [mms] Fix editing date search elements.
* [mms] Allow creation of the mailbox &apos;0&apos; (Bug #10866).
* [mms] Correctly handle numeric mailbox names.
* [mms] Fix display of mailbox names living under special mailboxes (Bug #10802).
* [mms] Fix broken Hide/Purge Deleted links in traditional view (Bug #10860).
* [mms] Fix issue in dynamic mailbox view with thread sorting and a reset of mailbox metadata (Bug #10835).
* [mms] Fix message redirection regression in dynamic view (Bug #10859).
   </notes>
  </release>
  <release>
   <version>
    <release>5.0.18</release>
    <api>5.0.0</api></version>
   <stability>
    <release>stable</release>
    <api>stable</api></stability>
   <date>2012-01-17</date>
   <license uri="http://www.horde.org/licenses/gpl">GPL-2.0</license>
   <notes>
* [mms] SECURITY: Fix XSS vulnerabilities on the compose page (traditional view), the contacts popup window, and with certain IMAP mailbox names.
* [mms] Fix updating context menu when a mailbox is converted into a container element after being deleted.
* [mms] Fix expand/collapse of folder tree in mobile view.
* [mms] Fix regression preventing sending of MDNs.
* [mms] Fix reporting as innocent in mobile view.
* [mms] Fix updating log information when replying/forwarding in dynamic view.
* [mms] Fix deleting virtual folders in dynamic view.
   </notes>
  </release>
  <release>
   <version>
    <release>5.0.19</release>
    <api>5.0.0</api></version>
   <stability>
    <release>stable</release>
    <api>stable</api></stability>
   <date>2012-02-28</date>
   <license uri="http://www.horde.org/licenses/gpl">GPL-2.0</license>
   <notes>
* [jan] Fix setting default values for identity preferences.
* [mms] Improve drag performance of elements in dynamic view.
* [mms] Fix saving initial_page preference.
* [mms] Workaround broken Thunderbird encrypted S/MIME messages.
* [mms] Fix regression where passphrase prompt would not appear for S/MIME encrypted messages.
* [mms] Fix regression in verifying signed &amp; encrypted S/MIME messages (Bug #10947).
* [mms] Fix reloading the folder list in the dynamic view (Bug #10769).
* [mms] Fix deleting messages from Virtual Trash.
* [mms] Fix regression in displaying PGP Armored signed/encrypted messages (Bug #10926).
* [mms] Catch IMAP server connection errors in traditional mailbox view.
* [mms] Fix purging moved messages from dynamic mailbox view if deleted messages are visible in the mailbox (Bug #10916).
* [mms] Fix message advancing when deleting messages in traditional view when deleted messages are visible in the mailbox.
   </notes>
  </release>
  <release>
   <version>
    <release>5.0.20</release>
    <api>5.0.0</api></version>
   <stability>
    <release>stable</release>
    <api>stable</api></stability>
   <date>2012-04-11</date>
   <license uri="http://www.horde.org/licenses/gpl">GPL-2.0</license>
   <notes>
* [mms] Added the &apos;delhide_trash&apos; preference.
* [jan] Update Hungarian translation (Zoltán Németh &lt;nemeth.zoltan@etit.hu&gt;).
* [mms] Ensure that PGP &amp; S/MIME signed message bodies are not altered after the signature is calculated (Bug #11058).
* [mms] Fix internal storage of date searches (Bug #11109).
* [mms] Fix regression in sending PGP encrypted messages (Bug #11085).
* [mms] Only poll mailboxes in dynamic view that exist in the browser folder tree.
* [mms] Fix regression in displaying From address on mailbox page in traditional view.
* [mms] Fix updating the compose address fields when using the contacts popup.
   </notes>
  </release>
  <release>
   <version>
    <release>5.0.21</release>
    <api>5.0.0</api></version>
   <stability>
    <release>stable</release>
    <api>stable</api></stability>
   <date>2012-05-09</date>
   <license uri="http://www.horde.org/licenses/gpl">GPL-2.0</license>
   <notes>
* [mms] SECURITY: Fix XSS vulnerabilities on the dynamic compose page and the minimal mailbox and message pages.
* [jan] Re-add leading paragraph before HTML signatures to avoid writing into the signature.
* [jan] Use preferred editor if not opening compose window from dynamic view.
* [jan] Update Italian translation (Emilien &lt;emilien@wifi.e4a.it&gt;).
* [mms] Save Bcc addresses when saving compose message as draft.
* [mms] Fix handling of RETURN keypress in the Subject input on the dynamic compose page.
* [jan] Fix regression in sending PGP encrypted messages (Bug #11150).
* [jan] Update Slovak translation (Marika Schvarczova &lt;schvarczova.marika@domeny.sk&gt;).
* [jan] Update Czech translation (Michal Foist &lt;michal@foist.cz&gt;).
   </notes>
  </release>
  <release>
   <version>
    <release>5.0.22</release>
    <api>5.0.0</api></version>
   <stability>
    <release>stable</release>
    <api>stable</api></stability>
   <date>2012-06-26</date>
   <license uri="http://www.horde.org/licenses/gpl">GPL-2.0</license>
   <notes>
* [mms] Only allow display of basic image types directly in browser.
* [jan] Update Turkish translation (İstanbul Technical University).
* [jan] Re-add option to report messages as spam/ham through redirection.
* [jan] Update Swedish translation (Jakob Alvermark &lt;jakob.alvermark@bsdlabs.com&gt;).
   </notes>
  </release>
  <release>
   <version>
    <release>5.0.23</release>
    <api>5.0.0</api></version>
   <stability>
    <release>stable</release>
    <api>stable</api></stability>
   <date>2012-06-26</date>
   <license uri="http://www.horde.org/licenses/gpl">GPL-2.0</license>
   <notes>
* [jan] Fix closing the compose window after redirecting (Bug #11259).
* [jan] Display correct values in permission-denied error messages (Bug #11253).
   </notes>
  </release>
  <release>
   <version>
    <release>5.0.24</release>
    <api>5.0.0</api></version>
   <stability>
    <release>stable</release>
    <api>stable</api></stability>
   <date>2012-07-20</date>
   <license uri="http://www.horde.org/licenses/gpl">GPL-2.0</license>
   <notes>
* [mms] SECURITY: Fix obscure XSS issue if uploading a file in dynamic view from the browser&apos;s local filesystem that has a filename that contains HTML.
* [mms] Catch failure to add attachments in dynamic view because PHP&apos;s maximum allowed POST size was exceeded.
* [jan] Fix search link from portal if using dynamic view (Bug #11314).
* [mms] Fix regression in using Virtual Trash (Bug #11478; tonyb@go-concepts.com).
* [mms] Fix sending MDN notifications in traditional view (Bug #11311).
* [mms] Fix changing sort order in dynamic search mailboxes (Bug #11108).
* [mms] Fix regression in creating top-level mailbox in traditional view (Bug #11326).
* [mms] Fix spam reporting in minimal view.
   </notes>
  </release>
  <release>
   <date>2012-07-06</date>
   <time>19:14:26</time>
   <version>
    <release>6.0.0alpha1</release>
    <api>6.0.0alpha1</api>
   </version>
   <stability>
    <release>alpha</release>
    <api>alpha</api>
   </stability>
   <license uri="http://www.horde.org/licenses/gpl">GPL-2.0</license>
   <notes>
* First alpha release for Horde 5.
* [mms] Only show Inbox, special mailboxes, and polled mailboxes by default in smartmobile view.
* [mms] Add &apos;reply_strip_sig&apos; preference (Request #11056).
* [mms] Move attachment strip icon to MIME part tree display.
* [mms] Convert dynamic view to Horde_View.
* [mms] Convert minimal view to Horde_View.
* [mms] Honor initial_page preference in smartmobile view (Request #11165).
* [mms] Lock mailbox sort to descending date when using minimal view.
* [mms] Pre-fetch unseen messages in polled mailboxes in dynamic view.
* [mms] Allow Edit As New to be used as the default forward action (Request #11135).
* [mms] Improved handling of messages with multiple From addresses in mailbox views.
* [mms] Replying to a multipart/related message in HTML mode now correctly attaches data from the original message.
* [mms] Allow deletion of all subfolders at once in dynamic view.
* [mms] Provide details of when search results were last refreshed.
* [mms] Dynamically update unseen message counts in folder list in smartmobile view.
* [mms] Add mailbox caching to the smartmobile view.
* [mms] Cache last seen message in smartmobile view.
* [mms] Viewing a mailbox in smartmobile mode no longer resets the sortpref preference.
* [mms] Allow all SMTP configuration parameters to be overridden in the backends configuration file (Request #11051).
* [mms] Block images in HTML messages that appear to be sent from you by default, to prevent spammers form easily circumventing the block.
* [mms] Add &apos;Edit As New&apos; to Forward button dropdown menu in dynamic view.
* [mms] Allow identifying addresses to always display images for without requiring to add them to the addressbook.
* [mms] Disable text selection in dynamic view for everything but compose/message bodies.
* [mms] Rewritten vCal/iCal attachment viewer/handler.
* [mms] S/MIME certificate import from message data no longer requires popup window.
* [mms] PGP key import from message attachment no longer requires popup window.
* [mms] Improve PGP key import screen.
* [mms] Truncate large address lists (50+) by default in dynamic message views.
* [mms] Moved AJAX core features to Horde_Core package.
* [jan] Add reporting as spam/innocent to smartphone view.
* [mms] Workaround overquota error when deleting messages and using Trash mailbox.
* [jan] Add basic search to smartphone view.
* [jan] Add resume and "edit as new" to smartphone view.
* [mms] Hide deleted now works with threaded mailboxes.
* [mms] Threaded sorts now work in all search mailboxes (Request #9700).
* [mms] Improved threading performance.
* [mms] Improved date searching to search by range.
* [mms] Added &apos;mbox_sort&apos; hook.
* [mms] Make mailbox columns the same order in traditional view as in dynamic view.
* [jan] Add mailbox paging to smartphone view.
* [jan] Add copy and move to smartphone view.
* [jan] Add deleting messages to smartphone view.
* [jan] Add reply, forward and redirect to smartphone view.
* [jan] Add compose functionality to smartphone view.
* [mms] Accurately track changes to virtual folders in dynamic folder tree (Bug #10886).
* [mms] Traditional mode now requires javascript on the browser.
* [mms] Added &apos;mbox_special&apos; hook (rsalmon@mbpgroup.com, Request #10801).
* [mms] Converted stationery to the Templates special mailbox (Request #9296).
* [mms] Hide inactive buttons in dynamic view instead of dimming them.
* [mms] Added config option to limit size of messages with linked attachments (Request #6247).
* [mms] Allow expiration date to be provided when creating personal PGP key (Request #5754).
* [mms] Always use Horde default for sending charset unless reply_charset preference is active.
* [mms] Add ability to view all message parts in dynamic view (Request #9827).
* [mms] Remove signature from compose UI; signature is now added automatically when sending (Request #10487).
* [mms] Fix accessing mailboxes containing ampersands (Bug #10093).
* [mms] Size of sidebar now saved in dynamic view.
* [mms] Browser-specific UI elements in dynamic view now saved in browser storage (Request #10723).
   </notes>
  </release>
  <release>
   <version>
    <release>6.0.0beta1</release>
    <api>6.0.0beta1</api></version>
   <stability>
    <release>beta</release>
    <api>beta</api></stability>
   <date>2012-07-20</date>
   <license uri="http://www.horde.org/licenses/gpl">GPL-2.0</license>
   <notes>
* [mms] Fix regression in sorting of special mailboxes (Bug #11241).
* [mms] Fix mailbox sorting in traditional view (Bug #11278).
* [mms] Fix regression in IMAP cache query script preventing stats in all mailbox reports (Bug #11265).
* [mms] Fix regression in creating submailboxes in dynamic view.
* [mms] Fix browser-based AJAX autocompletion (Bug #11233).
* [jan] Fix displaying messages in a popup (Bug #11251).
* [jan] Fix automatic selection of the default identity if other identities contain the same address(es).
* [jan] Fix editing mailbox ACLs (Bug #11247).
* [jan] Fix using admin users and passwords for quota or mailbox management.
   </notes>
  </release>
  <release>
   <version>
    <release>6.0.0beta2</release>
    <api>6.0.0beta1</api></version>
   <stability>
    <release>beta</release>
    <api>beta</api></stability>
   <date>2012-08-07</date>
   <license uri="http://www.horde.org/licenses/gpl">GPL-2.0</license>
   <notes>
* [jan] Highlight quota level in dynamic mode.
* [mms] Add keyboard shortcuts to dynamic compose page (Michael Wing &lt;marsfurrycreature@gmail.com&gt;).
* [mms] Fix sidebar element wrapping.
* [mms] Fix regression preventing contacts popup window from working (Bug #11324).
* [mms] Fix regression in select all checkbox on traditional mailbox page (Bug #11317).
* [mms] Fix regression in altering sort direction in dynamic mailbox view (Bug #11300).
* [mms] Hide empty MIME parts when displaying inline.
* [mms] Fix expanding all mailboxes in dynamic view (Bug #11289).
* [mms] Fix handling of identity tie-to addresses when searching for matching identities.
* [mms] Fix recursive mailbox delete in dynamic view (Bug #11288).
   </notes>
  </release>
  <release>
   <version>
    <release>6.0.0beta3</release>
    <api>6.0.0beta1</api></version>
   <stability>
    <release>beta</release>
    <api>beta</api></stability>
   <date>2012-08-29</date>
   <license uri="http://www.horde.org/licenses/gpl">GPL-2.0</license>
   <notes>
* [mms] Allow certain iCalendar events to be configured to automatically update the local user&apos;s calendar (Request #11376).
* [mms] Remember message selections when changing mailboxes in dynamic view.
* [mms] Add ability to edit list of safe addresses used with the image_replacement preference.
* [mms] Add attachment download links to smartmobile view (Request #11379).
* [mms] Indicate deleted messages with strikethrough in smartmobile mailbox listing (Request #11362).
* [mms] Show polled children in smartmobile folder list when parent mailbox is not polled (Bug #11238).
* [mms] More complete handling of linked data in subject header across views (Bug #11372).
* [mms] Add Top link to smartmobile mailbox page.
* [mms] Fixes to the iTip Request handler (Bug #11264).
* [mms] Fix searching in smartmobile view (Bug #11365).
* [mms] Tweak smartmobile mailbox page to use mobile-style list clicking (Request #11364).
* [mms] Fix regression in updating dynamic folder list when deleting parent mailboxes that contain children (Bug #11296).
* [mms] Fix regression preventing compose messages from being sent in the smartmobile view (Bug #11342).
* [jan] Allow to reset flag colors and to specify as HTML colors.
* [mjr] The mailboxList API call now returns delimiter and attribute information.
* [jan] Fix polling for new mail from other applications.
   </notes>
  </release>
  <release>
   <version>
    <release>6.0.0beta4</release>
    <api>6.0.0beta1</api></version>
   <stability>
    <release>beta</release>
    <api>beta</api></stability>
   <date>2012-10-12</date>
   <license uri="http://www.horde.org/licenses/gpl">GPL-2.0</license>
   <notes>
* [mms] Add predefined templates to ACL management screen (Request #10648).
* [mms] Capture key shortcuts on dynamic mailbox page even if focus is on IFRAME HTML message data (Bug #11428).
* [mms] All IMP templates now use Horde_View.
* [mms] Add swipe action buttons to the smartmobile mailbox page.
* [mms] Optimize loading of message bodies when using dynamic view.
* [mms] Load new mailbox when renaming current mailbox in dynamic view (Request #11394).
* [mms] Add simple address autocompleter to smartmobile compose page.
* [mms] Add refresh button to smartmobile folder page.
* [jan] Fix popdown positioning in mailbox table header (Bug #11384).
   </notes>
  </release>
  <release>
   <version>
    <release>6.0.0RC1</release>
    <api>6.0.0beta1</api></version>
   <stability>
    <release>beta</release>
    <api>beta</api></stability>
   <date>2012-10-26</date>
   <license uri="http://www.horde.org/licenses/gpl">GPL-2.0</license>
   <notes>
* [mms] Attach as many files as possible instead of aborting on first failed attachment add.
* [mms] Fix determining first/last unseen message in a mailbox (use message date instead of arrival date).
* [jan] Don&apos;t show application menus in iTip MIME viewer popups.
* [mms] Hide subfolder creation option in dynamic view if IMAP server indicates that child mailboxes cannot be created.
* [mms] Correctly send deleted flag information to browser cache when using dynamic/smartmobile view (Bug #11362).
* [mms] Auto-update folders list in smartmobile view if special mailbox is auto-created (Request #11482).
* [mms] Load folders list on-demand in smartmobile view.
* [mms] Fix thread view when mailbox is not thread sorted (Bug #11320).
* [mms] Display message range when dragging slider on dynamic mailbox page.
   </notes>
  </release>
  <release>
   <version>
    <release>6.0.0RC2</release>
    <api>6.0.0beta1</api></version>
   <stability>
    <release>beta</release>
    <api>beta</api></stability>
   <date>2012-10-29</date>
   <license uri="http://www.horde.org/licenses/gpl">GPL-2.0</license>
   <notes>
* [jan] Update Polish translation (Krzysztof Kozera &lt;krzysztof113@o2.pl&gt;).
* [jan] Update Dutch translation (Arjen de Korte &lt;arjen+horde@de-korte.org&gt;).
* [mms] Fix regression causing large amounts of whitespace padding to be added to compose text in basic view.
* [mms] Fix regression in sending messages in basic/minimal mode if no attachment is added (Bug #11582).
* [jan] Fix key navigation in message view of basic mode.
   </notes>
  </release>
  <release>
   <version>
    <release>6.0.0</release>
    <api>6.0.0</api></version>
   <stability>
    <release>stable</release>
    <api>stable</api></stability>
   <date>2012-10-30</date>
   <license uri="http://www.horde.org/licenses/gpl">GPL-2.0</license>
   <notes>
* [mms] Fix regression in adding an attachment in minimal view.
   </notes>
  </release>
  <release>
   <version>
    <release>6.0.1</release>
    <api>6.0.0</api></version>
   <stability>
    <release>stable</release>
    <api>stable</api></stability>
   <date>2012-10-30</date>
   <license uri="http://www.horde.org/licenses/gpl">GPL-2.0</license>
   <notes>
* [mms] Fix expanding folder list in dynamic view when opening a mailbox and folder expansion is not saved in the prefs (Bug #11609).
* [mms] Fix displaying HTML signature preference on identities preference page.
* [mms] Fix dynamic view loading in IE8 (Bug #11614).
* [mms] Optimize permission checking when creating a mailbox if no limit exists for a user.
* [mms] Fix displaying column headers in dynamic mailbox view when accessing a POP3 server.
* [mms] Fix display of innocent button in dynamic mailbox view (Bug #11604).
* [mms] Fix displaying move to spam mailbox option in the preferences (Bug #11603).
* [mms] Fixes to PGP Private key generation (Bug #11597).
* [mms] Don&apos;t block remote message styling if sender is in whitelist.
* [mms] Fix spellcheck display in dynamic view if HTML composition mode is the default (Bug #11592).
   </notes>
  </release>
  <release>
   <version>
    <release>6.1.0</release>
    <api>6.0.0</api></version>
   <stability>
    <release>stable</release>
    <api>stable</api></stability>
   <date>2012-10-30</date>
   <license uri="http://www.horde.org/licenses/gpl">GPL-2.0</license>
   <notes>
* [mms] Importing a PGP personal key now only requires the private key.
   </notes>
  </release>
 </changelog>
</package><|MERGE_RESOLUTION|>--- conflicted
+++ resolved
@@ -34,20 +34,7 @@
  </stability>
  <license uri="http://www.horde.org/licenses/gpl">GPL-2.0</license>
  <notes>
-<<<<<<< HEAD
 * [mms] Importing a PGP personal key now only requires the private key.
-=======
-* [mms] Fix expanding folder list in dynamic view when opening a mailbox and folder expansion is not saved in the prefs (Bug #11609).
-* [mms] Fix displaying HTML signature preference on identities preference page.
-* [mms] Fix dynamic view loading in IE8 (Bug #11614).
-* [mms] Optimize permission checking when creating a mailbox if no limit exists for a user.
-* [mms] Fix displaying column headers in dynamic mailbox view when accessing a POP3 server.
-* [mms] Fix display of innocent button in dynamic mailbox view (Bug #11604).
-* [mms] Fix displaying move to spam mailbox option in the preferences (Bug #11603).
-* [mms] Fixes to PGP Private key generation (Bug #11597).
-* [mms] Don&apos;t block remote message styling if sender is in whitelist.
-* [mms] Fix spellcheck display in dynamic view if HTML composition mode is the default (Bug #11592).
->>>>>>> 547a8ac4
  </notes>
  <contents>
   <dir baseinstalldir="/" name="/">
