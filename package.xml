--- conflicted
+++ resolved
@@ -34,7 +34,6 @@
  </stability>
  <license uri="http://www.horde.org/licenses/gpl">GPL-2.0</license>
  <notes>
-<<<<<<< HEAD
 * [mms] Make mailbox columns the same order in traditional view as in dynamic view.
 * [jan] Add mailbox paging to smartphone view.
 * [jan] Add copy and move to smartphone view.
@@ -53,14 +52,6 @@
 * [mms] Fix accessing mailboxes containing ampersands (Bug #10093).
 * [mms] Size of sidebar now saved in dynamic view
 * [mms] Browser-specific UI elements in dynamic view now saved in browser storage (Ticket #10723).
-=======
-* [mms] Fix updating context menu when a mailbox is converted into a container element after being deleted.
-* [mms] Fix expand/collapse of folder tree in mobile view.
-* [mms] Fix regression preventing sending of MDNs.
-* [mms] Fix reporting as innocent in mobile view.
-* [mms] Fix updating log information when replying/forwarding in dynamic view.
-* [mms] Fix deleting virtual folders in dynamic view.
->>>>>>> 773bdada
  </notes>
  <contents>
   <dir baseinstalldir="/" name="/">
