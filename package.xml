--- conflicted
+++ resolved
@@ -22,11 +22,7 @@
   <email>chuck@horde.org</email>
   <active>yes</active>
  </lead>
-<<<<<<< HEAD
  <date>2013-08-22</date>
-=======
- <date>2013-08-20</date>
->>>>>>> 2cc27ef1
  <version>
   <release>6.2.0</release>
   <api>6.1.0</api>
