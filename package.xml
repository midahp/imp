--- conflicted
+++ resolved
@@ -33,7 +33,6 @@
  </stability>
  <license uri="http://www.horde.org/licenses/gpl">GPL-2.0</license>
  <notes>
-<<<<<<< HEAD
 * [jan] Display signature in compose view.
 * [mms] Add keyboard shortcuts to allow a more granular scroll of the dynamic preview pane (Request #12750).
 * [mms] Add country flag graphic to contact image information in dynamic view.
@@ -47,22 +46,6 @@
 * [mms] Allow configurable access to remote accounts from within a session (Request #8077).
 * [jan] Display "Other Options" icon instead of "New Window" icon in collapsed preview headers.
 * [mms] More advanced auto-completion for smartmobile view.
-=======
-* [mms] SECURITY: Fix XSS in message and search screens resulting from a user-defined flag label (João Machado &lt;geral@jpaulo.eu&gt;).
-* [mms] Fix populating search fields when editing an advanced search query.
-* [mms] Trigger auto save draft in dynamic view if attachments have changed.
-* [mms] Improved UI for dropping attachments on dynamic compose screen.
-* [mms] Fix manually loading all addresses in a header.
-* [mms] Fix regression where reloading dynamic view would not load the previously selected message.
-* [mms] Fixed regression in enforcing max_recipients and max_timelimit permissions (Bug #12674).
-* [mms] Correctly enforce file size attachment limits on the first attachment (Bug #12663).
-* [mms] Don&apos;t attempt to get quota information from non-IMAP mailboxes (Bug #12608).
-* [jan] Don&apos;t attach address book behavior if contacts API is unavailable.
-* [mms] Fix regression where MIME headers were being displayed for PGP decrypted messages (Bug #12648).
-* [mms] Improved error handling when creating a new flag in dynamic view.
-* [mms] Make addresses in smartmobile full message header display clickable to open a compose window.
-* [mms] Don&apos;t display empty containers in dynamic folder list (Request #11425).
->>>>>>> d304e79e
  </notes>
  <contents>
   <dir baseinstalldir="/" name="/">
