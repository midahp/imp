<?xml version="1.0" encoding="UTF-8"?>
<package packagerversion="1.9.2" version="2.0" xmlns="http://pear.php.net/dtd/package-2.0" xmlns:tasks="http://pear.php.net/dtd/tasks-1.0" xmlns:xsi="http://www.w3.org/2001/XMLSchema-instance" xsi:schemaLocation="http://pear.php.net/dtd/tasks-1.0 http://pear.php.net/dtd/tasks-1.0.xsd http://pear.php.net/dtd/package-2.0 http://pear.php.net/dtd/package-2.0.xsd">
 <name>imp</name>
 <channel>pear.horde.org</channel>
 <summary>A web based webmail system</summary>
 <description>IMP, the Internet Mail Program, is one of the most popular and widely deployed open source webmail applications in the world. It allows universal, web-based access to IMAP and POP3 mail servers and provides Ajax, mobile and traditional interfaces with a rich range of features normally found only in desktop email clients.</description>
 <lead>
  <name>Michael Slusarz</name>
  <user>slusarz</user>
  <email>slusarz@horde.org</email>
  <active>yes</active>
 </lead>
 <lead>
  <name>Jan Schneider</name>
  <user>jan</user>
  <email>jan@horde.org</email>
  <active>yes</active>
 </lead>
 <lead>
  <name>Chuck Hagenbuch</name>
  <user>chuck</user>
  <email>chuck@horde.org</email>
  <active>yes</active>
 </lead>
 <date>2012-01-17</date>
 <time>13:09:15</time>
 <version>
  <release>6.0.0</release>
  <api>6.0.0</api>
 </version>
 <stability>
  <release>alpha</release>
  <api>alpha</api>
 </stability>
 <license uri="http://www.horde.org/licenses/gpl">GPL-2.0</license>
 <notes>
<<<<<<< HEAD
* [mms] Block images in HTML messages that appear to be sent from you by default, to prevent spammers form easily circumventing the block.
* [jan] Fix setting default values for identity preferences.
* [mms] Improve drag performance of elements in dynamic view.
* [mms] Fix saving initial_page preference.
* [mms] Workaround broken Thunderbird encrypted S/MIME messages.
* [mms] Fix regression where passphrase prompt would not appear for S/MIME encrypted messages.
* [mms] Fix regression in verifying signed &amp; encrypted S/MIME messages (Bug #10947).
* [mms] Fix reloading the folder list in the dynamic view (Bug #10769).
* [mms] Fix deleting messages from Virtual Trash.
* [mms] Fix regression in displaying PGP Armored signed/encrypted messages (Bug #10926).
* [mms] Catch IMAP server connection errors in traditional mailbox view.
* [mms] Fix purging moved messages from dynamic mailbox view if deleted messages are visible in the mailbox (Bug #10916).
* [mms] Fix message advancing when deleting messages in traditional view when deleted messages are visible in the mailbox.
=======
* [mms] Only poll mailboxes in dynamic view that exist in the browser folder tree.
* [mms] Fix regression in displaying From address on mailbox page in traditional view.
* [mms] Fix updating the compose address fields when using the contacts popup.
>>>>>>> db2e2ffa
 </notes>
 <contents>
  <dir baseinstalldir="/" name="/">
   <dir name="bin">
    <file name="imp-bounce-spam" role="script" />
    <file name="imp-mailbox-decode" role="script" />
    <file name="imp-query-imap-cache" role="script" />
   </dir> <!-- /bin -->
   <dir name="config">
    <file name=".htaccess" role="horde" />
    <file name="backends.php" role="horde" />
    <file name="conf.xml" role="horde" />
    <file name="filter.txt.dist" role="horde" />
    <file name="hooks.php.dist" role="horde" />
    <file name="menu.php.dist" role="horde" />
    <file name="mime_drivers.php" role="horde" />
    <file name="prefs.php" role="horde" />
   </dir> <!-- /config -->
   <dir name="docs">
    <file name="CHANGES" role="doc" />
    <file name="CREDITS" role="doc" />
    <file name="INSTALL" role="doc" />
    <file name="PERFORMANCE" role="doc" />
    <file name="RELEASE_NOTES" role="doc" />
    <file name="RFCS" role="doc" />
    <file name="UPGRADING" role="doc" />
   </dir> <!-- /docs -->
   <dir name="js">
    <file name="acl.js" role="horde" />
    <file name="compose-base.js" role="horde" />
    <file name="compose-dimp.js" role="horde" />
    <file name="compose.js" role="horde" />
    <file name="contacts.js" role="horde" />
    <file name="dialog.js" role="horde" />
    <file name="dimpbase.js" role="horde" />
    <file name="dimpcore.js" role="horde" />
    <file name="flagprefs.js" role="horde" />
    <file name="folderprefs.js" role="horde" />
    <file name="folders.js" role="horde" />
    <file name="imp.js" role="horde" />
    <file name="importencryptkey.js" role="horde" />
    <file name="indices.js" role="horde" />
    <file name="itiprequest.js" role="horde" />
    <file name="jstorage.js" role="horde" />
    <file name="login.js" role="horde" />
    <file name="mailbox-dimp.js" role="horde" />
    <file name="mailbox.js" role="horde" />
    <file name="message-dimp.js" role="horde" />
    <file name="message.js" role="horde" />
    <file name="mobile.js" role="horde" />
    <file name="pgp.js" role="horde" />
    <file name="search.js" role="horde" />
    <file name="searchesprefs.js" role="horde" />
    <file name="signaturehtml.js" role="horde" />
    <file name="viewport.js" role="horde" />
   </dir> <!-- /js -->
   <dir name="lib">
    <dir name="Ajax">
     <dir name="Imple">
      <file name="ContactAutoCompleter.php" role="horde" />
      <file name="ImportEncryptKey.php" role="horde" />
      <file name="ItipRequest.php" role="horde" />
      <file name="PassphraseDialog.php" role="horde" />
     </dir> <!-- /lib/Ajax/Imple -->
     <file name="Application.php" role="horde" />
     <file name="Queue.php" role="horde" />
    </dir> <!-- /lib/Ajax -->
    <dir name="Block">
     <file name="Newmail.php" role="horde" />
     <file name="Summary.php" role="horde" />
    </dir> <!-- /lib/Block -->
    <dir name="Compose">
     <file name="Exception.php" role="horde" />
    </dir> <!-- /lib/Compose -->
    <dir name="Crypt">
     <file name="Pgp.php" role="horde" />
     <file name="Smime.php" role="horde" />
    </dir> <!-- /lib/Crypt -->
    <dir name="Factory">
     <file name="AuthImap.php" role="horde" />
     <file name="Compose.php" role="horde" />
     <file name="Contents.php" role="horde" />
     <file name="Flags.php" role="horde" />
     <file name="Identity.php" role="horde" />
     <file name="Imap.php" role="horde" />
     <file name="Imaptree.php" role="horde" />
     <file name="Mail.php" role="horde" />
     <file name="Mailbox.php" role="horde" />
     <file name="MailboxList.php" role="horde" />
     <file name="MimeViewer.php" role="horde" />
     <file name="Pgp.php" role="horde" />
     <file name="Quota.php" role="horde" />
     <file name="Search.php" role="horde" />
     <file name="Sentmail.php" role="horde" />
     <file name="Smime.php" role="horde" />
    </dir> <!-- /lib/Factory -->
    <dir name="Flag">
     <dir name="Imap">
      <file name="Answered.php" role="horde" />
      <file name="Deleted.php" role="horde" />
      <file name="Draft.php" role="horde" />
      <file name="Flagged.php" role="horde" />
      <file name="Forwarded.php" role="horde" />
      <file name="Junk.php" role="horde" />
      <file name="NotJunk.php" role="horde" />
      <file name="Seen.php" role="horde" />
     </dir> <!-- /lib/Flag/Imap -->
     <dir name="System">
      <dir name="Match">
       <file name="Address.php" role="horde" />
       <file name="Flag.php" role="horde" />
       <file name="Header.php" role="horde" />
      </dir> <!-- /lib/Flag/System/Match -->
      <file name="Attachment.php" role="horde" />
      <file name="Encrypted.php" role="horde" />
      <file name="HighPriority.php" role="horde" />
      <file name="List.php" role="horde" />
      <file name="LowPriority.php" role="horde" />
      <file name="Personal.php" role="horde" />
      <file name="Signed.php" role="horde" />
      <file name="Unseen.php" role="horde" />
     </dir> <!-- /lib/Flag/System -->
     <file name="Base.php" role="horde" />
     <file name="Imap.php" role="horde" />
     <file name="User.php" role="horde" />
    </dir> <!-- /lib/Flag -->
    <dir name="Imap">
     <file name="Acl.php" role="horde" />
     <file name="Exception.php" role="horde" />
     <file name="PermanentFlags.php" role="horde" />
     <file name="Tree.php" role="horde" />
    </dir> <!-- /lib/Imap -->
    <dir name="Indices">
     <file name="Form.php" role="horde" />
    </dir> <!-- /lib/Indices -->
    <dir name="LoginTasks">
     <dir name="SystemTask">
      <file name="GarbageCollection.php" role="horde" />
      <file name="Upgrade.php" role="horde" />
      <file name="UpgradeAuth.php" role="horde" />
     </dir> <!-- /lib/LoginTasks/SystemTask -->
     <dir name="Task">
      <file name="Autocreate.php" role="horde" />
      <file name="DeleteAttachmentsMonthly.php" role="horde" />
      <file name="DeleteSentmailMonthly.php" role="horde" />
      <file name="FilterOnLogin.php" role="horde" />
      <file name="PurgeSentmail.php" role="horde" />
      <file name="PurgeSpam.php" role="horde" />
      <file name="PurgeTrash.php" role="horde" />
      <file name="RecoverDraft.php" role="horde" />
      <file name="RenameSentmailMonthly.php" role="horde" />
     </dir> <!-- /lib/LoginTasks/Task -->
    </dir> <!-- /lib/LoginTasks -->
    <dir name="Mailbox">
     <dir name="List">
      <file name="Thread.php" role="horde" />
      <file name="Track.php" role="horde" />
     </dir> <!-- /lib/Mailbox/List -->
     <file name="List.php" role="horde" />
    </dir> <!-- /lib/Mailbox -->
    <dir name="Mbox">
     <file name="Parse.php" role="horde" />
    </dir> <!-- /lib/Mbox -->
    <dir name="Menu">
     <file name="Dimp.php" role="horde" />
    </dir> <!-- /lib/Menu -->
    <dir name="Mime">
     <dir name="Viewer">
      <file name="Alternative.php" role="horde" />
      <file name="Appledouble.php" role="horde" />
      <file name="Audio.php" role="horde" />
      <file name="Enriched.php" role="horde" />
      <file name="Externalbody.php" role="horde" />
      <file name="Html.php" role="horde" />
      <file name="Images.php" role="horde" />
      <file name="Itip.php" role="horde" />
      <file name="Mdn.php" role="horde" />
      <file name="Partial.php" role="horde" />
      <file name="Pdf.php" role="horde" />
      <file name="Pgp.php" role="horde" />
      <file name="Plain.php" role="horde" />
      <file name="Related.php" role="horde" />
      <file name="Rfc822.php" role="horde" />
      <file name="Smil.php" role="horde" />
      <file name="Smime.php" role="horde" />
      <file name="Status.php" role="horde" />
      <file name="Vcard.php" role="horde" />
      <file name="Video.php" role="horde" />
      <file name="Zip.php" role="horde" />
     </dir> <!-- /lib/Mime/Viewer -->
     <file name="Status.php" role="horde" />
    </dir> <!-- /lib/Mime -->
    <dir name="Notification">
     <dir name="Event">
      <file name="Status.php" role="horde" />
     </dir> <!-- /lib/Notification/Event -->
     <dir name="Handler">
      <dir name="Decorator">
       <file name="ImapAlerts.php" role="horde" />
       <file name="NewmailNotify.php" role="horde" />
      </dir> <!-- /lib/Notification/Handler/Decorator -->
     </dir> <!-- /lib/Notification/Handler -->
     </dir> <!-- /lib/Notification -->
    <dir name="Prefs">
     <dir name="Sort">
      <file name="Sortpref.php" role="horde" />
     </dir> <!-- /lib/Prefs/Sort -->
     <file name="Identity.php" role="horde" />
     <file name="Sort.php" role="horde" />
     <file name="Ui.php" role="horde" />
    </dir> <!-- /lib/Prefs -->
    <dir name="Quota">
     <file name="Base.php" role="horde" />
     <file name="Command.php" role="horde" />
     <file name="Hook.php" role="horde" />
     <file name="Imap.php" role="horde" />
     <file name="Maildir.php" role="horde" />
     <file name="Mdaemon.php" role="horde" />
     <file name="Mercury32.php" role="horde" />
     <file name="Null.php" role="horde" />
     <file name="Sql.php" role="horde" />
    </dir> <!-- /lib/Quota -->
    <dir name="Search">
     <dir name="Element">
      <file name="Attachment.php" role="horde" />
      <file name="Autogenerated.php" role="horde" />
      <file name="Bulk.php" role="horde" />
      <file name="Contacts.php" role="horde" />
      <file name="Date.php" role="horde" />
      <file name="Daterange.php" role="horde" />
      <file name="Flag.php" role="horde" />
      <file name="Header.php" role="horde" />
      <file name="Mailinglist.php" role="horde" />
      <file name="Or.php" role="horde" />
      <file name="Personal.php" role="horde" />
      <file name="Recipient.php" role="horde" />
      <file name="Size.php" role="horde" />
      <file name="Text.php" role="horde" />
      <file name="Within.php" role="horde" />
     </dir> <!-- /lib/Search/Element -->
     <dir name="Filter">
      <file name="Attachment.php" role="horde" />
      <file name="Autogenerated.php" role="horde" />
      <file name="Builtin.php" role="horde" />
      <file name="Bulk.php" role="horde" />
      <file name="Contacts.php" role="horde" />
      <file name="Mailinglist.php" role="horde" />
      <file name="Personal.php" role="horde" />
     </dir> <!-- /lib/Search/Filter -->
     <dir name="Vfolder">
      <file name="Builtin.php" role="horde" />
      <file name="Vinbox.php" role="horde" />
      <file name="Vtrash.php" role="horde" />
     </dir> <!-- /lib/Search/Vfolder -->
     <file name="Element.php" role="horde" />
     <file name="Filter.php" role="horde" />
     <file name="Query.php" role="horde" />
     <file name="Vfolder.php" role="horde" />
    </dir> <!-- /lib/Search -->
    <dir name="Sentmail">
     <file name="Base.php" role="horde" />
     <file name="Null.php" role="horde" />
     <file name="Sql.php" role="horde" />
    </dir> <!-- /lib/Sentmail -->
    <dir name="Tree">
     <file name="Flist.php" role="horde" />
     <file name="Jquerymobile.php" role="horde" />
     <file name="Simplehtml.php" role="horde" />
    </dir> <!-- /lib/Tree -->
    <dir name="Ui">
     <file name="Compose.php" role="horde" />
     <file name="Editor.php" role="horde" />
     <file name="Folder.php" role="horde" />
     <file name="Headers.php" role="horde" />
     <file name="Imageview.php" role="horde" />
     <file name="Mailbox.php" role="horde" />
     <file name="Message.php" role="horde" />
     <file name="Mimp.php" role="horde" />
     <file name="Search.php" role="horde" />
    </dir> <!-- /lib/Ui -->
    <dir name="Views">
     <file name="Compose.php" role="horde" />
     <file name="ListMessages.php" role="horde" />
     <file name="ShowMessage.php" role="horde" />
    </dir> <!-- /lib/Views -->
    <file name=".htaccess" role="horde" />
    <file name="Ajax.php" role="horde" />
    <file name="Api.php" role="horde" />
    <file name="Application.php" role="horde" />
    <file name="Auth.php" role="horde" />
    <file name="Compose.php" role="horde" />
    <file name="Contents.php" role="horde" />
    <file name="Dimp.php" role="horde" />
    <file name="Exception.php" role="horde" />
    <file name="Filter.php" role="horde" />
    <file name="Flags.php" role="horde" />
    <file name="Imap.php" role="horde" />
    <file name="IMP.php" role="horde" />
    <file name="Indices.php" role="horde" />
    <file name="Mailbox.php" role="horde" />
    <file name="Maillog.php" role="horde" />
    <file name="Message.php" role="horde" />
    <file name="Quota.php" role="horde" />
    <file name="Search.php" role="horde" />
    <file name="Sentmail.php" role="horde" />
    <file name="Spam.php" role="horde" />
    <file name="Test.php" role="horde" />
   </dir> <!-- /lib -->
   <dir name="locale">
    <dir name="ar">
     <dir name="LC_MESSAGES">
      <file name="imp.mo" role="horde" />
      <file name="imp.po" role="horde" />
     </dir> <!-- /locale/ar/LC_MESSAGES -->
    </dir> <!-- /locale/ar -->
    <dir name="ar_OM">
     <dir name="LC_MESSAGES">
      <file name="imp.mo" role="horde" />
      <file name="imp.po" role="horde" />
     </dir> <!-- /locale/ar_OM/LC_MESSAGES -->
    </dir> <!-- /locale/ar_OM -->
    <dir name="bg">
     <dir name="LC_MESSAGES">
      <file name="imp.mo" role="horde" />
      <file name="imp.po" role="horde" />
     </dir> <!-- /locale/bg/LC_MESSAGES -->
    </dir> <!-- /locale/bg -->
    <dir name="bs">
     <dir name="LC_MESSAGES">
      <file name="imp.mo" role="horde" />
      <file name="imp.po" role="horde" />
     </dir> <!-- /locale/bs/LC_MESSAGES -->
    </dir> <!-- /locale/bs -->
    <dir name="ca">
     <dir name="LC_MESSAGES">
      <file name="imp.mo" role="horde" />
      <file name="imp.po" role="horde" />
     </dir> <!-- /locale/ca/LC_MESSAGES -->
     <file name="help.xml" role="horde" />
    </dir> <!-- /locale/ca -->
    <dir name="cs">
     <dir name="LC_MESSAGES">
      <file name="imp.mo" role="horde" />
      <file name="imp.po" role="horde" />
     </dir> <!-- /locale/cs/LC_MESSAGES -->
     <file name="help.xml" role="horde" />
    </dir> <!-- /locale/cs -->
    <dir name="da">
     <dir name="LC_MESSAGES">
      <file name="imp.mo" role="horde" />
      <file name="imp.po" role="horde" />
     </dir> <!-- /locale/da/LC_MESSAGES -->
     <file name="help.xml" role="horde" />
    </dir> <!-- /locale/da -->
    <dir name="de">
     <dir name="LC_MESSAGES">
      <file name="imp.mo" role="horde" />
      <file name="imp.po" role="horde" />
     </dir> <!-- /locale/de/LC_MESSAGES -->
     <file name="help.xml" role="horde" />
    </dir> <!-- /locale/de -->
    <dir name="el">
     <dir name="LC_MESSAGES">
      <file name="imp.mo" role="horde" />
      <file name="imp.po" role="horde" />
     </dir> <!-- /locale/el/LC_MESSAGES -->
     <file name="help.xml" role="horde" />
    </dir> <!-- /locale/el -->
    <dir name="en">
     <file name="help.xml" role="horde" />
    </dir> <!-- /locale/en -->
    <dir name="es">
     <dir name="LC_MESSAGES">
      <file name="imp.mo" role="horde" />
      <file name="imp.po" role="horde" />
     </dir> <!-- /locale/es/LC_MESSAGES -->
     <file name="help.xml" role="horde" />
    </dir> <!-- /locale/es -->
    <dir name="et">
     <dir name="LC_MESSAGES">
      <file name="imp.mo" role="horde" />
      <file name="imp.po" role="horde" />
     </dir> <!-- /locale/et/LC_MESSAGES -->
     <file name="help.xml" role="horde" />
    </dir> <!-- /locale/et -->
    <dir name="eu">
     <dir name="LC_MESSAGES">
      <file name="imp.mo" role="horde" />
      <file name="imp.po" role="horde" />
     </dir> <!-- /locale/eu/LC_MESSAGES -->
     <file name="help.xml" role="horde" />
    </dir> <!-- /locale/eu -->
    <dir name="fa">
     <dir name="LC_MESSAGES">
      <file name="imp.mo" role="horde" />
      <file name="imp.po" role="horde" />
     </dir> <!-- /locale/fa/LC_MESSAGES -->
     <file name="help.xml" role="horde" />
    </dir> <!-- /locale/fa -->
    <dir name="fi">
     <dir name="LC_MESSAGES">
      <file name="imp.mo" role="horde" />
      <file name="imp.po" role="horde" />
     </dir> <!-- /locale/fi/LC_MESSAGES -->
     <file name="help.xml" role="horde" />
    </dir> <!-- /locale/fi -->
    <dir name="fr">
     <dir name="LC_MESSAGES">
      <file name="imp.mo" role="horde" />
      <file name="imp.po" role="horde" />
     </dir> <!-- /locale/fr/LC_MESSAGES -->
     <file name="help.xml" role="horde" />
    </dir> <!-- /locale/fr -->
    <dir name="gl">
     <dir name="LC_MESSAGES">
      <file name="imp.mo" role="horde" />
      <file name="imp.po" role="horde" />
     </dir> <!-- /locale/gl/LC_MESSAGES -->
    </dir> <!-- /locale/gl -->
    <dir name="he">
     <dir name="LC_MESSAGES">
      <file name="imp.mo" role="horde" />
      <file name="imp.po" role="horde" />
     </dir> <!-- /locale/he/LC_MESSAGES -->
    </dir> <!-- /locale/he -->
    <dir name="hr">
     <dir name="LC_MESSAGES">
      <file name="imp.mo" role="horde" />
      <file name="imp.po" role="horde" />
     </dir> <!-- /locale/hr/LC_MESSAGES -->
     <file name="help.xml" role="horde" />
    </dir> <!-- /locale/hr -->
    <dir name="hu">
     <dir name="LC_MESSAGES">
      <file name="imp.mo" role="horde" />
      <file name="imp.po" role="horde" />
     </dir> <!-- /locale/hu/LC_MESSAGES -->
     <file name="help.xml" role="horde" />
    </dir> <!-- /locale/hu -->
    <dir name="id">
     <dir name="LC_MESSAGES">
      <file name="imp.mo" role="horde" />
      <file name="imp.po" role="horde" />
     </dir> <!-- /locale/id/LC_MESSAGES -->
    </dir> <!-- /locale/id -->
    <dir name="is">
     <dir name="LC_MESSAGES">
      <file name="imp.mo" role="horde" />
      <file name="imp.po" role="horde" />
     </dir> <!-- /locale/is/LC_MESSAGES -->
    </dir> <!-- /locale/is -->
    <dir name="it">
     <dir name="LC_MESSAGES">
      <file name="imp.mo" role="horde" />
      <file name="imp.po" role="horde" />
     </dir> <!-- /locale/it/LC_MESSAGES -->
     <file name="help.xml" role="horde" />
    </dir> <!-- /locale/it -->
    <dir name="ja">
     <dir name="LC_MESSAGES">
      <file name="imp.mo" role="horde" />
      <file name="imp.po" role="horde" />
     </dir> <!-- /locale/ja/LC_MESSAGES -->
    </dir> <!-- /locale/ja -->
    <dir name="km">
     <dir name="LC_MESSAGES">
      <file name="imp.mo" role="horde" />
      <file name="imp.po" role="horde" />
     </dir> <!-- /locale/km/LC_MESSAGES -->
    </dir> <!-- /locale/km -->
    <dir name="ko">
     <dir name="LC_MESSAGES">
      <file name="imp.mo" role="horde" />
      <file name="imp.po" role="horde" />
     </dir> <!-- /locale/ko/LC_MESSAGES -->
     <file name="help.xml" role="horde" />
    </dir> <!-- /locale/ko -->
    <dir name="lt">
     <dir name="LC_MESSAGES">
      <file name="imp.mo" role="horde" />
      <file name="imp.po" role="horde" />
     </dir> <!-- /locale/lt/LC_MESSAGES -->
    </dir> <!-- /locale/lt -->
    <dir name="lv">
     <dir name="LC_MESSAGES">
      <file name="imp.mo" role="horde" />
      <file name="imp.po" role="horde" />
     </dir> <!-- /locale/lv/LC_MESSAGES -->
     <file name="help.xml" role="horde" />
    </dir> <!-- /locale/lv -->
    <dir name="mk">
     <dir name="LC_MESSAGES">
      <file name="imp.mo" role="horde" />
      <file name="imp.po" role="horde" />
     </dir> <!-- /locale/mk/LC_MESSAGES -->
    </dir> <!-- /locale/mk -->
    <dir name="nb">
     <dir name="LC_MESSAGES">
      <file name="imp.mo" role="horde" />
      <file name="imp.po" role="horde" />
     </dir> <!-- /locale/nb/LC_MESSAGES -->
     <file name="help.xml" role="horde" />
    </dir> <!-- /locale/nb -->
    <dir name="nl">
     <dir name="LC_MESSAGES">
      <file name="imp.mo" role="horde" />
      <file name="imp.po" role="horde" />
     </dir> <!-- /locale/nl/LC_MESSAGES -->
     <file name="help.xml" role="horde" />
    </dir> <!-- /locale/nl -->
    <dir name="nn">
     <dir name="LC_MESSAGES">
      <file name="imp.mo" role="horde" />
      <file name="imp.po" role="horde" />
     </dir> <!-- /locale/nn/LC_MESSAGES -->
    </dir> <!-- /locale/nn -->
    <dir name="pl">
     <dir name="LC_MESSAGES">
      <file name="imp.mo" role="horde" />
      <file name="imp.po" role="horde" />
     </dir> <!-- /locale/pl/LC_MESSAGES -->
     <file name="help.xml" role="horde" />
    </dir> <!-- /locale/pl -->
    <dir name="pt">
     <dir name="LC_MESSAGES">
      <file name="imp.mo" role="horde" />
      <file name="imp.po" role="horde" />
     </dir> <!-- /locale/pt/LC_MESSAGES -->
     <file name="help.xml" role="horde" />
    </dir> <!-- /locale/pt -->
    <dir name="pt_BR">
     <dir name="LC_MESSAGES">
      <file name="imp.mo" role="horde" />
      <file name="imp.po" role="horde" />
     </dir> <!-- /locale/pt_BR/LC_MESSAGES -->
     <file name="help.xml" role="horde" />
    </dir> <!-- /locale/pt_BR -->
    <dir name="ro">
     <dir name="LC_MESSAGES">
      <file name="imp.mo" role="horde" />
      <file name="imp.po" role="horde" />
     </dir> <!-- /locale/ro/LC_MESSAGES -->
    </dir> <!-- /locale/ro -->
    <dir name="ru">
     <dir name="LC_MESSAGES">
      <file name="imp.mo" role="horde" />
      <file name="imp.po" role="horde" />
     </dir> <!-- /locale/ru/LC_MESSAGES -->
     <file name="help.xml" role="horde" />
    </dir> <!-- /locale/ru -->
    <dir name="sk">
     <dir name="LC_MESSAGES">
      <file name="imp.mo" role="horde" />
      <file name="imp.po" role="horde" />
     </dir> <!-- /locale/sk/LC_MESSAGES -->
     <file name="help.xml" role="horde" />
    </dir> <!-- /locale/sk -->
    <dir name="sl">
     <dir name="LC_MESSAGES">
      <file name="imp.mo" role="horde" />
      <file name="imp.po" role="horde" />
     </dir> <!-- /locale/sl/LC_MESSAGES -->
    </dir> <!-- /locale/sl -->
    <dir name="sv">
     <dir name="LC_MESSAGES">
      <file name="imp.mo" role="horde" />
      <file name="imp.po" role="horde" />
     </dir> <!-- /locale/sv/LC_MESSAGES -->
     <file name="help.xml" role="horde" />
    </dir> <!-- /locale/sv -->
    <dir name="th">
     <dir name="LC_MESSAGES">
      <file name="imp.mo" role="horde" />
      <file name="imp.po" role="horde" />
     </dir> <!-- /locale/th/LC_MESSAGES -->
    </dir> <!-- /locale/th -->
    <dir name="tr">
     <dir name="LC_MESSAGES">
      <file name="imp.mo" role="horde" />
      <file name="imp.po" role="horde" />
     </dir> <!-- /locale/tr/LC_MESSAGES -->
     <file name="help.xml" role="horde" />
    </dir> <!-- /locale/tr -->
    <dir name="uk">
     <dir name="LC_MESSAGES">
      <file name="imp.mo" role="horde" />
      <file name="imp.po" role="horde" />
     </dir> <!-- /locale/uk/LC_MESSAGES -->
     <file name="help.xml" role="horde" />
    </dir> <!-- /locale/uk -->
    <dir name="zh_CN">
     <dir name="LC_MESSAGES">
      <file name="imp.mo" role="horde" />
      <file name="imp.po" role="horde" />
     </dir> <!-- /locale/zh_CN/LC_MESSAGES -->
     <file name="help.xml" role="horde" />
    </dir> <!-- /locale/zh_CN -->
    <dir name="zh_TW">
     <dir name="LC_MESSAGES">
      <file name="imp.mo" role="horde" />
      <file name="imp.po" role="horde" />
     </dir> <!-- /locale/zh_TW/LC_MESSAGES -->
     <file name="help.xml" role="horde" />
    </dir> <!-- /locale/zh_TW -->
    <file name=".htaccess" role="horde" />
    <file name="imp.pot" role="horde" />
   </dir> <!-- /locale -->
   <dir name="migration">
    <file name="1_imp_base_tables.php" role="horde" />
    <file name="2_imp_autoincrement_sentmail.php" role="horde" />
   </dir> <!-- /migration -->
   <dir name="templates">
    <dir name="dimp">
     <dir name="compose">
      <file name="compose-base.html" role="horde" />
      <file name="compose.html" role="horde" />
     </dir> <!-- /templates/dimp/compose -->
     <dir name="message">
      <file name="message.html" role="horde" />
     </dir> <!-- /templates/dimp/message -->
     <file name="common.inc" role="horde" />
     <file name="index.inc" role="horde" />
    </dir> <!-- /templates/dimp -->
    <dir name="imp">
     <dir name="compose">
      <file name="compose.html" role="horde" />
      <file name="redirect.html" role="horde" />
      <file name="success.html" role="horde" />
     </dir> <!-- /templates/imp/compose -->
     <dir name="contacts">
      <file name="contacts.html" role="horde" />
     </dir> <!-- /templates/imp/contacts -->
     <dir name="flist">
      <file name="flist.html" role="horde" />
     </dir> <!-- /templates/imp/flist -->
     <dir name="folders">
      <file name="actions.html" role="horde" />
      <file name="folders_confirm.html" role="horde" />
      <file name="folders_size.html" role="horde" />
      <file name="head.html" role="horde" />
      <file name="import.html" role="horde" />
     </dir> <!-- /templates/imp/folders -->
     <dir name="mailbox">
      <file name="actions.html" role="horde" />
      <file name="actions_deleted.html" role="horde" />
      <file name="empty_mailbox.html" role="horde" />
      <file name="form_start.html" role="horde" />
      <file name="header.html" role="horde" />
      <file name="mailbox.html" role="horde" />
      <file name="message_headers.html" role="horde" />
      <file name="navbar.html" role="horde" />
      <file name="searchfolder.html" role="horde" />
     </dir> <!-- /templates/imp/mailbox -->
     <dir name="menu">
      <file name="menu.html" role="horde" />
     </dir> <!-- /templates/imp/menu -->
     <dir name="message">
      <file name="message.html" role="horde" />
      <file name="navbar_actions.html" role="horde" />
      <file name="navbar_navigate.html" role="horde" />
      <file name="navbar_top.html" role="horde" />
     </dir> <!-- /templates/imp/message -->
     <dir name="search">
      <file name="search-all.html" role="horde" />
      <file name="search-basic.html" role="horde" />
      <file name="search.html" role="horde" />
     </dir> <!-- /templates/imp/search -->
     <dir name="thread">
      <file name="thread.html" role="horde" />
     </dir> <!-- /templates/imp/thread -->
     <file name="javascript_defs.php" role="horde" />
    </dir> <!-- /templates/imp -->
    <dir name="itip">
     <file name="base.html" role="horde" />
     <file name="vevent.html" role="horde" />
     <file name="vfreebusy.html" role="horde" />
     <file name="vtodo.html" role="horde" />
    </dir> <!-- /templates/itip -->
    <dir name="mimp">
     <dir name="compose">
      <file name="compose.html" role="horde" />
     </dir> <!-- /templates/mimp/compose -->
     <dir name="folders">
      <file name="folders.html" role="horde" />
     </dir> <!-- /templates/mimp/folders -->
     <dir name="mailbox">
      <file name="mailbox.html" role="horde" />
      <file name="search.html" role="horde" />
     </dir> <!-- /templates/mimp/mailbox -->
     <dir name="message">
      <file name="message.html" role="horde" />
      <file name="part.html" role="horde" />
     </dir> <!-- /templates/mimp/message -->
    </dir> <!-- /templates/mimp -->
    <dir name="mobile">
     <file name="compose.html.php" role="horde" />
     <file name="confirm.html.php" role="horde" />
     <file name="folders.html.php" role="horde" />
     <file name="head.html.php" role="horde" />
     <file name="javascript_defs.php" role="horde" />
     <file name="mailbox.html.php" role="horde" />
     <file name="message.html.php" role="horde" />
     <file name="notice.html.php" role="horde" />
     <file name="search.html.php" role="horde" />
     <file name="target.html.php" role="horde" />
    </dir> <!-- /templates/mobile -->
    <dir name="pgp">
     <file name="import_key.html" role="horde" />
    </dir> <!-- /templates/pgp -->
    <dir name="prefs">
     <file name="acl.html" role="horde" />
     <file name="composetemplates.html" role="horde" />
     <file name="drafts.html" role="horde" />
     <file name="encrypt.html" role="horde" />
     <file name="flags.html" role="horde" />
     <file name="initialpage.html" role="horde" />
     <file name="mailto.html" role="horde" />
     <file name="newmailaudio.html" role="horde" />
     <file name="pgpprivatekey.html" role="horde" />
     <file name="pgppublickey.html" role="horde" />
     <file name="searches.html" role="horde" />
     <file name="sentmail.html" role="horde" />
     <file name="signaturehtml.html" role="horde" />
     <file name="smimeprivatekey.html" role="horde" />
     <file name="smimepublickey.html" role="horde" />
     <file name="spam.html" role="horde" />
     <file name="specialuse.html" role="horde" />
     <file name="trash.html" role="horde" />
    </dir> <!-- /templates/prefs -->
    <dir name="print">
     <file name="headers.html" role="horde" />
    </dir> <!-- /templates/print -->
    <dir name="quota">
     <file name="quota.html" role="horde" />
    </dir> <!-- /templates/quota -->
    <dir name="rss">
     <file name="mailbox.rss" role="horde" />
    </dir> <!-- /templates/rss -->
    <dir name="saveimage">
     <file name="saveimage.html" role="horde" />
    </dir> <!-- /templates/saveimage -->
    <dir name="smime">
     <file name="import_key.html" role="horde" />
    </dir> <!-- /templates/smime -->
    <dir name="test">
     <file name="mailserver.inc" role="horde" />
    </dir> <!-- /templates/test -->
    <file name=".htaccess" role="horde" />
    <file name="common-header.inc" role="horde" />
   </dir> <!-- /templates -->
   <dir name="test">
    <dir name="Imp">
     <dir name="fixtures">
      <file name="maildirsize" role="test" />
      <file name="test.eml" role="test" />
      <file name="test.mbox" role="test" />
     </dir> <!-- /test/Imp/fixtures -->
     <dir name="Stub">
      <file name="HtmlViewer.php" role="test" />
     </dir> <!-- /test/Imp/Stub -->
     <dir name="Unit">
      <dir name="Mime">
       <dir name="Viewer">
        <file name="HtmlTest.php" role="test" />
        <file name="ItipTest.php" role="test" />
       </dir> <!-- /test/Imp/Unit/Mime/Viewer -->
      </dir> <!-- /test/Imp/Unit/Mime -->
      <file name="ComposeTest.php" role="test" />
      <file name="MboxParseTest.php" role="test" />
      <file name="QuotaTest.php" role="test" />
     </dir> <!-- /test/Imp/Unit -->
     <file name="AllTests.php" role="test" />
     <file name="Autoload.php" role="test" />
     <file name="phpunit.xml" role="test" />
    </dir> <!-- /test/Imp -->
   </dir> <!-- /test -->
   <dir name="themes">
    <dir name="bluewhite">
     <dir name="dimp">
      <file name="screen.css" role="horde" />
     </dir> <!-- /themes/bluewhite/dimp -->
     <file name="screen.css" role="horde" />
    </dir> <!-- /themes/bluewhite -->
    <dir name="default">
     <dir name="block">
      <file name="screen.css" role="horde" />
     </dir> <!-- /themes/default/block -->
     <dir name="dimp">
      <file name="ie7.css" role="horde" />
      <file name="screen.css" role="horde" />
     </dir> <!-- /themes/default/dimp -->
     <dir name="graphics">
      <dir name="folders">
       <file name="create.png" role="horde" />
       <file name="delete.png" role="horde" />
       <file name="drafts.png" role="horde" />
       <file name="edit.png" role="horde" />
       <file name="folder.png" role="horde" />
       <file name="inbox.png" role="horde" />
       <file name="minus.png" role="horde" />
       <file name="open.png" role="horde" />
       <file name="plus.png" role="horde" />
       <file name="sent.png" role="horde" />
       <file name="spam.png" role="horde" />
       <file name="trash.png" role="horde" />
      </dir> <!-- /themes/default/graphics/folders -->
      <dir name="mime">
       <file name="apple.png" role="horde" />
       <file name="compressed.png" role="horde" />
       <file name="itip.png" role="horde" />
      </dir> <!-- /themes/default/graphics/mime -->
      <dir name="nav">
       <file name="first-grey.png" role="horde" />
       <file name="first.png" role="horde" />
       <file name="last-grey.png" role="horde" />
       <file name="last.png" role="horde" />
       <file name="left-grey.png" role="horde" />
       <file name="left.png" role="horde" />
       <file name="right-grey.png" role="horde" />
       <file name="right.png" role="horde" />
      </dir> <!-- /themes/default/graphics/nav -->
      <file name="addressbook_add.png" role="horde" />
      <file name="addressbook_browse.png" role="horde" />
      <file name="add_contact.png" role="horde" />
      <file name="application_tile_horizontal.png" role="horde" />
      <file name="application_tile_vertical.png" role="horde" />
      <file name="arrow_collapsed.png" role="horde" />
      <file name="arrow_down.png" role="horde" />
      <file name="arrow_expanded.png" role="horde" />
      <file name="arrow_up.png" role="horde" />
      <file name="attachment.png" role="horde" />
      <file name="backhead_orderby.png" role="horde" />
      <file name="backhead_r.png" role="horde" />
      <file name="backhead_s2.png" role="horde" />
      <file name="backhead_shadow.png" role="horde" />
      <file name="blacklist.png" role="horde" />
      <file name="calendar.png" role="horde" />
      <file name="checkbox_off.png" role="horde" />
      <file name="checkbox_on.png" role="horde" />
      <file name="checkbox_over.png" role="horde" />
      <file name="checkmail.png" role="horde" />
      <file name="close.png" role="horde" />
      <file name="compose.png" role="horde" />
      <file name="delete.png" role="horde" />
      <file name="download.png" role="horde" />
      <file name="drafts.png" role="horde" />
      <file name="dragHandle.png" role="horde" />
      <file name="dragHandleVert.png" role="horde" />
      <file name="edit.png" role="horde" />
      <file name="email_attach.png" role="horde" />
      <file name="empty_spam.png" role="horde" />
      <file name="empty_trash.png" role="horde" />
      <file name="encrypted.png" role="horde" />
      <file name="favicon.ico" role="horde" />
      <file name="fetchmail.png" role="horde" />
      <file name="filters.png" role="horde" />
      <file name="forward.png" role="horde" />
      <file name="gallery.png" role="horde" />
      <file name="group.png" role="horde" />
      <file name="ham.png" role="horde" />
      <file name="help.png" role="horde" />
      <file name="ico_message_off.png" role="horde" />
      <file name="imp.png" role="horde" />
      <file name="info_icon.png" role="horde" />
      <file name="key_down.png" role="horde" />
      <file name="key_up.png" role="horde" />
      <file name="locked.png" role="horde" />
      <file name="logo.png" role="horde" />
      <file name="logout.png" role="horde" />
      <file name="mail_answered.png" role="horde" />
      <file name="mail_clearflag.png" role="horde" />
      <file name="mail_deleted.png" role="horde" />
      <file name="mail_draft.png" role="horde" />
      <file name="mail_flagged.png" role="horde" />
      <file name="mail_forwarded.png" role="horde" />
      <file name="mail_personal.png" role="horde" />
      <file name="mail_priority_high.png" role="horde" />
      <file name="mail_priority_low.png" role="horde" />
      <file name="mail_seen.png" role="horde" />
      <file name="mail_unseen.png" role="horde" />
      <file name="message_source.png" role="horde" />
      <file name="mini-error.png" role="horde" />
      <file name="newmail.png" role="horde" />
      <file name="newwin.png" role="horde" />
      <file name="plus.png" role="horde" />
      <file name="popdown.png" role="horde" />
      <file name="prefs.png" role="horde" />
      <file name="preview.png" role="horde" />
      <file name="print.png" role="horde" />
      <file name="quotaback.jpg" role="horde" />
      <file name="quotauncover.gif" role="horde" />
      <file name="reload.png" role="horde" />
      <file name="reply.png" role="horde" />
      <file name="replyall.png" role="horde" />
      <file name="sbcursor_bottom.png" role="horde" />
      <file name="sbcursor_top.png" role="horde" />
      <file name="scroller.png" role="horde" />
      <file name="scroller_back.png" role="horde" />
      <file name="search.png" role="horde" />
      <file name="select.png" role="horde" />
      <file name="shared.png" role="horde" />
      <file name="signed.png" role="horde" />
      <file name="sortdown.png" role="horde" />
      <file name="sortup.png" role="horde" />
      <file name="spacer_red.png" role="horde" />
      <file name="spam.png" role="horde" />
      <file name="spellcheck.png" role="horde" />
      <file name="undelete.png" role="horde" />
      <file name="warning.png" role="horde" />
      <file name="whitelist.png" role="horde" />
     </dir> <!-- /themes/default/graphics -->
     <dir name="mimp">
      <file name="screen.css" role="horde" />
     </dir> <!-- /themes/default/mimp -->
     <file name="ie6_or_less.css" role="horde" />
     <file name="ie7.css" role="horde" />
     <file name="mobile.css" role="horde" />
     <file name="rtl.css" role="horde" />
     <file name="screen.css" role="horde" />
    </dir> <!-- /themes/default -->
    <dir name="silver">
     <dir name="dimp">
      <file name="screen.css" role="horde" />
     </dir> <!-- /themes/silver/dimp -->
     <dir name="graphics">
      <dir name="folders">
       <file name="create.png" role="horde" />
       <file name="delete.png" role="horde" />
       <file name="drafts.png" role="horde" />
       <file name="edit.png" role="horde" />
       <file name="explore.png" role="horde" />
       <file name="folder.png" role="horde" />
       <file name="inbox.png" role="horde" />
       <file name="minus.png" role="horde" />
       <file name="open.png" role="horde" />
       <file name="options.png" role="horde" />
       <file name="plus.png" role="horde" />
       <file name="sent.png" role="horde" />
       <file name="spam.png" role="horde" />
       <file name="trash.png" role="horde" />
      </dir> <!-- /themes/silver/graphics/folders -->
      <dir name="mime">
       <file name="compressed.png" role="horde" />
       <file name="itip.php" role="horde" />
      </dir> <!-- /themes/silver/graphics/mime -->
      <dir name="nav">
       <file name="first-grey.png" role="horde" />
       <file name="first.png" role="horde" />
       <file name="last-grey.png" role="horde" />
       <file name="last.png" role="horde" />
       <file name="left-grey.png" role="horde" />
       <file name="left.png" role="horde" />
       <file name="right-grey.png" role="horde" />
       <file name="right.png" role="horde" />
      </dir> <!-- /themes/silver/graphics/nav -->
      <file name="addressbook_add.png" role="horde" />
      <file name="addressbook_browse.png" role="horde" />
      <file name="add_contact.png" role="horde" />
      <file name="application_tile_horizontal.png" role="horde" />
      <file name="application_tile_vertical.png" role="horde" />
      <file name="arrow_collapsed.png" role="horde" />
      <file name="arrow_down.png" role="horde" />
      <file name="arrow_expanded.png" role="horde" />
      <file name="arrow_up.png" role="horde" />
      <file name="attachment.png" role="horde" />
      <file name="blacklist.png" role="horde" />
      <file name="calendar.png" role="horde" />
      <file name="checkmail.png" role="horde" />
      <file name="close.png" role="horde" />
      <file name="compose.png" role="horde" />
      <file name="delete.png" role="horde" />
      <file name="download.png" role="horde" />
      <file name="drafts.png" role="horde" />
      <file name="edit.png" role="horde" />
      <file name="email_attach.png" role="horde" />
      <file name="empty_spam.png" role="horde" />
      <file name="empty_trash.png" role="horde" />
      <file name="encrypted.png" role="horde" />
      <file name="fetchmail.png" role="horde" />
      <file name="filters.png" role="horde" />
      <file name="forward.png" role="horde" />
      <file name="group.png" role="horde" />
      <file name="ham.png" role="horde" />
      <file name="help.png" role="horde" />
      <file name="imp.png" role="horde" />
      <file name="info_icon.png" role="horde" />
      <file name="locked.png" role="horde" />
      <file name="logout.png" role="horde" />
      <file name="mail_answered.png" role="horde" />
      <file name="mail_clearflag.png" role="horde" />
      <file name="mail_deleted.png" role="horde" />
      <file name="mail_draft.png" role="horde" />
      <file name="mail_flagged.png" role="horde" />
      <file name="mail_forwarded.png" role="horde" />
      <file name="mail_personal.png" role="horde" />
      <file name="mail_priority_high.png" role="horde" />
      <file name="mail_priority_low.png" role="horde" />
      <file name="mail_seen.png" role="horde" />
      <file name="mail_unseen.png" role="horde" />
      <file name="message_source.png" role="horde" />
      <file name="newmail.png" role="horde" />
      <file name="newwin.png" role="horde" />
      <file name="plus.png" role="horde" />
      <file name="popdown.png" role="horde" />
      <file name="prefs.png" role="horde" />
      <file name="preview.png" role="horde" />
      <file name="print.png" role="horde" />
      <file name="reload.png" role="horde" />
      <file name="reply.png" role="horde" />
      <file name="replyall.png" role="horde" />
      <file name="search.png" role="horde" />
      <file name="shared.png" role="horde" />
      <file name="signed.png" role="horde" />
      <file name="sortdown.png" role="horde" />
      <file name="sortup.png" role="horde" />
      <file name="spam.png" role="horde" />
      <file name="spellcheck.png" role="horde" />
      <file name="undelete.png" role="horde" />
      <file name="warning.png" role="horde" />
      <file name="whitelist.png" role="horde" />
     </dir> <!-- /themes/silver/graphics -->
     <file name="rtl.css" role="horde" />
     <file name="screen.css" role="horde" />
    </dir> <!-- /themes/silver -->
    <dir name="tango-blue">
     <dir name="dimp">
      <file name="screen.css" role="horde" />
     </dir> <!-- /themes/tango-blue/dimp -->
     <dir name="graphics">
      <dir name="folders">
       <file name="drafts.png" role="horde" />
       <file name="folder.png" role="horde" />
       <file name="inbox.png" role="horde" />
       <file name="open.png" role="horde" />
       <file name="sent.png" role="horde" />
       <file name="spam.png" role="horde" />
       <file name="trash.png" role="horde" />
      </dir> <!-- /themes/tango-blue/graphics/folders -->
      <file name="addressbook_browse.png" role="horde" />
      <file name="attachment.png" role="horde" />
      <file name="calendar.png" role="horde" />
      <file name="close.png" role="horde" />
      <file name="compose.png" role="horde" />
      <file name="empty_trash.png" role="horde" />
      <file name="encrypted.png" role="horde" />
      <file name="favicon.ico" role="horde" />
      <file name="fetchmail.png" role="horde" />
      <file name="filters.png" role="horde" />
      <file name="imp.png" role="horde" />
      <file name="mail_answered.png" role="horde" />
      <file name="mail_deleted.png" role="horde" />
      <file name="mail_draft.png" role="horde" />
      <file name="mail_flagged.png" role="horde" />
      <file name="mail_personal.png" role="horde" />
      <file name="mail_priority_high.png" role="horde" />
      <file name="mail_priority_low.png" role="horde" />
      <file name="mail_unseen.png" role="horde" />
      <file name="newmail.png" role="horde" />
      <file name="reload.png" role="horde" />
      <file name="shared.png" role="horde" />
      <file name="signed.png" role="horde" />
      <file name="spellcheck.png" role="horde" />
     </dir> <!-- /themes/tango-blue/graphics -->
     <file name="screen.css" role="horde" />
    </dir> <!-- /themes/tango-blue -->
   </dir> <!-- /themes -->
   <file name="attachment.php" role="horde" />
   <file name="compose-dimp.php" role="horde" />
   <file name="compose-mimp.php" role="horde" />
   <file name="compose.php" role="horde" />
   <file name="contacts.php" role="horde" />
   <file name="COPYING" role="doc" />
   <file name="folders-mimp.php" role="horde" />
   <file name="folders.php" role="horde" />
   <file name="index-dimp.php" role="horde" />
   <file name="index.php" role="horde" />
   <file name="mailbox-mimp.php" role="horde" />
   <file name="mailbox.php" role="horde" />
   <file name="message-dimp.php" role="horde" />
   <file name="message-mimp.php" role="horde" />
   <file name="message.php" role="horde" />
   <file name="mobile.php" role="horde" />
   <file name="pgp.php" role="horde" />
   <file name="README" role="doc" />
   <file name="rss.php" role="horde" />
   <file name="saveimage.php" role="horde" />
   <file name="search-basic.php" role="horde" />
   <file name="search.php" role="horde" />
   <file name="smime.php" role="horde" />
   <file name="thread.php" role="horde" />
   <file name="view.php" role="horde" />
  </dir> <!-- / -->
 </contents>
 <dependencies>
  <required>
   <php>
    <min>5.2.0</min>
   </php>
   <pearinstaller>
    <min>1.7.0</min>
   </pearinstaller>
   <package>
    <name>horde</name>
    <channel>pear.horde.org</channel>
    <min>5.0.0</min>
    <max>6.0.0</max>
    <exclude>6.0.0</exclude>
   </package>
   <package>
    <name>Horde_Auth</name>
    <channel>pear.horde.org</channel>
    <min>1.0.4</min>
    <max>2.0.0</max>
    <exclude>2.0.0</exclude>
   </package>
   <package>
    <name>Horde_Browser</name>
    <channel>pear.horde.org</channel>
    <min>1.0.0</min>
    <max>2.0.0</max>
    <exclude>2.0.0</exclude>
   </package>
   <package>
    <name>Horde_Compress</name>
    <channel>pear.horde.org</channel>
    <min>1.0.0</min>
    <max>2.0.0</max>
    <exclude>2.0.0</exclude>
   </package>
   <package>
    <name>Horde_Core</name>
    <channel>pear.horde.org</channel>
    <min>1.4.0</min>
    <max>2.0.0</max>
    <exclude>2.0.0</exclude>
   </package>
   <package>
    <name>Horde_Crypt</name>
    <channel>pear.horde.org</channel>
    <min>1.1.0</min>
    <max>2.0.0</max>
    <exclude>2.0.0</exclude>
   </package>
   <package>
    <name>Horde_Date</name>
    <channel>pear.horde.org</channel>
    <min>1.0.0</min>
    <max>2.0.0</max>
    <exclude>2.0.0</exclude>
   </package>
   <package>
    <name>Horde_Editor</name>
    <channel>pear.horde.org</channel>
    <min>1.0.0</min>
    <max>2.0.0</max>
    <exclude>2.0.0</exclude>
   </package>
   <package>
    <name>Horde_Exception</name>
    <channel>pear.horde.org</channel>
    <min>1.0.0</min>
    <max>2.0.0</max>
    <exclude>2.0.0</exclude>
   </package>
   <package>
    <name>Horde_Form</name>
    <channel>pear.horde.org</channel>
    <min>1.0.0</min>
    <max>2.0.0</max>
    <exclude>2.0.0</exclude>
   </package>
   <package>
    <name>Horde_Icalendar</name>
    <channel>pear.horde.org</channel>
    <min>1.0.0</min>
    <max>2.0.0</max>
    <exclude>2.0.0</exclude>
   </package>
   <package>
    <name>Horde_Image</name>
    <channel>pear.horde.org</channel>
    <min>1.0.0</min>
    <max>2.0.0</max>
    <exclude>2.0.0</exclude>
   </package>
   <package>
    <name>Horde_Imap_Client</name>
    <channel>pear.horde.org</channel>
    <min>1.5.0</min>
    <max>2.0.0</max>
    <exclude>2.0.0</exclude>
   </package>
   <package>
    <name>Horde_Itip</name>
    <channel>pear.horde.org</channel>
    <min>1.0.0</min>
    <max>2.0.0</max>
    <exclude>2.0.0</exclude>
   </package>
   <package>
    <name>Horde_ListHeaders</name>
    <channel>pear.horde.org</channel>
    <min>1.0.0</min>
    <max>2.0.0</max>
    <exclude>2.0.0</exclude>
   </package>
   <package>
    <name>Horde_LoginTasks</name>
    <channel>pear.horde.org</channel>
    <min>1.0.0</min>
    <max>2.0.0</max>
    <exclude>2.0.0</exclude>
   </package>
   <package>
    <name>Horde_Mail</name>
    <channel>pear.horde.org</channel>
    <min>2.0.0</min>
    <max>3.0.0</max>
    <exclude>3.0.0</exclude>
   </package>
   <package>
    <name>Horde_Mime</name>
    <channel>pear.horde.org</channel>
    <min>1.5.0</min>
    <max>2.0.0</max>
    <exclude>2.0.0</exclude>
   </package>
   <package>
    <name>Horde_Mime_Viewer</name>
    <channel>pear.horde.org</channel>
    <min>1.0.7</min>
    <max>2.0.0</max>
    <exclude>2.0.0</exclude>
   </package>
   <package>
    <name>Horde_Nls</name>
    <channel>pear.horde.org</channel>
    <min>1.1.0</min>
    <max>2.0.0</max>
    <exclude>2.0.0</exclude>
   </package>
   <package>
    <name>Horde_Notification</name>
    <channel>pear.horde.org</channel>
    <min>1.0.0</min>
    <max>2.0.0</max>
    <exclude>2.0.0</exclude>
   </package>
   <package>
    <name>Horde_Perms</name>
    <channel>pear.horde.org</channel>
    <min>1.0.0</min>
    <max>2.0.0</max>
    <exclude>2.0.0</exclude>
   </package>
   <package>
    <name>Horde_Serialize</name>
    <channel>pear.horde.org</channel>
    <min>1.0.0</min>
    <max>2.0.0</max>
    <exclude>2.0.0</exclude>
   </package>
   <package>
    <name>Horde_SpellChecker</name>
    <channel>pear.horde.org</channel>
    <min>1.0.0</min>
    <max>2.0.0</max>
    <exclude>2.0.0</exclude>
   </package>
   <package>
    <name>Horde_Support</name>
    <channel>pear.horde.org</channel>
    <min>1.0.0</min>
    <max>2.0.0</max>
    <exclude>2.0.0</exclude>
   </package>
   <package>
    <name>Horde_Text_Filter</name>
    <channel>pear.horde.org</channel>
    <min>1.1.0</min>
    <max>2.0.0</max>
    <exclude>2.0.0</exclude>
   </package>
   <package>
    <name>Horde_Text_Flowed</name>
    <channel>pear.horde.org</channel>
    <min>1.0.0</min>
    <max>2.0.0</max>
    <exclude>2.0.0</exclude>
   </package>
   <package>
    <name>Horde_Token</name>
    <channel>pear.horde.org</channel>
    <min>1.0.0</min>
    <max>2.0.0</max>
    <exclude>2.0.0</exclude>
   </package>
   <package>
    <name>Horde_Tree</name>
    <channel>pear.horde.org</channel>
    <min>1.0.0</min>
    <max>2.0.0</max>
    <exclude>2.0.0</exclude>
   </package>
   <package>
    <name>Horde_Url</name>
    <channel>pear.horde.org</channel>
    <min>1.0.0</min>
    <max>2.0.0</max>
    <exclude>2.0.0</exclude>
   </package>
   <package>
    <name>Horde_Util</name>
    <channel>pear.horde.org</channel>
    <min>1.2.0</min>
    <max>2.0.0</max>
    <exclude>2.0.0</exclude>
   </package>
   <package>
    <name>Horde_View</name>
    <channel>pear.horde.org</channel>
    <min>1.0.0</min>
    <max>2.0.0</max>
    <exclude>2.0.0</exclude>
   </package>
   <extension>
    <name>dom</name>
   </extension>
   <extension>
    <name>gettext</name>
   </extension>
   <extension>
    <name>hash</name>
   </extension>
   <extension>
    <name>json</name>
   </extension>
  </required>
  <optional>
   <package>
    <name>Horde_Text_Filter_Csstidy</name>
    <channel>pear.horde.org</channel>
    <min>1.0.0</min>
    <max>2.0.0</max>
    <exclude>2.0.0</exclude>
   </package>
   <package>
    <name>Horde_Vfs</name>
    <channel>pear.horde.org</channel>
    <min>1.0.0</min>
    <max>2.0.0</max>
    <exclude>2.0.0</exclude>
   </package>
   <extension>
    <name>openssl</name>
   </extension>
  </optional>
 </dependencies>
 <usesrole>
  <role>horde</role>
  <package>Role</package>
  <channel>pear.horde.org</channel>
 </usesrole>
 <phprelease>
  <filelist>
   <install as="imp-bounce-spam" name="bin/imp-bounce-spam" />
   <install as="imp-mailbox-decode" name="bin/imp-mailbox-decode" />
   <install as="imp-query-imap-cache" name="bin/imp-query-imap-cache" />
   <install as="imp/config/.htaccess" name="config/.htaccess" />
   <install as="imp/config/backends.php" name="config/backends.php" />
   <install as="imp/config/conf.xml" name="config/conf.xml" />
   <install as="imp/config/filter.txt.dist" name="config/filter.txt.dist" />
   <install as="imp/config/hooks.php.dist" name="config/hooks.php.dist" />
   <install as="imp/config/menu.php.dist" name="config/menu.php.dist" />
   <install as="imp/config/mime_drivers.php" name="config/mime_drivers.php" />
   <install as="imp/config/prefs.php" name="config/prefs.php" />
   <install as="CHANGES" name="docs/CHANGES" />
   <install as="CREDITS" name="docs/CREDITS" />
   <install as="INSTALL" name="docs/INSTALL" />
   <install as="PERFORMANCE" name="docs/PERFORMANCE" />
   <install as="RELEASE_NOTES" name="docs/RELEASE_NOTES" />
   <install as="RFCS" name="docs/RFCS" />
   <install as="UPGRADING" name="docs/UPGRADING" />
   <install as="imp/js/acl.js" name="js/acl.js" />
   <install as="imp/js/compose-base.js" name="js/compose-base.js" />
   <install as="imp/js/compose-dimp.js" name="js/compose-dimp.js" />
   <install as="imp/js/compose.js" name="js/compose.js" />
   <install as="imp/js/contacts.js" name="js/contacts.js" />
   <install as="imp/js/dialog.js" name="js/dialog.js" />
   <install as="imp/js/dimpbase.js" name="js/dimpbase.js" />
   <install as="imp/js/dimpcore.js" name="js/dimpcore.js" />
   <install as="imp/js/flagprefs.js" name="js/flagprefs.js" />
   <install as="imp/js/folderprefs.js" name="js/folderprefs.js" />
   <install as="imp/js/folders.js" name="js/folders.js" />
   <install as="imp/js/imp.js" name="js/imp.js" />
   <install as="imp/js/importencryptkey.js" name="js/importencryptkey.js" />
   <install as="imp/js/indices.js" name="js/indices.js" />
   <install as="imp/js/itiprequest.js" name="js/itiprequest.js" />
   <install as="imp/js/jstorage.js" name="js/jstorage.js" />
   <install as="imp/js/login.js" name="js/login.js" />
   <install as="imp/js/mailbox-dimp.js" name="js/mailbox-dimp.js" />
   <install as="imp/js/mailbox.js" name="js/mailbox.js" />
   <install as="imp/js/message-dimp.js" name="js/message-dimp.js" />
   <install as="imp/js/message.js" name="js/message.js" />
   <install as="imp/js/mobile.js" name="js/mobile.js" />
   <install as="imp/js/pgp.js" name="js/pgp.js" />
   <install as="imp/js/search.js" name="js/search.js" />
   <install as="imp/js/searchesprefs.js" name="js/searchesprefs.js" />
   <install as="imp/js/signaturehtml.js" name="js/signaturehtml.js" />
   <install as="imp/js/viewport.js" name="js/viewport.js" />
   <install as="imp/lib/.htaccess" name="lib/.htaccess" />
   <install as="imp/lib/Ajax.php" name="lib/Ajax.php" />
   <install as="imp/lib/Api.php" name="lib/Api.php" />
   <install as="imp/lib/Application.php" name="lib/Application.php" />
   <install as="imp/lib/Auth.php" name="lib/Auth.php" />
   <install as="imp/lib/Compose.php" name="lib/Compose.php" />
   <install as="imp/lib/Contents.php" name="lib/Contents.php" />
   <install as="imp/lib/Dimp.php" name="lib/Dimp.php" />
   <install as="imp/lib/Exception.php" name="lib/Exception.php" />
   <install as="imp/lib/Filter.php" name="lib/Filter.php" />
   <install as="imp/lib/Flags.php" name="lib/Flags.php" />
   <install as="imp/lib/Imap.php" name="lib/Imap.php" />
   <install as="imp/lib/IMP.php" name="lib/IMP.php" />
   <install as="imp/lib/Indices.php" name="lib/Indices.php" />
   <install as="imp/lib/Mailbox.php" name="lib/Mailbox.php" />
   <install as="imp/lib/Maillog.php" name="lib/Maillog.php" />
   <install as="imp/lib/Message.php" name="lib/Message.php" />
   <install as="imp/lib/Quota.php" name="lib/Quota.php" />
   <install as="imp/lib/Search.php" name="lib/Search.php" />
   <install as="imp/lib/Sentmail.php" name="lib/Sentmail.php" />
   <install as="imp/lib/Spam.php" name="lib/Spam.php" />
   <install as="imp/lib/Test.php" name="lib/Test.php" />
   <install as="imp/lib/Ajax/Application.php" name="lib/Ajax/Application.php" />
   <install as="imp/lib/Ajax/Queue.php" name="lib/Ajax/Queue.php" />
   <install as="imp/lib/Ajax/Imple/ContactAutoCompleter.php" name="lib/Ajax/Imple/ContactAutoCompleter.php" />
   <install as="imp/lib/Ajax/Imple/ImportEncryptKey.php" name="lib/Ajax/Imple/ImportEncryptKey.php" />
   <install as="imp/lib/Ajax/Imple/ItipRequest.php" name="lib/Ajax/Imple/ItipRequest.php" />
   <install as="imp/lib/Ajax/Imple/PassphraseDialog.php" name="lib/Ajax/Imple/PassphraseDialog.php" />
   <install as="imp/lib/Block/Newmail.php" name="lib/Block/Newmail.php" />
   <install as="imp/lib/Block/Summary.php" name="lib/Block/Summary.php" />
   <install as="imp/lib/Compose/Exception.php" name="lib/Compose/Exception.php" />
   <install as="imp/lib/Crypt/Pgp.php" name="lib/Crypt/Pgp.php" />
   <install as="imp/lib/Crypt/Smime.php" name="lib/Crypt/Smime.php" />
   <install as="imp/lib/Factory/AuthImap.php" name="lib/Factory/AuthImap.php" />
   <install as="imp/lib/Factory/Compose.php" name="lib/Factory/Compose.php" />
   <install as="imp/lib/Factory/Contents.php" name="lib/Factory/Contents.php" />
   <install as="imp/lib/Factory/Flags.php" name="lib/Factory/Flags.php" />
   <install as="imp/lib/Factory/Identity.php" name="lib/Factory/Identity.php" />
   <install as="imp/lib/Factory/Imap.php" name="lib/Factory/Imap.php" />
   <install as="imp/lib/Factory/Imaptree.php" name="lib/Factory/Imaptree.php" />
   <install as="imp/lib/Factory/Mail.php" name="lib/Factory/Mail.php" />
   <install as="imp/lib/Factory/Mailbox.php" name="lib/Factory/Mailbox.php" />
   <install as="imp/lib/Factory/MailboxList.php" name="lib/Factory/MailboxList.php" />
   <install as="imp/lib/Factory/MimeViewer.php" name="lib/Factory/MimeViewer.php" />
   <install as="imp/lib/Factory/Pgp.php" name="lib/Factory/Pgp.php" />
   <install as="imp/lib/Factory/Quota.php" name="lib/Factory/Quota.php" />
   <install as="imp/lib/Factory/Search.php" name="lib/Factory/Search.php" />
   <install as="imp/lib/Factory/Sentmail.php" name="lib/Factory/Sentmail.php" />
   <install as="imp/lib/Factory/Smime.php" name="lib/Factory/Smime.php" />
   <install as="imp/lib/Flag/Base.php" name="lib/Flag/Base.php" />
   <install as="imp/lib/Flag/Imap.php" name="lib/Flag/Imap.php" />
   <install as="imp/lib/Flag/User.php" name="lib/Flag/User.php" />
   <install as="imp/lib/Flag/Imap/Answered.php" name="lib/Flag/Imap/Answered.php" />
   <install as="imp/lib/Flag/Imap/Deleted.php" name="lib/Flag/Imap/Deleted.php" />
   <install as="imp/lib/Flag/Imap/Draft.php" name="lib/Flag/Imap/Draft.php" />
   <install as="imp/lib/Flag/Imap/Flagged.php" name="lib/Flag/Imap/Flagged.php" />
   <install as="imp/lib/Flag/Imap/Forwarded.php" name="lib/Flag/Imap/Forwarded.php" />
   <install as="imp/lib/Flag/Imap/Junk.php" name="lib/Flag/Imap/Junk.php" />
   <install as="imp/lib/Flag/Imap/NotJunk.php" name="lib/Flag/Imap/NotJunk.php" />
   <install as="imp/lib/Flag/Imap/Seen.php" name="lib/Flag/Imap/Seen.php" />
   <install as="imp/lib/Flag/System/Attachment.php" name="lib/Flag/System/Attachment.php" />
   <install as="imp/lib/Flag/System/Encrypted.php" name="lib/Flag/System/Encrypted.php" />
   <install as="imp/lib/Flag/System/HighPriority.php" name="lib/Flag/System/HighPriority.php" />
   <install as="imp/lib/Flag/System/List.php" name="lib/Flag/System/List.php" />
   <install as="imp/lib/Flag/System/LowPriority.php" name="lib/Flag/System/LowPriority.php" />
   <install as="imp/lib/Flag/System/Personal.php" name="lib/Flag/System/Personal.php" />
   <install as="imp/lib/Flag/System/Signed.php" name="lib/Flag/System/Signed.php" />
   <install as="imp/lib/Flag/System/Unseen.php" name="lib/Flag/System/Unseen.php" />
   <install as="imp/lib/Flag/System/Match/Address.php" name="lib/Flag/System/Match/Address.php" />
   <install as="imp/lib/Flag/System/Match/Flag.php" name="lib/Flag/System/Match/Flag.php" />
   <install as="imp/lib/Flag/System/Match/Header.php" name="lib/Flag/System/Match/Header.php" />
   <install as="imp/lib/Imap/Acl.php" name="lib/Imap/Acl.php" />
   <install as="imp/lib/Imap/Exception.php" name="lib/Imap/Exception.php" />
   <install as="imp/lib/Imap/PermanentFlags.php" name="lib/Imap/PermanentFlags.php" />
   <install as="imp/lib/Imap/Tree.php" name="lib/Imap/Tree.php" />
   <install as="imp/lib/Indices/Form.php" name="lib/Indices/Form.php" />
   <install as="imp/lib/LoginTasks/SystemTask/GarbageCollection.php" name="lib/LoginTasks/SystemTask/GarbageCollection.php" />
   <install as="imp/lib/LoginTasks/SystemTask/Upgrade.php" name="lib/LoginTasks/SystemTask/Upgrade.php" />
   <install as="imp/lib/LoginTasks/SystemTask/UpgradeAuth.php" name="lib/LoginTasks/SystemTask/UpgradeAuth.php" />
   <install as="imp/lib/LoginTasks/Task/Autocreate.php" name="lib/LoginTasks/Task/Autocreate.php" />
   <install as="imp/lib/LoginTasks/Task/DeleteAttachmentsMonthly.php" name="lib/LoginTasks/Task/DeleteAttachmentsMonthly.php" />
   <install as="imp/lib/LoginTasks/Task/DeleteSentmailMonthly.php" name="lib/LoginTasks/Task/DeleteSentmailMonthly.php" />
   <install as="imp/lib/LoginTasks/Task/FilterOnLogin.php" name="lib/LoginTasks/Task/FilterOnLogin.php" />
   <install as="imp/lib/LoginTasks/Task/PurgeSentmail.php" name="lib/LoginTasks/Task/PurgeSentmail.php" />
   <install as="imp/lib/LoginTasks/Task/PurgeSpam.php" name="lib/LoginTasks/Task/PurgeSpam.php" />
   <install as="imp/lib/LoginTasks/Task/PurgeTrash.php" name="lib/LoginTasks/Task/PurgeTrash.php" />
   <install as="imp/lib/LoginTasks/Task/RecoverDraft.php" name="lib/LoginTasks/Task/RecoverDraft.php" />
   <install as="imp/lib/LoginTasks/Task/RenameSentmailMonthly.php" name="lib/LoginTasks/Task/RenameSentmailMonthly.php" />
   <install as="imp/lib/Mailbox/List.php" name="lib/Mailbox/List.php" />
   <install as="imp/lib/Mailbox/List/Thread.php" name="lib/Mailbox/List/Thread.php" />
   <install as="imp/lib/Mailbox/List/Track.php" name="lib/Mailbox/List/Track.php" />
   <install as="imp/lib/Mbox/Parse.php" name="lib/Mbox/Parse.php" />
   <install as="imp/lib/Menu/Dimp.php" name="lib/Menu/Dimp.php" />
   <install as="imp/lib/Mime/Status.php" name="lib/Mime/Status.php" />
   <install as="imp/lib/Mime/Viewer/Alternative.php" name="lib/Mime/Viewer/Alternative.php" />
   <install as="imp/lib/Mime/Viewer/Appledouble.php" name="lib/Mime/Viewer/Appledouble.php" />
   <install as="imp/lib/Mime/Viewer/Audio.php" name="lib/Mime/Viewer/Audio.php" />
   <install as="imp/lib/Mime/Viewer/Enriched.php" name="lib/Mime/Viewer/Enriched.php" />
   <install as="imp/lib/Mime/Viewer/Externalbody.php" name="lib/Mime/Viewer/Externalbody.php" />
   <install as="imp/lib/Mime/Viewer/Html.php" name="lib/Mime/Viewer/Html.php" />
   <install as="imp/lib/Mime/Viewer/Images.php" name="lib/Mime/Viewer/Images.php" />
   <install as="imp/lib/Mime/Viewer/Itip.php" name="lib/Mime/Viewer/Itip.php" />
   <install as="imp/lib/Mime/Viewer/Mdn.php" name="lib/Mime/Viewer/Mdn.php" />
   <install as="imp/lib/Mime/Viewer/Partial.php" name="lib/Mime/Viewer/Partial.php" />
   <install as="imp/lib/Mime/Viewer/Pdf.php" name="lib/Mime/Viewer/Pdf.php" />
   <install as="imp/lib/Mime/Viewer/Pgp.php" name="lib/Mime/Viewer/Pgp.php" />
   <install as="imp/lib/Mime/Viewer/Plain.php" name="lib/Mime/Viewer/Plain.php" />
   <install as="imp/lib/Mime/Viewer/Related.php" name="lib/Mime/Viewer/Related.php" />
   <install as="imp/lib/Mime/Viewer/Rfc822.php" name="lib/Mime/Viewer/Rfc822.php" />
   <install as="imp/lib/Mime/Viewer/Smil.php" name="lib/Mime/Viewer/Smil.php" />
   <install as="imp/lib/Mime/Viewer/Smime.php" name="lib/Mime/Viewer/Smime.php" />
   <install as="imp/lib/Mime/Viewer/Status.php" name="lib/Mime/Viewer/Status.php" />
   <install as="imp/lib/Mime/Viewer/Vcard.php" name="lib/Mime/Viewer/Vcard.php" />
   <install as="imp/lib/Mime/Viewer/Video.php" name="lib/Mime/Viewer/Video.php" />
   <install as="imp/lib/Mime/Viewer/Zip.php" name="lib/Mime/Viewer/Zip.php" />
   <install as="imp/lib/Notification/Event/Status.php" name="lib/Notification/Event/Status.php" />
   <install as="imp/lib/Notification/Handler/Decorator/ImapAlerts.php" name="lib/Notification/Handler/Decorator/ImapAlerts.php" />
   <install as="imp/lib/Notification/Handler/Decorator/NewmailNotify.php" name="lib/Notification/Handler/Decorator/NewmailNotify.php" />
   <install as="imp/lib/Prefs/Identity.php" name="lib/Prefs/Identity.php" />
   <install as="imp/lib/Prefs/Sort.php" name="lib/Prefs/Sort.php" />
   <install as="imp/lib/Prefs/Ui.php" name="lib/Prefs/Ui.php" />
   <install as="imp/lib/Prefs/Sort/Sortpref.php" name="lib/Prefs/Sort/Sortpref.php" />
   <install as="imp/lib/Quota/Base.php" name="lib/Quota/Base.php" />
   <install as="imp/lib/Quota/Command.php" name="lib/Quota/Command.php" />
   <install as="imp/lib/Quota/Hook.php" name="lib/Quota/Hook.php" />
   <install as="imp/lib/Quota/Imap.php" name="lib/Quota/Imap.php" />
   <install as="imp/lib/Quota/Maildir.php" name="lib/Quota/Maildir.php" />
   <install as="imp/lib/Quota/Mdaemon.php" name="lib/Quota/Mdaemon.php" />
   <install as="imp/lib/Quota/Mercury32.php" name="lib/Quota/Mercury32.php" />
   <install as="imp/lib/Quota/Null.php" name="lib/Quota/Null.php" />
   <install as="imp/lib/Quota/Sql.php" name="lib/Quota/Sql.php" />
   <install as="imp/lib/Search/Element.php" name="lib/Search/Element.php" />
   <install as="imp/lib/Search/Filter.php" name="lib/Search/Filter.php" />
   <install as="imp/lib/Search/Query.php" name="lib/Search/Query.php" />
   <install as="imp/lib/Search/Vfolder.php" name="lib/Search/Vfolder.php" />
   <install as="imp/lib/Search/Element/Attachment.php" name="lib/Search/Element/Attachment.php" />
   <install as="imp/lib/Search/Element/Autogenerated.php" name="lib/Search/Element/Autogenerated.php" />
   <install as="imp/lib/Search/Element/Bulk.php" name="lib/Search/Element/Bulk.php" />
   <install as="imp/lib/Search/Element/Contacts.php" name="lib/Search/Element/Contacts.php" />
   <install as="imp/lib/Search/Element/Date.php" name="lib/Search/Element/Date.php" />
   <install as="imp/lib/Search/Element/Daterange.php" name="lib/Search/Element/Daterange.php" />
   <install as="imp/lib/Search/Element/Flag.php" name="lib/Search/Element/Flag.php" />
   <install as="imp/lib/Search/Element/Header.php" name="lib/Search/Element/Header.php" />
   <install as="imp/lib/Search/Element/Mailinglist.php" name="lib/Search/Element/Mailinglist.php" />
   <install as="imp/lib/Search/Element/Or.php" name="lib/Search/Element/Or.php" />
   <install as="imp/lib/Search/Element/Personal.php" name="lib/Search/Element/Personal.php" />
   <install as="imp/lib/Search/Element/Recipient.php" name="lib/Search/Element/Recipient.php" />
   <install as="imp/lib/Search/Element/Size.php" name="lib/Search/Element/Size.php" />
   <install as="imp/lib/Search/Element/Text.php" name="lib/Search/Element/Text.php" />
   <install as="imp/lib/Search/Element/Within.php" name="lib/Search/Element/Within.php" />
   <install as="imp/lib/Search/Filter/Attachment.php" name="lib/Search/Filter/Attachment.php" />
   <install as="imp/lib/Search/Filter/Autogenerated.php" name="lib/Search/Filter/Autogenerated.php" />
   <install as="imp/lib/Search/Filter/Builtin.php" name="lib/Search/Filter/Builtin.php" />
   <install as="imp/lib/Search/Filter/Bulk.php" name="lib/Search/Filter/Bulk.php" />
   <install as="imp/lib/Search/Filter/Contacts.php" name="lib/Search/Filter/Contacts.php" />
   <install as="imp/lib/Search/Filter/Mailinglist.php" name="lib/Search/Filter/Mailinglist.php" />
   <install as="imp/lib/Search/Filter/Personal.php" name="lib/Search/Filter/Personal.php" />
   <install as="imp/lib/Search/Vfolder/Builtin.php" name="lib/Search/Vfolder/Builtin.php" />
   <install as="imp/lib/Search/Vfolder/Vinbox.php" name="lib/Search/Vfolder/Vinbox.php" />
   <install as="imp/lib/Search/Vfolder/Vtrash.php" name="lib/Search/Vfolder/Vtrash.php" />
   <install as="imp/lib/Sentmail/Base.php" name="lib/Sentmail/Base.php" />
   <install as="imp/lib/Sentmail/Null.php" name="lib/Sentmail/Null.php" />
   <install as="imp/lib/Sentmail/Sql.php" name="lib/Sentmail/Sql.php" />
   <install as="imp/lib/Tree/Flist.php" name="lib/Tree/Flist.php" />
   <install as="imp/lib/Tree/Jquerymobile.php" name="lib/Tree/Jquerymobile.php" />
   <install as="imp/lib/Tree/Simplehtml.php" name="lib/Tree/Simplehtml.php" />
   <install as="imp/lib/Ui/Compose.php" name="lib/Ui/Compose.php" />
   <install as="imp/lib/Ui/Editor.php" name="lib/Ui/Editor.php" />
   <install as="imp/lib/Ui/Folder.php" name="lib/Ui/Folder.php" />
   <install as="imp/lib/Ui/Headers.php" name="lib/Ui/Headers.php" />
   <install as="imp/lib/Ui/Imageview.php" name="lib/Ui/Imageview.php" />
   <install as="imp/lib/Ui/Mailbox.php" name="lib/Ui/Mailbox.php" />
   <install as="imp/lib/Ui/Message.php" name="lib/Ui/Message.php" />
   <install as="imp/lib/Ui/Mimp.php" name="lib/Ui/Mimp.php" />
   <install as="imp/lib/Ui/Search.php" name="lib/Ui/Search.php" />
   <install as="imp/lib/Views/Compose.php" name="lib/Views/Compose.php" />
   <install as="imp/lib/Views/ListMessages.php" name="lib/Views/ListMessages.php" />
   <install as="imp/lib/Views/ShowMessage.php" name="lib/Views/ShowMessage.php" />
   <install as="imp/locale/.htaccess" name="locale/.htaccess" />
   <install as="imp/locale/imp.pot" name="locale/imp.pot" />
   <install as="imp/locale/ar/LC_MESSAGES/imp.mo" name="locale/ar/LC_MESSAGES/imp.mo" />
   <install as="imp/locale/ar/LC_MESSAGES/imp.po" name="locale/ar/LC_MESSAGES/imp.po" />
   <install as="imp/locale/ar_OM/LC_MESSAGES/imp.mo" name="locale/ar_OM/LC_MESSAGES/imp.mo" />
   <install as="imp/locale/ar_OM/LC_MESSAGES/imp.po" name="locale/ar_OM/LC_MESSAGES/imp.po" />
   <install as="imp/locale/bg/LC_MESSAGES/imp.mo" name="locale/bg/LC_MESSAGES/imp.mo" />
   <install as="imp/locale/bg/LC_MESSAGES/imp.po" name="locale/bg/LC_MESSAGES/imp.po" />
   <install as="imp/locale/bs/LC_MESSAGES/imp.mo" name="locale/bs/LC_MESSAGES/imp.mo" />
   <install as="imp/locale/bs/LC_MESSAGES/imp.po" name="locale/bs/LC_MESSAGES/imp.po" />
   <install as="imp/locale/ca/help.xml" name="locale/ca/help.xml" />
   <install as="imp/locale/ca/LC_MESSAGES/imp.mo" name="locale/ca/LC_MESSAGES/imp.mo" />
   <install as="imp/locale/ca/LC_MESSAGES/imp.po" name="locale/ca/LC_MESSAGES/imp.po" />
   <install as="imp/locale/cs/help.xml" name="locale/cs/help.xml" />
   <install as="imp/locale/cs/LC_MESSAGES/imp.mo" name="locale/cs/LC_MESSAGES/imp.mo" />
   <install as="imp/locale/cs/LC_MESSAGES/imp.po" name="locale/cs/LC_MESSAGES/imp.po" />
   <install as="imp/locale/da/help.xml" name="locale/da/help.xml" />
   <install as="imp/locale/da/LC_MESSAGES/imp.mo" name="locale/da/LC_MESSAGES/imp.mo" />
   <install as="imp/locale/da/LC_MESSAGES/imp.po" name="locale/da/LC_MESSAGES/imp.po" />
   <install as="imp/locale/de/help.xml" name="locale/de/help.xml" />
   <install as="imp/locale/de/LC_MESSAGES/imp.mo" name="locale/de/LC_MESSAGES/imp.mo" />
   <install as="imp/locale/de/LC_MESSAGES/imp.po" name="locale/de/LC_MESSAGES/imp.po" />
   <install as="imp/locale/el/help.xml" name="locale/el/help.xml" />
   <install as="imp/locale/el/LC_MESSAGES/imp.mo" name="locale/el/LC_MESSAGES/imp.mo" />
   <install as="imp/locale/el/LC_MESSAGES/imp.po" name="locale/el/LC_MESSAGES/imp.po" />
   <install as="imp/locale/en/help.xml" name="locale/en/help.xml" />
   <install as="imp/locale/es/help.xml" name="locale/es/help.xml" />
   <install as="imp/locale/es/LC_MESSAGES/imp.mo" name="locale/es/LC_MESSAGES/imp.mo" />
   <install as="imp/locale/es/LC_MESSAGES/imp.po" name="locale/es/LC_MESSAGES/imp.po" />
   <install as="imp/locale/et/help.xml" name="locale/et/help.xml" />
   <install as="imp/locale/et/LC_MESSAGES/imp.mo" name="locale/et/LC_MESSAGES/imp.mo" />
   <install as="imp/locale/et/LC_MESSAGES/imp.po" name="locale/et/LC_MESSAGES/imp.po" />
   <install as="imp/locale/eu/help.xml" name="locale/eu/help.xml" />
   <install as="imp/locale/eu/LC_MESSAGES/imp.mo" name="locale/eu/LC_MESSAGES/imp.mo" />
   <install as="imp/locale/eu/LC_MESSAGES/imp.po" name="locale/eu/LC_MESSAGES/imp.po" />
   <install as="imp/locale/fa/help.xml" name="locale/fa/help.xml" />
   <install as="imp/locale/fa/LC_MESSAGES/imp.mo" name="locale/fa/LC_MESSAGES/imp.mo" />
   <install as="imp/locale/fa/LC_MESSAGES/imp.po" name="locale/fa/LC_MESSAGES/imp.po" />
   <install as="imp/locale/fi/help.xml" name="locale/fi/help.xml" />
   <install as="imp/locale/fi/LC_MESSAGES/imp.mo" name="locale/fi/LC_MESSAGES/imp.mo" />
   <install as="imp/locale/fi/LC_MESSAGES/imp.po" name="locale/fi/LC_MESSAGES/imp.po" />
   <install as="imp/locale/fr/help.xml" name="locale/fr/help.xml" />
   <install as="imp/locale/fr/LC_MESSAGES/imp.mo" name="locale/fr/LC_MESSAGES/imp.mo" />
   <install as="imp/locale/fr/LC_MESSAGES/imp.po" name="locale/fr/LC_MESSAGES/imp.po" />
   <install as="imp/locale/gl/LC_MESSAGES/imp.mo" name="locale/gl/LC_MESSAGES/imp.mo" />
   <install as="imp/locale/gl/LC_MESSAGES/imp.po" name="locale/gl/LC_MESSAGES/imp.po" />
   <install as="imp/locale/he/LC_MESSAGES/imp.mo" name="locale/he/LC_MESSAGES/imp.mo" />
   <install as="imp/locale/he/LC_MESSAGES/imp.po" name="locale/he/LC_MESSAGES/imp.po" />
   <install as="imp/locale/hr/help.xml" name="locale/hr/help.xml" />
   <install as="imp/locale/hr/LC_MESSAGES/imp.mo" name="locale/hr/LC_MESSAGES/imp.mo" />
   <install as="imp/locale/hr/LC_MESSAGES/imp.po" name="locale/hr/LC_MESSAGES/imp.po" />
   <install as="imp/locale/hu/help.xml" name="locale/hu/help.xml" />
   <install as="imp/locale/hu/LC_MESSAGES/imp.mo" name="locale/hu/LC_MESSAGES/imp.mo" />
   <install as="imp/locale/hu/LC_MESSAGES/imp.po" name="locale/hu/LC_MESSAGES/imp.po" />
   <install as="imp/locale/id/LC_MESSAGES/imp.mo" name="locale/id/LC_MESSAGES/imp.mo" />
   <install as="imp/locale/id/LC_MESSAGES/imp.po" name="locale/id/LC_MESSAGES/imp.po" />
   <install as="imp/locale/is/LC_MESSAGES/imp.mo" name="locale/is/LC_MESSAGES/imp.mo" />
   <install as="imp/locale/is/LC_MESSAGES/imp.po" name="locale/is/LC_MESSAGES/imp.po" />
   <install as="imp/locale/it/help.xml" name="locale/it/help.xml" />
   <install as="imp/locale/it/LC_MESSAGES/imp.mo" name="locale/it/LC_MESSAGES/imp.mo" />
   <install as="imp/locale/it/LC_MESSAGES/imp.po" name="locale/it/LC_MESSAGES/imp.po" />
   <install as="imp/locale/ja/LC_MESSAGES/imp.mo" name="locale/ja/LC_MESSAGES/imp.mo" />
   <install as="imp/locale/ja/LC_MESSAGES/imp.po" name="locale/ja/LC_MESSAGES/imp.po" />
   <install as="imp/locale/km/LC_MESSAGES/imp.mo" name="locale/km/LC_MESSAGES/imp.mo" />
   <install as="imp/locale/km/LC_MESSAGES/imp.po" name="locale/km/LC_MESSAGES/imp.po" />
   <install as="imp/locale/ko/help.xml" name="locale/ko/help.xml" />
   <install as="imp/locale/ko/LC_MESSAGES/imp.mo" name="locale/ko/LC_MESSAGES/imp.mo" />
   <install as="imp/locale/ko/LC_MESSAGES/imp.po" name="locale/ko/LC_MESSAGES/imp.po" />
   <install as="imp/locale/lt/LC_MESSAGES/imp.mo" name="locale/lt/LC_MESSAGES/imp.mo" />
   <install as="imp/locale/lt/LC_MESSAGES/imp.po" name="locale/lt/LC_MESSAGES/imp.po" />
   <install as="imp/locale/lv/help.xml" name="locale/lv/help.xml" />
   <install as="imp/locale/lv/LC_MESSAGES/imp.mo" name="locale/lv/LC_MESSAGES/imp.mo" />
   <install as="imp/locale/lv/LC_MESSAGES/imp.po" name="locale/lv/LC_MESSAGES/imp.po" />
   <install as="imp/locale/mk/LC_MESSAGES/imp.mo" name="locale/mk/LC_MESSAGES/imp.mo" />
   <install as="imp/locale/mk/LC_MESSAGES/imp.po" name="locale/mk/LC_MESSAGES/imp.po" />
   <install as="imp/locale/nb/help.xml" name="locale/nb/help.xml" />
   <install as="imp/locale/nb/LC_MESSAGES/imp.mo" name="locale/nb/LC_MESSAGES/imp.mo" />
   <install as="imp/locale/nb/LC_MESSAGES/imp.po" name="locale/nb/LC_MESSAGES/imp.po" />
   <install as="imp/locale/nl/help.xml" name="locale/nl/help.xml" />
   <install as="imp/locale/nl/LC_MESSAGES/imp.mo" name="locale/nl/LC_MESSAGES/imp.mo" />
   <install as="imp/locale/nl/LC_MESSAGES/imp.po" name="locale/nl/LC_MESSAGES/imp.po" />
   <install as="imp/locale/nn/LC_MESSAGES/imp.mo" name="locale/nn/LC_MESSAGES/imp.mo" />
   <install as="imp/locale/nn/LC_MESSAGES/imp.po" name="locale/nn/LC_MESSAGES/imp.po" />
   <install as="imp/locale/pl/help.xml" name="locale/pl/help.xml" />
   <install as="imp/locale/pl/LC_MESSAGES/imp.mo" name="locale/pl/LC_MESSAGES/imp.mo" />
   <install as="imp/locale/pl/LC_MESSAGES/imp.po" name="locale/pl/LC_MESSAGES/imp.po" />
   <install as="imp/locale/pt/help.xml" name="locale/pt/help.xml" />
   <install as="imp/locale/pt/LC_MESSAGES/imp.mo" name="locale/pt/LC_MESSAGES/imp.mo" />
   <install as="imp/locale/pt/LC_MESSAGES/imp.po" name="locale/pt/LC_MESSAGES/imp.po" />
   <install as="imp/locale/pt_BR/help.xml" name="locale/pt_BR/help.xml" />
   <install as="imp/locale/pt_BR/LC_MESSAGES/imp.mo" name="locale/pt_BR/LC_MESSAGES/imp.mo" />
   <install as="imp/locale/pt_BR/LC_MESSAGES/imp.po" name="locale/pt_BR/LC_MESSAGES/imp.po" />
   <install as="imp/locale/ro/LC_MESSAGES/imp.mo" name="locale/ro/LC_MESSAGES/imp.mo" />
   <install as="imp/locale/ro/LC_MESSAGES/imp.po" name="locale/ro/LC_MESSAGES/imp.po" />
   <install as="imp/locale/ru/help.xml" name="locale/ru/help.xml" />
   <install as="imp/locale/ru/LC_MESSAGES/imp.mo" name="locale/ru/LC_MESSAGES/imp.mo" />
   <install as="imp/locale/ru/LC_MESSAGES/imp.po" name="locale/ru/LC_MESSAGES/imp.po" />
   <install as="imp/locale/sk/help.xml" name="locale/sk/help.xml" />
   <install as="imp/locale/sk/LC_MESSAGES/imp.mo" name="locale/sk/LC_MESSAGES/imp.mo" />
   <install as="imp/locale/sk/LC_MESSAGES/imp.po" name="locale/sk/LC_MESSAGES/imp.po" />
   <install as="imp/locale/sl/LC_MESSAGES/imp.mo" name="locale/sl/LC_MESSAGES/imp.mo" />
   <install as="imp/locale/sl/LC_MESSAGES/imp.po" name="locale/sl/LC_MESSAGES/imp.po" />
   <install as="imp/locale/sv/help.xml" name="locale/sv/help.xml" />
   <install as="imp/locale/sv/LC_MESSAGES/imp.mo" name="locale/sv/LC_MESSAGES/imp.mo" />
   <install as="imp/locale/sv/LC_MESSAGES/imp.po" name="locale/sv/LC_MESSAGES/imp.po" />
   <install as="imp/locale/th/LC_MESSAGES/imp.mo" name="locale/th/LC_MESSAGES/imp.mo" />
   <install as="imp/locale/th/LC_MESSAGES/imp.po" name="locale/th/LC_MESSAGES/imp.po" />
   <install as="imp/locale/tr/help.xml" name="locale/tr/help.xml" />
   <install as="imp/locale/tr/LC_MESSAGES/imp.mo" name="locale/tr/LC_MESSAGES/imp.mo" />
   <install as="imp/locale/tr/LC_MESSAGES/imp.po" name="locale/tr/LC_MESSAGES/imp.po" />
   <install as="imp/locale/uk/help.xml" name="locale/uk/help.xml" />
   <install as="imp/locale/uk/LC_MESSAGES/imp.mo" name="locale/uk/LC_MESSAGES/imp.mo" />
   <install as="imp/locale/uk/LC_MESSAGES/imp.po" name="locale/uk/LC_MESSAGES/imp.po" />
   <install as="imp/locale/zh_CN/help.xml" name="locale/zh_CN/help.xml" />
   <install as="imp/locale/zh_CN/LC_MESSAGES/imp.mo" name="locale/zh_CN/LC_MESSAGES/imp.mo" />
   <install as="imp/locale/zh_CN/LC_MESSAGES/imp.po" name="locale/zh_CN/LC_MESSAGES/imp.po" />
   <install as="imp/locale/zh_TW/help.xml" name="locale/zh_TW/help.xml" />
   <install as="imp/locale/zh_TW/LC_MESSAGES/imp.mo" name="locale/zh_TW/LC_MESSAGES/imp.mo" />
   <install as="imp/locale/zh_TW/LC_MESSAGES/imp.po" name="locale/zh_TW/LC_MESSAGES/imp.po" />
   <install as="imp/migration/1_imp_base_tables.php" name="migration/1_imp_base_tables.php" />
   <install as="imp/migration/2_imp_autoincrement_sentmail.php" name="migration/2_imp_autoincrement_sentmail.php" />
   <install as="imp/templates/.htaccess" name="templates/.htaccess" />
   <install as="imp/templates/common-header.inc" name="templates/common-header.inc" />
   <install as="imp/templates/dimp/common.inc" name="templates/dimp/common.inc" />
   <install as="imp/templates/dimp/index.inc" name="templates/dimp/index.inc" />
   <install as="imp/templates/dimp/compose/compose-base.html" name="templates/dimp/compose/compose-base.html" />
   <install as="imp/templates/dimp/compose/compose.html" name="templates/dimp/compose/compose.html" />
   <install as="imp/templates/dimp/message/message.html" name="templates/dimp/message/message.html" />
   <install as="imp/templates/imp/javascript_defs.php" name="templates/imp/javascript_defs.php" />
   <install as="imp/templates/imp/compose/compose.html" name="templates/imp/compose/compose.html" />
   <install as="imp/templates/imp/compose/redirect.html" name="templates/imp/compose/redirect.html" />
   <install as="imp/templates/imp/compose/success.html" name="templates/imp/compose/success.html" />
   <install as="imp/templates/imp/contacts/contacts.html" name="templates/imp/contacts/contacts.html" />
   <install as="imp/templates/imp/flist/flist.html" name="templates/imp/flist/flist.html" />
   <install as="imp/templates/imp/folders/actions.html" name="templates/imp/folders/actions.html" />
   <install as="imp/templates/imp/folders/folders_confirm.html" name="templates/imp/folders/folders_confirm.html" />
   <install as="imp/templates/imp/folders/folders_size.html" name="templates/imp/folders/folders_size.html" />
   <install as="imp/templates/imp/folders/head.html" name="templates/imp/folders/head.html" />
   <install as="imp/templates/imp/folders/import.html" name="templates/imp/folders/import.html" />
   <install as="imp/templates/imp/mailbox/actions.html" name="templates/imp/mailbox/actions.html" />
   <install as="imp/templates/imp/mailbox/actions_deleted.html" name="templates/imp/mailbox/actions_deleted.html" />
   <install as="imp/templates/imp/mailbox/empty_mailbox.html" name="templates/imp/mailbox/empty_mailbox.html" />
   <install as="imp/templates/imp/mailbox/form_start.html" name="templates/imp/mailbox/form_start.html" />
   <install as="imp/templates/imp/mailbox/header.html" name="templates/imp/mailbox/header.html" />
   <install as="imp/templates/imp/mailbox/mailbox.html" name="templates/imp/mailbox/mailbox.html" />
   <install as="imp/templates/imp/mailbox/message_headers.html" name="templates/imp/mailbox/message_headers.html" />
   <install as="imp/templates/imp/mailbox/navbar.html" name="templates/imp/mailbox/navbar.html" />
   <install as="imp/templates/imp/mailbox/searchfolder.html" name="templates/imp/mailbox/searchfolder.html" />
   <install as="imp/templates/imp/menu/menu.html" name="templates/imp/menu/menu.html" />
   <install as="imp/templates/imp/message/message.html" name="templates/imp/message/message.html" />
   <install as="imp/templates/imp/message/navbar_actions.html" name="templates/imp/message/navbar_actions.html" />
   <install as="imp/templates/imp/message/navbar_navigate.html" name="templates/imp/message/navbar_navigate.html" />
   <install as="imp/templates/imp/message/navbar_top.html" name="templates/imp/message/navbar_top.html" />
   <install as="imp/templates/imp/search/search-all.html" name="templates/imp/search/search-all.html" />
   <install as="imp/templates/imp/search/search-basic.html" name="templates/imp/search/search-basic.html" />
   <install as="imp/templates/imp/search/search.html" name="templates/imp/search/search.html" />
   <install as="imp/templates/imp/thread/thread.html" name="templates/imp/thread/thread.html" />
   <install as="imp/templates/itip/base.html" name="templates/itip/base.html" />
   <install as="imp/templates/itip/vevent.html" name="templates/itip/vevent.html" />
   <install as="imp/templates/itip/vfreebusy.html" name="templates/itip/vfreebusy.html" />
   <install as="imp/templates/itip/vtodo.html" name="templates/itip/vtodo.html" />
   <install as="imp/templates/mimp/compose/compose.html" name="templates/mimp/compose/compose.html" />
   <install as="imp/templates/mimp/folders/folders.html" name="templates/mimp/folders/folders.html" />
   <install as="imp/templates/mimp/mailbox/mailbox.html" name="templates/mimp/mailbox/mailbox.html" />
   <install as="imp/templates/mimp/mailbox/search.html" name="templates/mimp/mailbox/search.html" />
   <install as="imp/templates/mimp/message/message.html" name="templates/mimp/message/message.html" />
   <install as="imp/templates/mimp/message/part.html" name="templates/mimp/message/part.html" />
   <install as="imp/templates/mobile/compose.html.php" name="templates/mobile/compose.html.php" />
   <install as="imp/templates/mobile/confirm.html.php" name="templates/mobile/confirm.html.php" />
   <install as="imp/templates/mobile/folders.html.php" name="templates/mobile/folders.html.php" />
   <install as="imp/templates/mobile/head.html.php" name="templates/mobile/head.html.php" />
   <install as="imp/templates/mobile/javascript_defs.php" name="templates/mobile/javascript_defs.php" />
   <install as="imp/templates/mobile/mailbox.html.php" name="templates/mobile/mailbox.html.php" />
   <install as="imp/templates/mobile/message.html.php" name="templates/mobile/message.html.php" />
   <install as="imp/templates/mobile/notice.html.php" name="templates/mobile/notice.html.php" />
   <install as="imp/templates/mobile/search.html.php" name="templates/mobile/search.html.php" />
   <install as="imp/templates/mobile/target.html.php" name="templates/mobile/target.html.php" />
   <install as="imp/templates/pgp/import_key.html" name="templates/pgp/import_key.html" />
   <install as="imp/templates/prefs/acl.html" name="templates/prefs/acl.html" />
   <install as="imp/templates/prefs/composetemplates.html" name="templates/prefs/composetemplates.html" />
   <install as="imp/templates/prefs/drafts.html" name="templates/prefs/drafts.html" />
   <install as="imp/templates/prefs/encrypt.html" name="templates/prefs/encrypt.html" />
   <install as="imp/templates/prefs/flags.html" name="templates/prefs/flags.html" />
   <install as="imp/templates/prefs/initialpage.html" name="templates/prefs/initialpage.html" />
   <install as="imp/templates/prefs/mailto.html" name="templates/prefs/mailto.html" />
   <install as="imp/templates/prefs/newmailaudio.html" name="templates/prefs/newmailaudio.html" />
   <install as="imp/templates/prefs/pgpprivatekey.html" name="templates/prefs/pgpprivatekey.html" />
   <install as="imp/templates/prefs/pgppublickey.html" name="templates/prefs/pgppublickey.html" />
   <install as="imp/templates/prefs/searches.html" name="templates/prefs/searches.html" />
   <install as="imp/templates/prefs/sentmail.html" name="templates/prefs/sentmail.html" />
   <install as="imp/templates/prefs/signaturehtml.html" name="templates/prefs/signaturehtml.html" />
   <install as="imp/templates/prefs/smimeprivatekey.html" name="templates/prefs/smimeprivatekey.html" />
   <install as="imp/templates/prefs/smimepublickey.html" name="templates/prefs/smimepublickey.html" />
   <install as="imp/templates/prefs/spam.html" name="templates/prefs/spam.html" />
   <install as="imp/templates/prefs/specialuse.html" name="templates/prefs/specialuse.html" />
   <install as="imp/templates/prefs/trash.html" name="templates/prefs/trash.html" />
   <install as="imp/templates/print/headers.html" name="templates/print/headers.html" />
   <install as="imp/templates/quota/quota.html" name="templates/quota/quota.html" />
   <install as="imp/templates/rss/mailbox.rss" name="templates/rss/mailbox.rss" />
   <install as="imp/templates/saveimage/saveimage.html" name="templates/saveimage/saveimage.html" />
   <install as="imp/templates/smime/import_key.html" name="templates/smime/import_key.html" />
   <install as="imp/templates/test/mailserver.inc" name="templates/test/mailserver.inc" />
   <install as="Imp/AllTests.php" name="test/Imp/AllTests.php" />
   <install as="Imp/Autoload.php" name="test/Imp/Autoload.php" />
   <install as="Imp/phpunit.xml" name="test/Imp/phpunit.xml" />
   <install as="Imp/fixtures/maildirsize" name="test/Imp/fixtures/maildirsize" />
   <install as="Imp/fixtures/test.eml" name="test/Imp/fixtures/test.eml" />
   <install as="Imp/fixtures/test.mbox" name="test/Imp/fixtures/test.mbox" />
   <install as="Imp/Stub/HtmlViewer.php" name="test/Imp/Stub/HtmlViewer.php" />
   <install as="Imp/Unit/ComposeTest.php" name="test/Imp/Unit/ComposeTest.php" />
   <install as="Imp/Unit/MboxParseTest.php" name="test/Imp/Unit/MboxParseTest.php" />
   <install as="Imp/Unit/QuotaTest.php" name="test/Imp/Unit/QuotaTest.php" />
   <install as="Imp/Unit/Mime/Viewer/HtmlTest.php" name="test/Imp/Unit/Mime/Viewer/HtmlTest.php" />
   <install as="Imp/Unit/Mime/Viewer/ItipTest.php" name="test/Imp/Unit/Mime/Viewer/ItipTest.php" />
   <install as="imp/themes/bluewhite/screen.css" name="themes/bluewhite/screen.css" />
   <install as="imp/themes/bluewhite/dimp/screen.css" name="themes/bluewhite/dimp/screen.css" />
   <install as="imp/themes/default/ie6_or_less.css" name="themes/default/ie6_or_less.css" />
   <install as="imp/themes/default/ie7.css" name="themes/default/ie7.css" />
   <install as="imp/themes/default/mobile.css" name="themes/default/mobile.css" />
   <install as="imp/themes/default/rtl.css" name="themes/default/rtl.css" />
   <install as="imp/themes/default/screen.css" name="themes/default/screen.css" />
   <install as="imp/themes/default/block/screen.css" name="themes/default/block/screen.css" />
   <install as="imp/themes/default/dimp/ie7.css" name="themes/default/dimp/ie7.css" />
   <install as="imp/themes/default/dimp/screen.css" name="themes/default/dimp/screen.css" />
   <install as="imp/themes/default/graphics/addressbook_add.png" name="themes/default/graphics/addressbook_add.png" />
   <install as="imp/themes/default/graphics/addressbook_browse.png" name="themes/default/graphics/addressbook_browse.png" />
   <install as="imp/themes/default/graphics/add_contact.png" name="themes/default/graphics/add_contact.png" />
   <install as="imp/themes/default/graphics/application_tile_horizontal.png" name="themes/default/graphics/application_tile_horizontal.png" />
   <install as="imp/themes/default/graphics/application_tile_vertical.png" name="themes/default/graphics/application_tile_vertical.png" />
   <install as="imp/themes/default/graphics/arrow_collapsed.png" name="themes/default/graphics/arrow_collapsed.png" />
   <install as="imp/themes/default/graphics/arrow_down.png" name="themes/default/graphics/arrow_down.png" />
   <install as="imp/themes/default/graphics/arrow_expanded.png" name="themes/default/graphics/arrow_expanded.png" />
   <install as="imp/themes/default/graphics/arrow_up.png" name="themes/default/graphics/arrow_up.png" />
   <install as="imp/themes/default/graphics/attachment.png" name="themes/default/graphics/attachment.png" />
   <install as="imp/themes/default/graphics/backhead_orderby.png" name="themes/default/graphics/backhead_orderby.png" />
   <install as="imp/themes/default/graphics/backhead_r.png" name="themes/default/graphics/backhead_r.png" />
   <install as="imp/themes/default/graphics/backhead_s2.png" name="themes/default/graphics/backhead_s2.png" />
   <install as="imp/themes/default/graphics/backhead_shadow.png" name="themes/default/graphics/backhead_shadow.png" />
   <install as="imp/themes/default/graphics/blacklist.png" name="themes/default/graphics/blacklist.png" />
   <install as="imp/themes/default/graphics/calendar.png" name="themes/default/graphics/calendar.png" />
   <install as="imp/themes/default/graphics/checkbox_off.png" name="themes/default/graphics/checkbox_off.png" />
   <install as="imp/themes/default/graphics/checkbox_on.png" name="themes/default/graphics/checkbox_on.png" />
   <install as="imp/themes/default/graphics/checkbox_over.png" name="themes/default/graphics/checkbox_over.png" />
   <install as="imp/themes/default/graphics/checkmail.png" name="themes/default/graphics/checkmail.png" />
   <install as="imp/themes/default/graphics/close.png" name="themes/default/graphics/close.png" />
   <install as="imp/themes/default/graphics/compose.png" name="themes/default/graphics/compose.png" />
   <install as="imp/themes/default/graphics/delete.png" name="themes/default/graphics/delete.png" />
   <install as="imp/themes/default/graphics/download.png" name="themes/default/graphics/download.png" />
   <install as="imp/themes/default/graphics/drafts.png" name="themes/default/graphics/drafts.png" />
   <install as="imp/themes/default/graphics/dragHandle.png" name="themes/default/graphics/dragHandle.png" />
   <install as="imp/themes/default/graphics/dragHandleVert.png" name="themes/default/graphics/dragHandleVert.png" />
   <install as="imp/themes/default/graphics/edit.png" name="themes/default/graphics/edit.png" />
   <install as="imp/themes/default/graphics/email_attach.png" name="themes/default/graphics/email_attach.png" />
   <install as="imp/themes/default/graphics/empty_spam.png" name="themes/default/graphics/empty_spam.png" />
   <install as="imp/themes/default/graphics/empty_trash.png" name="themes/default/graphics/empty_trash.png" />
   <install as="imp/themes/default/graphics/encrypted.png" name="themes/default/graphics/encrypted.png" />
   <install as="imp/themes/default/graphics/favicon.ico" name="themes/default/graphics/favicon.ico" />
   <install as="imp/themes/default/graphics/fetchmail.png" name="themes/default/graphics/fetchmail.png" />
   <install as="imp/themes/default/graphics/filters.png" name="themes/default/graphics/filters.png" />
   <install as="imp/themes/default/graphics/forward.png" name="themes/default/graphics/forward.png" />
   <install as="imp/themes/default/graphics/gallery.png" name="themes/default/graphics/gallery.png" />
   <install as="imp/themes/default/graphics/group.png" name="themes/default/graphics/group.png" />
   <install as="imp/themes/default/graphics/ham.png" name="themes/default/graphics/ham.png" />
   <install as="imp/themes/default/graphics/help.png" name="themes/default/graphics/help.png" />
   <install as="imp/themes/default/graphics/ico_message_off.png" name="themes/default/graphics/ico_message_off.png" />
   <install as="imp/themes/default/graphics/imp.png" name="themes/default/graphics/imp.png" />
   <install as="imp/themes/default/graphics/info_icon.png" name="themes/default/graphics/info_icon.png" />
   <install as="imp/themes/default/graphics/key_down.png" name="themes/default/graphics/key_down.png" />
   <install as="imp/themes/default/graphics/key_up.png" name="themes/default/graphics/key_up.png" />
   <install as="imp/themes/default/graphics/locked.png" name="themes/default/graphics/locked.png" />
   <install as="imp/themes/default/graphics/logo.png" name="themes/default/graphics/logo.png" />
   <install as="imp/themes/default/graphics/logout.png" name="themes/default/graphics/logout.png" />
   <install as="imp/themes/default/graphics/mail_answered.png" name="themes/default/graphics/mail_answered.png" />
   <install as="imp/themes/default/graphics/mail_clearflag.png" name="themes/default/graphics/mail_clearflag.png" />
   <install as="imp/themes/default/graphics/mail_deleted.png" name="themes/default/graphics/mail_deleted.png" />
   <install as="imp/themes/default/graphics/mail_draft.png" name="themes/default/graphics/mail_draft.png" />
   <install as="imp/themes/default/graphics/mail_flagged.png" name="themes/default/graphics/mail_flagged.png" />
   <install as="imp/themes/default/graphics/mail_forwarded.png" name="themes/default/graphics/mail_forwarded.png" />
   <install as="imp/themes/default/graphics/mail_personal.png" name="themes/default/graphics/mail_personal.png" />
   <install as="imp/themes/default/graphics/mail_priority_high.png" name="themes/default/graphics/mail_priority_high.png" />
   <install as="imp/themes/default/graphics/mail_priority_low.png" name="themes/default/graphics/mail_priority_low.png" />
   <install as="imp/themes/default/graphics/mail_seen.png" name="themes/default/graphics/mail_seen.png" />
   <install as="imp/themes/default/graphics/mail_unseen.png" name="themes/default/graphics/mail_unseen.png" />
   <install as="imp/themes/default/graphics/message_source.png" name="themes/default/graphics/message_source.png" />
   <install as="imp/themes/default/graphics/mini-error.png" name="themes/default/graphics/mini-error.png" />
   <install as="imp/themes/default/graphics/newmail.png" name="themes/default/graphics/newmail.png" />
   <install as="imp/themes/default/graphics/newwin.png" name="themes/default/graphics/newwin.png" />
   <install as="imp/themes/default/graphics/plus.png" name="themes/default/graphics/plus.png" />
   <install as="imp/themes/default/graphics/popdown.png" name="themes/default/graphics/popdown.png" />
   <install as="imp/themes/default/graphics/prefs.png" name="themes/default/graphics/prefs.png" />
   <install as="imp/themes/default/graphics/preview.png" name="themes/default/graphics/preview.png" />
   <install as="imp/themes/default/graphics/print.png" name="themes/default/graphics/print.png" />
   <install as="imp/themes/default/graphics/quotaback.jpg" name="themes/default/graphics/quotaback.jpg" />
   <install as="imp/themes/default/graphics/quotauncover.gif" name="themes/default/graphics/quotauncover.gif" />
   <install as="imp/themes/default/graphics/reload.png" name="themes/default/graphics/reload.png" />
   <install as="imp/themes/default/graphics/reply.png" name="themes/default/graphics/reply.png" />
   <install as="imp/themes/default/graphics/replyall.png" name="themes/default/graphics/replyall.png" />
   <install as="imp/themes/default/graphics/sbcursor_bottom.png" name="themes/default/graphics/sbcursor_bottom.png" />
   <install as="imp/themes/default/graphics/sbcursor_top.png" name="themes/default/graphics/sbcursor_top.png" />
   <install as="imp/themes/default/graphics/scroller.png" name="themes/default/graphics/scroller.png" />
   <install as="imp/themes/default/graphics/scroller_back.png" name="themes/default/graphics/scroller_back.png" />
   <install as="imp/themes/default/graphics/search.png" name="themes/default/graphics/search.png" />
   <install as="imp/themes/default/graphics/select.png" name="themes/default/graphics/select.png" />
   <install as="imp/themes/default/graphics/shared.png" name="themes/default/graphics/shared.png" />
   <install as="imp/themes/default/graphics/signed.png" name="themes/default/graphics/signed.png" />
   <install as="imp/themes/default/graphics/sortdown.png" name="themes/default/graphics/sortdown.png" />
   <install as="imp/themes/default/graphics/sortup.png" name="themes/default/graphics/sortup.png" />
   <install as="imp/themes/default/graphics/spacer_red.png" name="themes/default/graphics/spacer_red.png" />
   <install as="imp/themes/default/graphics/spam.png" name="themes/default/graphics/spam.png" />
   <install as="imp/themes/default/graphics/spellcheck.png" name="themes/default/graphics/spellcheck.png" />
   <install as="imp/themes/default/graphics/undelete.png" name="themes/default/graphics/undelete.png" />
   <install as="imp/themes/default/graphics/warning.png" name="themes/default/graphics/warning.png" />
   <install as="imp/themes/default/graphics/whitelist.png" name="themes/default/graphics/whitelist.png" />
   <install as="imp/themes/default/graphics/folders/create.png" name="themes/default/graphics/folders/create.png" />
   <install as="imp/themes/default/graphics/folders/delete.png" name="themes/default/graphics/folders/delete.png" />
   <install as="imp/themes/default/graphics/folders/drafts.png" name="themes/default/graphics/folders/drafts.png" />
   <install as="imp/themes/default/graphics/folders/edit.png" name="themes/default/graphics/folders/edit.png" />
   <install as="imp/themes/default/graphics/folders/folder.png" name="themes/default/graphics/folders/folder.png" />
   <install as="imp/themes/default/graphics/folders/inbox.png" name="themes/default/graphics/folders/inbox.png" />
   <install as="imp/themes/default/graphics/folders/minus.png" name="themes/default/graphics/folders/minus.png" />
   <install as="imp/themes/default/graphics/folders/open.png" name="themes/default/graphics/folders/open.png" />
   <install as="imp/themes/default/graphics/folders/plus.png" name="themes/default/graphics/folders/plus.png" />
   <install as="imp/themes/default/graphics/folders/sent.png" name="themes/default/graphics/folders/sent.png" />
   <install as="imp/themes/default/graphics/folders/spam.png" name="themes/default/graphics/folders/spam.png" />
   <install as="imp/themes/default/graphics/folders/trash.png" name="themes/default/graphics/folders/trash.png" />
   <install as="imp/themes/default/graphics/mime/apple.png" name="themes/default/graphics/mime/apple.png" />
   <install as="imp/themes/default/graphics/mime/compressed.png" name="themes/default/graphics/mime/compressed.png" />
   <install as="imp/themes/default/graphics/mime/itip.png" name="themes/default/graphics/mime/itip.png" />
   <install as="imp/themes/default/graphics/nav/first-grey.png" name="themes/default/graphics/nav/first-grey.png" />
   <install as="imp/themes/default/graphics/nav/first.png" name="themes/default/graphics/nav/first.png" />
   <install as="imp/themes/default/graphics/nav/last-grey.png" name="themes/default/graphics/nav/last-grey.png" />
   <install as="imp/themes/default/graphics/nav/last.png" name="themes/default/graphics/nav/last.png" />
   <install as="imp/themes/default/graphics/nav/left-grey.png" name="themes/default/graphics/nav/left-grey.png" />
   <install as="imp/themes/default/graphics/nav/left.png" name="themes/default/graphics/nav/left.png" />
   <install as="imp/themes/default/graphics/nav/right-grey.png" name="themes/default/graphics/nav/right-grey.png" />
   <install as="imp/themes/default/graphics/nav/right.png" name="themes/default/graphics/nav/right.png" />
   <install as="imp/themes/default/mimp/screen.css" name="themes/default/mimp/screen.css" />
   <install as="imp/themes/silver/rtl.css" name="themes/silver/rtl.css" />
   <install as="imp/themes/silver/screen.css" name="themes/silver/screen.css" />
   <install as="imp/themes/silver/dimp/screen.css" name="themes/silver/dimp/screen.css" />
   <install as="imp/themes/silver/graphics/addressbook_add.png" name="themes/silver/graphics/addressbook_add.png" />
   <install as="imp/themes/silver/graphics/addressbook_browse.png" name="themes/silver/graphics/addressbook_browse.png" />
   <install as="imp/themes/silver/graphics/add_contact.png" name="themes/silver/graphics/add_contact.png" />
   <install as="imp/themes/silver/graphics/application_tile_horizontal.png" name="themes/silver/graphics/application_tile_horizontal.png" />
   <install as="imp/themes/silver/graphics/application_tile_vertical.png" name="themes/silver/graphics/application_tile_vertical.png" />
   <install as="imp/themes/silver/graphics/arrow_collapsed.png" name="themes/silver/graphics/arrow_collapsed.png" />
   <install as="imp/themes/silver/graphics/arrow_down.png" name="themes/silver/graphics/arrow_down.png" />
   <install as="imp/themes/silver/graphics/arrow_expanded.png" name="themes/silver/graphics/arrow_expanded.png" />
   <install as="imp/themes/silver/graphics/arrow_up.png" name="themes/silver/graphics/arrow_up.png" />
   <install as="imp/themes/silver/graphics/attachment.png" name="themes/silver/graphics/attachment.png" />
   <install as="imp/themes/silver/graphics/blacklist.png" name="themes/silver/graphics/blacklist.png" />
   <install as="imp/themes/silver/graphics/calendar.png" name="themes/silver/graphics/calendar.png" />
   <install as="imp/themes/silver/graphics/checkmail.png" name="themes/silver/graphics/checkmail.png" />
   <install as="imp/themes/silver/graphics/close.png" name="themes/silver/graphics/close.png" />
   <install as="imp/themes/silver/graphics/compose.png" name="themes/silver/graphics/compose.png" />
   <install as="imp/themes/silver/graphics/delete.png" name="themes/silver/graphics/delete.png" />
   <install as="imp/themes/silver/graphics/download.png" name="themes/silver/graphics/download.png" />
   <install as="imp/themes/silver/graphics/drafts.png" name="themes/silver/graphics/drafts.png" />
   <install as="imp/themes/silver/graphics/edit.png" name="themes/silver/graphics/edit.png" />
   <install as="imp/themes/silver/graphics/email_attach.png" name="themes/silver/graphics/email_attach.png" />
   <install as="imp/themes/silver/graphics/empty_spam.png" name="themes/silver/graphics/empty_spam.png" />
   <install as="imp/themes/silver/graphics/empty_trash.png" name="themes/silver/graphics/empty_trash.png" />
   <install as="imp/themes/silver/graphics/encrypted.png" name="themes/silver/graphics/encrypted.png" />
   <install as="imp/themes/silver/graphics/fetchmail.png" name="themes/silver/graphics/fetchmail.png" />
   <install as="imp/themes/silver/graphics/filters.png" name="themes/silver/graphics/filters.png" />
   <install as="imp/themes/silver/graphics/forward.png" name="themes/silver/graphics/forward.png" />
   <install as="imp/themes/silver/graphics/group.png" name="themes/silver/graphics/group.png" />
   <install as="imp/themes/silver/graphics/ham.png" name="themes/silver/graphics/ham.png" />
   <install as="imp/themes/silver/graphics/help.png" name="themes/silver/graphics/help.png" />
   <install as="imp/themes/silver/graphics/imp.png" name="themes/silver/graphics/imp.png" />
   <install as="imp/themes/silver/graphics/info_icon.png" name="themes/silver/graphics/info_icon.png" />
   <install as="imp/themes/silver/graphics/locked.png" name="themes/silver/graphics/locked.png" />
   <install as="imp/themes/silver/graphics/logout.png" name="themes/silver/graphics/logout.png" />
   <install as="imp/themes/silver/graphics/mail_answered.png" name="themes/silver/graphics/mail_answered.png" />
   <install as="imp/themes/silver/graphics/mail_clearflag.png" name="themes/silver/graphics/mail_clearflag.png" />
   <install as="imp/themes/silver/graphics/mail_deleted.png" name="themes/silver/graphics/mail_deleted.png" />
   <install as="imp/themes/silver/graphics/mail_draft.png" name="themes/silver/graphics/mail_draft.png" />
   <install as="imp/themes/silver/graphics/mail_flagged.png" name="themes/silver/graphics/mail_flagged.png" />
   <install as="imp/themes/silver/graphics/mail_forwarded.png" name="themes/silver/graphics/mail_forwarded.png" />
   <install as="imp/themes/silver/graphics/mail_personal.png" name="themes/silver/graphics/mail_personal.png" />
   <install as="imp/themes/silver/graphics/mail_priority_high.png" name="themes/silver/graphics/mail_priority_high.png" />
   <install as="imp/themes/silver/graphics/mail_priority_low.png" name="themes/silver/graphics/mail_priority_low.png" />
   <install as="imp/themes/silver/graphics/mail_seen.png" name="themes/silver/graphics/mail_seen.png" />
   <install as="imp/themes/silver/graphics/mail_unseen.png" name="themes/silver/graphics/mail_unseen.png" />
   <install as="imp/themes/silver/graphics/message_source.png" name="themes/silver/graphics/message_source.png" />
   <install as="imp/themes/silver/graphics/newmail.png" name="themes/silver/graphics/newmail.png" />
   <install as="imp/themes/silver/graphics/newwin.png" name="themes/silver/graphics/newwin.png" />
   <install as="imp/themes/silver/graphics/plus.png" name="themes/silver/graphics/plus.png" />
   <install as="imp/themes/silver/graphics/popdown.png" name="themes/silver/graphics/popdown.png" />
   <install as="imp/themes/silver/graphics/prefs.png" name="themes/silver/graphics/prefs.png" />
   <install as="imp/themes/silver/graphics/preview.png" name="themes/silver/graphics/preview.png" />
   <install as="imp/themes/silver/graphics/print.png" name="themes/silver/graphics/print.png" />
   <install as="imp/themes/silver/graphics/reload.png" name="themes/silver/graphics/reload.png" />
   <install as="imp/themes/silver/graphics/reply.png" name="themes/silver/graphics/reply.png" />
   <install as="imp/themes/silver/graphics/replyall.png" name="themes/silver/graphics/replyall.png" />
   <install as="imp/themes/silver/graphics/search.png" name="themes/silver/graphics/search.png" />
   <install as="imp/themes/silver/graphics/shared.png" name="themes/silver/graphics/shared.png" />
   <install as="imp/themes/silver/graphics/signed.png" name="themes/silver/graphics/signed.png" />
   <install as="imp/themes/silver/graphics/sortdown.png" name="themes/silver/graphics/sortdown.png" />
   <install as="imp/themes/silver/graphics/sortup.png" name="themes/silver/graphics/sortup.png" />
   <install as="imp/themes/silver/graphics/spam.png" name="themes/silver/graphics/spam.png" />
   <install as="imp/themes/silver/graphics/spellcheck.png" name="themes/silver/graphics/spellcheck.png" />
   <install as="imp/themes/silver/graphics/undelete.png" name="themes/silver/graphics/undelete.png" />
   <install as="imp/themes/silver/graphics/warning.png" name="themes/silver/graphics/warning.png" />
   <install as="imp/themes/silver/graphics/whitelist.png" name="themes/silver/graphics/whitelist.png" />
   <install as="imp/themes/silver/graphics/folders/create.png" name="themes/silver/graphics/folders/create.png" />
   <install as="imp/themes/silver/graphics/folders/delete.png" name="themes/silver/graphics/folders/delete.png" />
   <install as="imp/themes/silver/graphics/folders/drafts.png" name="themes/silver/graphics/folders/drafts.png" />
   <install as="imp/themes/silver/graphics/folders/edit.png" name="themes/silver/graphics/folders/edit.png" />
   <install as="imp/themes/silver/graphics/folders/explore.png" name="themes/silver/graphics/folders/explore.png" />
   <install as="imp/themes/silver/graphics/folders/folder.png" name="themes/silver/graphics/folders/folder.png" />
   <install as="imp/themes/silver/graphics/folders/inbox.png" name="themes/silver/graphics/folders/inbox.png" />
   <install as="imp/themes/silver/graphics/folders/minus.png" name="themes/silver/graphics/folders/minus.png" />
   <install as="imp/themes/silver/graphics/folders/open.png" name="themes/silver/graphics/folders/open.png" />
   <install as="imp/themes/silver/graphics/folders/options.png" name="themes/silver/graphics/folders/options.png" />
   <install as="imp/themes/silver/graphics/folders/plus.png" name="themes/silver/graphics/folders/plus.png" />
   <install as="imp/themes/silver/graphics/folders/sent.png" name="themes/silver/graphics/folders/sent.png" />
   <install as="imp/themes/silver/graphics/folders/spam.png" name="themes/silver/graphics/folders/spam.png" />
   <install as="imp/themes/silver/graphics/folders/trash.png" name="themes/silver/graphics/folders/trash.png" />
   <install as="imp/themes/silver/graphics/mime/compressed.png" name="themes/silver/graphics/mime/compressed.png" />
   <install as="imp/themes/silver/graphics/mime/itip.php" name="themes/silver/graphics/mime/itip.php" />
   <install as="imp/themes/silver/graphics/nav/first-grey.png" name="themes/silver/graphics/nav/first-grey.png" />
   <install as="imp/themes/silver/graphics/nav/first.png" name="themes/silver/graphics/nav/first.png" />
   <install as="imp/themes/silver/graphics/nav/last-grey.png" name="themes/silver/graphics/nav/last-grey.png" />
   <install as="imp/themes/silver/graphics/nav/last.png" name="themes/silver/graphics/nav/last.png" />
   <install as="imp/themes/silver/graphics/nav/left-grey.png" name="themes/silver/graphics/nav/left-grey.png" />
   <install as="imp/themes/silver/graphics/nav/left.png" name="themes/silver/graphics/nav/left.png" />
   <install as="imp/themes/silver/graphics/nav/right-grey.png" name="themes/silver/graphics/nav/right-grey.png" />
   <install as="imp/themes/silver/graphics/nav/right.png" name="themes/silver/graphics/nav/right.png" />
   <install as="imp/themes/tango-blue/screen.css" name="themes/tango-blue/screen.css" />
   <install as="imp/themes/tango-blue/dimp/screen.css" name="themes/tango-blue/dimp/screen.css" />
   <install as="imp/themes/tango-blue/graphics/addressbook_browse.png" name="themes/tango-blue/graphics/addressbook_browse.png" />
   <install as="imp/themes/tango-blue/graphics/attachment.png" name="themes/tango-blue/graphics/attachment.png" />
   <install as="imp/themes/tango-blue/graphics/calendar.png" name="themes/tango-blue/graphics/calendar.png" />
   <install as="imp/themes/tango-blue/graphics/close.png" name="themes/tango-blue/graphics/close.png" />
   <install as="imp/themes/tango-blue/graphics/compose.png" name="themes/tango-blue/graphics/compose.png" />
   <install as="imp/themes/tango-blue/graphics/empty_trash.png" name="themes/tango-blue/graphics/empty_trash.png" />
   <install as="imp/themes/tango-blue/graphics/encrypted.png" name="themes/tango-blue/graphics/encrypted.png" />
   <install as="imp/themes/tango-blue/graphics/favicon.ico" name="themes/tango-blue/graphics/favicon.ico" />
   <install as="imp/themes/tango-blue/graphics/fetchmail.png" name="themes/tango-blue/graphics/fetchmail.png" />
   <install as="imp/themes/tango-blue/graphics/filters.png" name="themes/tango-blue/graphics/filters.png" />
   <install as="imp/themes/tango-blue/graphics/imp.png" name="themes/tango-blue/graphics/imp.png" />
   <install as="imp/themes/tango-blue/graphics/mail_answered.png" name="themes/tango-blue/graphics/mail_answered.png" />
   <install as="imp/themes/tango-blue/graphics/mail_deleted.png" name="themes/tango-blue/graphics/mail_deleted.png" />
   <install as="imp/themes/tango-blue/graphics/mail_draft.png" name="themes/tango-blue/graphics/mail_draft.png" />
   <install as="imp/themes/tango-blue/graphics/mail_flagged.png" name="themes/tango-blue/graphics/mail_flagged.png" />
   <install as="imp/themes/tango-blue/graphics/mail_personal.png" name="themes/tango-blue/graphics/mail_personal.png" />
   <install as="imp/themes/tango-blue/graphics/mail_priority_high.png" name="themes/tango-blue/graphics/mail_priority_high.png" />
   <install as="imp/themes/tango-blue/graphics/mail_priority_low.png" name="themes/tango-blue/graphics/mail_priority_low.png" />
   <install as="imp/themes/tango-blue/graphics/mail_unseen.png" name="themes/tango-blue/graphics/mail_unseen.png" />
   <install as="imp/themes/tango-blue/graphics/newmail.png" name="themes/tango-blue/graphics/newmail.png" />
   <install as="imp/themes/tango-blue/graphics/reload.png" name="themes/tango-blue/graphics/reload.png" />
   <install as="imp/themes/tango-blue/graphics/shared.png" name="themes/tango-blue/graphics/shared.png" />
   <install as="imp/themes/tango-blue/graphics/signed.png" name="themes/tango-blue/graphics/signed.png" />
   <install as="imp/themes/tango-blue/graphics/spellcheck.png" name="themes/tango-blue/graphics/spellcheck.png" />
   <install as="imp/themes/tango-blue/graphics/folders/drafts.png" name="themes/tango-blue/graphics/folders/drafts.png" />
   <install as="imp/themes/tango-blue/graphics/folders/folder.png" name="themes/tango-blue/graphics/folders/folder.png" />
   <install as="imp/themes/tango-blue/graphics/folders/inbox.png" name="themes/tango-blue/graphics/folders/inbox.png" />
   <install as="imp/themes/tango-blue/graphics/folders/open.png" name="themes/tango-blue/graphics/folders/open.png" />
   <install as="imp/themes/tango-blue/graphics/folders/sent.png" name="themes/tango-blue/graphics/folders/sent.png" />
   <install as="imp/themes/tango-blue/graphics/folders/spam.png" name="themes/tango-blue/graphics/folders/spam.png" />
   <install as="imp/themes/tango-blue/graphics/folders/trash.png" name="themes/tango-blue/graphics/folders/trash.png" />
   <install as="imp/attachment.php" name="attachment.php" />
   <install as="imp/compose-dimp.php" name="compose-dimp.php" />
   <install as="imp/compose-mimp.php" name="compose-mimp.php" />
   <install as="imp/compose.php" name="compose.php" />
   <install as="imp/contacts.php" name="contacts.php" />
   <install as="COPYING" name="COPYING" />
   <install as="imp/folders-mimp.php" name="folders-mimp.php" />
   <install as="imp/folders.php" name="folders.php" />
   <install as="imp/index-dimp.php" name="index-dimp.php" />
   <install as="imp/index.php" name="index.php" />
   <install as="imp/mailbox-mimp.php" name="mailbox-mimp.php" />
   <install as="imp/mailbox.php" name="mailbox.php" />
   <install as="imp/message-dimp.php" name="message-dimp.php" />
   <install as="imp/message-mimp.php" name="message-mimp.php" />
   <install as="imp/message.php" name="message.php" />
   <install as="imp/mobile.php" name="mobile.php" />
   <install as="imp/pgp.php" name="pgp.php" />
   <install as="README" name="README" />
   <install as="imp/rss.php" name="rss.php" />
   <install as="imp/saveimage.php" name="saveimage.php" />
   <install as="imp/search-basic.php" name="search-basic.php" />
   <install as="imp/search.php" name="search.php" />
   <install as="imp/smime.php" name="smime.php" />
   <install as="imp/thread.php" name="thread.php" />
   <install as="imp/view.php" name="view.php" />
  </filelist>
 </phprelease>
 <changelog>
  <release>
   <version>
    <release>5.0.0alpha1</release>
    <api>5.0.0</api>
   </version>
   <stability>
    <release>alpha</release>
    <api>alpha</api>
   </stability>
   <date>2011-03-09</date>
   <license uri="http://www.horde.org/licenses/gpl">GPL-2.0</license>
   <notes>
* First alpha release for Horde 4.
   </notes>
  </release>
  <release>
   <version>
    <release>5.0.0beta1</release>
    <api>5.0.0</api>
   </version>
   <stability>
    <release>beta</release>
    <api>beta</api>
   </stability>
   <date>2011-03-16</date>
   <license uri="http://www.horde.org/licenses/gpl">GPL-2.0</license>
   <notes>
* Fix purging deleted messages in dynamic view (Bug #9627).
* Fix display of non-IMAP mailbox elements in folder lists (Bug #9650).
* Fix print part display.
* Fix listing users through IMP API.
   </notes>
  </release>
  <release>
   <version>
    <release>5.0.0RC1</release>
    <api>5.0.0</api>
   </version>
   <stability>
    <release>beta</release>
    <api>beta</api>
   </stability>
   <date>2011-03-23</date>
   <license uri="http://www.horde.org/licenses/gpl">GPL-2.0</license>
   <notes>
* First release candidate for Horde 4.
* [mms] Fix loading virtual folder as initial page in standard view (Bug #9696).
* [mms] Fix upgrading virtual folders from IMP 4 (Bug #9692).
* [mms] Fix editing the size search criteria.
* [mms] Optimize importing messages from mbox file.
* [mms] Fix deletion from Virtual Inbox in standard view (Bug #9686).
* [mms] Fix loading virtual folders from drop-down folder list (Bug #9687).
* [mms] Fix thread sort by newest messages first (Bug #9685).
* [mms] Add ability to import/download mailboxes in dynamic view.
* [jan] Remove application tabs from AJAX interface (Bug #9679).
* [mms] Move all portal rendering code to Horde.
* [mms] Fix flag display in message list in traditional view (Bug #9673).
   </notes>
  </release>
  <release>
   <version>
    <release>5.0.0RC2</release>
    <api>5.0.0</api>
   </version>
   <stability>
    <release>beta</release>
    <api>beta</api>
   </stability>
   <date>2011-03-29</date>
   <license uri="http://www.horde.org/licenses/gpl">GPL-2.0</license>
   <notes>
* Second release candidate for Horde 4.
* Fix max_folders permission (Bug #9741).
* [jan] Rename all scripts in bin/ to be prefixed with imp- (Request #9647).
* [jan] Correctly render notifications with embedded HTML in dynamic view (Bug #9729).
* [mms] Fix moving to new mailbox, tasklist, and notepad in traditional view (Bug #9732).
* [jan] Add left and right keys as aliases for up and down keys in dynamic view.
* [mms] Add mailbox sorting and select all messages to vertical layout in the dynamic view (Request #9708).
* [jan] Fix expansion of quoted sections in thread view.
* [jan] Fix message previews in traditional view (Bug #9695).
* [jan] Support importing of compressed mailbox files.
* [jan] Fix upgrading of search_fields preference.
* [jan] Fix key navigation in traditional mailbox view.
* [mms] Don&apos;t cache FETCH data for the Spam and Trash mailboxes.
* [mms] All views now honor &apos;initial_page&apos; preference.
* [mms] Fix loading virtual folder as initial page in standard view (Bug #9696).
   </notes>
  </release>
  <release>
   <version>
    <release>5.0.0</release>
    <api>5.0.0</api>
   </version>
   <stability>
    <release>stable</release>
    <api>stable</api>
   </stability>
   <date>2011-04-06</date>
   <license uri="http://www.horde.org/licenses/gpl">GPL-2.0</license>
   <notes>
* First stable release for Horde 4.
* [jan] Notify about new mails in any Horde application.
* [mms] New mail notifications now handled by the Horde Notification system (Request #9751).
* [mms] Fix resuming messages with attachments (Bug #9780).
* [mms] Fix javascript actions in standard view in IE 7/8 (Bugs #9801, 9809).
* [jan] Fix application-specific permission checks (Bug #9786).
* [mms] Fix printing of message parts in IE, regardless of local user settings (Bug #9756).
* [mms] Fix IMP_Maillog regression from RC2 (Bug #9763).
* [mms] Fix honoring default encryption option in dynamic view.
* [jan] Show full alarm notifications in dynamic view (Request #9748).
* [jan] Fix saving S/MIME certs to address book.
* [mms] Support importing of compressed mailbox files if the zip extension is not available.
   </notes>
  </release>
  <release>
   <version>
    <release>5.0.1</release>
    <api>5.0.0</api>
   </version>
   <stability>
    <release>stable</release>
    <api>stable</api>
   </stability>
   <date>2011-04-20</date>
   <license uri="http://www.horde.org/licenses/gpl">GPL-2.0</license>
   <notes>
* [mms] Fix resuming reply drafts in HTML mode (Bug #9928).
* [mms] Fix updating flags/logs on original messages after resuming from draft.
* [mms] Fix flagging messages in search mailboxes in dynamic view.
* [mms] Don&apos;t attempt to poll non-IMAP mailboxes (Bug #9896).
* [mms] Fix deleting attachments from compose message in dynamic view (Bug #9899).
* [mms] Newmail portal block can now be configured to auto-update.
* [mms] Fix deleteMessages and flagMessages API calls (Bug #9888).
* [mms] More intelligent polling in dynamic view (Request #9808).
* [mms] Fix spurious viewport loading in rare situations (Bug #9768).
* [mms] Show human readable message in multipart/report parts in the richest
        format possible (Bug #9873).
* [mms] Fix unneeded body part downloads in alternative parts (Bug #9862).
* [mms] Fix importing PGP private keys.
* [mms] More intelligent part naming if name is not specified in the message (Request #9853).
* [jan] Avoid double escaping of folder names in sent-mail drop down list.
* [jan] Fix translation of special folders on certain IMAP servers.
* [jan] Fix display of status icons in traditional view (Bug #9844).
* [mms] Fix displaying all message parts in standard view (Bug #9827).
* [mms] Allow .eml files to be imported into a mailbox (Request #9827).
* [mms] Fix vertical layout resize in dynamic view (Bug #9834).
* [mms] Fix link for filters menu item (Bug #9831).
* [mms] Fix composing messages in mobile view.
* [mms] IMP will refuse to work with POP3 servers that don&apos;t support UIDL.
* [mms] Many POP3 fixes.
   </notes>
  </release>
  <release>
   <version>
    <release>5.0.2</release>
    <api>5.0.0</api></version>
   <stability>
    <release>stable</release>
    <api>stable</api></stability>
   <date>2011-05-03</date>
   <license uri="http://www.horde.org/licenses/gpl">GPL-2.0</license>
   <notes>
* [mms] Add quick flag filtering to traditional view.
* [mms] Fix viewing linked attachments (Bug #9972).
* [mms] Add support for the content-id access type of message/external-body.
* [mms] Consolidate IMAP error handling code in IMP_Imap_Exception.
* [mms] Use translated namespace name if available.
   </notes>
  </release>
  <release>
   <version>
    <release>5.0.3</release>
    <api>5.0.0</api></version>
   <stability>
    <release>stable</release>
    <api>stable</api></stability>
   <date>2011-05-03</date>
   <license uri="http://www.horde.org/licenses/gpl">GPL-2.0</license>
   <notes>
* [jan] Add missing files to package.
   </notes>
  </release>
  <release>
   <version>
    <release>5.0.4</release>
    <api>5.0.0</api></version>
   <stability>
    <release>stable</release>
    <api>stable</api></stability>
   <date>2011-05-25</date>
   <license uri="http://www.horde.org/licenses/gpl">GPL-2.0</license>
   <notes>
* [mms] Fix filter links in the preferences UI (Bug #10117).
* [mms] Fix print icon for non text/html displayable attachments (Bug #10112).
* [mms] Support $Junk/$NotJunk keywords when marking spam/ham.
* [jan] Fix link to send PGP key to keyserver (Bug #10070).
* [mms] Fix resizing compose window in dynamic view for IE 7/8 (Bug #10075).
* [mms] Fix setting/unsetting passphrases in preferences (Bug #10096).
* [mms] Base64url encode breacdrumb hash information in dynamic view.
* [mms] Add login task to autocreate special mailboxes.
* [mms] Workaround broken messages by allow viewing multipart/related parts that are not referenced in the base part.
* [mms] Use ACLs to determine when to hide various UI options (Request #9537).
* [mms] Cache various calculated mailbox information in the session.
* [mms] Fix adding flags in advanced search (Bug #10049).
* [mms] Fix display of subfolders in mobile view (Bug #10043).
* [mms] Improved determination of available flags in a mailbox.
* [mms] Fix adding to whitelist from dynamic view (rui.carneiro@portugalmail.net, Bug #10036).
   </notes>
  </release>
  <release>
   <version>
    <release>5.0.5</release>
    <api>5.0.0</api></version>
   <stability>
    <release>stable</release>
    <api>stable</api></stability>
   <date>2011-06-01</date>
   <license uri="http://www.horde.org/licenses/gpl">GPL-2.0</license>
   <notes>
* [jan] Fix loading message previews from search results (Bug #10152).
* [mms] Fix sending messages with linked attachments (Bug #10125).
* [mms] Handle response codes/errors returned from POP3 servers.
* [mms] Fix POP3 regressions.
* [mms] Workaround broken suhosin extension to allow search mailboxes (Request #9842).
   </notes>
  </release>
  <release>
   <version>
    <release>5.0.6</release>
    <api>5.0.0</api></version>
   <stability>
    <release>stable</release>
    <api>stable</api></stability>
   <date>2011-06-08</date>
   <license uri="http://www.horde.org/licenses/gpl">GPL-2.0</license>
   <notes>
* [mms] Fix regression in renaming mailboxes in dynamic view (Bug #10207).
* [mms] Fix selecting sent-mail mailbox for not empty namespaces (Bug #10090).
* [mms] Fix saving expand/collapse state in traditional folders view.
* [mms] Update all flag changes in dynamic mode (Bug #10146).
* [mms] Fix editing saved searches in dynamic mode (Bug #10189).
* [mms] Fix regression in saving sent mail in traditional view (Bug #10193).
* [mms] Fix regression in deleting mailboxes in traditional view (Bug #10170).
* [mms] Fix currently selected mailbox in folder lists (Bug #10163).
* [jan] Don&apos;t show button to strip attachments if turned off in the preferences (Bug #10154).
* [jan] Fix printing from message popup (Bug #10188).
* [jan] Fix viewing messages source from message popup (Bug #10190).
* [jan] Fix editing saved searches in traditional view (Bug #10184).
   </notes>
  </release>
  <release>
   <version>
    <release>5.0.7</release>
    <api>5.0.0</api></version>
   <stability>
    <release>stable</release>
    <api>stable</api></stability>
   <date>2011-06-14</date>
   <license uri="http://www.horde.org/licenses/gpl">GPL-2.0</license>
   <notes>
* [mms] Don&apos;t strip HTML part of compose message when stripping attachments from saved sent-mail message (Bug #10234).
* [mms] Fix regression when copying/moving messages into a new mailbox in traditional view (Bug #10232).
* [mms] Fix regression when flagging all messages in a mailbox (Bug #10224).
* [jan] Fix folder links in virtual folders (Bug #10221).
* [mms] Show translated name for special mailboxes in sent mail lists (Bug #10220).
* [mms] Fix regression in filtering mailbox in traditional view (Bug #10213).
   </notes>
  </release>
  <release>
   <version>
    <release>5.0.8</release>
    <api>5.0.0</api></version>
   <stability>
    <release>stable</release>
    <api>stable</api></stability>
   <date>2011-07-05</date>
   <license uri="http://www.horde.org/licenses/gpl">GPL-2.0</license>
   <notes>
* [jan] Don&apos;t attempt to delete linked attachments monthly if they have been disabled (Bug #10166).
* [jan] Don&apos;t show basic headers twice when showing all headers (Bug #10276).
* [jan] Add IMP_Contents#getTree() to return a tree representation of a message&apos;s MIME parts.
* [mms] Fix regression in parsing list reply address (Bug #10258).
* [jan] Tick sent-mail checkbox off when selecting sent-mail folder in dynamic view.
* [jan] Keep key navigation active after clicking into a HTML message (Request #9720).
* [mms] Fix additional regression when flagging all messages in a mailbox (Bug #10243).
* [mms] Fix "Don&apos;t Show" filtering in traditional mailbox view (Bug #10244).
   </notes>
  </release>
  <release>
   <version>
    <release>5.0.9</release>
    <api>5.0.0</api></version>
   <stability>
    <release>stable</release>
    <api>stable</api></stability>
   <date>2011-08-02</date>
   <license uri="http://www.horde.org/licenses/gpl">GPL-2.0</license>
   <notes>
* [mms] Fix to allow search filters to be saved.
* [mjr] Fix mouse click handling on mobile view (Bug #10355).
* [mms] Ensure correct message charset is use if forward/reply headers contain non US-ASCII characters (Bug #10148).
* [mms] Select all checkbox in dynamic view can now be toggled (Request #10067).
* [mms] Remember vertical splitbar size in dynamic view.
* [mms] Workaround IE quirks for compose autocomplete box (Bug #10250).
* [mms] Fix resuming HTML drafts for non-reply messages (Bug #10298).
* [jan] Fix verifying of inline signed PGP messages (requires Horde_Crypt 1.0.4).
* [mms] Fix Shift-N shortcut in dynamic view (Bug #10352).
* [mms] Add save message link to dynamic view preview window.
* [mms] Correctly quote e-mail names when composing from compose links in the dynamic view (Bug #10292).
   </notes>
  </release>
  <release>
   <version>
    <release>5.0.10</release>
    <api>5.0.0</api></version>
   <stability>
    <release>stable</release>
    <api>stable</api></stability>
   <date>2011-08-17</date>
   <license uri="http://www.horde.org/licenses/gpl">GPL-2.0</license>
   <notes>
* [mms] Display flag to indicate a mailing list message.
* [mms] Immediately update mailbox list when message is deleted and the mailbox does not support flags (e.g. POP3) (Bug #10424).
* [mjr] Fix notifications not showing while accepting iTips
* [mms] Correctly determine page with first/last unseen messages when using descending sequence sorting (Bug #9882).
* [mms] Deletion works correctly from popup message view if base window is no longer available (Bug #9761).
* [mms] Fix explicitly applying filters in INBOX in dynamic view (Bug #10291).
* [mms] Add &apos;Edit as New&apos; action for messages (Request #10206).
* [mms] Remove &apos;allow_resume_all&apos; configuration option (Request #10206).
* [mms] Add personal contacts search filter.
* [mms] Add ability to search all mailboxes (Request #10204).
   </notes>
  </release>
  <release>
   <version>
    <release>5.0.11</release>
    <api>5.0.0</api></version>
   <stability>
    <release>stable</release>
    <api>stable</api></stability>
   <date>2011-08-31</date>
   <license uri="http://www.horde.org/licenses/gpl">GPL-2.0</license>
   <notes>
* [mms] Automatically track rownumber updates when selecting messages; fixes SHIFT-DEL behavior in the dynamic view.
* [mms] Fix contents of sent message when directly sending from spellcheck in standard view (Bug #10464).
* [mms] Fix namespace auto-detection for non-sane namespace configs (Bug #10447).
* [mms] Fix POP3 regression (Bug #10450).
* [mms] Forwarded messages no longer treated as an attachment in the UI (Request #9754).
* [mms] Correctly display submailboxes in dynamic view when new submailbox is created before parent mailbox is expanded (Bug #10429).
   </notes>
  </release>
  <release>
   <version>
    <release>5.0.12</release>
    <api>5.0.0</api></version>
   <stability>
    <release>stable</release>
    <api>stable</api></stability>
   <date>2011-09-21</date>
   <license uri="http://www.horde.org/licenses/gpl">GPL-2.0</license>
   <notes>
* [mms] Fix UI artifacts when renaming mailboxes in dynamic view (Bug #10533).
* [jan] Don&apos;t open certain links in HTML messages in the message pane.
* [mms] Add ability to toggle hide deleted messages in dynamic view (Request #10256).
* [mms] Add auto-generated message filter (see RFC 3834).
* [mms] Remove non-existent parent mailbox when removing last child mailbox in dynamic view (Bug #10495).
* [mms] Provide content duration information for audio &amp; video data if that information is available (RFC 3803).
* [jan] Fix setting sender when redirecting messages via SMTP (Bug #10488).
* [mms] Add List-ID information, if available, to auto-reply notification.
* [mms] Display information on reply method in standard view when automatically choosing the reply type.
* [mms] Fix generation of Save All attachments link.
* [mms] More intelligent quoting of flowed text messages sent in HTML format.
* [mms] Browser mailto-handler respects current IMP view mode (Bug #10475).
* [mms] More workarounds for broken suhosin extension (Bug #10462).
* [mms] Always show image thumbnail previews, if an image conversion utility is present on the system.
   </notes>
  </release>
  <release>
   <version>
    <release>5.0.13</release>
    <api>5.0.0</api></version>
   <stability>
    <release>stable</release>
    <api>stable</api></stability>
   <date>2011-09-21</date>
   <license uri="http://www.horde.org/licenses/gpl">GPL-2.0</license>
   <notes>
* [jan] Fix broken dependency on Text_Flowed.
   </notes>
  </release>
  <release>
   <version>
    <release>5.0.14</release>
    <api>5.0.0</api></version>
   <stability>
    <release>stable</release>
    <api>stable</api></stability>
   <date>2011-10-18</date>
   <license uri="http://www.horde.org/licenses/gpl">GPL-2.0</license>
   <notes>
* [mms] Workaround broken number_format() for PHP &lt; 5.4.0 (Bug #10618).
* [mms] Add preference to indicate preferred language for return replies on outgoing messages.
* [mms] For reply, indicate original sender&apos;s language preference.
* [mms] Fix/improve monthly sent-mail rename login task (Bug #10613).
* [mms] Fix display of encoded subject text on print page (Bug #9755).
* [mms] Fix setting MDN flag on sent message after compose (Bug #10579).
* [mms] When expanding a submailbox in dynamic view, honor expanded children status.
* [mms] Re-add &apos;msgs_shown&apos; parameter to Newmail block.
* [mms] Allow multiple messages to be sent via quickreply in dynamic view.
* [mms] Allow image attachments to be displayed without download in mobile view.
* [mms] Fix reporting spam/innocent on mailbox page in mobile view.
* [mms] Fix viewing next message after deleting message in mobile view.
* [mms] Fix composing messages in mobile view.
* [mms] Optimize deletion of messages in dynamic view.
* [mms] Fix accessing search mailboxes in dynamic view on IE 9 (Bug #10462).
* [mms] Fix altering background color of system message flags (Bug #10544).
* [jan] Fix sending notifications after download of linked attachments (Bug #10539).
   </notes>
  </release>
  <release>
   <version>
    <release>5.0.15</release>
    <api>5.0.0</api></version>
   <stability>
    <release>stable</release>
    <api>stable</api></stability>
   <date>2011-11-22</date>
   <license uri="http://www.horde.org/licenses/gpl">GPL-2.0</license>
   <notes>
* [mms] Honor sortpref locked status.
* [mms] HTML drafts saved in IMP are resumed in that mode, regardless of the &apos;compose_html&apos; preference (Request #10787).
* [mms] Improved tree display when displaying all message parts.
* [mms] Fix DNS resolution when sending attachment viewed messages (Bug #10784).
* [mms] Fix switching quicksearch criteria while a search is active in dynamic mode (Bug #10780).
* [mms] Fix redirecting message from dynamic view popup message (Bug #10738).
* [mms] Fix swapping signatures when composing in HTML mode (Bug #10768).
* [mms] Remove transparency for PDF thumbnails generated by imagemagick.
* [mms] Fix removing addresses on contacts page (Bug #10761).
* [mms] Virtual Trash fixes.
* [mms] Improve UI access to advanced sorting options in dynamic view.
* [mms] Fix stripping attachments in traditional view (Bug #10722).
* [mms] Fix creating new Drafts mailbox from Drafts preference page.
* [mms] Fix verifying a PGP signed part within a PGP encrypted part.
* [mms] HTML viewer passes Email Privacy Tester (http://grepular.com/email_privacy_tester/).
* [mms] Fix intermittent attachment loss when composing messages.
* [mms] Correctly reference CSS stylesheets contained within a multipart/related part.
* [mms] Sanitize LINK tags contained in HTML messages.
* [mjr] Only request the field values we actually need when searching the contacts API.
* [mms] Fix expand all mailboxes in dynamic view (Bug #10682).
* [mms] Re-add auto-detection of MIME types for message parts that lack this information.
* [mms] Add &apos;delete_mark_seen&apos; preference.
* [mms] Fix accessing POP3 servers that use commas in their UIDs.
* [mms] Fix updating flags in non-selected mailbox if IMAP server does not support CONDSTORE/QRESYNC (Bug #10627).
* [mms] Fix some dynamic view links on IE (Bug #10664).
   </notes>
  </release>
  <release>
   <version>
    <release>5.0.16</release>
    <api>5.0.0</api></version>
   <stability>
    <release>stable</release>
    <api>stable</api></stability>
   <date>2011-12-13</date>
   <license uri="http://www.horde.org/licenses/gpl">GPL-2.0</license>
   <notes>
* [jan] Use locale based folder sorting.
* [mms] Workaround broken PGP signed data contained within encrypted parts (Bug #10809).
* [mms] Fix signature verification display for combined encrypted/signed PGP messages.
* [mms] Add option to edit ACLs when right-clicking mailbox in dynamic view (Request #8060).
* [mms] Allow multiple messages to be redirected from traditional view mailbox page (Request #2084).
* [mms] Add ability to quickly add unsubscribed mailboxes to available search mailboxes in advanced search (Request #10832).
* [mms] Don&apos;t list parent mailboxes after child mailboxes (Bug #10802).
* [jan] Update Dutch translation (Pieterjan Heyse &lt;pieterjan.heyse@scheppers-wetteren.be&gt;).
* [mms] Fix setting compose message body on IE 9 in dynamic view.
* [mms] Redirect to login page if IMAP credentials are lost somehow during the session.
* [mms] Fix &apos;server&apos; credential in preauthenticate hook.
* [jan] Fix updating events from attendee responses (Bug #10772).
* [jan] Update Japanese translation (Hiromi Kimura &lt;hiromi@tac.tsukuba.ac.jp&gt;).
* [mms] Correctly apply default mail_domain value in all places it is needed.
* [mms] Correctly save mail_domain value if changed in preferences UI.
* [mms] Purge browser cache daily in dynamic view; updates time stamps to proper format (Request #9773).
   </notes>
  </release>
  <release>
   <version>
    <release>5.0.17</release>
    <api>5.0.0</api></version>
   <stability>
    <release>stable</release>
    <api>stable</api></stability>
   <date>2011-12-21</date>
   <license uri="http://www.horde.org/licenses/gpl">GPL-2.0</license>
   <notes>
* [mms] Cache message headers during a page access.
* [mms] Fix adding submailboxes to last mailbox in a level in dynamic view.
* [mms] Fix display of numerically-named mailboxes on IMAP servers without the LIST-EXTENDED IMAP capability (Bug #10869).
* [mms] Fix attachment detection search filter.
* [mms] Fix editing date search elements.
* [mms] Allow creation of the mailbox &apos;0&apos; (Bug #10866).
* [mms] Correctly handle numeric mailbox names.
* [mms] Fix display of mailbox names living under special mailboxes (Bug #10802).
* [mms] Fix broken Hide/Purge Deleted links in traditional view (Bug #10860).
* [mms] Fix issue in dynamic mailbox view with thread sorting and a reset of mailbox metadata (Bug #10835).
* [mms] Fix message redirection regression in dynamic view (Bug #10859).
   </notes>
  </release>
  <release>
   <version>
    <release>5.0.18</release>
    <api>5.0.0</api></version>
   <stability>
    <release>stable</release>
    <api>stable</api></stability>
   <date>2012-01-17</date>
   <license uri="http://www.horde.org/licenses/gpl">GPL-2.0</license>
   <notes>
* [mms] SECURITY: Fix XSS vulnerabilities on the compose page (traditional view), the contacts popup window, and with certain IMAP mailbox names.
* [mms] Fix updating context menu when a mailbox is converted into a container element after being deleted.
* [mms] Fix expand/collapse of folder tree in mobile view.
* [mms] Fix regression preventing sending of MDNs.
* [mms] Fix reporting as innocent in mobile view.
* [mms] Fix updating log information when replying/forwarding in dynamic view.
* [mms] Fix deleting virtual folders in dynamic view.
   </notes>
  </release>
  <release>
   <version>
    <release>5.0.19</release>
    <api>5.0.0</api></version>
   <stability>
    <release>stable</release>
    <api>stable</api></stability>
   <date>2012-02-28</date>
   <license uri="http://www.horde.org/licenses/gpl">GPL-2.0</license>
   <notes>
* [jan] Fix setting default values for identity preferences.
* [mms] Improve drag performance of elements in dynamic view.
* [mms] Fix saving initial_page preference.
* [mms] Workaround broken Thunderbird encrypted S/MIME messages.
* [mms] Fix regression where passphrase prompt would not appear for S/MIME encrypted messages.
* [mms] Fix regression in verifying signed &amp; encrypted S/MIME messages (Bug #10947).
* [mms] Fix reloading the folder list in the dynamic view (Bug #10769).
* [mms] Fix deleting messages from Virtual Trash.
* [mms] Fix regression in displaying PGP Armored signed/encrypted messages (Bug #10926).
* [mms] Catch IMAP server connection errors in traditional mailbox view.
* [mms] Fix purging moved messages from dynamic mailbox view if deleted messages are visible in the mailbox (Bug #10916).
* [mms] Fix message advancing when deleting messages in traditional view when deleted messages are visible in the mailbox.
   </notes>
  </release>
  <release>
   <version>
    <release>5.0.20</release>
    <api>5.0.0</api></version>
   <stability>
    <release>stable</release>
    <api>stable</api></stability>
   <date>2012-02-28</date>
   <license uri="http://www.horde.org/licenses/gpl">GPL-2.0</license>
   <notes>
* [mms] Only poll mailboxes in dynamic view that exist in the browser folder tree.
* [mms] Fix regression in displaying From address on mailbox page in traditional view.
* [mms] Fix updating the compose address fields when using the contacts popup.
   </notes>
  </release>
 </changelog>
</package><|MERGE_RESOLUTION|>--- conflicted
+++ resolved
@@ -34,7 +34,6 @@
  </stability>
  <license uri="http://www.horde.org/licenses/gpl">GPL-2.0</license>
  <notes>
-<<<<<<< HEAD
 * [mms] Block images in HTML messages that appear to be sent from you by default, to prevent spammers form easily circumventing the block.
 * [jan] Fix setting default values for identity preferences.
 * [mms] Improve drag performance of elements in dynamic view.
@@ -48,11 +47,6 @@
 * [mms] Catch IMAP server connection errors in traditional mailbox view.
 * [mms] Fix purging moved messages from dynamic mailbox view if deleted messages are visible in the mailbox (Bug #10916).
 * [mms] Fix message advancing when deleting messages in traditional view when deleted messages are visible in the mailbox.
-=======
-* [mms] Only poll mailboxes in dynamic view that exist in the browser folder tree.
-* [mms] Fix regression in displaying From address on mailbox page in traditional view.
-* [mms] Fix updating the compose address fields when using the contacts popup.
->>>>>>> db2e2ffa
  </notes>
  <contents>
   <dir baseinstalldir="/" name="/">
