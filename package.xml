<?xml version="1.0" encoding="UTF-8"?>
<package packagerversion="1.9.2" version="2.0" xmlns="http://pear.php.net/dtd/package-2.0" xmlns:tasks="http://pear.php.net/dtd/tasks-1.0" xmlns:xsi="http://www.w3.org/2001/XMLSchema-instance" xsi:schemaLocation="http://pear.php.net/dtd/tasks-1.0 http://pear.php.net/dtd/tasks-1.0.xsd http://pear.php.net/dtd/package-2.0 http://pear.php.net/dtd/package-2.0.xsd">
 <name>imp</name>
 <channel>pear.horde.org</channel>
 <summary>A web based webmail system</summary>
 <description>IMP, the Internet Mail Program, is one of the most popular and widely deployed open source webmail applications in the world. It allows universal, web-based access to IMAP and POP3 mail servers and provides Ajax, mobile and traditional interfaces with a rich range of features normally found only in desktop email clients.</description>
 <lead>
  <name>Michael Slusarz</name>
  <user>slusarz</user>
  <email>slusarz@horde.org</email>
  <active>yes</active>
 </lead>
 <lead>
  <name>Jan Schneider</name>
  <user>jan</user>
  <email>jan@horde.org</email>
  <active>yes</active>
 </lead>
 <lead>
  <name>Chuck Hagenbuch</name>
  <user>chuck</user>
  <email>chuck@horde.org</email>
  <active>yes</active>
 </lead>
 <date>2011-12-15</date>
 <time>22:52:28</time>
 <version>
  <release>5.1.0</release>
  <api>5.0.0</api>
 </version>
 <stability>
  <release>stable</release>
  <api>stable</api>
 </stability>
 <license uri="http://www.horde.org/licenses/gpl">GPL-2.0</license>
 <notes>
<<<<<<< HEAD
* [jan] Add mailbox paging to smartphone view.
* [jan] Add copy and move to smartphone view.
* [jan] Add deleting messages to smartphone view.
* [jan] Add reply and forward to smartphone view.
* [jan] Add compose functionality to smartphone view.
* [mms] Accurately track changes to virtual folders in dynamic folder tree (Bug #10886).
* [mms] Traditional mode now requires javascript on the browser.
* [mms] Converted stationery to the Templates special mailbox (Request #9296).
* [mms] Hide inactive buttons in dynamic view instead of dimming them.
* [mms] Added config option to limit size of messages with linked attachments (Request #6247).
* [mms] Allow expiration date to be provided when creating personal PGP key (Request #5754).
* [mms] Always use Horde default for sending charset unless reply_charset preference is active.
* [mms] Add ability to view all message parts in dynamic view (Request #9827).
* [mms] Remove signature from compose UI; signature is now added automatically when sending (Request #10487).
* [mms] Fix accessing mailboxes containing ampersands (Bug #10093).
* [mms] Size of sidebar now saved in dynamic view
* [mms] Browser-specific UI elements in dynamic view now saved in browser storage (Ticket #10723).
=======
* [mms] Fix regression preventing sending of MDNs.
* [mms] Fix reporting as innocent in mobile view.
* [mms] Fix updating log information when replying/forwarding in dynamic view.
* [mms] Fix deleting virtual folders in dynamic view.
>>>>>>> d874aa74
 </notes>
 <contents>
  <dir baseinstalldir="/" name="/">
   <dir name="bin">
    <file name="imp-bounce-spam" role="script" />
    <file name="imp-mailbox-decode" role="script" />
    <file name="imp-query-imap-cache" role="script" />
   </dir> <!-- /bin -->
   <dir name="config">
    <file name=".htaccess" role="horde" />
    <file name="backends.php" role="horde" />
    <file name="conf.xml" role="horde" />
    <file name="filter.txt.dist" role="horde" />
    <file name="hooks.php.dist" role="horde" />
    <file name="menu.php.dist" role="horde" />
    <file name="mime_drivers.php" role="horde" />
    <file name="prefs.php" role="horde" />
   </dir> <!-- /config -->
   <dir name="docs">
    <file name="CHANGES" role="doc" />
    <file name="CREDITS" role="doc" />
    <file name="INSTALL" role="doc" />
    <file name="PERFORMANCE" role="doc" />
    <file name="RELEASE_NOTES" role="doc" />
    <file name="RFCS" role="doc" />
    <file name="UPGRADING" role="doc" />
   </dir> <!-- /docs -->
   <dir name="js">
    <file name="acl.js" role="horde" />
    <file name="compose-base.js" role="horde" />
    <file name="compose-dimp.js" role="horde" />
    <file name="compose.js" role="horde" />
    <file name="contacts.js" role="horde" />
    <file name="dialog.js" role="horde" />
    <file name="dimpbase.js" role="horde" />
    <file name="dimpcore.js" role="horde" />
    <file name="flagprefs.js" role="horde" />
    <file name="folderprefs.js" role="horde" />
    <file name="folders.js" role="horde" />
    <file name="imp.js" role="horde" />
    <file name="indices.js" role="horde" />
    <file name="jstorage.js" role="horde" />
    <file name="login.js" role="horde" />
    <file name="mailbox-dimp.js" role="horde" />
    <file name="mailbox.js" role="horde" />
    <file name="message-dimp.js" role="horde" />
    <file name="message.js" role="horde" />
    <file name="mobile.js" role="horde" />
    <file name="pgp.js" role="horde" />
    <file name="search.js" role="horde" />
    <file name="searchesprefs.js" role="horde" />
    <file name="signaturehtml.js" role="horde" />
    <file name="viewport.js" role="horde" />
   </dir> <!-- /js -->
   <dir name="lib">
    <dir name="Ajax">
     <dir name="Imple">
      <file name="ContactAutoCompleter.php" role="horde" />
      <file name="PassphraseDialog.php" role="horde" />
     </dir> <!-- /lib/Ajax/Imple -->
     <file name="Application.php" role="horde" />
     <file name="Queue.php" role="horde" />
    </dir> <!-- /lib/Ajax -->
    <dir name="Block">
     <file name="Newmail.php" role="horde" />
     <file name="Summary.php" role="horde" />
    </dir> <!-- /lib/Block -->
    <dir name="Compose">
     <file name="Exception.php" role="horde" />
    </dir> <!-- /lib/Compose -->
    <dir name="Crypt">
     <file name="Pgp.php" role="horde" />
     <file name="Smime.php" role="horde" />
    </dir> <!-- /lib/Crypt -->
    <dir name="Factory">
     <file name="AuthImap.php" role="horde" />
     <file name="Compose.php" role="horde" />
     <file name="Contents.php" role="horde" />
     <file name="Flags.php" role="horde" />
     <file name="Identity.php" role="horde" />
     <file name="Imap.php" role="horde" />
     <file name="Imaptree.php" role="horde" />
     <file name="Mail.php" role="horde" />
     <file name="Mailbox.php" role="horde" />
     <file name="MailboxList.php" role="horde" />
     <file name="MimeViewer.php" role="horde" />
     <file name="Pgp.php" role="horde" />
     <file name="Quota.php" role="horde" />
     <file name="Search.php" role="horde" />
     <file name="Sentmail.php" role="horde" />
     <file name="Smime.php" role="horde" />
    </dir> <!-- /lib/Factory -->
    <dir name="Flag">
     <dir name="Imap">
      <file name="Answered.php" role="horde" />
      <file name="Deleted.php" role="horde" />
      <file name="Draft.php" role="horde" />
      <file name="Flagged.php" role="horde" />
      <file name="Forwarded.php" role="horde" />
      <file name="Junk.php" role="horde" />
      <file name="NotJunk.php" role="horde" />
      <file name="Seen.php" role="horde" />
     </dir> <!-- /lib/Flag/Imap -->
     <dir name="System">
      <dir name="Match">
       <file name="Address.php" role="horde" />
       <file name="Flag.php" role="horde" />
       <file name="Header.php" role="horde" />
      </dir> <!-- /lib/Flag/System/Match -->
      <file name="Attachment.php" role="horde" />
      <file name="Encrypted.php" role="horde" />
      <file name="HighPriority.php" role="horde" />
      <file name="List.php" role="horde" />
      <file name="LowPriority.php" role="horde" />
      <file name="Personal.php" role="horde" />
      <file name="Signed.php" role="horde" />
      <file name="Unseen.php" role="horde" />
     </dir> <!-- /lib/Flag/System -->
     <file name="Base.php" role="horde" />
     <file name="Imap.php" role="horde" />
     <file name="User.php" role="horde" />
    </dir> <!-- /lib/Flag -->
    <dir name="Imap">
     <file name="Acl.php" role="horde" />
     <file name="Exception.php" role="horde" />
     <file name="PermanentFlags.php" role="horde" />
     <file name="Thread.php" role="horde" />
     <file name="Tree.php" role="horde" />
    </dir> <!-- /lib/Imap -->
    <dir name="Indices">
     <file name="Form.php" role="horde" />
    </dir> <!-- /lib/Indices -->
    <dir name="LoginTasks">
     <dir name="SystemTask">
      <file name="GarbageCollection.php" role="horde" />
      <file name="Upgrade.php" role="horde" />
      <file name="UpgradeAuth.php" role="horde" />
     </dir> <!-- /lib/LoginTasks/SystemTask -->
     <dir name="Task">
      <file name="Autocreate.php" role="horde" />
      <file name="DeleteAttachmentsMonthly.php" role="horde" />
      <file name="DeleteSentmailMonthly.php" role="horde" />
      <file name="FilterOnLogin.php" role="horde" />
      <file name="PurgeSentmail.php" role="horde" />
      <file name="PurgeSpam.php" role="horde" />
      <file name="PurgeTrash.php" role="horde" />
      <file name="RecoverDraft.php" role="horde" />
      <file name="RenameSentmailMonthly.php" role="horde" />
     </dir> <!-- /lib/LoginTasks/Task -->
    </dir> <!-- /lib/LoginTasks -->
    <dir name="Mailbox">
     <dir name="List">
      <file name="Track.php" role="horde" />
     </dir> <!-- /lib/Mailbox/List -->
     <file name="List.php" role="horde" />
    </dir> <!-- /lib/Mailbox -->
    <dir name="Menu">
     <file name="Dimp.php" role="horde" />
    </dir> <!-- /lib/Menu -->
    <dir name="Mime">
     <dir name="Viewer">
      <file name="Alternative.php" role="horde" />
      <file name="Appledouble.php" role="horde" />
      <file name="Audio.php" role="horde" />
      <file name="Enriched.php" role="horde" />
      <file name="Externalbody.php" role="horde" />
      <file name="Html.php" role="horde" />
      <file name="Images.php" role="horde" />
      <file name="Itip.php" role="horde" />
      <file name="Mdn.php" role="horde" />
      <file name="Partial.php" role="horde" />
      <file name="Pdf.php" role="horde" />
      <file name="Pgp.php" role="horde" />
      <file name="Plain.php" role="horde" />
      <file name="Related.php" role="horde" />
      <file name="Rfc822.php" role="horde" />
      <file name="Smil.php" role="horde" />
      <file name="Smime.php" role="horde" />
      <file name="Status.php" role="horde" />
      <file name="Vcard.php" role="horde" />
      <file name="Video.php" role="horde" />
      <file name="Zip.php" role="horde" />
     </dir> <!-- /lib/Mime/Viewer -->
     <file name="Status.php" role="horde" />
    </dir> <!-- /lib/Mime -->
    <dir name="Notification">
     <dir name="Event">
      <file name="Status.php" role="horde" />
     </dir> <!-- /lib/Notification/Event -->
     <dir name="Handler">
      <dir name="Decorator">
       <file name="ImapAlerts.php" role="horde" />
       <file name="NewmailNotify.php" role="horde" />
      </dir> <!-- /lib/Notification/Handler/Decorator -->
     </dir> <!-- /lib/Notification/Handler -->
     <dir name="Listener">
      <file name="AjaxStatus.php" role="horde" />
     </dir> <!-- /lib/Notification/Listener -->
    </dir> <!-- /lib/Notification -->
    <dir name="Prefs">
     <file name="Identity.php" role="horde" />
     <file name="Ui.php" role="horde" />
    </dir> <!-- /lib/Prefs -->
    <dir name="Quota">
     <file name="Base.php" role="horde" />
     <file name="Command.php" role="horde" />
     <file name="Hook.php" role="horde" />
     <file name="Imap.php" role="horde" />
     <file name="Maildir.php" role="horde" />
     <file name="Mdaemon.php" role="horde" />
     <file name="Mercury32.php" role="horde" />
     <file name="Null.php" role="horde" />
     <file name="Sql.php" role="horde" />
    </dir> <!-- /lib/Quota -->
    <dir name="Search">
     <dir name="Element">
      <file name="Attachment.php" role="horde" />
      <file name="Autogenerated.php" role="horde" />
      <file name="Bulk.php" role="horde" />
      <file name="Contacts.php" role="horde" />
      <file name="Date.php" role="horde" />
      <file name="Flag.php" role="horde" />
      <file name="Header.php" role="horde" />
      <file name="Mailinglist.php" role="horde" />
      <file name="Or.php" role="horde" />
      <file name="Personal.php" role="horde" />
      <file name="Recipient.php" role="horde" />
      <file name="Size.php" role="horde" />
      <file name="Text.php" role="horde" />
      <file name="Within.php" role="horde" />
     </dir> <!-- /lib/Search/Element -->
     <dir name="Filter">
      <file name="Attachment.php" role="horde" />
      <file name="Autogenerated.php" role="horde" />
      <file name="Builtin.php" role="horde" />
      <file name="Bulk.php" role="horde" />
      <file name="Contacts.php" role="horde" />
      <file name="Mailinglist.php" role="horde" />
      <file name="Personal.php" role="horde" />
     </dir> <!-- /lib/Search/Filter -->
     <dir name="Vfolder">
      <file name="Builtin.php" role="horde" />
      <file name="Vinbox.php" role="horde" />
      <file name="Vtrash.php" role="horde" />
     </dir> <!-- /lib/Search/Vfolder -->
     <file name="Element.php" role="horde" />
     <file name="Filter.php" role="horde" />
     <file name="Query.php" role="horde" />
     <file name="Vfolder.php" role="horde" />
    </dir> <!-- /lib/Search -->
    <dir name="Sentmail">
     <file name="Base.php" role="horde" />
     <file name="Null.php" role="horde" />
     <file name="Sql.php" role="horde" />
    </dir> <!-- /lib/Sentmail -->
    <dir name="Tree">
     <file name="Flist.php" role="horde" />
     <file name="Jquerymobile.php" role="horde" />
    </dir> <!-- /lib/Tree -->
    <dir name="Ui">
     <file name="Compose.php" role="horde" />
     <file name="Editor.php" role="horde" />
     <file name="Folder.php" role="horde" />
     <file name="Headers.php" role="horde" />
     <file name="Imageview.php" role="horde" />
     <file name="Mailbox.php" role="horde" />
     <file name="Message.php" role="horde" />
     <file name="Mimp.php" role="horde" />
     <file name="Search.php" role="horde" />
    </dir> <!-- /lib/Ui -->
    <dir name="Views">
     <file name="Compose.php" role="horde" />
     <file name="ListMessages.php" role="horde" />
     <file name="ShowMessage.php" role="horde" />
    </dir> <!-- /lib/Views -->
    <file name=".htaccess" role="horde" />
    <file name="Api.php" role="horde" />
    <file name="Application.php" role="horde" />
    <file name="Auth.php" role="horde" />
    <file name="Compose.php" role="horde" />
    <file name="Contents.php" role="horde" />
    <file name="Dimp.php" role="horde" />
    <file name="Exception.php" role="horde" />
    <file name="Filter.php" role="horde" />
    <file name="Flags.php" role="horde" />
    <file name="Imap.php" role="horde" />
    <file name="IMP.php" role="horde" />
    <file name="Indices.php" role="horde" />
    <file name="Mailbox.php" role="horde" />
    <file name="Maillog.php" role="horde" />
    <file name="Message.php" role="horde" />
    <file name="Quota.php" role="horde" />
    <file name="Search.php" role="horde" />
    <file name="Sentmail.php" role="horde" />
    <file name="Spam.php" role="horde" />
    <file name="Test.php" role="horde" />
   </dir> <!-- /lib -->
   <dir name="locale">
    <dir name="ar">
     <dir name="LC_MESSAGES">
      <file name="imp.mo" role="horde" />
      <file name="imp.po" role="horde" />
     </dir> <!-- /locale/ar/LC_MESSAGES -->
    </dir> <!-- /locale/ar -->
    <dir name="ar_OM">
     <dir name="LC_MESSAGES">
      <file name="imp.mo" role="horde" />
      <file name="imp.po" role="horde" />
     </dir> <!-- /locale/ar_OM/LC_MESSAGES -->
    </dir> <!-- /locale/ar_OM -->
    <dir name="bg">
     <dir name="LC_MESSAGES">
      <file name="imp.mo" role="horde" />
      <file name="imp.po" role="horde" />
     </dir> <!-- /locale/bg/LC_MESSAGES -->
    </dir> <!-- /locale/bg -->
    <dir name="bs">
     <dir name="LC_MESSAGES">
      <file name="imp.mo" role="horde" />
      <file name="imp.po" role="horde" />
     </dir> <!-- /locale/bs/LC_MESSAGES -->
    </dir> <!-- /locale/bs -->
    <dir name="ca">
     <dir name="LC_MESSAGES">
      <file name="imp.mo" role="horde" />
      <file name="imp.po" role="horde" />
     </dir> <!-- /locale/ca/LC_MESSAGES -->
     <file name="help.xml" role="horde" />
    </dir> <!-- /locale/ca -->
    <dir name="cs">
     <dir name="LC_MESSAGES">
      <file name="imp.mo" role="horde" />
      <file name="imp.po" role="horde" />
     </dir> <!-- /locale/cs/LC_MESSAGES -->
     <file name="help.xml" role="horde" />
    </dir> <!-- /locale/cs -->
    <dir name="da">
     <dir name="LC_MESSAGES">
      <file name="imp.mo" role="horde" />
      <file name="imp.po" role="horde" />
     </dir> <!-- /locale/da/LC_MESSAGES -->
     <file name="help.xml" role="horde" />
    </dir> <!-- /locale/da -->
    <dir name="de">
     <dir name="LC_MESSAGES">
      <file name="imp.mo" role="horde" />
      <file name="imp.po" role="horde" />
     </dir> <!-- /locale/de/LC_MESSAGES -->
     <file name="help.xml" role="horde" />
    </dir> <!-- /locale/de -->
    <dir name="el">
     <dir name="LC_MESSAGES">
      <file name="imp.mo" role="horde" />
      <file name="imp.po" role="horde" />
     </dir> <!-- /locale/el/LC_MESSAGES -->
     <file name="help.xml" role="horde" />
    </dir> <!-- /locale/el -->
    <dir name="en">
     <file name="help.xml" role="horde" />
    </dir> <!-- /locale/en -->
    <dir name="es">
     <dir name="LC_MESSAGES">
      <file name="imp.mo" role="horde" />
      <file name="imp.po" role="horde" />
     </dir> <!-- /locale/es/LC_MESSAGES -->
     <file name="help.xml" role="horde" />
    </dir> <!-- /locale/es -->
    <dir name="et">
     <dir name="LC_MESSAGES">
      <file name="imp.mo" role="horde" />
      <file name="imp.po" role="horde" />
     </dir> <!-- /locale/et/LC_MESSAGES -->
     <file name="help.xml" role="horde" />
    </dir> <!-- /locale/et -->
    <dir name="eu">
     <dir name="LC_MESSAGES">
      <file name="imp.mo" role="horde" />
      <file name="imp.po" role="horde" />
     </dir> <!-- /locale/eu/LC_MESSAGES -->
     <file name="help.xml" role="horde" />
    </dir> <!-- /locale/eu -->
    <dir name="fa">
     <dir name="LC_MESSAGES">
      <file name="imp.mo" role="horde" />
      <file name="imp.po" role="horde" />
     </dir> <!-- /locale/fa/LC_MESSAGES -->
     <file name="help.xml" role="horde" />
    </dir> <!-- /locale/fa -->
    <dir name="fi">
     <dir name="LC_MESSAGES">
      <file name="imp.mo" role="horde" />
      <file name="imp.po" role="horde" />
     </dir> <!-- /locale/fi/LC_MESSAGES -->
     <file name="help.xml" role="horde" />
    </dir> <!-- /locale/fi -->
    <dir name="fr">
     <dir name="LC_MESSAGES">
      <file name="imp.mo" role="horde" />
      <file name="imp.po" role="horde" />
     </dir> <!-- /locale/fr/LC_MESSAGES -->
     <file name="help.xml" role="horde" />
    </dir> <!-- /locale/fr -->
    <dir name="gl">
     <dir name="LC_MESSAGES">
      <file name="imp.mo" role="horde" />
      <file name="imp.po" role="horde" />
     </dir> <!-- /locale/gl/LC_MESSAGES -->
    </dir> <!-- /locale/gl -->
    <dir name="he">
     <dir name="LC_MESSAGES">
      <file name="imp.mo" role="horde" />
      <file name="imp.po" role="horde" />
     </dir> <!-- /locale/he/LC_MESSAGES -->
    </dir> <!-- /locale/he -->
    <dir name="hr">
     <dir name="LC_MESSAGES">
      <file name="imp.mo" role="horde" />
      <file name="imp.po" role="horde" />
     </dir> <!-- /locale/hr/LC_MESSAGES -->
     <file name="help.xml" role="horde" />
    </dir> <!-- /locale/hr -->
    <dir name="hu">
     <dir name="LC_MESSAGES">
      <file name="imp.mo" role="horde" />
      <file name="imp.po" role="horde" />
     </dir> <!-- /locale/hu/LC_MESSAGES -->
     <file name="help.xml" role="horde" />
    </dir> <!-- /locale/hu -->
    <dir name="id">
     <dir name="LC_MESSAGES">
      <file name="imp.mo" role="horde" />
      <file name="imp.po" role="horde" />
     </dir> <!-- /locale/id/LC_MESSAGES -->
    </dir> <!-- /locale/id -->
    <dir name="is">
     <dir name="LC_MESSAGES">
      <file name="imp.mo" role="horde" />
      <file name="imp.po" role="horde" />
     </dir> <!-- /locale/is/LC_MESSAGES -->
    </dir> <!-- /locale/is -->
    <dir name="it">
     <dir name="LC_MESSAGES">
      <file name="imp.mo" role="horde" />
      <file name="imp.po" role="horde" />
     </dir> <!-- /locale/it/LC_MESSAGES -->
     <file name="help.xml" role="horde" />
    </dir> <!-- /locale/it -->
    <dir name="ja">
     <dir name="LC_MESSAGES">
      <file name="imp.mo" role="horde" />
      <file name="imp.po" role="horde" />
     </dir> <!-- /locale/ja/LC_MESSAGES -->
    </dir> <!-- /locale/ja -->
    <dir name="km">
     <dir name="LC_MESSAGES">
      <file name="imp.mo" role="horde" />
      <file name="imp.po" role="horde" />
     </dir> <!-- /locale/km/LC_MESSAGES -->
    </dir> <!-- /locale/km -->
    <dir name="ko">
     <dir name="LC_MESSAGES">
      <file name="imp.mo" role="horde" />
      <file name="imp.po" role="horde" />
     </dir> <!-- /locale/ko/LC_MESSAGES -->
     <file name="help.xml" role="horde" />
    </dir> <!-- /locale/ko -->
    <dir name="lt">
     <dir name="LC_MESSAGES">
      <file name="imp.mo" role="horde" />
      <file name="imp.po" role="horde" />
     </dir> <!-- /locale/lt/LC_MESSAGES -->
    </dir> <!-- /locale/lt -->
    <dir name="lv">
     <dir name="LC_MESSAGES">
      <file name="imp.mo" role="horde" />
      <file name="imp.po" role="horde" />
     </dir> <!-- /locale/lv/LC_MESSAGES -->
     <file name="help.xml" role="horde" />
    </dir> <!-- /locale/lv -->
    <dir name="mk">
     <dir name="LC_MESSAGES">
      <file name="imp.mo" role="horde" />
      <file name="imp.po" role="horde" />
     </dir> <!-- /locale/mk/LC_MESSAGES -->
    </dir> <!-- /locale/mk -->
    <dir name="nb">
     <dir name="LC_MESSAGES">
      <file name="imp.mo" role="horde" />
      <file name="imp.po" role="horde" />
     </dir> <!-- /locale/nb/LC_MESSAGES -->
     <file name="help.xml" role="horde" />
    </dir> <!-- /locale/nb -->
    <dir name="nl">
     <dir name="LC_MESSAGES">
      <file name="imp.mo" role="horde" />
      <file name="imp.po" role="horde" />
     </dir> <!-- /locale/nl/LC_MESSAGES -->
     <file name="help.xml" role="horde" />
    </dir> <!-- /locale/nl -->
    <dir name="nn">
     <dir name="LC_MESSAGES">
      <file name="imp.mo" role="horde" />
      <file name="imp.po" role="horde" />
     </dir> <!-- /locale/nn/LC_MESSAGES -->
    </dir> <!-- /locale/nn -->
    <dir name="pl">
     <dir name="LC_MESSAGES">
      <file name="imp.mo" role="horde" />
      <file name="imp.po" role="horde" />
     </dir> <!-- /locale/pl/LC_MESSAGES -->
     <file name="help.xml" role="horde" />
    </dir> <!-- /locale/pl -->
    <dir name="pt">
     <dir name="LC_MESSAGES">
      <file name="imp.mo" role="horde" />
      <file name="imp.po" role="horde" />
     </dir> <!-- /locale/pt/LC_MESSAGES -->
     <file name="help.xml" role="horde" />
    </dir> <!-- /locale/pt -->
    <dir name="pt_BR">
     <dir name="LC_MESSAGES">
      <file name="imp.mo" role="horde" />
      <file name="imp.po" role="horde" />
     </dir> <!-- /locale/pt_BR/LC_MESSAGES -->
     <file name="help.xml" role="horde" />
    </dir> <!-- /locale/pt_BR -->
    <dir name="ro">
     <dir name="LC_MESSAGES">
      <file name="imp.mo" role="horde" />
      <file name="imp.po" role="horde" />
     </dir> <!-- /locale/ro/LC_MESSAGES -->
    </dir> <!-- /locale/ro -->
    <dir name="ru">
     <dir name="LC_MESSAGES">
      <file name="imp.mo" role="horde" />
      <file name="imp.po" role="horde" />
     </dir> <!-- /locale/ru/LC_MESSAGES -->
     <file name="help.xml" role="horde" />
    </dir> <!-- /locale/ru -->
    <dir name="sk">
     <dir name="LC_MESSAGES">
      <file name="imp.mo" role="horde" />
      <file name="imp.po" role="horde" />
     </dir> <!-- /locale/sk/LC_MESSAGES -->
     <file name="help.xml" role="horde" />
    </dir> <!-- /locale/sk -->
    <dir name="sl">
     <dir name="LC_MESSAGES">
      <file name="imp.mo" role="horde" />
      <file name="imp.po" role="horde" />
     </dir> <!-- /locale/sl/LC_MESSAGES -->
    </dir> <!-- /locale/sl -->
    <dir name="sv">
     <dir name="LC_MESSAGES">
      <file name="imp.mo" role="horde" />
      <file name="imp.po" role="horde" />
     </dir> <!-- /locale/sv/LC_MESSAGES -->
     <file name="help.xml" role="horde" />
    </dir> <!-- /locale/sv -->
    <dir name="th">
     <dir name="LC_MESSAGES">
      <file name="imp.mo" role="horde" />
      <file name="imp.po" role="horde" />
     </dir> <!-- /locale/th/LC_MESSAGES -->
    </dir> <!-- /locale/th -->
    <dir name="tr">
     <dir name="LC_MESSAGES">
      <file name="imp.mo" role="horde" />
      <file name="imp.po" role="horde" />
     </dir> <!-- /locale/tr/LC_MESSAGES -->
     <file name="help.xml" role="horde" />
    </dir> <!-- /locale/tr -->
    <dir name="uk">
     <dir name="LC_MESSAGES">
      <file name="imp.mo" role="horde" />
      <file name="imp.po" role="horde" />
     </dir> <!-- /locale/uk/LC_MESSAGES -->
     <file name="help.xml" role="horde" />
    </dir> <!-- /locale/uk -->
    <dir name="zh_CN">
     <dir name="LC_MESSAGES">
      <file name="imp.mo" role="horde" />
      <file name="imp.po" role="horde" />
     </dir> <!-- /locale/zh_CN/LC_MESSAGES -->
     <file name="help.xml" role="horde" />
    </dir> <!-- /locale/zh_CN -->
    <dir name="zh_TW">
     <dir name="LC_MESSAGES">
      <file name="imp.mo" role="horde" />
      <file name="imp.po" role="horde" />
     </dir> <!-- /locale/zh_TW/LC_MESSAGES -->
     <file name="help.xml" role="horde" />
    </dir> <!-- /locale/zh_TW -->
    <file name=".htaccess" role="horde" />
    <file name="imp.pot" role="horde" />
   </dir> <!-- /locale -->
   <dir name="migration">
    <file name="1_imp_base_tables.php" role="horde" />
    <file name="2_imp_autoincrement_sentmail.php" role="horde" />
   </dir> <!-- /migration -->
   <dir name="templates">
    <dir name="dimp">
     <dir name="compose">
      <file name="compose-base.html" role="horde" />
      <file name="compose.html" role="horde" />
     </dir> <!-- /templates/dimp/compose -->
     <dir name="message">
      <file name="message.html" role="horde" />
     </dir> <!-- /templates/dimp/message -->
     <file name="index.inc" role="horde" />
     <file name="javascript_defs.php" role="horde" />
    </dir> <!-- /templates/dimp -->
    <dir name="imp">
     <dir name="compose">
      <file name="compose.html" role="horde" />
      <file name="redirect.html" role="horde" />
      <file name="success.html" role="horde" />
     </dir> <!-- /templates/imp/compose -->
     <dir name="contacts">
      <file name="contacts.html" role="horde" />
     </dir> <!-- /templates/imp/contacts -->
     <dir name="flist">
      <file name="flist.html" role="horde" />
     </dir> <!-- /templates/imp/flist -->
     <dir name="folders">
      <file name="actions.html" role="horde" />
      <file name="folders_confirm.html" role="horde" />
      <file name="folders_size.html" role="horde" />
      <file name="head.html" role="horde" />
      <file name="import.html" role="horde" />
     </dir> <!-- /templates/imp/folders -->
     <dir name="mailbox">
      <file name="actions.html" role="horde" />
      <file name="actions_deleted.html" role="horde" />
      <file name="empty_mailbox.html" role="horde" />
      <file name="form_start.html" role="horde" />
      <file name="header.html" role="horde" />
      <file name="mailbox.html" role="horde" />
      <file name="message_headers.html" role="horde" />
      <file name="navbar.html" role="horde" />
      <file name="searchfolder.html" role="horde" />
     </dir> <!-- /templates/imp/mailbox -->
     <dir name="menu">
      <file name="menu.html" role="horde" />
     </dir> <!-- /templates/imp/menu -->
     <dir name="message">
      <file name="message.html" role="horde" />
      <file name="navbar_actions.html" role="horde" />
      <file name="navbar_navigate.html" role="horde" />
      <file name="navbar_top.html" role="horde" />
     </dir> <!-- /templates/imp/message -->
     <dir name="search">
      <file name="search-all.html" role="horde" />
      <file name="search-basic.html" role="horde" />
      <file name="search.html" role="horde" />
     </dir> <!-- /templates/imp/search -->
     <dir name="thread">
      <file name="thread.html" role="horde" />
     </dir> <!-- /templates/imp/thread -->
     <file name="javascript_defs.php" role="horde" />
    </dir> <!-- /templates/imp -->
    <dir name="mimp">
     <dir name="compose">
      <file name="compose.html" role="horde" />
     </dir> <!-- /templates/mimp/compose -->
     <dir name="folders">
      <file name="folders.html" role="horde" />
     </dir> <!-- /templates/mimp/folders -->
     <dir name="mailbox">
      <file name="mailbox.html" role="horde" />
      <file name="search.html" role="horde" />
     </dir> <!-- /templates/mimp/mailbox -->
     <dir name="message">
      <file name="message.html" role="horde" />
      <file name="part.html" role="horde" />
     </dir> <!-- /templates/mimp/message -->
    </dir> <!-- /templates/mimp -->
    <dir name="mobile">
     <file name="folders.html.php" role="horde" />
     <file name="head.html.php" role="horde" />
     <file name="javascript_defs.php" role="horde" />
     <file name="mailbox.html.php" role="horde" />
     <file name="message.html.php" role="horde" />
     <file name="notice.html.php" role="horde" />
    </dir> <!-- /templates/mobile -->
    <dir name="pgp">
     <file name="import_key.html" role="horde" />
    </dir> <!-- /templates/pgp -->
    <dir name="prefs">
     <file name="acl.html" role="horde" />
     <file name="composetemplates.html" role="horde" />
     <file name="drafts.html" role="horde" />
     <file name="encrypt.html" role="horde" />
     <file name="flags.html" role="horde" />
     <file name="initialpage.html" role="horde" />
     <file name="mailto.html" role="horde" />
     <file name="newmailaudio.html" role="horde" />
     <file name="pgpprivatekey.html" role="horde" />
     <file name="pgppublickey.html" role="horde" />
     <file name="searches.html" role="horde" />
     <file name="sentmail.html" role="horde" />
     <file name="signaturehtml.html" role="horde" />
     <file name="smimeprivatekey.html" role="horde" />
     <file name="smimepublickey.html" role="horde" />
     <file name="spam.html" role="horde" />
     <file name="specialuse.html" role="horde" />
     <file name="trash.html" role="horde" />
    </dir> <!-- /templates/prefs -->
    <dir name="print">
     <file name="headers.html" role="horde" />
    </dir> <!-- /templates/print -->
    <dir name="quota">
     <file name="quota.html" role="horde" />
    </dir> <!-- /templates/quota -->
    <dir name="rss">
     <file name="mailbox.rss" role="horde" />
    </dir> <!-- /templates/rss -->
    <dir name="saveimage">
     <file name="saveimage.html" role="horde" />
    </dir> <!-- /templates/saveimage -->
    <dir name="smime">
     <file name="import_key.html" role="horde" />
    </dir> <!-- /templates/smime -->
    <dir name="test">
     <file name="mailserver.inc" role="horde" />
    </dir> <!-- /templates/test -->
    <file name=".htaccess" role="horde" />
    <file name="common-header.inc" role="horde" />
   </dir> <!-- /templates -->
   <dir name="test">
    <dir name="Imp">
     <dir name="fixtures">
      <file name="maildirsize" role="test" />
     </dir> <!-- /test/Imp/fixtures -->
     <dir name="Stub">
      <file name="HtmlViewer.php" role="test" />
     </dir> <!-- /test/Imp/Stub -->
     <dir name="Unit">
      <dir name="Mime">
       <dir name="Viewer">
        <file name="HtmlTest.php" role="test" />
        <file name="ItipTest.php" role="test" />
       </dir> <!-- /test/Imp/Unit/Mime/Viewer -->
      </dir> <!-- /test/Imp/Unit/Mime -->
      <file name="ComposeTest.php" role="test" />
      <file name="QuotaTest.php" role="test" />
     </dir> <!-- /test/Imp/Unit -->
     <file name="AllTests.php" role="test" />
     <file name="Autoload.php" role="test" />
     <file name="phpunit.xml" role="test" />
    </dir> <!-- /test/Imp -->
   </dir> <!-- /test -->
   <dir name="themes">
    <dir name="bluewhite">
     <dir name="dimp">
      <file name="screen.css" role="horde" />
     </dir> <!-- /themes/bluewhite/dimp -->
     <file name="screen.css" role="horde" />
    </dir> <!-- /themes/bluewhite -->
    <dir name="default">
     <dir name="block">
      <file name="screen.css" role="horde" />
     </dir> <!-- /themes/default/block -->
     <dir name="dimp">
      <file name="ie7.css" role="horde" />
      <file name="screen.css" role="horde" />
     </dir> <!-- /themes/default/dimp -->
     <dir name="graphics">
      <dir name="folders">
       <file name="create.png" role="horde" />
       <file name="delete.png" role="horde" />
       <file name="drafts.png" role="horde" />
       <file name="edit.png" role="horde" />
       <file name="folder.png" role="horde" />
       <file name="inbox.png" role="horde" />
       <file name="minus.png" role="horde" />
       <file name="open.png" role="horde" />
       <file name="plus.png" role="horde" />
       <file name="sent.png" role="horde" />
       <file name="spam.png" role="horde" />
       <file name="trash.png" role="horde" />
      </dir> <!-- /themes/default/graphics/folders -->
      <dir name="mime">
       <file name="apple.png" role="horde" />
       <file name="compressed.png" role="horde" />
       <file name="itip.png" role="horde" />
      </dir> <!-- /themes/default/graphics/mime -->
      <dir name="nav">
       <file name="first-grey.png" role="horde" />
       <file name="first.png" role="horde" />
       <file name="last-grey.png" role="horde" />
       <file name="last.png" role="horde" />
       <file name="left-grey.png" role="horde" />
       <file name="left.png" role="horde" />
       <file name="right-grey.png" role="horde" />
       <file name="right.png" role="horde" />
      </dir> <!-- /themes/default/graphics/nav -->
      <file name="addressbook_add.png" role="horde" />
      <file name="addressbook_browse.png" role="horde" />
      <file name="add_contact.png" role="horde" />
      <file name="application_tile_horizontal.png" role="horde" />
      <file name="application_tile_vertical.png" role="horde" />
      <file name="arrow_collapsed.png" role="horde" />
      <file name="arrow_down.png" role="horde" />
      <file name="arrow_expanded.png" role="horde" />
      <file name="arrow_up.png" role="horde" />
      <file name="attachment.png" role="horde" />
      <file name="backhead_orderby.png" role="horde" />
      <file name="backhead_r.png" role="horde" />
      <file name="backhead_s2.png" role="horde" />
      <file name="backhead_shadow.png" role="horde" />
      <file name="blacklist.png" role="horde" />
      <file name="calendar.png" role="horde" />
      <file name="checkbox_off.png" role="horde" />
      <file name="checkbox_on.png" role="horde" />
      <file name="checkbox_over.png" role="horde" />
      <file name="checkmail.png" role="horde" />
      <file name="close.png" role="horde" />
      <file name="compose.png" role="horde" />
      <file name="delete.png" role="horde" />
      <file name="download.png" role="horde" />
      <file name="drafts.png" role="horde" />
      <file name="dragHandle.png" role="horde" />
      <file name="dragHandleVert.png" role="horde" />
      <file name="edit.png" role="horde" />
      <file name="email_attach.png" role="horde" />
      <file name="empty_spam.png" role="horde" />
      <file name="empty_trash.png" role="horde" />
      <file name="encrypted.png" role="horde" />
      <file name="favicon.ico" role="horde" />
      <file name="fetchmail.png" role="horde" />
      <file name="filters.png" role="horde" />
      <file name="forward.png" role="horde" />
      <file name="gallery.png" role="horde" />
      <file name="group.png" role="horde" />
      <file name="ham.png" role="horde" />
      <file name="help.png" role="horde" />
      <file name="ico_message_off.png" role="horde" />
      <file name="imp.png" role="horde" />
      <file name="info_icon.png" role="horde" />
      <file name="key_down.png" role="horde" />
      <file name="key_up.png" role="horde" />
      <file name="loading.gif" role="horde" />
      <file name="locked.png" role="horde" />
      <file name="logo.png" role="horde" />
      <file name="logout.png" role="horde" />
      <file name="mail_answered.png" role="horde" />
      <file name="mail_clearflag.png" role="horde" />
      <file name="mail_deleted.png" role="horde" />
      <file name="mail_draft.png" role="horde" />
      <file name="mail_flagged.png" role="horde" />
      <file name="mail_forwarded.png" role="horde" />
      <file name="mail_personal.png" role="horde" />
      <file name="mail_priority_high.png" role="horde" />
      <file name="mail_priority_low.png" role="horde" />
      <file name="mail_seen.png" role="horde" />
      <file name="mail_unseen.png" role="horde" />
      <file name="message_source.png" role="horde" />
      <file name="mini-error.png" role="horde" />
      <file name="newmail.png" role="horde" />
      <file name="newwin.png" role="horde" />
      <file name="plus.png" role="horde" />
      <file name="popdown.png" role="horde" />
      <file name="prefs.png" role="horde" />
      <file name="preview.png" role="horde" />
      <file name="print.png" role="horde" />
      <file name="quotaback.jpg" role="horde" />
      <file name="quotauncover.gif" role="horde" />
      <file name="reload.png" role="horde" />
      <file name="reply.png" role="horde" />
      <file name="replyall.png" role="horde" />
      <file name="sbcursor_bottom.png" role="horde" />
      <file name="sbcursor_top.png" role="horde" />
      <file name="scroller.png" role="horde" />
      <file name="scroller_back.png" role="horde" />
      <file name="search.png" role="horde" />
      <file name="select.png" role="horde" />
      <file name="shared.png" role="horde" />
      <file name="signed.png" role="horde" />
      <file name="sortdown.png" role="horde" />
      <file name="sortup.png" role="horde" />
      <file name="spacer_red.png" role="horde" />
      <file name="spam.png" role="horde" />
      <file name="spellcheck.png" role="horde" />
      <file name="undelete.png" role="horde" />
      <file name="warning.png" role="horde" />
      <file name="whitelist.png" role="horde" />
     </dir> <!-- /themes/default/graphics -->
     <dir name="mimp">
      <file name="screen.css" role="horde" />
     </dir> <!-- /themes/default/mimp -->
     <file name="ie6_or_less.css" role="horde" />
     <file name="ie7.css" role="horde" />
     <file name="mobile.css" role="horde" />
     <file name="rtl.css" role="horde" />
     <file name="screen.css" role="horde" />
    </dir> <!-- /themes/default -->
    <dir name="silver">
     <dir name="dimp">
      <file name="screen.css" role="horde" />
     </dir> <!-- /themes/silver/dimp -->
     <dir name="graphics">
      <dir name="folders">
       <file name="create.png" role="horde" />
       <file name="delete.png" role="horde" />
       <file name="drafts.png" role="horde" />
       <file name="edit.png" role="horde" />
       <file name="explore.png" role="horde" />
       <file name="folder.png" role="horde" />
       <file name="inbox.png" role="horde" />
       <file name="minus.png" role="horde" />
       <file name="open.png" role="horde" />
       <file name="options.png" role="horde" />
       <file name="plus.png" role="horde" />
       <file name="sent.png" role="horde" />
       <file name="spam.png" role="horde" />
       <file name="trash.png" role="horde" />
      </dir> <!-- /themes/silver/graphics/folders -->
      <dir name="mime">
       <file name="compressed.png" role="horde" />
       <file name="itip.php" role="horde" />
      </dir> <!-- /themes/silver/graphics/mime -->
      <dir name="nav">
       <file name="first-grey.png" role="horde" />
       <file name="first.png" role="horde" />
       <file name="last-grey.png" role="horde" />
       <file name="last.png" role="horde" />
       <file name="left-grey.png" role="horde" />
       <file name="left.png" role="horde" />
       <file name="right-grey.png" role="horde" />
       <file name="right.png" role="horde" />
      </dir> <!-- /themes/silver/graphics/nav -->
      <file name="addressbook_add.png" role="horde" />
      <file name="addressbook_browse.png" role="horde" />
      <file name="add_contact.png" role="horde" />
      <file name="application_tile_horizontal.png" role="horde" />
      <file name="application_tile_vertical.png" role="horde" />
      <file name="arrow_collapsed.png" role="horde" />
      <file name="arrow_down.png" role="horde" />
      <file name="arrow_expanded.png" role="horde" />
      <file name="arrow_up.png" role="horde" />
      <file name="attachment.png" role="horde" />
      <file name="blacklist.png" role="horde" />
      <file name="calendar.png" role="horde" />
      <file name="checkmail.png" role="horde" />
      <file name="close.png" role="horde" />
      <file name="compose.png" role="horde" />
      <file name="delete.png" role="horde" />
      <file name="download.png" role="horde" />
      <file name="drafts.png" role="horde" />
      <file name="edit.png" role="horde" />
      <file name="email_attach.png" role="horde" />
      <file name="empty_spam.png" role="horde" />
      <file name="empty_trash.png" role="horde" />
      <file name="encrypted.png" role="horde" />
      <file name="fetchmail.png" role="horde" />
      <file name="filters.png" role="horde" />
      <file name="forward.png" role="horde" />
      <file name="group.png" role="horde" />
      <file name="ham.png" role="horde" />
      <file name="help.png" role="horde" />
      <file name="imp.png" role="horde" />
      <file name="info_icon.png" role="horde" />
      <file name="locked.png" role="horde" />
      <file name="logout.png" role="horde" />
      <file name="mail_answered.png" role="horde" />
      <file name="mail_clearflag.png" role="horde" />
      <file name="mail_deleted.png" role="horde" />
      <file name="mail_draft.png" role="horde" />
      <file name="mail_flagged.png" role="horde" />
      <file name="mail_forwarded.png" role="horde" />
      <file name="mail_personal.png" role="horde" />
      <file name="mail_priority_high.png" role="horde" />
      <file name="mail_priority_low.png" role="horde" />
      <file name="mail_seen.png" role="horde" />
      <file name="mail_unseen.png" role="horde" />
      <file name="message_source.png" role="horde" />
      <file name="newmail.png" role="horde" />
      <file name="newwin.png" role="horde" />
      <file name="plus.png" role="horde" />
      <file name="popdown.png" role="horde" />
      <file name="prefs.png" role="horde" />
      <file name="preview.png" role="horde" />
      <file name="print.png" role="horde" />
      <file name="reload.png" role="horde" />
      <file name="reply.png" role="horde" />
      <file name="replyall.png" role="horde" />
      <file name="search.png" role="horde" />
      <file name="shared.png" role="horde" />
      <file name="signed.png" role="horde" />
      <file name="sortdown.png" role="horde" />
      <file name="sortup.png" role="horde" />
      <file name="spam.png" role="horde" />
      <file name="spellcheck.png" role="horde" />
      <file name="undelete.png" role="horde" />
      <file name="warning.png" role="horde" />
      <file name="whitelist.png" role="horde" />
     </dir> <!-- /themes/silver/graphics -->
     <file name="rtl.css" role="horde" />
     <file name="screen.css" role="horde" />
    </dir> <!-- /themes/silver -->
    <dir name="tango-blue">
     <dir name="dimp">
      <file name="screen.css" role="horde" />
     </dir> <!-- /themes/tango-blue/dimp -->
     <dir name="graphics">
      <dir name="folders">
       <file name="drafts.png" role="horde" />
       <file name="folder.png" role="horde" />
       <file name="inbox.png" role="horde" />
       <file name="open.png" role="horde" />
       <file name="sent.png" role="horde" />
       <file name="spam.png" role="horde" />
       <file name="trash.png" role="horde" />
      </dir> <!-- /themes/tango-blue/graphics/folders -->
      <file name="addressbook_browse.png" role="horde" />
      <file name="attachment.png" role="horde" />
      <file name="calendar.png" role="horde" />
      <file name="close.png" role="horde" />
      <file name="compose.png" role="horde" />
      <file name="empty_trash.png" role="horde" />
      <file name="encrypted.png" role="horde" />
      <file name="favicon.ico" role="horde" />
      <file name="fetchmail.png" role="horde" />
      <file name="filters.png" role="horde" />
      <file name="imp.png" role="horde" />
      <file name="mail_answered.png" role="horde" />
      <file name="mail_deleted.png" role="horde" />
      <file name="mail_draft.png" role="horde" />
      <file name="mail_flagged.png" role="horde" />
      <file name="mail_personal.png" role="horde" />
      <file name="mail_priority_high.png" role="horde" />
      <file name="mail_priority_low.png" role="horde" />
      <file name="mail_unseen.png" role="horde" />
      <file name="newmail.png" role="horde" />
      <file name="reload.png" role="horde" />
      <file name="shared.png" role="horde" />
      <file name="signed.png" role="horde" />
      <file name="spellcheck.png" role="horde" />
     </dir> <!-- /themes/tango-blue/graphics -->
     <file name="screen.css" role="horde" />
    </dir> <!-- /themes/tango-blue -->
   </dir> <!-- /themes -->
   <file name="attachment.php" role="horde" />
   <file name="compose-dimp.php" role="horde" />
   <file name="compose-mimp.php" role="horde" />
   <file name="compose.php" role="horde" />
   <file name="contacts.php" role="horde" />
   <file name="COPYING" role="doc" />
   <file name="folders-mimp.php" role="horde" />
   <file name="folders.php" role="horde" />
   <file name="index-dimp.php" role="horde" />
   <file name="index.php" role="horde" />
   <file name="mailbox-mimp.php" role="horde" />
   <file name="mailbox.php" role="horde" />
   <file name="message-dimp.php" role="horde" />
   <file name="message-mimp.php" role="horde" />
   <file name="message.php" role="horde" />
   <file name="mobile.php" role="horde" />
   <file name="pgp.php" role="horde" />
   <file name="README" role="doc" />
   <file name="rss.php" role="horde" />
   <file name="saveimage.php" role="horde" />
   <file name="search-basic.php" role="horde" />
   <file name="search.php" role="horde" />
   <file name="smime.php" role="horde" />
   <file name="thread.php" role="horde" />
   <file name="view.php" role="horde" />
  </dir> <!-- / -->
 </contents>
 <dependencies>
  <required>
   <php>
    <min>5.2.0</min>
   </php>
   <pearinstaller>
    <min>1.7.0</min>
   </pearinstaller>
   <package>
    <name>horde</name>
    <channel>pear.horde.org</channel>
    <min>4.0.0</min>
    <max>5.0.0</max>
    <exclude>5.0.0</exclude>
   </package>
   <package>
    <name>Horde_Auth</name>
    <channel>pear.horde.org</channel>
    <min>1.0.4</min>
    <max>2.0.0</max>
    <exclude>2.0.0</exclude>
   </package>
   <package>
    <name>Horde_Browser</name>
    <channel>pear.horde.org</channel>
    <min>1.0.0</min>
    <max>2.0.0</max>
    <exclude>2.0.0</exclude>
   </package>
   <package>
    <name>Horde_Compress</name>
    <channel>pear.horde.org</channel>
    <min>1.0.0</min>
    <max>2.0.0</max>
    <exclude>2.0.0</exclude>
   </package>
   <package>
    <name>Horde_Core</name>
    <channel>pear.horde.org</channel>
    <min>1.4.0</min>
    <max>2.0.0</max>
    <exclude>2.0.0</exclude>
   </package>
   <package>
    <name>Horde_Crypt</name>
    <channel>pear.horde.org</channel>
    <min>1.1.0</min>
    <max>2.0.0</max>
    <exclude>2.0.0</exclude>
   </package>
   <package>
    <name>Horde_Date</name>
    <channel>pear.horde.org</channel>
    <min>1.0.0</min>
    <max>2.0.0</max>
    <exclude>2.0.0</exclude>
   </package>
   <package>
    <name>Horde_Editor</name>
    <channel>pear.horde.org</channel>
    <min>1.0.0</min>
    <max>2.0.0</max>
    <exclude>2.0.0</exclude>
   </package>
   <package>
    <name>Horde_Exception</name>
    <channel>pear.horde.org</channel>
    <min>1.0.0</min>
    <max>2.0.0</max>
    <exclude>2.0.0</exclude>
   </package>
   <package>
    <name>Horde_Form</name>
    <channel>pear.horde.org</channel>
    <min>1.0.0</min>
    <max>2.0.0</max>
    <exclude>2.0.0</exclude>
   </package>
   <package>
    <name>Horde_Icalendar</name>
    <channel>pear.horde.org</channel>
    <min>1.0.0</min>
    <max>2.0.0</max>
    <exclude>2.0.0</exclude>
   </package>
   <package>
    <name>Horde_Image</name>
    <channel>pear.horde.org</channel>
    <min>1.0.0</min>
    <max>2.0.0</max>
    <exclude>2.0.0</exclude>
   </package>
   <package>
    <name>Horde_Imap_Client</name>
    <channel>pear.horde.org</channel>
    <min>1.2.0</min>
    <max>2.0.0</max>
    <exclude>2.0.0</exclude>
   </package>
   <package>
    <name>Horde_Itip</name>
    <channel>pear.horde.org</channel>
    <min>1.0.0</min>
    <max>2.0.0</max>
    <exclude>2.0.0</exclude>
   </package>
   <package>
    <name>Horde_LoginTasks</name>
    <channel>pear.horde.org</channel>
    <min>1.0.0</min>
    <max>2.0.0</max>
    <exclude>2.0.0</exclude>
   </package>
   <package>
    <name>Horde_Mail</name>
    <channel>pear.horde.org</channel>
    <min>1.0.0</min>
    <max>2.0.0</max>
    <exclude>2.0.0</exclude>
   </package>
   <package>
    <name>Horde_Mime</name>
    <channel>pear.horde.org</channel>
    <min>1.4.0</min>
    <max>2.0.0</max>
    <exclude>2.0.0</exclude>
   </package>
   <package>
    <name>Horde_Mime_Viewer</name>
    <channel>pear.horde.org</channel>
    <min>1.0.7</min>
    <max>2.0.0</max>
    <exclude>2.0.0</exclude>
   </package>
   <package>
    <name>Horde_Nls</name>
    <channel>pear.horde.org</channel>
    <min>1.1.0</min>
    <max>2.0.0</max>
    <exclude>2.0.0</exclude>
   </package>
   <package>
    <name>Horde_Notification</name>
    <channel>pear.horde.org</channel>
    <min>1.0.0</min>
    <max>2.0.0</max>
    <exclude>2.0.0</exclude>
   </package>
   <package>
    <name>Horde_Perms</name>
    <channel>pear.horde.org</channel>
    <min>1.0.0</min>
    <max>2.0.0</max>
    <exclude>2.0.0</exclude>
   </package>
   <package>
    <name>Horde_Serialize</name>
    <channel>pear.horde.org</channel>
    <min>1.0.0</min>
    <max>2.0.0</max>
    <exclude>2.0.0</exclude>
   </package>
   <package>
    <name>Horde_SpellChecker</name>
    <channel>pear.horde.org</channel>
    <min>1.0.0</min>
    <max>2.0.0</max>
    <exclude>2.0.0</exclude>
   </package>
   <package>
    <name>Horde_Support</name>
    <channel>pear.horde.org</channel>
    <min>1.0.0</min>
    <max>2.0.0</max>
    <exclude>2.0.0</exclude>
   </package>
   <package>
    <name>Horde_Text_Filter</name>
    <channel>pear.horde.org</channel>
    <min>1.1.0</min>
    <max>2.0.0</max>
    <exclude>2.0.0</exclude>
   </package>
   <package>
    <name>Horde_Text_Flowed</name>
    <channel>pear.horde.org</channel>
    <min>1.0.0</min>
    <max>2.0.0</max>
    <exclude>2.0.0</exclude>
   </package>
   <package>
    <name>Horde_Token</name>
    <channel>pear.horde.org</channel>
    <min>1.0.0</min>
    <max>2.0.0</max>
    <exclude>2.0.0</exclude>
   </package>
   <package>
    <name>Horde_Tree</name>
    <channel>pear.horde.org</channel>
    <min>1.0.0</min>
    <max>2.0.0</max>
    <exclude>2.0.0</exclude>
   </package>
   <package>
    <name>Horde_Url</name>
    <channel>pear.horde.org</channel>
    <min>1.0.0</min>
    <max>2.0.0</max>
    <exclude>2.0.0</exclude>
   </package>
   <package>
    <name>Horde_Util</name>
    <channel>pear.horde.org</channel>
    <min>1.0.0</min>
    <max>2.0.0</max>
    <exclude>2.0.0</exclude>
   </package>
   <package>
    <name>Horde_View</name>
    <channel>pear.horde.org</channel>
    <min>1.0.0</min>
    <max>2.0.0</max>
    <exclude>2.0.0</exclude>
   </package>
   <extension>
    <name>dom</name>
   </extension>
   <extension>
    <name>gettext</name>
   </extension>
   <extension>
    <name>hash</name>
   </extension>
   <extension>
    <name>json</name>
   </extension>
  </required>
  <optional>
   <package>
    <name>Horde_Text_Filter_Csstidy</name>
    <channel>pear.horde.org</channel>
    <min>1.0.0</min>
    <max>2.0.0</max>
    <exclude>2.0.0</exclude>
   </package>
   <package>
    <name>Horde_Vfs</name>
    <channel>pear.horde.org</channel>
    <min>1.0.0</min>
    <max>2.0.0</max>
    <exclude>2.0.0</exclude>
   </package>
   <extension>
    <name>openssl</name>
   </extension>
  </optional>
 </dependencies>
 <usesrole>
  <role>horde</role>
  <package>Role</package>
  <channel>pear.horde.org</channel>
 </usesrole>
 <phprelease>
  <filelist>
   <install as="imp-bounce-spam" name="bin/imp-bounce-spam" />
   <install as="imp-mailbox-decode" name="bin/imp-mailbox-decode" />
   <install as="imp-query-imap-cache" name="bin/imp-query-imap-cache" />
   <install as="imp/config/.htaccess" name="config/.htaccess" />
   <install as="imp/config/backends.php" name="config/backends.php" />
   <install as="imp/config/conf.xml" name="config/conf.xml" />
   <install as="imp/config/filter.txt.dist" name="config/filter.txt.dist" />
   <install as="imp/config/hooks.php.dist" name="config/hooks.php.dist" />
   <install as="imp/config/menu.php.dist" name="config/menu.php.dist" />
   <install as="imp/config/mime_drivers.php" name="config/mime_drivers.php" />
   <install as="imp/config/prefs.php" name="config/prefs.php" />
   <install as="CHANGES" name="docs/CHANGES" />
   <install as="CREDITS" name="docs/CREDITS" />
   <install as="INSTALL" name="docs/INSTALL" />
   <install as="PERFORMANCE" name="docs/PERFORMANCE" />
   <install as="RELEASE_NOTES" name="docs/RELEASE_NOTES" />
   <install as="RFCS" name="docs/RFCS" />
   <install as="UPGRADING" name="docs/UPGRADING" />
   <install as="imp/js/acl.js" name="js/acl.js" />
   <install as="imp/js/compose-base.js" name="js/compose-base.js" />
   <install as="imp/js/compose-dimp.js" name="js/compose-dimp.js" />
   <install as="imp/js/compose.js" name="js/compose.js" />
   <install as="imp/js/contacts.js" name="js/contacts.js" />
   <install as="imp/js/dialog.js" name="js/dialog.js" />
   <install as="imp/js/dimpbase.js" name="js/dimpbase.js" />
   <install as="imp/js/dimpcore.js" name="js/dimpcore.js" />
   <install as="imp/js/flagprefs.js" name="js/flagprefs.js" />
   <install as="imp/js/folderprefs.js" name="js/folderprefs.js" />
   <install as="imp/js/folders.js" name="js/folders.js" />
   <install as="imp/js/imp.js" name="js/imp.js" />
   <install as="imp/js/indices.js" name="js/indices.js" />
   <install as="imp/js/jstorage.js" name="js/jstorage.js" />
   <install as="imp/js/login.js" name="js/login.js" />
   <install as="imp/js/mailbox-dimp.js" name="js/mailbox-dimp.js" />
   <install as="imp/js/mailbox.js" name="js/mailbox.js" />
   <install as="imp/js/message-dimp.js" name="js/message-dimp.js" />
   <install as="imp/js/message.js" name="js/message.js" />
   <install as="imp/js/mobile.js" name="js/mobile.js" />
   <install as="imp/js/pgp.js" name="js/pgp.js" />
   <install as="imp/js/search.js" name="js/search.js" />
   <install as="imp/js/searchesprefs.js" name="js/searchesprefs.js" />
   <install as="imp/js/signaturehtml.js" name="js/signaturehtml.js" />
   <install as="imp/js/viewport.js" name="js/viewport.js" />
   <install as="imp/lib/.htaccess" name="lib/.htaccess" />
   <install as="imp/lib/Api.php" name="lib/Api.php" />
   <install as="imp/lib/Application.php" name="lib/Application.php" />
   <install as="imp/lib/Auth.php" name="lib/Auth.php" />
   <install as="imp/lib/Compose.php" name="lib/Compose.php" />
   <install as="imp/lib/Contents.php" name="lib/Contents.php" />
   <install as="imp/lib/Dimp.php" name="lib/Dimp.php" />
   <install as="imp/lib/Exception.php" name="lib/Exception.php" />
   <install as="imp/lib/Filter.php" name="lib/Filter.php" />
   <install as="imp/lib/Flags.php" name="lib/Flags.php" />
   <install as="imp/lib/Imap.php" name="lib/Imap.php" />
   <install as="imp/lib/IMP.php" name="lib/IMP.php" />
   <install as="imp/lib/Indices.php" name="lib/Indices.php" />
   <install as="imp/lib/Mailbox.php" name="lib/Mailbox.php" />
   <install as="imp/lib/Maillog.php" name="lib/Maillog.php" />
   <install as="imp/lib/Message.php" name="lib/Message.php" />
   <install as="imp/lib/Quota.php" name="lib/Quota.php" />
   <install as="imp/lib/Search.php" name="lib/Search.php" />
   <install as="imp/lib/Sentmail.php" name="lib/Sentmail.php" />
   <install as="imp/lib/Spam.php" name="lib/Spam.php" />
   <install as="imp/lib/Test.php" name="lib/Test.php" />
   <install as="imp/lib/Ajax/Application.php" name="lib/Ajax/Application.php" />
   <install as="imp/lib/Ajax/Queue.php" name="lib/Ajax/Queue.php" />
   <install as="imp/lib/Ajax/Imple/ContactAutoCompleter.php" name="lib/Ajax/Imple/ContactAutoCompleter.php" />
   <install as="imp/lib/Ajax/Imple/PassphraseDialog.php" name="lib/Ajax/Imple/PassphraseDialog.php" />
   <install as="imp/lib/Block/Newmail.php" name="lib/Block/Newmail.php" />
   <install as="imp/lib/Block/Summary.php" name="lib/Block/Summary.php" />
   <install as="imp/lib/Compose/Exception.php" name="lib/Compose/Exception.php" />
   <install as="imp/lib/Crypt/Pgp.php" name="lib/Crypt/Pgp.php" />
   <install as="imp/lib/Crypt/Smime.php" name="lib/Crypt/Smime.php" />
   <install as="imp/lib/Factory/AuthImap.php" name="lib/Factory/AuthImap.php" />
   <install as="imp/lib/Factory/Compose.php" name="lib/Factory/Compose.php" />
   <install as="imp/lib/Factory/Contents.php" name="lib/Factory/Contents.php" />
   <install as="imp/lib/Factory/Flags.php" name="lib/Factory/Flags.php" />
   <install as="imp/lib/Factory/Identity.php" name="lib/Factory/Identity.php" />
   <install as="imp/lib/Factory/Imap.php" name="lib/Factory/Imap.php" />
   <install as="imp/lib/Factory/Imaptree.php" name="lib/Factory/Imaptree.php" />
   <install as="imp/lib/Factory/Mail.php" name="lib/Factory/Mail.php" />
   <install as="imp/lib/Factory/Mailbox.php" name="lib/Factory/Mailbox.php" />
   <install as="imp/lib/Factory/MailboxList.php" name="lib/Factory/MailboxList.php" />
   <install as="imp/lib/Factory/MimeViewer.php" name="lib/Factory/MimeViewer.php" />
   <install as="imp/lib/Factory/Pgp.php" name="lib/Factory/Pgp.php" />
   <install as="imp/lib/Factory/Quota.php" name="lib/Factory/Quota.php" />
   <install as="imp/lib/Factory/Search.php" name="lib/Factory/Search.php" />
   <install as="imp/lib/Factory/Sentmail.php" name="lib/Factory/Sentmail.php" />
   <install as="imp/lib/Factory/Smime.php" name="lib/Factory/Smime.php" />
   <install as="imp/lib/Flag/Base.php" name="lib/Flag/Base.php" />
   <install as="imp/lib/Flag/Imap.php" name="lib/Flag/Imap.php" />
   <install as="imp/lib/Flag/User.php" name="lib/Flag/User.php" />
   <install as="imp/lib/Flag/Imap/Answered.php" name="lib/Flag/Imap/Answered.php" />
   <install as="imp/lib/Flag/Imap/Deleted.php" name="lib/Flag/Imap/Deleted.php" />
   <install as="imp/lib/Flag/Imap/Draft.php" name="lib/Flag/Imap/Draft.php" />
   <install as="imp/lib/Flag/Imap/Flagged.php" name="lib/Flag/Imap/Flagged.php" />
   <install as="imp/lib/Flag/Imap/Forwarded.php" name="lib/Flag/Imap/Forwarded.php" />
   <install as="imp/lib/Flag/Imap/Junk.php" name="lib/Flag/Imap/Junk.php" />
   <install as="imp/lib/Flag/Imap/NotJunk.php" name="lib/Flag/Imap/NotJunk.php" />
   <install as="imp/lib/Flag/Imap/Seen.php" name="lib/Flag/Imap/Seen.php" />
   <install as="imp/lib/Flag/System/Attachment.php" name="lib/Flag/System/Attachment.php" />
   <install as="imp/lib/Flag/System/Encrypted.php" name="lib/Flag/System/Encrypted.php" />
   <install as="imp/lib/Flag/System/HighPriority.php" name="lib/Flag/System/HighPriority.php" />
   <install as="imp/lib/Flag/System/List.php" name="lib/Flag/System/List.php" />
   <install as="imp/lib/Flag/System/LowPriority.php" name="lib/Flag/System/LowPriority.php" />
   <install as="imp/lib/Flag/System/Personal.php" name="lib/Flag/System/Personal.php" />
   <install as="imp/lib/Flag/System/Signed.php" name="lib/Flag/System/Signed.php" />
   <install as="imp/lib/Flag/System/Unseen.php" name="lib/Flag/System/Unseen.php" />
   <install as="imp/lib/Flag/System/Match/Address.php" name="lib/Flag/System/Match/Address.php" />
   <install as="imp/lib/Flag/System/Match/Flag.php" name="lib/Flag/System/Match/Flag.php" />
   <install as="imp/lib/Flag/System/Match/Header.php" name="lib/Flag/System/Match/Header.php" />
   <install as="imp/lib/Imap/Acl.php" name="lib/Imap/Acl.php" />
   <install as="imp/lib/Imap/Exception.php" name="lib/Imap/Exception.php" />
   <install as="imp/lib/Imap/PermanentFlags.php" name="lib/Imap/PermanentFlags.php" />
   <install as="imp/lib/Imap/Thread.php" name="lib/Imap/Thread.php" />
   <install as="imp/lib/Imap/Tree.php" name="lib/Imap/Tree.php" />
   <install as="imp/lib/Indices/Form.php" name="lib/Indices/Form.php" />
   <install as="imp/lib/LoginTasks/SystemTask/GarbageCollection.php" name="lib/LoginTasks/SystemTask/GarbageCollection.php" />
   <install as="imp/lib/LoginTasks/SystemTask/Upgrade.php" name="lib/LoginTasks/SystemTask/Upgrade.php" />
   <install as="imp/lib/LoginTasks/SystemTask/UpgradeAuth.php" name="lib/LoginTasks/SystemTask/UpgradeAuth.php" />
   <install as="imp/lib/LoginTasks/Task/Autocreate.php" name="lib/LoginTasks/Task/Autocreate.php" />
   <install as="imp/lib/LoginTasks/Task/DeleteAttachmentsMonthly.php" name="lib/LoginTasks/Task/DeleteAttachmentsMonthly.php" />
   <install as="imp/lib/LoginTasks/Task/DeleteSentmailMonthly.php" name="lib/LoginTasks/Task/DeleteSentmailMonthly.php" />
   <install as="imp/lib/LoginTasks/Task/FilterOnLogin.php" name="lib/LoginTasks/Task/FilterOnLogin.php" />
   <install as="imp/lib/LoginTasks/Task/PurgeSentmail.php" name="lib/LoginTasks/Task/PurgeSentmail.php" />
   <install as="imp/lib/LoginTasks/Task/PurgeSpam.php" name="lib/LoginTasks/Task/PurgeSpam.php" />
   <install as="imp/lib/LoginTasks/Task/PurgeTrash.php" name="lib/LoginTasks/Task/PurgeTrash.php" />
   <install as="imp/lib/LoginTasks/Task/RecoverDraft.php" name="lib/LoginTasks/Task/RecoverDraft.php" />
   <install as="imp/lib/LoginTasks/Task/RenameSentmailMonthly.php" name="lib/LoginTasks/Task/RenameSentmailMonthly.php" />
   <install as="imp/lib/Mailbox/List.php" name="lib/Mailbox/List.php" />
   <install as="imp/lib/Mailbox/List/Track.php" name="lib/Mailbox/List/Track.php" />
   <install as="imp/lib/Menu/Dimp.php" name="lib/Menu/Dimp.php" />
   <install as="imp/lib/Mime/Status.php" name="lib/Mime/Status.php" />
   <install as="imp/lib/Mime/Viewer/Alternative.php" name="lib/Mime/Viewer/Alternative.php" />
   <install as="imp/lib/Mime/Viewer/Appledouble.php" name="lib/Mime/Viewer/Appledouble.php" />
   <install as="imp/lib/Mime/Viewer/Audio.php" name="lib/Mime/Viewer/Audio.php" />
   <install as="imp/lib/Mime/Viewer/Enriched.php" name="lib/Mime/Viewer/Enriched.php" />
   <install as="imp/lib/Mime/Viewer/Externalbody.php" name="lib/Mime/Viewer/Externalbody.php" />
   <install as="imp/lib/Mime/Viewer/Html.php" name="lib/Mime/Viewer/Html.php" />
   <install as="imp/lib/Mime/Viewer/Images.php" name="lib/Mime/Viewer/Images.php" />
   <install as="imp/lib/Mime/Viewer/Itip.php" name="lib/Mime/Viewer/Itip.php" />
   <install as="imp/lib/Mime/Viewer/Mdn.php" name="lib/Mime/Viewer/Mdn.php" />
   <install as="imp/lib/Mime/Viewer/Partial.php" name="lib/Mime/Viewer/Partial.php" />
   <install as="imp/lib/Mime/Viewer/Pdf.php" name="lib/Mime/Viewer/Pdf.php" />
   <install as="imp/lib/Mime/Viewer/Pgp.php" name="lib/Mime/Viewer/Pgp.php" />
   <install as="imp/lib/Mime/Viewer/Plain.php" name="lib/Mime/Viewer/Plain.php" />
   <install as="imp/lib/Mime/Viewer/Related.php" name="lib/Mime/Viewer/Related.php" />
   <install as="imp/lib/Mime/Viewer/Rfc822.php" name="lib/Mime/Viewer/Rfc822.php" />
   <install as="imp/lib/Mime/Viewer/Smil.php" name="lib/Mime/Viewer/Smil.php" />
   <install as="imp/lib/Mime/Viewer/Smime.php" name="lib/Mime/Viewer/Smime.php" />
   <install as="imp/lib/Mime/Viewer/Status.php" name="lib/Mime/Viewer/Status.php" />
   <install as="imp/lib/Mime/Viewer/Vcard.php" name="lib/Mime/Viewer/Vcard.php" />
   <install as="imp/lib/Mime/Viewer/Video.php" name="lib/Mime/Viewer/Video.php" />
   <install as="imp/lib/Mime/Viewer/Zip.php" name="lib/Mime/Viewer/Zip.php" />
   <install as="imp/lib/Notification/Event/Status.php" name="lib/Notification/Event/Status.php" />
   <install as="imp/lib/Notification/Handler/Decorator/ImapAlerts.php" name="lib/Notification/Handler/Decorator/ImapAlerts.php" />
   <install as="imp/lib/Notification/Handler/Decorator/NewmailNotify.php" name="lib/Notification/Handler/Decorator/NewmailNotify.php" />
   <install as="imp/lib/Notification/Listener/AjaxStatus.php" name="lib/Notification/Listener/AjaxStatus.php" />
   <install as="imp/lib/Prefs/Identity.php" name="lib/Prefs/Identity.php" />
   <install as="imp/lib/Prefs/Ui.php" name="lib/Prefs/Ui.php" />
   <install as="imp/lib/Quota/Base.php" name="lib/Quota/Base.php" />
   <install as="imp/lib/Quota/Command.php" name="lib/Quota/Command.php" />
   <install as="imp/lib/Quota/Hook.php" name="lib/Quota/Hook.php" />
   <install as="imp/lib/Quota/Imap.php" name="lib/Quota/Imap.php" />
   <install as="imp/lib/Quota/Maildir.php" name="lib/Quota/Maildir.php" />
   <install as="imp/lib/Quota/Mdaemon.php" name="lib/Quota/Mdaemon.php" />
   <install as="imp/lib/Quota/Mercury32.php" name="lib/Quota/Mercury32.php" />
   <install as="imp/lib/Quota/Null.php" name="lib/Quota/Null.php" />
   <install as="imp/lib/Quota/Sql.php" name="lib/Quota/Sql.php" />
   <install as="imp/lib/Search/Element.php" name="lib/Search/Element.php" />
   <install as="imp/lib/Search/Filter.php" name="lib/Search/Filter.php" />
   <install as="imp/lib/Search/Query.php" name="lib/Search/Query.php" />
   <install as="imp/lib/Search/Vfolder.php" name="lib/Search/Vfolder.php" />
   <install as="imp/lib/Search/Element/Attachment.php" name="lib/Search/Element/Attachment.php" />
   <install as="imp/lib/Search/Element/Autogenerated.php" name="lib/Search/Element/Autogenerated.php" />
   <install as="imp/lib/Search/Element/Bulk.php" name="lib/Search/Element/Bulk.php" />
   <install as="imp/lib/Search/Element/Contacts.php" name="lib/Search/Element/Contacts.php" />
   <install as="imp/lib/Search/Element/Date.php" name="lib/Search/Element/Date.php" />
   <install as="imp/lib/Search/Element/Flag.php" name="lib/Search/Element/Flag.php" />
   <install as="imp/lib/Search/Element/Header.php" name="lib/Search/Element/Header.php" />
   <install as="imp/lib/Search/Element/Mailinglist.php" name="lib/Search/Element/Mailinglist.php" />
   <install as="imp/lib/Search/Element/Or.php" name="lib/Search/Element/Or.php" />
   <install as="imp/lib/Search/Element/Personal.php" name="lib/Search/Element/Personal.php" />
   <install as="imp/lib/Search/Element/Recipient.php" name="lib/Search/Element/Recipient.php" />
   <install as="imp/lib/Search/Element/Size.php" name="lib/Search/Element/Size.php" />
   <install as="imp/lib/Search/Element/Text.php" name="lib/Search/Element/Text.php" />
   <install as="imp/lib/Search/Element/Within.php" name="lib/Search/Element/Within.php" />
   <install as="imp/lib/Search/Filter/Attachment.php" name="lib/Search/Filter/Attachment.php" />
   <install as="imp/lib/Search/Filter/Autogenerated.php" name="lib/Search/Filter/Autogenerated.php" />
   <install as="imp/lib/Search/Filter/Builtin.php" name="lib/Search/Filter/Builtin.php" />
   <install as="imp/lib/Search/Filter/Bulk.php" name="lib/Search/Filter/Bulk.php" />
   <install as="imp/lib/Search/Filter/Contacts.php" name="lib/Search/Filter/Contacts.php" />
   <install as="imp/lib/Search/Filter/Mailinglist.php" name="lib/Search/Filter/Mailinglist.php" />
   <install as="imp/lib/Search/Filter/Personal.php" name="lib/Search/Filter/Personal.php" />
   <install as="imp/lib/Search/Vfolder/Builtin.php" name="lib/Search/Vfolder/Builtin.php" />
   <install as="imp/lib/Search/Vfolder/Vinbox.php" name="lib/Search/Vfolder/Vinbox.php" />
   <install as="imp/lib/Search/Vfolder/Vtrash.php" name="lib/Search/Vfolder/Vtrash.php" />
   <install as="imp/lib/Sentmail/Base.php" name="lib/Sentmail/Base.php" />
   <install as="imp/lib/Sentmail/Null.php" name="lib/Sentmail/Null.php" />
   <install as="imp/lib/Sentmail/Sql.php" name="lib/Sentmail/Sql.php" />
   <install as="imp/lib/Tree/Flist.php" name="lib/Tree/Flist.php" />
   <install as="imp/lib/Tree/Jquerymobile.php" name="lib/Tree/Jquerymobile.php" />
   <install as="imp/lib/Ui/Compose.php" name="lib/Ui/Compose.php" />
   <install as="imp/lib/Ui/Editor.php" name="lib/Ui/Editor.php" />
   <install as="imp/lib/Ui/Folder.php" name="lib/Ui/Folder.php" />
   <install as="imp/lib/Ui/Headers.php" name="lib/Ui/Headers.php" />
   <install as="imp/lib/Ui/Imageview.php" name="lib/Ui/Imageview.php" />
   <install as="imp/lib/Ui/Mailbox.php" name="lib/Ui/Mailbox.php" />
   <install as="imp/lib/Ui/Message.php" name="lib/Ui/Message.php" />
   <install as="imp/lib/Ui/Mimp.php" name="lib/Ui/Mimp.php" />
   <install as="imp/lib/Ui/Search.php" name="lib/Ui/Search.php" />
   <install as="imp/lib/Views/Compose.php" name="lib/Views/Compose.php" />
   <install as="imp/lib/Views/ListMessages.php" name="lib/Views/ListMessages.php" />
   <install as="imp/lib/Views/ShowMessage.php" name="lib/Views/ShowMessage.php" />
   <install as="imp/locale/.htaccess" name="locale/.htaccess" />
   <install as="imp/locale/imp.pot" name="locale/imp.pot" />
   <install as="imp/locale/ar/LC_MESSAGES/imp.mo" name="locale/ar/LC_MESSAGES/imp.mo" />
   <install as="imp/locale/ar/LC_MESSAGES/imp.po" name="locale/ar/LC_MESSAGES/imp.po" />
   <install as="imp/locale/ar_OM/LC_MESSAGES/imp.mo" name="locale/ar_OM/LC_MESSAGES/imp.mo" />
   <install as="imp/locale/ar_OM/LC_MESSAGES/imp.po" name="locale/ar_OM/LC_MESSAGES/imp.po" />
   <install as="imp/locale/bg/LC_MESSAGES/imp.mo" name="locale/bg/LC_MESSAGES/imp.mo" />
   <install as="imp/locale/bg/LC_MESSAGES/imp.po" name="locale/bg/LC_MESSAGES/imp.po" />
   <install as="imp/locale/bs/LC_MESSAGES/imp.mo" name="locale/bs/LC_MESSAGES/imp.mo" />
   <install as="imp/locale/bs/LC_MESSAGES/imp.po" name="locale/bs/LC_MESSAGES/imp.po" />
   <install as="imp/locale/ca/help.xml" name="locale/ca/help.xml" />
   <install as="imp/locale/ca/LC_MESSAGES/imp.mo" name="locale/ca/LC_MESSAGES/imp.mo" />
   <install as="imp/locale/ca/LC_MESSAGES/imp.po" name="locale/ca/LC_MESSAGES/imp.po" />
   <install as="imp/locale/cs/help.xml" name="locale/cs/help.xml" />
   <install as="imp/locale/cs/LC_MESSAGES/imp.mo" name="locale/cs/LC_MESSAGES/imp.mo" />
   <install as="imp/locale/cs/LC_MESSAGES/imp.po" name="locale/cs/LC_MESSAGES/imp.po" />
   <install as="imp/locale/da/help.xml" name="locale/da/help.xml" />
   <install as="imp/locale/da/LC_MESSAGES/imp.mo" name="locale/da/LC_MESSAGES/imp.mo" />
   <install as="imp/locale/da/LC_MESSAGES/imp.po" name="locale/da/LC_MESSAGES/imp.po" />
   <install as="imp/locale/de/help.xml" name="locale/de/help.xml" />
   <install as="imp/locale/de/LC_MESSAGES/imp.mo" name="locale/de/LC_MESSAGES/imp.mo" />
   <install as="imp/locale/de/LC_MESSAGES/imp.po" name="locale/de/LC_MESSAGES/imp.po" />
   <install as="imp/locale/el/help.xml" name="locale/el/help.xml" />
   <install as="imp/locale/el/LC_MESSAGES/imp.mo" name="locale/el/LC_MESSAGES/imp.mo" />
   <install as="imp/locale/el/LC_MESSAGES/imp.po" name="locale/el/LC_MESSAGES/imp.po" />
   <install as="imp/locale/en/help.xml" name="locale/en/help.xml" />
   <install as="imp/locale/es/help.xml" name="locale/es/help.xml" />
   <install as="imp/locale/es/LC_MESSAGES/imp.mo" name="locale/es/LC_MESSAGES/imp.mo" />
   <install as="imp/locale/es/LC_MESSAGES/imp.po" name="locale/es/LC_MESSAGES/imp.po" />
   <install as="imp/locale/et/help.xml" name="locale/et/help.xml" />
   <install as="imp/locale/et/LC_MESSAGES/imp.mo" name="locale/et/LC_MESSAGES/imp.mo" />
   <install as="imp/locale/et/LC_MESSAGES/imp.po" name="locale/et/LC_MESSAGES/imp.po" />
   <install as="imp/locale/eu/help.xml" name="locale/eu/help.xml" />
   <install as="imp/locale/eu/LC_MESSAGES/imp.mo" name="locale/eu/LC_MESSAGES/imp.mo" />
   <install as="imp/locale/eu/LC_MESSAGES/imp.po" name="locale/eu/LC_MESSAGES/imp.po" />
   <install as="imp/locale/fa/help.xml" name="locale/fa/help.xml" />
   <install as="imp/locale/fa/LC_MESSAGES/imp.mo" name="locale/fa/LC_MESSAGES/imp.mo" />
   <install as="imp/locale/fa/LC_MESSAGES/imp.po" name="locale/fa/LC_MESSAGES/imp.po" />
   <install as="imp/locale/fi/help.xml" name="locale/fi/help.xml" />
   <install as="imp/locale/fi/LC_MESSAGES/imp.mo" name="locale/fi/LC_MESSAGES/imp.mo" />
   <install as="imp/locale/fi/LC_MESSAGES/imp.po" name="locale/fi/LC_MESSAGES/imp.po" />
   <install as="imp/locale/fr/help.xml" name="locale/fr/help.xml" />
   <install as="imp/locale/fr/LC_MESSAGES/imp.mo" name="locale/fr/LC_MESSAGES/imp.mo" />
   <install as="imp/locale/fr/LC_MESSAGES/imp.po" name="locale/fr/LC_MESSAGES/imp.po" />
   <install as="imp/locale/gl/LC_MESSAGES/imp.mo" name="locale/gl/LC_MESSAGES/imp.mo" />
   <install as="imp/locale/gl/LC_MESSAGES/imp.po" name="locale/gl/LC_MESSAGES/imp.po" />
   <install as="imp/locale/he/LC_MESSAGES/imp.mo" name="locale/he/LC_MESSAGES/imp.mo" />
   <install as="imp/locale/he/LC_MESSAGES/imp.po" name="locale/he/LC_MESSAGES/imp.po" />
   <install as="imp/locale/hr/help.xml" name="locale/hr/help.xml" />
   <install as="imp/locale/hr/LC_MESSAGES/imp.mo" name="locale/hr/LC_MESSAGES/imp.mo" />
   <install as="imp/locale/hr/LC_MESSAGES/imp.po" name="locale/hr/LC_MESSAGES/imp.po" />
   <install as="imp/locale/hu/help.xml" name="locale/hu/help.xml" />
   <install as="imp/locale/hu/LC_MESSAGES/imp.mo" name="locale/hu/LC_MESSAGES/imp.mo" />
   <install as="imp/locale/hu/LC_MESSAGES/imp.po" name="locale/hu/LC_MESSAGES/imp.po" />
   <install as="imp/locale/id/LC_MESSAGES/imp.mo" name="locale/id/LC_MESSAGES/imp.mo" />
   <install as="imp/locale/id/LC_MESSAGES/imp.po" name="locale/id/LC_MESSAGES/imp.po" />
   <install as="imp/locale/is/LC_MESSAGES/imp.mo" name="locale/is/LC_MESSAGES/imp.mo" />
   <install as="imp/locale/is/LC_MESSAGES/imp.po" name="locale/is/LC_MESSAGES/imp.po" />
   <install as="imp/locale/it/help.xml" name="locale/it/help.xml" />
   <install as="imp/locale/it/LC_MESSAGES/imp.mo" name="locale/it/LC_MESSAGES/imp.mo" />
   <install as="imp/locale/it/LC_MESSAGES/imp.po" name="locale/it/LC_MESSAGES/imp.po" />
   <install as="imp/locale/ja/LC_MESSAGES/imp.mo" name="locale/ja/LC_MESSAGES/imp.mo" />
   <install as="imp/locale/ja/LC_MESSAGES/imp.po" name="locale/ja/LC_MESSAGES/imp.po" />
   <install as="imp/locale/km/LC_MESSAGES/imp.mo" name="locale/km/LC_MESSAGES/imp.mo" />
   <install as="imp/locale/km/LC_MESSAGES/imp.po" name="locale/km/LC_MESSAGES/imp.po" />
   <install as="imp/locale/ko/help.xml" name="locale/ko/help.xml" />
   <install as="imp/locale/ko/LC_MESSAGES/imp.mo" name="locale/ko/LC_MESSAGES/imp.mo" />
   <install as="imp/locale/ko/LC_MESSAGES/imp.po" name="locale/ko/LC_MESSAGES/imp.po" />
   <install as="imp/locale/lt/LC_MESSAGES/imp.mo" name="locale/lt/LC_MESSAGES/imp.mo" />
   <install as="imp/locale/lt/LC_MESSAGES/imp.po" name="locale/lt/LC_MESSAGES/imp.po" />
   <install as="imp/locale/lv/help.xml" name="locale/lv/help.xml" />
   <install as="imp/locale/lv/LC_MESSAGES/imp.mo" name="locale/lv/LC_MESSAGES/imp.mo" />
   <install as="imp/locale/lv/LC_MESSAGES/imp.po" name="locale/lv/LC_MESSAGES/imp.po" />
   <install as="imp/locale/mk/LC_MESSAGES/imp.mo" name="locale/mk/LC_MESSAGES/imp.mo" />
   <install as="imp/locale/mk/LC_MESSAGES/imp.po" name="locale/mk/LC_MESSAGES/imp.po" />
   <install as="imp/locale/nb/help.xml" name="locale/nb/help.xml" />
   <install as="imp/locale/nb/LC_MESSAGES/imp.mo" name="locale/nb/LC_MESSAGES/imp.mo" />
   <install as="imp/locale/nb/LC_MESSAGES/imp.po" name="locale/nb/LC_MESSAGES/imp.po" />
   <install as="imp/locale/nl/help.xml" name="locale/nl/help.xml" />
   <install as="imp/locale/nl/LC_MESSAGES/imp.mo" name="locale/nl/LC_MESSAGES/imp.mo" />
   <install as="imp/locale/nl/LC_MESSAGES/imp.po" name="locale/nl/LC_MESSAGES/imp.po" />
   <install as="imp/locale/nn/LC_MESSAGES/imp.mo" name="locale/nn/LC_MESSAGES/imp.mo" />
   <install as="imp/locale/nn/LC_MESSAGES/imp.po" name="locale/nn/LC_MESSAGES/imp.po" />
   <install as="imp/locale/pl/help.xml" name="locale/pl/help.xml" />
   <install as="imp/locale/pl/LC_MESSAGES/imp.mo" name="locale/pl/LC_MESSAGES/imp.mo" />
   <install as="imp/locale/pl/LC_MESSAGES/imp.po" name="locale/pl/LC_MESSAGES/imp.po" />
   <install as="imp/locale/pt/help.xml" name="locale/pt/help.xml" />
   <install as="imp/locale/pt/LC_MESSAGES/imp.mo" name="locale/pt/LC_MESSAGES/imp.mo" />
   <install as="imp/locale/pt/LC_MESSAGES/imp.po" name="locale/pt/LC_MESSAGES/imp.po" />
   <install as="imp/locale/pt_BR/help.xml" name="locale/pt_BR/help.xml" />
   <install as="imp/locale/pt_BR/LC_MESSAGES/imp.mo" name="locale/pt_BR/LC_MESSAGES/imp.mo" />
   <install as="imp/locale/pt_BR/LC_MESSAGES/imp.po" name="locale/pt_BR/LC_MESSAGES/imp.po" />
   <install as="imp/locale/ro/LC_MESSAGES/imp.mo" name="locale/ro/LC_MESSAGES/imp.mo" />
   <install as="imp/locale/ro/LC_MESSAGES/imp.po" name="locale/ro/LC_MESSAGES/imp.po" />
   <install as="imp/locale/ru/help.xml" name="locale/ru/help.xml" />
   <install as="imp/locale/ru/LC_MESSAGES/imp.mo" name="locale/ru/LC_MESSAGES/imp.mo" />
   <install as="imp/locale/ru/LC_MESSAGES/imp.po" name="locale/ru/LC_MESSAGES/imp.po" />
   <install as="imp/locale/sk/help.xml" name="locale/sk/help.xml" />
   <install as="imp/locale/sk/LC_MESSAGES/imp.mo" name="locale/sk/LC_MESSAGES/imp.mo" />
   <install as="imp/locale/sk/LC_MESSAGES/imp.po" name="locale/sk/LC_MESSAGES/imp.po" />
   <install as="imp/locale/sl/LC_MESSAGES/imp.mo" name="locale/sl/LC_MESSAGES/imp.mo" />
   <install as="imp/locale/sl/LC_MESSAGES/imp.po" name="locale/sl/LC_MESSAGES/imp.po" />
   <install as="imp/locale/sv/help.xml" name="locale/sv/help.xml" />
   <install as="imp/locale/sv/LC_MESSAGES/imp.mo" name="locale/sv/LC_MESSAGES/imp.mo" />
   <install as="imp/locale/sv/LC_MESSAGES/imp.po" name="locale/sv/LC_MESSAGES/imp.po" />
   <install as="imp/locale/th/LC_MESSAGES/imp.mo" name="locale/th/LC_MESSAGES/imp.mo" />
   <install as="imp/locale/th/LC_MESSAGES/imp.po" name="locale/th/LC_MESSAGES/imp.po" />
   <install as="imp/locale/tr/help.xml" name="locale/tr/help.xml" />
   <install as="imp/locale/tr/LC_MESSAGES/imp.mo" name="locale/tr/LC_MESSAGES/imp.mo" />
   <install as="imp/locale/tr/LC_MESSAGES/imp.po" name="locale/tr/LC_MESSAGES/imp.po" />
   <install as="imp/locale/uk/help.xml" name="locale/uk/help.xml" />
   <install as="imp/locale/uk/LC_MESSAGES/imp.mo" name="locale/uk/LC_MESSAGES/imp.mo" />
   <install as="imp/locale/uk/LC_MESSAGES/imp.po" name="locale/uk/LC_MESSAGES/imp.po" />
   <install as="imp/locale/zh_CN/help.xml" name="locale/zh_CN/help.xml" />
   <install as="imp/locale/zh_CN/LC_MESSAGES/imp.mo" name="locale/zh_CN/LC_MESSAGES/imp.mo" />
   <install as="imp/locale/zh_CN/LC_MESSAGES/imp.po" name="locale/zh_CN/LC_MESSAGES/imp.po" />
   <install as="imp/locale/zh_TW/help.xml" name="locale/zh_TW/help.xml" />
   <install as="imp/locale/zh_TW/LC_MESSAGES/imp.mo" name="locale/zh_TW/LC_MESSAGES/imp.mo" />
   <install as="imp/locale/zh_TW/LC_MESSAGES/imp.po" name="locale/zh_TW/LC_MESSAGES/imp.po" />
   <install as="imp/migration/1_imp_base_tables.php" name="migration/1_imp_base_tables.php" />
   <install as="imp/migration/2_imp_autoincrement_sentmail.php" name="migration/2_imp_autoincrement_sentmail.php" />
   <install as="imp/templates/.htaccess" name="templates/.htaccess" />
   <install as="imp/templates/common-header.inc" name="templates/common-header.inc" />
   <install as="imp/templates/dimp/index.inc" name="templates/dimp/index.inc" />
   <install as="imp/templates/dimp/javascript_defs.php" name="templates/dimp/javascript_defs.php" />
   <install as="imp/templates/dimp/compose/compose-base.html" name="templates/dimp/compose/compose-base.html" />
   <install as="imp/templates/dimp/compose/compose.html" name="templates/dimp/compose/compose.html" />
   <install as="imp/templates/dimp/message/message.html" name="templates/dimp/message/message.html" />
   <install as="imp/templates/imp/javascript_defs.php" name="templates/imp/javascript_defs.php" />
   <install as="imp/templates/imp/compose/compose.html" name="templates/imp/compose/compose.html" />
   <install as="imp/templates/imp/compose/redirect.html" name="templates/imp/compose/redirect.html" />
   <install as="imp/templates/imp/compose/success.html" name="templates/imp/compose/success.html" />
   <install as="imp/templates/imp/contacts/contacts.html" name="templates/imp/contacts/contacts.html" />
   <install as="imp/templates/imp/flist/flist.html" name="templates/imp/flist/flist.html" />
   <install as="imp/templates/imp/folders/actions.html" name="templates/imp/folders/actions.html" />
   <install as="imp/templates/imp/folders/folders_confirm.html" name="templates/imp/folders/folders_confirm.html" />
   <install as="imp/templates/imp/folders/folders_size.html" name="templates/imp/folders/folders_size.html" />
   <install as="imp/templates/imp/folders/head.html" name="templates/imp/folders/head.html" />
   <install as="imp/templates/imp/folders/import.html" name="templates/imp/folders/import.html" />
   <install as="imp/templates/imp/mailbox/actions.html" name="templates/imp/mailbox/actions.html" />
   <install as="imp/templates/imp/mailbox/actions_deleted.html" name="templates/imp/mailbox/actions_deleted.html" />
   <install as="imp/templates/imp/mailbox/empty_mailbox.html" name="templates/imp/mailbox/empty_mailbox.html" />
   <install as="imp/templates/imp/mailbox/form_start.html" name="templates/imp/mailbox/form_start.html" />
   <install as="imp/templates/imp/mailbox/header.html" name="templates/imp/mailbox/header.html" />
   <install as="imp/templates/imp/mailbox/mailbox.html" name="templates/imp/mailbox/mailbox.html" />
   <install as="imp/templates/imp/mailbox/message_headers.html" name="templates/imp/mailbox/message_headers.html" />
   <install as="imp/templates/imp/mailbox/navbar.html" name="templates/imp/mailbox/navbar.html" />
   <install as="imp/templates/imp/mailbox/searchfolder.html" name="templates/imp/mailbox/searchfolder.html" />
   <install as="imp/templates/imp/menu/menu.html" name="templates/imp/menu/menu.html" />
   <install as="imp/templates/imp/message/message.html" name="templates/imp/message/message.html" />
   <install as="imp/templates/imp/message/navbar_actions.html" name="templates/imp/message/navbar_actions.html" />
   <install as="imp/templates/imp/message/navbar_navigate.html" name="templates/imp/message/navbar_navigate.html" />
   <install as="imp/templates/imp/message/navbar_top.html" name="templates/imp/message/navbar_top.html" />
   <install as="imp/templates/imp/search/search-all.html" name="templates/imp/search/search-all.html" />
   <install as="imp/templates/imp/search/search-basic.html" name="templates/imp/search/search-basic.html" />
   <install as="imp/templates/imp/search/search.html" name="templates/imp/search/search.html" />
   <install as="imp/templates/imp/thread/thread.html" name="templates/imp/thread/thread.html" />
   <install as="imp/templates/mimp/compose/compose.html" name="templates/mimp/compose/compose.html" />
   <install as="imp/templates/mimp/folders/folders.html" name="templates/mimp/folders/folders.html" />
   <install as="imp/templates/mimp/mailbox/mailbox.html" name="templates/mimp/mailbox/mailbox.html" />
   <install as="imp/templates/mimp/mailbox/search.html" name="templates/mimp/mailbox/search.html" />
   <install as="imp/templates/mimp/message/message.html" name="templates/mimp/message/message.html" />
   <install as="imp/templates/mimp/message/part.html" name="templates/mimp/message/part.html" />
   <install as="imp/templates/mobile/folders.html.php" name="templates/mobile/folders.html.php" />
   <install as="imp/templates/mobile/head.html.php" name="templates/mobile/head.html.php" />
   <install as="imp/templates/mobile/javascript_defs.php" name="templates/mobile/javascript_defs.php" />
   <install as="imp/templates/mobile/mailbox.html.php" name="templates/mobile/mailbox.html.php" />
   <install as="imp/templates/mobile/message.html.php" name="templates/mobile/message.html.php" />
   <install as="imp/templates/mobile/notice.html.php" name="templates/mobile/notice.html.php" />
   <install as="imp/templates/pgp/import_key.html" name="templates/pgp/import_key.html" />
   <install as="imp/templates/prefs/acl.html" name="templates/prefs/acl.html" />
   <install as="imp/templates/prefs/composetemplates.html" name="templates/prefs/composetemplates.html" />
   <install as="imp/templates/prefs/drafts.html" name="templates/prefs/drafts.html" />
   <install as="imp/templates/prefs/encrypt.html" name="templates/prefs/encrypt.html" />
   <install as="imp/templates/prefs/flags.html" name="templates/prefs/flags.html" />
   <install as="imp/templates/prefs/initialpage.html" name="templates/prefs/initialpage.html" />
   <install as="imp/templates/prefs/mailto.html" name="templates/prefs/mailto.html" />
   <install as="imp/templates/prefs/newmailaudio.html" name="templates/prefs/newmailaudio.html" />
   <install as="imp/templates/prefs/pgpprivatekey.html" name="templates/prefs/pgpprivatekey.html" />
   <install as="imp/templates/prefs/pgppublickey.html" name="templates/prefs/pgppublickey.html" />
   <install as="imp/templates/prefs/searches.html" name="templates/prefs/searches.html" />
   <install as="imp/templates/prefs/sentmail.html" name="templates/prefs/sentmail.html" />
   <install as="imp/templates/prefs/signaturehtml.html" name="templates/prefs/signaturehtml.html" />
   <install as="imp/templates/prefs/smimeprivatekey.html" name="templates/prefs/smimeprivatekey.html" />
   <install as="imp/templates/prefs/smimepublickey.html" name="templates/prefs/smimepublickey.html" />
   <install as="imp/templates/prefs/spam.html" name="templates/prefs/spam.html" />
   <install as="imp/templates/prefs/specialuse.html" name="templates/prefs/specialuse.html" />
   <install as="imp/templates/prefs/trash.html" name="templates/prefs/trash.html" />
   <install as="imp/templates/print/headers.html" name="templates/print/headers.html" />
   <install as="imp/templates/quota/quota.html" name="templates/quota/quota.html" />
   <install as="imp/templates/rss/mailbox.rss" name="templates/rss/mailbox.rss" />
   <install as="imp/templates/saveimage/saveimage.html" name="templates/saveimage/saveimage.html" />
   <install as="imp/templates/smime/import_key.html" name="templates/smime/import_key.html" />
   <install as="imp/templates/test/mailserver.inc" name="templates/test/mailserver.inc" />
   <install as="Imp/AllTests.php" name="test/Imp/AllTests.php" />
   <install as="Imp/Autoload.php" name="test/Imp/Autoload.php" />
   <install as="Imp/phpunit.xml" name="test/Imp/phpunit.xml" />
   <install as="Imp/fixtures/maildirsize" name="test/Imp/fixtures/maildirsize" />
   <install as="Imp/Stub/HtmlViewer.php" name="test/Imp/Stub/HtmlViewer.php" />
   <install as="Imp/Unit/ComposeTest.php" name="test/Imp/Unit/ComposeTest.php" />
   <install as="Imp/Unit/QuotaTest.php" name="test/Imp/Unit/QuotaTest.php" />
   <install as="Imp/Unit/Mime/Viewer/HtmlTest.php" name="test/Imp/Unit/Mime/Viewer/HtmlTest.php" />
   <install as="Imp/Unit/Mime/Viewer/ItipTest.php" name="test/Imp/Unit/Mime/Viewer/ItipTest.php" />
   <install as="imp/themes/bluewhite/screen.css" name="themes/bluewhite/screen.css" />
   <install as="imp/themes/bluewhite/dimp/screen.css" name="themes/bluewhite/dimp/screen.css" />
   <install as="imp/themes/default/ie6_or_less.css" name="themes/default/ie6_or_less.css" />
   <install as="imp/themes/default/ie7.css" name="themes/default/ie7.css" />
   <install as="imp/themes/default/mobile.css" name="themes/default/mobile.css" />
   <install as="imp/themes/default/rtl.css" name="themes/default/rtl.css" />
   <install as="imp/themes/default/screen.css" name="themes/default/screen.css" />
   <install as="imp/themes/default/block/screen.css" name="themes/default/block/screen.css" />
   <install as="imp/themes/default/dimp/ie7.css" name="themes/default/dimp/ie7.css" />
   <install as="imp/themes/default/dimp/screen.css" name="themes/default/dimp/screen.css" />
   <install as="imp/themes/default/graphics/addressbook_add.png" name="themes/default/graphics/addressbook_add.png" />
   <install as="imp/themes/default/graphics/addressbook_browse.png" name="themes/default/graphics/addressbook_browse.png" />
   <install as="imp/themes/default/graphics/add_contact.png" name="themes/default/graphics/add_contact.png" />
   <install as="imp/themes/default/graphics/application_tile_horizontal.png" name="themes/default/graphics/application_tile_horizontal.png" />
   <install as="imp/themes/default/graphics/application_tile_vertical.png" name="themes/default/graphics/application_tile_vertical.png" />
   <install as="imp/themes/default/graphics/arrow_collapsed.png" name="themes/default/graphics/arrow_collapsed.png" />
   <install as="imp/themes/default/graphics/arrow_down.png" name="themes/default/graphics/arrow_down.png" />
   <install as="imp/themes/default/graphics/arrow_expanded.png" name="themes/default/graphics/arrow_expanded.png" />
   <install as="imp/themes/default/graphics/arrow_up.png" name="themes/default/graphics/arrow_up.png" />
   <install as="imp/themes/default/graphics/attachment.png" name="themes/default/graphics/attachment.png" />
   <install as="imp/themes/default/graphics/backhead_orderby.png" name="themes/default/graphics/backhead_orderby.png" />
   <install as="imp/themes/default/graphics/backhead_r.png" name="themes/default/graphics/backhead_r.png" />
   <install as="imp/themes/default/graphics/backhead_s2.png" name="themes/default/graphics/backhead_s2.png" />
   <install as="imp/themes/default/graphics/backhead_shadow.png" name="themes/default/graphics/backhead_shadow.png" />
   <install as="imp/themes/default/graphics/blacklist.png" name="themes/default/graphics/blacklist.png" />
   <install as="imp/themes/default/graphics/calendar.png" name="themes/default/graphics/calendar.png" />
   <install as="imp/themes/default/graphics/checkbox_off.png" name="themes/default/graphics/checkbox_off.png" />
   <install as="imp/themes/default/graphics/checkbox_on.png" name="themes/default/graphics/checkbox_on.png" />
   <install as="imp/themes/default/graphics/checkbox_over.png" name="themes/default/graphics/checkbox_over.png" />
   <install as="imp/themes/default/graphics/checkmail.png" name="themes/default/graphics/checkmail.png" />
   <install as="imp/themes/default/graphics/close.png" name="themes/default/graphics/close.png" />
   <install as="imp/themes/default/graphics/compose.png" name="themes/default/graphics/compose.png" />
   <install as="imp/themes/default/graphics/delete.png" name="themes/default/graphics/delete.png" />
   <install as="imp/themes/default/graphics/download.png" name="themes/default/graphics/download.png" />
   <install as="imp/themes/default/graphics/drafts.png" name="themes/default/graphics/drafts.png" />
   <install as="imp/themes/default/graphics/dragHandle.png" name="themes/default/graphics/dragHandle.png" />
   <install as="imp/themes/default/graphics/dragHandleVert.png" name="themes/default/graphics/dragHandleVert.png" />
   <install as="imp/themes/default/graphics/edit.png" name="themes/default/graphics/edit.png" />
   <install as="imp/themes/default/graphics/email_attach.png" name="themes/default/graphics/email_attach.png" />
   <install as="imp/themes/default/graphics/empty_spam.png" name="themes/default/graphics/empty_spam.png" />
   <install as="imp/themes/default/graphics/empty_trash.png" name="themes/default/graphics/empty_trash.png" />
   <install as="imp/themes/default/graphics/encrypted.png" name="themes/default/graphics/encrypted.png" />
   <install as="imp/themes/default/graphics/favicon.ico" name="themes/default/graphics/favicon.ico" />
   <install as="imp/themes/default/graphics/fetchmail.png" name="themes/default/graphics/fetchmail.png" />
   <install as="imp/themes/default/graphics/filters.png" name="themes/default/graphics/filters.png" />
   <install as="imp/themes/default/graphics/forward.png" name="themes/default/graphics/forward.png" />
   <install as="imp/themes/default/graphics/gallery.png" name="themes/default/graphics/gallery.png" />
   <install as="imp/themes/default/graphics/group.png" name="themes/default/graphics/group.png" />
   <install as="imp/themes/default/graphics/ham.png" name="themes/default/graphics/ham.png" />
   <install as="imp/themes/default/graphics/help.png" name="themes/default/graphics/help.png" />
   <install as="imp/themes/default/graphics/ico_message_off.png" name="themes/default/graphics/ico_message_off.png" />
   <install as="imp/themes/default/graphics/imp.png" name="themes/default/graphics/imp.png" />
   <install as="imp/themes/default/graphics/info_icon.png" name="themes/default/graphics/info_icon.png" />
   <install as="imp/themes/default/graphics/key_down.png" name="themes/default/graphics/key_down.png" />
   <install as="imp/themes/default/graphics/key_up.png" name="themes/default/graphics/key_up.png" />
   <install as="imp/themes/default/graphics/loading.gif" name="themes/default/graphics/loading.gif" />
   <install as="imp/themes/default/graphics/locked.png" name="themes/default/graphics/locked.png" />
   <install as="imp/themes/default/graphics/logo.png" name="themes/default/graphics/logo.png" />
   <install as="imp/themes/default/graphics/logout.png" name="themes/default/graphics/logout.png" />
   <install as="imp/themes/default/graphics/mail_answered.png" name="themes/default/graphics/mail_answered.png" />
   <install as="imp/themes/default/graphics/mail_clearflag.png" name="themes/default/graphics/mail_clearflag.png" />
   <install as="imp/themes/default/graphics/mail_deleted.png" name="themes/default/graphics/mail_deleted.png" />
   <install as="imp/themes/default/graphics/mail_draft.png" name="themes/default/graphics/mail_draft.png" />
   <install as="imp/themes/default/graphics/mail_flagged.png" name="themes/default/graphics/mail_flagged.png" />
   <install as="imp/themes/default/graphics/mail_forwarded.png" name="themes/default/graphics/mail_forwarded.png" />
   <install as="imp/themes/default/graphics/mail_personal.png" name="themes/default/graphics/mail_personal.png" />
   <install as="imp/themes/default/graphics/mail_priority_high.png" name="themes/default/graphics/mail_priority_high.png" />
   <install as="imp/themes/default/graphics/mail_priority_low.png" name="themes/default/graphics/mail_priority_low.png" />
   <install as="imp/themes/default/graphics/mail_seen.png" name="themes/default/graphics/mail_seen.png" />
   <install as="imp/themes/default/graphics/mail_unseen.png" name="themes/default/graphics/mail_unseen.png" />
   <install as="imp/themes/default/graphics/message_source.png" name="themes/default/graphics/message_source.png" />
   <install as="imp/themes/default/graphics/mini-error.png" name="themes/default/graphics/mini-error.png" />
   <install as="imp/themes/default/graphics/newmail.png" name="themes/default/graphics/newmail.png" />
   <install as="imp/themes/default/graphics/newwin.png" name="themes/default/graphics/newwin.png" />
   <install as="imp/themes/default/graphics/plus.png" name="themes/default/graphics/plus.png" />
   <install as="imp/themes/default/graphics/popdown.png" name="themes/default/graphics/popdown.png" />
   <install as="imp/themes/default/graphics/prefs.png" name="themes/default/graphics/prefs.png" />
   <install as="imp/themes/default/graphics/preview.png" name="themes/default/graphics/preview.png" />
   <install as="imp/themes/default/graphics/print.png" name="themes/default/graphics/print.png" />
   <install as="imp/themes/default/graphics/quotaback.jpg" name="themes/default/graphics/quotaback.jpg" />
   <install as="imp/themes/default/graphics/quotauncover.gif" name="themes/default/graphics/quotauncover.gif" />
   <install as="imp/themes/default/graphics/reload.png" name="themes/default/graphics/reload.png" />
   <install as="imp/themes/default/graphics/reply.png" name="themes/default/graphics/reply.png" />
   <install as="imp/themes/default/graphics/replyall.png" name="themes/default/graphics/replyall.png" />
   <install as="imp/themes/default/graphics/sbcursor_bottom.png" name="themes/default/graphics/sbcursor_bottom.png" />
   <install as="imp/themes/default/graphics/sbcursor_top.png" name="themes/default/graphics/sbcursor_top.png" />
   <install as="imp/themes/default/graphics/scroller.png" name="themes/default/graphics/scroller.png" />
   <install as="imp/themes/default/graphics/scroller_back.png" name="themes/default/graphics/scroller_back.png" />
   <install as="imp/themes/default/graphics/search.png" name="themes/default/graphics/search.png" />
   <install as="imp/themes/default/graphics/select.png" name="themes/default/graphics/select.png" />
   <install as="imp/themes/default/graphics/shared.png" name="themes/default/graphics/shared.png" />
   <install as="imp/themes/default/graphics/signed.png" name="themes/default/graphics/signed.png" />
   <install as="imp/themes/default/graphics/sortdown.png" name="themes/default/graphics/sortdown.png" />
   <install as="imp/themes/default/graphics/sortup.png" name="themes/default/graphics/sortup.png" />
   <install as="imp/themes/default/graphics/spacer_red.png" name="themes/default/graphics/spacer_red.png" />
   <install as="imp/themes/default/graphics/spam.png" name="themes/default/graphics/spam.png" />
   <install as="imp/themes/default/graphics/spellcheck.png" name="themes/default/graphics/spellcheck.png" />
   <install as="imp/themes/default/graphics/undelete.png" name="themes/default/graphics/undelete.png" />
   <install as="imp/themes/default/graphics/warning.png" name="themes/default/graphics/warning.png" />
   <install as="imp/themes/default/graphics/whitelist.png" name="themes/default/graphics/whitelist.png" />
   <install as="imp/themes/default/graphics/folders/create.png" name="themes/default/graphics/folders/create.png" />
   <install as="imp/themes/default/graphics/folders/delete.png" name="themes/default/graphics/folders/delete.png" />
   <install as="imp/themes/default/graphics/folders/drafts.png" name="themes/default/graphics/folders/drafts.png" />
   <install as="imp/themes/default/graphics/folders/edit.png" name="themes/default/graphics/folders/edit.png" />
   <install as="imp/themes/default/graphics/folders/folder.png" name="themes/default/graphics/folders/folder.png" />
   <install as="imp/themes/default/graphics/folders/inbox.png" name="themes/default/graphics/folders/inbox.png" />
   <install as="imp/themes/default/graphics/folders/minus.png" name="themes/default/graphics/folders/minus.png" />
   <install as="imp/themes/default/graphics/folders/open.png" name="themes/default/graphics/folders/open.png" />
   <install as="imp/themes/default/graphics/folders/plus.png" name="themes/default/graphics/folders/plus.png" />
   <install as="imp/themes/default/graphics/folders/sent.png" name="themes/default/graphics/folders/sent.png" />
   <install as="imp/themes/default/graphics/folders/spam.png" name="themes/default/graphics/folders/spam.png" />
   <install as="imp/themes/default/graphics/folders/trash.png" name="themes/default/graphics/folders/trash.png" />
   <install as="imp/themes/default/graphics/mime/apple.png" name="themes/default/graphics/mime/apple.png" />
   <install as="imp/themes/default/graphics/mime/compressed.png" name="themes/default/graphics/mime/compressed.png" />
   <install as="imp/themes/default/graphics/mime/itip.png" name="themes/default/graphics/mime/itip.png" />
   <install as="imp/themes/default/graphics/nav/first-grey.png" name="themes/default/graphics/nav/first-grey.png" />
   <install as="imp/themes/default/graphics/nav/first.png" name="themes/default/graphics/nav/first.png" />
   <install as="imp/themes/default/graphics/nav/last-grey.png" name="themes/default/graphics/nav/last-grey.png" />
   <install as="imp/themes/default/graphics/nav/last.png" name="themes/default/graphics/nav/last.png" />
   <install as="imp/themes/default/graphics/nav/left-grey.png" name="themes/default/graphics/nav/left-grey.png" />
   <install as="imp/themes/default/graphics/nav/left.png" name="themes/default/graphics/nav/left.png" />
   <install as="imp/themes/default/graphics/nav/right-grey.png" name="themes/default/graphics/nav/right-grey.png" />
   <install as="imp/themes/default/graphics/nav/right.png" name="themes/default/graphics/nav/right.png" />
   <install as="imp/themes/default/mimp/screen.css" name="themes/default/mimp/screen.css" />
   <install as="imp/themes/silver/rtl.css" name="themes/silver/rtl.css" />
   <install as="imp/themes/silver/screen.css" name="themes/silver/screen.css" />
   <install as="imp/themes/silver/dimp/screen.css" name="themes/silver/dimp/screen.css" />
   <install as="imp/themes/silver/graphics/addressbook_add.png" name="themes/silver/graphics/addressbook_add.png" />
   <install as="imp/themes/silver/graphics/addressbook_browse.png" name="themes/silver/graphics/addressbook_browse.png" />
   <install as="imp/themes/silver/graphics/add_contact.png" name="themes/silver/graphics/add_contact.png" />
   <install as="imp/themes/silver/graphics/application_tile_horizontal.png" name="themes/silver/graphics/application_tile_horizontal.png" />
   <install as="imp/themes/silver/graphics/application_tile_vertical.png" name="themes/silver/graphics/application_tile_vertical.png" />
   <install as="imp/themes/silver/graphics/arrow_collapsed.png" name="themes/silver/graphics/arrow_collapsed.png" />
   <install as="imp/themes/silver/graphics/arrow_down.png" name="themes/silver/graphics/arrow_down.png" />
   <install as="imp/themes/silver/graphics/arrow_expanded.png" name="themes/silver/graphics/arrow_expanded.png" />
   <install as="imp/themes/silver/graphics/arrow_up.png" name="themes/silver/graphics/arrow_up.png" />
   <install as="imp/themes/silver/graphics/attachment.png" name="themes/silver/graphics/attachment.png" />
   <install as="imp/themes/silver/graphics/blacklist.png" name="themes/silver/graphics/blacklist.png" />
   <install as="imp/themes/silver/graphics/calendar.png" name="themes/silver/graphics/calendar.png" />
   <install as="imp/themes/silver/graphics/checkmail.png" name="themes/silver/graphics/checkmail.png" />
   <install as="imp/themes/silver/graphics/close.png" name="themes/silver/graphics/close.png" />
   <install as="imp/themes/silver/graphics/compose.png" name="themes/silver/graphics/compose.png" />
   <install as="imp/themes/silver/graphics/delete.png" name="themes/silver/graphics/delete.png" />
   <install as="imp/themes/silver/graphics/download.png" name="themes/silver/graphics/download.png" />
   <install as="imp/themes/silver/graphics/drafts.png" name="themes/silver/graphics/drafts.png" />
   <install as="imp/themes/silver/graphics/edit.png" name="themes/silver/graphics/edit.png" />
   <install as="imp/themes/silver/graphics/email_attach.png" name="themes/silver/graphics/email_attach.png" />
   <install as="imp/themes/silver/graphics/empty_spam.png" name="themes/silver/graphics/empty_spam.png" />
   <install as="imp/themes/silver/graphics/empty_trash.png" name="themes/silver/graphics/empty_trash.png" />
   <install as="imp/themes/silver/graphics/encrypted.png" name="themes/silver/graphics/encrypted.png" />
   <install as="imp/themes/silver/graphics/fetchmail.png" name="themes/silver/graphics/fetchmail.png" />
   <install as="imp/themes/silver/graphics/filters.png" name="themes/silver/graphics/filters.png" />
   <install as="imp/themes/silver/graphics/forward.png" name="themes/silver/graphics/forward.png" />
   <install as="imp/themes/silver/graphics/group.png" name="themes/silver/graphics/group.png" />
   <install as="imp/themes/silver/graphics/ham.png" name="themes/silver/graphics/ham.png" />
   <install as="imp/themes/silver/graphics/help.png" name="themes/silver/graphics/help.png" />
   <install as="imp/themes/silver/graphics/imp.png" name="themes/silver/graphics/imp.png" />
   <install as="imp/themes/silver/graphics/info_icon.png" name="themes/silver/graphics/info_icon.png" />
   <install as="imp/themes/silver/graphics/locked.png" name="themes/silver/graphics/locked.png" />
   <install as="imp/themes/silver/graphics/logout.png" name="themes/silver/graphics/logout.png" />
   <install as="imp/themes/silver/graphics/mail_answered.png" name="themes/silver/graphics/mail_answered.png" />
   <install as="imp/themes/silver/graphics/mail_clearflag.png" name="themes/silver/graphics/mail_clearflag.png" />
   <install as="imp/themes/silver/graphics/mail_deleted.png" name="themes/silver/graphics/mail_deleted.png" />
   <install as="imp/themes/silver/graphics/mail_draft.png" name="themes/silver/graphics/mail_draft.png" />
   <install as="imp/themes/silver/graphics/mail_flagged.png" name="themes/silver/graphics/mail_flagged.png" />
   <install as="imp/themes/silver/graphics/mail_forwarded.png" name="themes/silver/graphics/mail_forwarded.png" />
   <install as="imp/themes/silver/graphics/mail_personal.png" name="themes/silver/graphics/mail_personal.png" />
   <install as="imp/themes/silver/graphics/mail_priority_high.png" name="themes/silver/graphics/mail_priority_high.png" />
   <install as="imp/themes/silver/graphics/mail_priority_low.png" name="themes/silver/graphics/mail_priority_low.png" />
   <install as="imp/themes/silver/graphics/mail_seen.png" name="themes/silver/graphics/mail_seen.png" />
   <install as="imp/themes/silver/graphics/mail_unseen.png" name="themes/silver/graphics/mail_unseen.png" />
   <install as="imp/themes/silver/graphics/message_source.png" name="themes/silver/graphics/message_source.png" />
   <install as="imp/themes/silver/graphics/newmail.png" name="themes/silver/graphics/newmail.png" />
   <install as="imp/themes/silver/graphics/newwin.png" name="themes/silver/graphics/newwin.png" />
   <install as="imp/themes/silver/graphics/plus.png" name="themes/silver/graphics/plus.png" />
   <install as="imp/themes/silver/graphics/popdown.png" name="themes/silver/graphics/popdown.png" />
   <install as="imp/themes/silver/graphics/prefs.png" name="themes/silver/graphics/prefs.png" />
   <install as="imp/themes/silver/graphics/preview.png" name="themes/silver/graphics/preview.png" />
   <install as="imp/themes/silver/graphics/print.png" name="themes/silver/graphics/print.png" />
   <install as="imp/themes/silver/graphics/reload.png" name="themes/silver/graphics/reload.png" />
   <install as="imp/themes/silver/graphics/reply.png" name="themes/silver/graphics/reply.png" />
   <install as="imp/themes/silver/graphics/replyall.png" name="themes/silver/graphics/replyall.png" />
   <install as="imp/themes/silver/graphics/search.png" name="themes/silver/graphics/search.png" />
   <install as="imp/themes/silver/graphics/shared.png" name="themes/silver/graphics/shared.png" />
   <install as="imp/themes/silver/graphics/signed.png" name="themes/silver/graphics/signed.png" />
   <install as="imp/themes/silver/graphics/sortdown.png" name="themes/silver/graphics/sortdown.png" />
   <install as="imp/themes/silver/graphics/sortup.png" name="themes/silver/graphics/sortup.png" />
   <install as="imp/themes/silver/graphics/spam.png" name="themes/silver/graphics/spam.png" />
   <install as="imp/themes/silver/graphics/spellcheck.png" name="themes/silver/graphics/spellcheck.png" />
   <install as="imp/themes/silver/graphics/undelete.png" name="themes/silver/graphics/undelete.png" />
   <install as="imp/themes/silver/graphics/warning.png" name="themes/silver/graphics/warning.png" />
   <install as="imp/themes/silver/graphics/whitelist.png" name="themes/silver/graphics/whitelist.png" />
   <install as="imp/themes/silver/graphics/folders/create.png" name="themes/silver/graphics/folders/create.png" />
   <install as="imp/themes/silver/graphics/folders/delete.png" name="themes/silver/graphics/folders/delete.png" />
   <install as="imp/themes/silver/graphics/folders/drafts.png" name="themes/silver/graphics/folders/drafts.png" />
   <install as="imp/themes/silver/graphics/folders/edit.png" name="themes/silver/graphics/folders/edit.png" />
   <install as="imp/themes/silver/graphics/folders/explore.png" name="themes/silver/graphics/folders/explore.png" />
   <install as="imp/themes/silver/graphics/folders/folder.png" name="themes/silver/graphics/folders/folder.png" />
   <install as="imp/themes/silver/graphics/folders/inbox.png" name="themes/silver/graphics/folders/inbox.png" />
   <install as="imp/themes/silver/graphics/folders/minus.png" name="themes/silver/graphics/folders/minus.png" />
   <install as="imp/themes/silver/graphics/folders/open.png" name="themes/silver/graphics/folders/open.png" />
   <install as="imp/themes/silver/graphics/folders/options.png" name="themes/silver/graphics/folders/options.png" />
   <install as="imp/themes/silver/graphics/folders/plus.png" name="themes/silver/graphics/folders/plus.png" />
   <install as="imp/themes/silver/graphics/folders/sent.png" name="themes/silver/graphics/folders/sent.png" />
   <install as="imp/themes/silver/graphics/folders/spam.png" name="themes/silver/graphics/folders/spam.png" />
   <install as="imp/themes/silver/graphics/folders/trash.png" name="themes/silver/graphics/folders/trash.png" />
   <install as="imp/themes/silver/graphics/mime/compressed.png" name="themes/silver/graphics/mime/compressed.png" />
   <install as="imp/themes/silver/graphics/mime/itip.php" name="themes/silver/graphics/mime/itip.php" />
   <install as="imp/themes/silver/graphics/nav/first-grey.png" name="themes/silver/graphics/nav/first-grey.png" />
   <install as="imp/themes/silver/graphics/nav/first.png" name="themes/silver/graphics/nav/first.png" />
   <install as="imp/themes/silver/graphics/nav/last-grey.png" name="themes/silver/graphics/nav/last-grey.png" />
   <install as="imp/themes/silver/graphics/nav/last.png" name="themes/silver/graphics/nav/last.png" />
   <install as="imp/themes/silver/graphics/nav/left-grey.png" name="themes/silver/graphics/nav/left-grey.png" />
   <install as="imp/themes/silver/graphics/nav/left.png" name="themes/silver/graphics/nav/left.png" />
   <install as="imp/themes/silver/graphics/nav/right-grey.png" name="themes/silver/graphics/nav/right-grey.png" />
   <install as="imp/themes/silver/graphics/nav/right.png" name="themes/silver/graphics/nav/right.png" />
   <install as="imp/themes/tango-blue/screen.css" name="themes/tango-blue/screen.css" />
   <install as="imp/themes/tango-blue/dimp/screen.css" name="themes/tango-blue/dimp/screen.css" />
   <install as="imp/themes/tango-blue/graphics/addressbook_browse.png" name="themes/tango-blue/graphics/addressbook_browse.png" />
   <install as="imp/themes/tango-blue/graphics/attachment.png" name="themes/tango-blue/graphics/attachment.png" />
   <install as="imp/themes/tango-blue/graphics/calendar.png" name="themes/tango-blue/graphics/calendar.png" />
   <install as="imp/themes/tango-blue/graphics/close.png" name="themes/tango-blue/graphics/close.png" />
   <install as="imp/themes/tango-blue/graphics/compose.png" name="themes/tango-blue/graphics/compose.png" />
   <install as="imp/themes/tango-blue/graphics/empty_trash.png" name="themes/tango-blue/graphics/empty_trash.png" />
   <install as="imp/themes/tango-blue/graphics/encrypted.png" name="themes/tango-blue/graphics/encrypted.png" />
   <install as="imp/themes/tango-blue/graphics/favicon.ico" name="themes/tango-blue/graphics/favicon.ico" />
   <install as="imp/themes/tango-blue/graphics/fetchmail.png" name="themes/tango-blue/graphics/fetchmail.png" />
   <install as="imp/themes/tango-blue/graphics/filters.png" name="themes/tango-blue/graphics/filters.png" />
   <install as="imp/themes/tango-blue/graphics/imp.png" name="themes/tango-blue/graphics/imp.png" />
   <install as="imp/themes/tango-blue/graphics/mail_answered.png" name="themes/tango-blue/graphics/mail_answered.png" />
   <install as="imp/themes/tango-blue/graphics/mail_deleted.png" name="themes/tango-blue/graphics/mail_deleted.png" />
   <install as="imp/themes/tango-blue/graphics/mail_draft.png" name="themes/tango-blue/graphics/mail_draft.png" />
   <install as="imp/themes/tango-blue/graphics/mail_flagged.png" name="themes/tango-blue/graphics/mail_flagged.png" />
   <install as="imp/themes/tango-blue/graphics/mail_personal.png" name="themes/tango-blue/graphics/mail_personal.png" />
   <install as="imp/themes/tango-blue/graphics/mail_priority_high.png" name="themes/tango-blue/graphics/mail_priority_high.png" />
   <install as="imp/themes/tango-blue/graphics/mail_priority_low.png" name="themes/tango-blue/graphics/mail_priority_low.png" />
   <install as="imp/themes/tango-blue/graphics/mail_unseen.png" name="themes/tango-blue/graphics/mail_unseen.png" />
   <install as="imp/themes/tango-blue/graphics/newmail.png" name="themes/tango-blue/graphics/newmail.png" />
   <install as="imp/themes/tango-blue/graphics/reload.png" name="themes/tango-blue/graphics/reload.png" />
   <install as="imp/themes/tango-blue/graphics/shared.png" name="themes/tango-blue/graphics/shared.png" />
   <install as="imp/themes/tango-blue/graphics/signed.png" name="themes/tango-blue/graphics/signed.png" />
   <install as="imp/themes/tango-blue/graphics/spellcheck.png" name="themes/tango-blue/graphics/spellcheck.png" />
   <install as="imp/themes/tango-blue/graphics/folders/drafts.png" name="themes/tango-blue/graphics/folders/drafts.png" />
   <install as="imp/themes/tango-blue/graphics/folders/folder.png" name="themes/tango-blue/graphics/folders/folder.png" />
   <install as="imp/themes/tango-blue/graphics/folders/inbox.png" name="themes/tango-blue/graphics/folders/inbox.png" />
   <install as="imp/themes/tango-blue/graphics/folders/open.png" name="themes/tango-blue/graphics/folders/open.png" />
   <install as="imp/themes/tango-blue/graphics/folders/sent.png" name="themes/tango-blue/graphics/folders/sent.png" />
   <install as="imp/themes/tango-blue/graphics/folders/spam.png" name="themes/tango-blue/graphics/folders/spam.png" />
   <install as="imp/themes/tango-blue/graphics/folders/trash.png" name="themes/tango-blue/graphics/folders/trash.png" />
   <install as="imp/attachment.php" name="attachment.php" />
   <install as="imp/compose-dimp.php" name="compose-dimp.php" />
   <install as="imp/compose-mimp.php" name="compose-mimp.php" />
   <install as="imp/compose.php" name="compose.php" />
   <install as="imp/contacts.php" name="contacts.php" />
   <install as="COPYING" name="COPYING" />
   <install as="imp/folders-mimp.php" name="folders-mimp.php" />
   <install as="imp/folders.php" name="folders.php" />
   <install as="imp/index-dimp.php" name="index-dimp.php" />
   <install as="imp/index.php" name="index.php" />
   <install as="imp/mailbox-mimp.php" name="mailbox-mimp.php" />
   <install as="imp/mailbox.php" name="mailbox.php" />
   <install as="imp/message-dimp.php" name="message-dimp.php" />
   <install as="imp/message-mimp.php" name="message-mimp.php" />
   <install as="imp/message.php" name="message.php" />
   <install as="imp/mobile.php" name="mobile.php" />
   <install as="imp/pgp.php" name="pgp.php" />
   <install as="README" name="README" />
   <install as="imp/rss.php" name="rss.php" />
   <install as="imp/saveimage.php" name="saveimage.php" />
   <install as="imp/search-basic.php" name="search-basic.php" />
   <install as="imp/search.php" name="search.php" />
   <install as="imp/smime.php" name="smime.php" />
   <install as="imp/thread.php" name="thread.php" />
   <install as="imp/view.php" name="view.php" />
  </filelist>
 </phprelease>
 <changelog>
  <release>
   <version>
    <release>5.0.0alpha1</release>
    <api>5.0.0</api>
   </version>
   <stability>
    <release>alpha</release>
    <api>alpha</api>
   </stability>
   <date>2011-03-09</date>
   <license uri="http://www.horde.org/licenses/gpl">GPL-2.0</license>
   <notes>
* First alpha release for Horde 4.
   </notes>
  </release>
  <release>
   <version>
    <release>5.0.0beta1</release>
    <api>5.0.0</api>
   </version>
   <stability>
    <release>beta</release>
    <api>beta</api>
   </stability>
   <date>2011-03-16</date>
   <license uri="http://www.horde.org/licenses/gpl">GPL-2.0</license>
   <notes>
* Fix purging deleted messages in dynamic view (Bug #9627).
* Fix display of non-IMAP mailbox elements in folder lists (Bug #9650).
* Fix print part display.
* Fix listing users through IMP API.
   </notes>
  </release>
  <release>
   <version>
    <release>5.0.0RC1</release>
    <api>5.0.0</api>
   </version>
   <stability>
    <release>beta</release>
    <api>beta</api>
   </stability>
   <date>2011-03-23</date>
   <license uri="http://www.horde.org/licenses/gpl">GPL-2.0</license>
   <notes>
* First release candidate for Horde 4.
* [mms] Fix loading virtual folder as initial page in standard view (Bug #9696).
* [mms] Fix upgrading virtual folders from IMP 4 (Bug #9692).
* [mms] Fix editing the size search criteria.
* [mms] Optimize importing messages from mbox file.
* [mms] Fix deletion from Virtual Inbox in standard view (Bug #9686).
* [mms] Fix loading virtual folders from drop-down folder list (Bug #9687).
* [mms] Fix thread sort by newest messages first (Bug #9685).
* [mms] Add ability to import/download mailboxes in dynamic view.
* [jan] Remove application tabs from AJAX interface (Bug #9679).
* [mms] Move all portal rendering code to Horde.
* [mms] Fix flag display in message list in traditional view (Bug #9673).
   </notes>
  </release>
  <release>
   <version>
    <release>5.0.0RC2</release>
    <api>5.0.0</api>
   </version>
   <stability>
    <release>beta</release>
    <api>beta</api>
   </stability>
   <date>2011-03-29</date>
   <license uri="http://www.horde.org/licenses/gpl">GPL-2.0</license>
   <notes>
* Second release candidate for Horde 4.
* Fix max_folders permission (Bug #9741).
* [jan] Rename all scripts in bin/ to be prefixed with imp- (Request #9647).
* [jan] Correctly render notifications with embedded HTML in dynamic view (Bug #9729).
* [mms] Fix moving to new mailbox, tasklist, and notepad in traditional view (Bug #9732).
* [jan] Add left and right keys as aliases for up and down keys in dynamic view.
* [mms] Add mailbox sorting and select all messages to vertical layout in the dynamic view (Request #9708).
* [jan] Fix expansion of quoted sections in thread view.
* [jan] Fix message previews in traditional view (Bug #9695).
* [jan] Support importing of compressed mailbox files.
* [jan] Fix upgrading of search_fields preference.
* [jan] Fix key navigation in traditional mailbox view.
* [mms] Don&apos;t cache FETCH data for the Spam and Trash mailboxes.
* [mms] All views now honor &apos;initial_page&apos; preference.
* [mms] Fix loading virtual folder as initial page in standard view (Bug #9696).
   </notes>
  </release>
  <release>
   <version>
    <release>5.0.0</release>
    <api>5.0.0</api>
   </version>
   <stability>
    <release>stable</release>
    <api>stable</api>
   </stability>
   <date>2011-04-06</date>
   <license uri="http://www.horde.org/licenses/gpl">GPL-2.0</license>
   <notes>
* First stable release for Horde 4.
* [jan] Notify about new mails in any Horde application.
* [mms] New mail notifications now handled by the Horde Notification system (Request #9751).
* [mms] Fix resuming messages with attachments (Bug #9780).
* [mms] Fix javascript actions in standard view in IE 7/8 (Bugs #9801, 9809).
* [jan] Fix application-specific permission checks (Bug #9786).
* [mms] Fix printing of message parts in IE, regardless of local user settings (Bug #9756).
* [mms] Fix IMP_Maillog regression from RC2 (Bug #9763).
* [mms] Fix honoring default encryption option in dynamic view.
* [jan] Show full alarm notifications in dynamic view (Request #9748).
* [jan] Fix saving S/MIME certs to address book.
* [mms] Support importing of compressed mailbox files if the zip extension is not available.
   </notes>
  </release>
  <release>
   <version>
    <release>5.0.1</release>
    <api>5.0.0</api>
   </version>
   <stability>
    <release>stable</release>
    <api>stable</api>
   </stability>
   <date>2011-04-20</date>
   <license uri="http://www.horde.org/licenses/gpl">GPL-2.0</license>
   <notes>
* [mms] Fix resuming reply drafts in HTML mode (Bug #9928).
* [mms] Fix updating flags/logs on original messages after resuming from draft.
* [mms] Fix flagging messages in search mailboxes in dynamic view.
* [mms] Don&apos;t attempt to poll non-IMAP mailboxes (Bug #9896).
* [mms] Fix deleting attachments from compose message in dynamic view (Bug #9899).
* [mms] Newmail portal block can now be configured to auto-update.
* [mms] Fix deleteMessages and flagMessages API calls (Bug #9888).
* [mms] More intelligent polling in dynamic view (Request #9808).
* [mms] Fix spurious viewport loading in rare situations (Bug #9768).
* [mms] Show human readable message in multipart/report parts in the richest
        format possible (Bug #9873).
* [mms] Fix unneeded body part downloads in alternative parts (Bug #9862).
* [mms] Fix importing PGP private keys.
* [mms] More intelligent part naming if name is not specified in the message (Request #9853).
* [jan] Avoid double escaping of folder names in sent-mail drop down list.
* [jan] Fix translation of special folders on certain IMAP servers.
* [jan] Fix display of status icons in traditional view (Bug #9844).
* [mms] Fix displaying all message parts in standard view (Bug #9827).
* [mms] Allow .eml files to be imported into a mailbox (Request #9827).
* [mms] Fix vertical layout resize in dynamic view (Bug #9834).
* [mms] Fix link for filters menu item (Bug #9831).
* [mms] Fix composing messages in mobile view.
* [mms] IMP will refuse to work with POP3 servers that don&apos;t support UIDL.
* [mms] Many POP3 fixes.
   </notes>
  </release>
  <release>
   <version>
    <release>5.0.2</release>
    <api>5.0.0</api></version>
   <stability>
    <release>stable</release>
    <api>stable</api></stability>
   <date>2011-05-03</date>
   <license uri="http://www.horde.org/licenses/gpl">GPL-2.0</license>
   <notes>
* [mms] Add quick flag filtering to traditional view.
* [mms] Fix viewing linked attachments (Bug #9972).
* [mms] Add support for the content-id access type of message/external-body.
* [mms] Consolidate IMAP error handling code in IMP_Imap_Exception.
* [mms] Use translated namespace name if available.
   </notes>
  </release>
  <release>
   <version>
    <release>5.0.3</release>
    <api>5.0.0</api></version>
   <stability>
    <release>stable</release>
    <api>stable</api></stability>
   <date>2011-05-03</date>
   <license uri="http://www.horde.org/licenses/gpl">GPL-2.0</license>
   <notes>
* [jan] Add missing files to package.
   </notes>
  </release>
  <release>
   <version>
    <release>5.0.4</release>
    <api>5.0.0</api></version>
   <stability>
    <release>stable</release>
    <api>stable</api></stability>
   <date>2011-05-25</date>
   <license uri="http://www.horde.org/licenses/gpl">GPL-2.0</license>
   <notes>
* [mms] Fix filter links in the preferences UI (Bug #10117).
* [mms] Fix print icon for non text/html displayable attachments (Bug #10112).
* [mms] Support $Junk/$NotJunk keywords when marking spam/ham.
* [jan] Fix link to send PGP key to keyserver (Bug #10070).
* [mms] Fix resizing compose window in dynamic view for IE 7/8 (Bug #10075).
* [mms] Fix setting/unsetting passphrases in preferences (Bug #10096).
* [mms] Base64url encode breacdrumb hash information in dynamic view.
* [mms] Add login task to autocreate special mailboxes.
* [mms] Workaround broken messages by allow viewing multipart/related parts that are not referenced in the base part.
* [mms] Use ACLs to determine when to hide various UI options (Request #9537).
* [mms] Cache various calculated mailbox information in the session.
* [mms] Fix adding flags in advanced search (Bug #10049).
* [mms] Fix display of subfolders in mobile view (Bug #10043).
* [mms] Improved determination of available flags in a mailbox.
* [mms] Fix adding to whitelist from dynamic view (rui.carneiro@portugalmail.net, Bug #10036).
   </notes>
  </release>
  <release>
   <version>
    <release>5.0.5</release>
    <api>5.0.0</api></version>
   <stability>
    <release>stable</release>
    <api>stable</api></stability>
   <date>2011-06-01</date>
   <license uri="http://www.horde.org/licenses/gpl">GPL-2.0</license>
   <notes>
* [jan] Fix loading message previews from search results (Bug #10152).
* [mms] Fix sending messages with linked attachments (Bug #10125).
* [mms] Handle response codes/errors returned from POP3 servers.
* [mms] Fix POP3 regressions.
* [mms] Workaround broken suhosin extension to allow search mailboxes (Request #9842).
   </notes>
  </release>
  <release>
   <version>
    <release>5.0.6</release>
    <api>5.0.0</api></version>
   <stability>
    <release>stable</release>
    <api>stable</api></stability>
   <date>2011-06-08</date>
   <license uri="http://www.horde.org/licenses/gpl">GPL-2.0</license>
   <notes>
* [mms] Fix regression in renaming mailboxes in dynamic view (Bug #10207).
* [mms] Fix selecting sent-mail mailbox for not empty namespaces (Bug #10090).
* [mms] Fix saving expand/collapse state in traditional folders view.
* [mms] Update all flag changes in dynamic mode (Bug #10146).
* [mms] Fix editing saved searches in dynamic mode (Bug #10189).
* [mms] Fix regression in saving sent mail in traditional view (Bug #10193).
* [mms] Fix regression in deleting mailboxes in traditional view (Bug #10170).
* [mms] Fix currently selected mailbox in folder lists (Bug #10163).
* [jan] Don&apos;t show button to strip attachments if turned off in the preferences (Bug #10154).
* [jan] Fix printing from message popup (Bug #10188).
* [jan] Fix viewing messages source from message popup (Bug #10190).
* [jan] Fix editing saved searches in traditional view (Bug #10184).
   </notes>
  </release>
  <release>
   <version>
    <release>5.0.7</release>
    <api>5.0.0</api></version>
   <stability>
    <release>stable</release>
    <api>stable</api></stability>
   <date>2011-06-14</date>
   <license uri="http://www.horde.org/licenses/gpl">GPL-2.0</license>
   <notes>
* [mms] Don&apos;t strip HTML part of compose message when stripping attachments from saved sent-mail message (Bug #10234).
* [mms] Fix regression when copying/moving messages into a new mailbox in traditional view (Bug #10232).
* [mms] Fix regression when flagging all messages in a mailbox (Bug #10224).
* [jan] Fix folder links in virtual folders (Bug #10221).
* [mms] Show translated name for special mailboxes in sent mail lists (Bug #10220).
* [mms] Fix regression in filtering mailbox in traditional view (Bug #10213).
   </notes>
  </release>
  <release>
   <version>
    <release>5.0.8</release>
    <api>5.0.0</api></version>
   <stability>
    <release>stable</release>
    <api>stable</api></stability>
   <date>2011-07-05</date>
   <license uri="http://www.horde.org/licenses/gpl">GPL-2.0</license>
   <notes>
* [jan] Don&apos;t attempt to delete linked attachments monthly if they have been disabled (Bug #10166).
* [jan] Don&apos;t show basic headers twice when showing all headers (Bug #10276).
* [jan] Add IMP_Contents#getTree() to return a tree representation of a message&apos;s MIME parts.
* [mms] Fix regression in parsing list reply address (Bug #10258).
* [jan] Tick sent-mail checkbox off when selecting sent-mail folder in dynamic view.
* [jan] Keep key navigation active after clicking into a HTML message (Request #9720).
* [mms] Fix additional regression when flagging all messages in a mailbox (Bug #10243).
* [mms] Fix "Don&apos;t Show" filtering in traditional mailbox view (Bug #10244).
   </notes>
  </release>
  <release>
   <version>
    <release>5.0.9</release>
    <api>5.0.0</api></version>
   <stability>
    <release>stable</release>
    <api>stable</api></stability>
   <date>2011-08-02</date>
   <license uri="http://www.horde.org/licenses/gpl">GPL-2.0</license>
   <notes>
* [mms] Fix to allow search filters to be saved.
* [mjr] Fix mouse click handling on mobile view (Bug #10355).
* [mms] Ensure correct message charset is use if forward/reply headers contain non US-ASCII characters (Bug #10148).
* [mms] Select all checkbox in dynamic view can now be toggled (Request #10067).
* [mms] Remember vertical splitbar size in dynamic view.
* [mms] Workaround IE quirks for compose autocomplete box (Bug #10250).
* [mms] Fix resuming HTML drafts for non-reply messages (Bug #10298).
* [jan] Fix verifying of inline signed PGP messages (requires Horde_Crypt 1.0.4).
* [mms] Fix Shift-N shortcut in dynamic view (Bug #10352).
* [mms] Add save message link to dynamic view preview window.
* [mms] Correctly quote e-mail names when composing from compose links in the dynamic view (Bug #10292).
   </notes>
  </release>
  <release>
   <version>
    <release>5.0.10</release>
    <api>5.0.0</api></version>
   <stability>
    <release>stable</release>
    <api>stable</api></stability>
   <date>2011-08-17</date>
   <license uri="http://www.horde.org/licenses/gpl">GPL-2.0</license>
   <notes>
* [mms] Display flag to indicate a mailing list message.
* [mms] Immediately update mailbox list when message is deleted and the mailbox does not support flags (e.g. POP3) (Bug #10424).
* [mjr] Fix notifications not showing while accepting iTips
* [mms] Correctly determine page with first/last unseen messages when using descending sequence sorting (Bug #9882).
* [mms] Deletion works correctly from popup message view if base window is no longer available (Bug #9761).
* [mms] Fix explicitly applying filters in INBOX in dynamic view (Bug #10291).
* [mms] Add &apos;Edit as New&apos; action for messages (Request #10206).
* [mms] Remove &apos;allow_resume_all&apos; configuration option (Request #10206).
* [mms] Add personal contacts search filter.
* [mms] Add ability to search all mailboxes (Request #10204).
   </notes>
  </release>
  <release>
   <version>
    <release>5.0.11</release>
    <api>5.0.0</api></version>
   <stability>
    <release>stable</release>
    <api>stable</api></stability>
   <date>2011-08-31</date>
   <license uri="http://www.horde.org/licenses/gpl">GPL-2.0</license>
   <notes>
* [mms] Automatically track rownumber updates when selecting messages; fixes SHIFT-DEL behavior in the dynamic view.
* [mms] Fix contents of sent message when directly sending from spellcheck in standard view (Bug #10464).
* [mms] Fix namespace auto-detection for non-sane namespace configs (Bug #10447).
* [mms] Fix POP3 regression (Bug #10450).
* [mms] Forwarded messages no longer treated as an attachment in the UI (Request #9754).
* [mms] Correctly display submailboxes in dynamic view when new submailbox is created before parent mailbox is expanded (Bug #10429).
   </notes>
  </release>
  <release>
   <version>
    <release>5.0.12</release>
    <api>5.0.0</api></version>
   <stability>
    <release>stable</release>
    <api>stable</api></stability>
   <date>2011-09-21</date>
   <license uri="http://www.horde.org/licenses/gpl">GPL-2.0</license>
   <notes>
* [mms] Fix UI artifacts when renaming mailboxes in dynamic view (Bug #10533).
* [jan] Don&apos;t open certain links in HTML messages in the message pane.
* [mms] Add ability to toggle hide deleted messages in dynamic view (Request #10256).
* [mms] Add auto-generated message filter (see RFC 3834).
* [mms] Remove non-existent parent mailbox when removing last child mailbox in dynamic view (Bug #10495).
* [mms] Provide content duration information for audio &amp; video data if that information is available (RFC 3803).
* [jan] Fix setting sender when redirecting messages via SMTP (Bug #10488).
* [mms] Add List-ID information, if available, to auto-reply notification.
* [mms] Display information on reply method in standard view when automatically choosing the reply type.
* [mms] Fix generation of Save All attachments link.
* [mms] More intelligent quoting of flowed text messages sent in HTML format.
* [mms] Browser mailto-handler respects current IMP view mode (Bug #10475).
* [mms] More workarounds for broken suhosin extension (Bug #10462).
* [mms] Always show image thumbnail previews, if an image conversion utility is present on the system.
   </notes>
  </release>
  <release>
   <version>
    <release>5.0.13</release>
    <api>5.0.0</api></version>
   <stability>
    <release>stable</release>
    <api>stable</api></stability>
   <date>2011-09-21</date>
   <license uri="http://www.horde.org/licenses/gpl">GPL-2.0</license>
   <notes>
* [jan] Fix broken dependency on Text_Flowed.
   </notes>
  </release>
  <release>
   <version>
    <release>5.0.14</release>
    <api>5.0.0</api></version>
   <stability>
    <release>stable</release>
    <api>stable</api></stability>
   <date>2011-10-18</date>
   <license uri="http://www.horde.org/licenses/gpl">GPL-2.0</license>
   <notes>
* [mms] Workaround broken number_format() for PHP &lt; 5.4.0 (Bug #10618).
* [mms] Add preference to indicate preferred language for return replies on outgoing messages.
* [mms] For reply, indicate original sender&apos;s language preference.
* [mms] Fix/improve monthly sent-mail rename login task (Bug #10613).
* [mms] Fix display of encoded subject text on print page (Bug #9755).
* [mms] Fix setting MDN flag on sent message after compose (Bug #10579).
* [mms] When expanding a submailbox in dynamic view, honor expanded children status.
* [mms] Re-add &apos;msgs_shown&apos; parameter to Newmail block.
* [mms] Allow multiple messages to be sent via quickreply in dynamic view.
* [mms] Allow image attachments to be displayed without download in mobile view.
* [mms] Fix reporting spam/innocent on mailbox page in mobile view.
* [mms] Fix viewing next message after deleting message in mobile view.
* [mms] Fix composing messages in mobile view.
* [mms] Optimize deletion of messages in dynamic view.
* [mms] Fix accessing search mailboxes in dynamic view on IE 9 (Bug #10462).
* [mms] Fix altering background color of system message flags (Bug #10544).
* [jan] Fix sending notifications after download of linked attachments (Bug #10539).
   </notes>
  </release>
  <release>
   <version>
    <release>5.0.15</release>
    <api>5.0.0</api></version>
   <stability>
    <release>stable</release>
    <api>stable</api></stability>
   <date>2011-11-22</date>
   <license uri="http://www.horde.org/licenses/gpl">GPL-2.0</license>
   <notes>
* [mms] Honor sortpref locked status.
* [mms] HTML drafts saved in IMP are resumed in that mode, regardless of the &apos;compose_html&apos; preference (Request #10787).
* [mms] Improved tree display when displaying all message parts.
* [mms] Fix DNS resolution when sending attachment viewed messages (Bug #10784).
* [mms] Fix switching quicksearch criteria while a search is active in dynamic mode (Bug #10780).
* [mms] Fix redirecting message from dynamic view popup message (Bug #10738).
* [mms] Fix swapping signatures when composing in HTML mode (Bug #10768).
* [mms] Remove transparency for PDF thumbnails generated by imagemagick.
* [mms] Fix removing addresses on contacts page (Bug #10761).
* [mms] Virtual Trash fixes.
* [mms] Improve UI access to advanced sorting options in dynamic view.
* [mms] Fix stripping attachments in traditional view (Bug #10722).
* [mms] Fix creating new Drafts mailbox from Drafts preference page.
* [mms] Fix verifying a PGP signed part within a PGP encrypted part.
* [mms] HTML viewer passes Email Privacy Tester (http://grepular.com/email_privacy_tester/).
* [mms] Fix intermittent attachment loss when composing messages.
* [mms] Correctly reference CSS stylesheets contained within a multipart/related part.
* [mms] Sanitize LINK tags contained in HTML messages.
* [mjr] Only request the field values we actually need when searching the contacts API.
* [mms] Fix expand all mailboxes in dynamic view (Bug #10682).
* [mms] Re-add auto-detection of MIME types for message parts that lack this information.
* [mms] Add &apos;delete_mark_seen&apos; preference.
* [mms] Fix accessing POP3 servers that use commas in their UIDs.
* [mms] Fix updating flags in non-selected mailbox if IMAP server does not support CONDSTORE/QRESYNC (Bug #10627).
* [mms] Fix some dynamic view links on IE (Bug #10664).
   </notes>
  </release>
  <release>
   <version>
    <release>5.0.16</release>
    <api>5.0.0</api></version>
   <stability>
    <release>stable</release>
    <api>stable</api></stability>
   <date>2011-12-13</date>
   <license uri="http://www.horde.org/licenses/gpl">GPL-2.0</license>
   <notes>
* [jan] Use locale based folder sorting.
* [mms] Workaround broken PGP signed data contained within encrypted parts (Bug #10809).
* [mms] Fix signature verification display for combined encrypted/signed PGP messages.
* [mms] Add option to edit ACLs when right-clicking mailbox in dynamic view (Request #8060).
* [mms] Allow multiple messages to be redirected from traditional view mailbox page (Request #2084).
* [mms] Add ability to quickly add unsubscribed mailboxes to available search mailboxes in advanced search (Request #10832).
* [mms] Don&apos;t list parent mailboxes after child mailboxes (Bug #10802).
* [jan] Update Dutch translation (Pieterjan Heyse &lt;pieterjan.heyse@scheppers-wetteren.be&gt;).
* [mms] Fix setting compose message body on IE 9 in dynamic view.
* [mms] Redirect to login page if IMAP credentials are lost somehow during the session.
* [mms] Fix &apos;server&apos; credential in preauthenticate hook.
* [jan] Fix updating events from attendee responses (Bug #10772).
* [jan] Update Japanese translation (Hiromi Kimura &lt;hiromi@tac.tsukuba.ac.jp&gt;).
* [mms] Correctly apply default mail_domain value in all places it is needed.
* [mms] Correctly save mail_domain value if changed in preferences UI.
* [mms] Purge browser cache daily in dynamic view; updates time stamps to proper format (Request #9773).
   </notes>
  </release>
  <release>
   <version>
    <release>5.0.17</release>
    <api>5.0.0</api></version>
   <stability>
    <release>stable</release>
    <api>stable</api></stability>
   <date>2011-12-21</date>
   <license uri="http://www.horde.org/licenses/gpl">GPL-2.0</license>
   <notes>
* [mms] Cache message headers during a page access.
* [mms] Fix adding submailboxes to last mailbox in a level in dynamic view.
* [mms] Fix display of numerically-named mailboxes on IMAP servers without the LIST-EXTENDED IMAP capability (Bug #10869).
* [mms] Fix attachment detection search filter.
* [mms] Fix editing date search elements.
* [mms] Allow creation of the mailbox &apos;0&apos; (Bug #10866).
* [mms] Correctly handle numeric mailbox names.
* [mms] Fix display of mailbox names living under special mailboxes (Bug #10802).
* [mms] Fix broken Hide/Purge Deleted links in traditional view (Bug #10860).
* [mms] Fix issue in dynamic mailbox view with thread sorting and a reset of mailbox metadata (Bug #10835).
* [mms] Fix message redirection regression in dynamic view (Bug #10859).
   </notes>
  </release>
  <release>
   <version>
    <release>5.0.18</release>
    <api>5.0.0</api></version>
   <stability>
    <release>stable</release>
    <api>stable</api></stability>
   <date>2011-12-21</date>
   <license uri="http://www.horde.org/licenses/gpl">GPL-2.0</license>
   <notes>
* [mms] Fix regression preventing sending of MDNs.
* [mms] Fix reporting as innocent in mobile view.
* [mms] Fix updating log information when replying/forwarding in dynamic view.
* [mms] Fix deleting virtual folders in dynamic view.
   </notes>
  </release>
 </changelog>
</package><|MERGE_RESOLUTION|>--- conflicted
+++ resolved
@@ -34,7 +34,6 @@
  </stability>
  <license uri="http://www.horde.org/licenses/gpl">GPL-2.0</license>
  <notes>
-<<<<<<< HEAD
 * [jan] Add mailbox paging to smartphone view.
 * [jan] Add copy and move to smartphone view.
 * [jan] Add deleting messages to smartphone view.
@@ -52,12 +51,6 @@
 * [mms] Fix accessing mailboxes containing ampersands (Bug #10093).
 * [mms] Size of sidebar now saved in dynamic view
 * [mms] Browser-specific UI elements in dynamic view now saved in browser storage (Ticket #10723).
-=======
-* [mms] Fix regression preventing sending of MDNs.
-* [mms] Fix reporting as innocent in mobile view.
-* [mms] Fix updating log information when replying/forwarding in dynamic view.
-* [mms] Fix deleting virtual folders in dynamic view.
->>>>>>> d874aa74
  </notes>
  <contents>
   <dir baseinstalldir="/" name="/">
