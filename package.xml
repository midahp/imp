--- conflicted
+++ resolved
@@ -33,7 +33,6 @@
  </stability>
  <license uri="http://www.horde.org/licenses/gpl">GPL-2.0</license>
  <notes>
-<<<<<<< HEAD
 * [mms] Add SMTP debugging.
 * [mms] Disable mailbox sorting by default if the remote server does not natively support it (Bug #12001).
 * [mms] Add the &apos;msg_filter&apos; hook.
@@ -66,13 +65,6 @@
 * [mms] Better UI for changing quicksearch criteria in dynamic mailbox screen.
 * [mms] Collapse multiple mailbox export options in dynamic mailbox view to single action.
 * [mms] Importing a PGP personal key now only requires the private key.
-=======
-* [mms] Fix links to virtual folders on search preferences page.
-* [mms] Fix edit links for virtual folders in dynamic view.
-* [mms] Fix regression in displaying user-defined virtual folders in folder listings.
-* [mms] Correctly generate self URLs if a URL parameter is altered by the current message action (Bug #12058).
-* [mms] Fix possible issue creating folder tree if multiple special mailboxes appeared in the same branch (Bug #12050).
->>>>>>> 7d2e6bc2
  </notes>
  <contents>
   <dir baseinstalldir="/" name="/">
