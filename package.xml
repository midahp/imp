<?xml version="1.0" encoding="UTF-8"?>
<package packagerversion="1.9.2" version="2.0" xmlns="http://pear.php.net/dtd/package-2.0" xmlns:tasks="http://pear.php.net/dtd/tasks-1.0" xmlns:xsi="http://www.w3.org/2001/XMLSchema-instance" xsi:schemaLocation="http://pear.php.net/dtd/tasks-1.0 http://pear.php.net/dtd/tasks-1.0.xsd http://pear.php.net/dtd/package-2.0 http://pear.php.net/dtd/package-2.0.xsd">
 <name>imp</name>
 <channel>pear.horde.org</channel>
 <summary>A web based webmail system</summary>
 <description>IMP, the Internet Mail Program, is one of the most popular and widely deployed open source webmail applications in the world. It allows universal, web-based access to IMAP and POP3 mail servers and provides Ajax, mobile and traditional interfaces with a rich range of features normally found only in desktop email clients.</description>
 <lead>
  <name>Michael Slusarz</name>
  <user>slusarz</user>
  <email>slusarz@horde.org</email>
  <active>yes</active>
 </lead>
 <lead>
  <name>Jan Schneider</name>
  <user>jan</user>
  <email>jan@horde.org</email>
  <active>yes</active>
 </lead>
 <lead>
  <name>Chuck Hagenbuch</name>
  <user>chuck</user>
  <email>chuck@horde.org</email>
  <active>yes</active>
 </lead>
<<<<<<< HEAD
 <date>2011-04-21</date>
 <time>18:54:43</time>
 <version>
  <release>5.1.0</release>
  <api>5.1.0</api>
=======
 <date>2011-08-22</date>
 <time>23:54:11</time>
 <version>
  <release>5.0.11</release>
  <api>5.0.0</api>
>>>>>>> c71ecbf6
 </version>
 <stability>
  <release>stable</release>
  <api>stable</api>
 </stability>
 <license uri="http://www.gnu.org/licenses/gpl.html">GPL</license>
 <notes>
* [mms] Fix POP3 regression (Bug #10450).
* [mms] Forwarded messages no longer treated as an attachment in the UI (Request #9754).
* [mms] Correctly display submailboxes in dynamic view when new submailbox is created before parent mailbox is expanded (Bug #10429).
 </notes>
 <contents>
  <dir baseinstalldir="/" name="/">
   <dir name="bin">
    <file name="imp-bounce-spam" role="script" />
    <file name="imp-query-imap-cache" role="script" />
   </dir> <!-- /bin -->
   <dir name="config">
    <file name=".htaccess" role="horde" />
    <file name="backends.php" role="horde" />
    <file name="conf.xml" role="horde" />
    <file name="filter.txt.dist" role="horde" />
    <file name="hooks.php.dist" role="horde" />
    <file name="menu.php.dist" role="horde" />
    <file name="mime_drivers.php" role="horde" />
    <file name="prefs.php" role="horde" />
   </dir> <!-- /config -->
   <dir name="docs">
    <file name="CHANGES" role="doc" />
    <file name="CREDITS" role="doc" />
    <file name="INSTALL" role="doc" />
    <file name="PERFORMANCE" role="doc" />
    <file name="RELEASE_NOTES" role="doc" />
    <file name="RFCS" role="doc" />
    <file name="UPGRADING" role="doc" />
   </dir> <!-- /docs -->
   <dir name="js">
    <file name="acl.js" role="horde" />
    <file name="base64url.js" role="horde" />
    <file name="compose-base.js" role="horde" />
    <file name="compose-dimp.js" role="horde" />
    <file name="compose.js" role="horde" />
    <file name="contacts.js" role="horde" />
    <file name="dialog.js" role="horde" />
    <file name="dimpbase.js" role="horde" />
    <file name="dimpcore.js" role="horde" />
    <file name="flagprefs.js" role="horde" />
    <file name="folderprefs.js" role="horde" />
    <file name="folders.js" role="horde" />
    <file name="imp.js" role="horde" />
    <file name="login.js" role="horde" />
    <file name="mailbox-dimp.js" role="horde" />
    <file name="mailbox.js" role="horde" />
    <file name="message-dimp.js" role="horde" />
    <file name="message.js" role="horde" />
    <file name="mobile.js" role="horde" />
    <file name="search.js" role="horde" />
    <file name="searchesprefs.js" role="horde" />
    <file name="signaturehtml.js" role="horde" />
    <file name="viewport.js" role="horde" />
   </dir> <!-- /js -->
   <dir name="lib">
    <dir name="Ajax">
     <dir name="Imple">
      <file name="ContactAutoCompleter.php" role="horde" />
      <file name="PassphraseDialog.php" role="horde" />
     </dir> <!-- /lib/Ajax/Imple -->
     <file name="Application.php" role="horde" />
     <file name="Queue.php" role="horde" />
    </dir> <!-- /lib/Ajax -->
    <dir name="Block">
     <file name="Newmail.php" role="horde" />
     <file name="Summary.php" role="horde" />
    </dir> <!-- /lib/Block -->
    <dir name="Compose">
     <file name="Exception.php" role="horde" />
     <file name="Stationery.php" role="horde" />
    </dir> <!-- /lib/Compose -->
    <dir name="Crypt">
     <file name="Pgp.php" role="horde" />
     <file name="Smime.php" role="horde" />
    </dir> <!-- /lib/Crypt -->
    <dir name="Factory">
     <file name="AuthImap.php" role="horde" />
     <file name="Compose.php" role="horde" />
     <file name="Contents.php" role="horde" />
     <file name="Flags.php" role="horde" />
     <file name="Identity.php" role="horde" />
     <file name="Imap.php" role="horde" />
     <file name="Imaptree.php" role="horde" />
     <file name="Mail.php" role="horde" />
     <file name="Mailbox.php" role="horde" />
     <file name="MailboxList.php" role="horde" />
     <file name="MimeViewer.php" role="horde" />
     <file name="Pgp.php" role="horde" />
     <file name="Quota.php" role="horde" />
     <file name="Search.php" role="horde" />
     <file name="Sentmail.php" role="horde" />
     <file name="Smime.php" role="horde" />
    </dir> <!-- /lib/Factory -->
    <dir name="Flag">
     <dir name="Imap">
      <file name="Answered.php" role="horde" />
      <file name="Deleted.php" role="horde" />
      <file name="Draft.php" role="horde" />
      <file name="Flagged.php" role="horde" />
      <file name="Forwarded.php" role="horde" />
      <file name="Junk.php" role="horde" />
      <file name="NotJunk.php" role="horde" />
      <file name="Seen.php" role="horde" />
     </dir> <!-- /lib/Flag/Imap -->
     <dir name="System">
      <dir name="Match">
       <file name="Address.php" role="horde" />
       <file name="Flag.php" role="horde" />
       <file name="Header.php" role="horde" />
      </dir> <!-- /lib/Flag/System/Match -->
      <file name="Attachment.php" role="horde" />
      <file name="Encrypted.php" role="horde" />
      <file name="HighPriority.php" role="horde" />
      <file name="List.php" role="horde" />
      <file name="LowPriority.php" role="horde" />
      <file name="Personal.php" role="horde" />
      <file name="Signed.php" role="horde" />
      <file name="Unseen.php" role="horde" />
     </dir> <!-- /lib/Flag/System -->
     <file name="Base.php" role="horde" />
     <file name="Imap.php" role="horde" />
     <file name="User.php" role="horde" />
    </dir> <!-- /lib/Flag -->
    <dir name="Imap">
     <file name="Acl.php" role="horde" />
     <file name="Exception.php" role="horde" />
     <file name="PermanentFlags.php" role="horde" />
     <file name="Thread.php" role="horde" />
     <file name="Tree.php" role="horde" />
    </dir> <!-- /lib/Imap -->
    <dir name="LoginTasks">
     <dir name="SystemTask">
      <file name="GarbageCollection.php" role="horde" />
      <file name="Upgrade.php" role="horde" />
      <file name="UpgradeAuth.php" role="horde" />
     </dir> <!-- /lib/LoginTasks/SystemTask -->
     <dir name="Task">
      <file name="Autocreate.php" role="horde" />
      <file name="DeleteAttachmentsMonthly.php" role="horde" />
      <file name="DeleteSentmailMonthly.php" role="horde" />
      <file name="FilterOnLogin.php" role="horde" />
      <file name="PurgeSentmail.php" role="horde" />
      <file name="PurgeSpam.php" role="horde" />
      <file name="PurgeTrash.php" role="horde" />
      <file name="RecoverDraft.php" role="horde" />
      <file name="RenameSentmailMonthly.php" role="horde" />
     </dir> <!-- /lib/LoginTasks/Task -->
    </dir> <!-- /lib/LoginTasks -->
    <dir name="Mailbox">
     <dir name="List">
      <file name="Track.php" role="horde" />
     </dir> <!-- /lib/Mailbox/List -->
     <file name="List.php" role="horde" />
    </dir> <!-- /lib/Mailbox -->
    <dir name="Menu">
     <file name="Dimp.php" role="horde" />
    </dir> <!-- /lib/Menu -->
    <dir name="Mime">
     <dir name="Viewer">
      <file name="Alternative.php" role="horde" />
      <file name="Appledouble.php" role="horde" />
      <file name="Enriched.php" role="horde" />
      <file name="Externalbody.php" role="horde" />
      <file name="Html.php" role="horde" />
      <file name="Images.php" role="horde" />
      <file name="Itip.php" role="horde" />
      <file name="Mdn.php" role="horde" />
      <file name="Partial.php" role="horde" />
      <file name="Pdf.php" role="horde" />
      <file name="Pgp.php" role="horde" />
      <file name="Plain.php" role="horde" />
      <file name="Related.php" role="horde" />
      <file name="Rfc822.php" role="horde" />
      <file name="Smil.php" role="horde" />
      <file name="Smime.php" role="horde" />
      <file name="Status.php" role="horde" />
      <file name="Vcard.php" role="horde" />
      <file name="Zip.php" role="horde" />
     </dir> <!-- /lib/Mime/Viewer -->
    </dir> <!-- /lib/Mime -->
    <dir name="Notification">
     <dir name="Event">
      <file name="Status.php" role="horde" />
     </dir> <!-- /lib/Notification/Event -->
     <dir name="Handler">
      <dir name="Decorator">
       <file name="ImapAlerts.php" role="horde" />
       <file name="NewmailNotify.php" role="horde" />
      </dir> <!-- /lib/Notification/Handler/Decorator -->
     </dir> <!-- /lib/Notification/Handler -->
     <dir name="Listener">
      <file name="AjaxStatus.php" role="horde" />
     </dir> <!-- /lib/Notification/Listener -->
    </dir> <!-- /lib/Notification -->
    <dir name="Prefs">
     <file name="Identity.php" role="horde" />
     <file name="Ui.php" role="horde" />
    </dir> <!-- /lib/Prefs -->
    <dir name="Quota">
     <file name="Base.php" role="horde" />
     <file name="Command.php" role="horde" />
     <file name="Hook.php" role="horde" />
     <file name="Imap.php" role="horde" />
     <file name="Maildir.php" role="horde" />
     <file name="Mdaemon.php" role="horde" />
     <file name="Mercury32.php" role="horde" />
     <file name="Null.php" role="horde" />
     <file name="Sql.php" role="horde" />
    </dir> <!-- /lib/Quota -->
    <dir name="Search">
     <dir name="Element">
      <file name="Attachment.php" role="horde" />
      <file name="Bulk.php" role="horde" />
      <file name="Contacts.php" role="horde" />
      <file name="Date.php" role="horde" />
      <file name="Flag.php" role="horde" />
      <file name="Header.php" role="horde" />
      <file name="Mailinglist.php" role="horde" />
      <file name="Or.php" role="horde" />
      <file name="Personal.php" role="horde" />
      <file name="Recipient.php" role="horde" />
      <file name="Size.php" role="horde" />
      <file name="Text.php" role="horde" />
      <file name="Within.php" role="horde" />
     </dir> <!-- /lib/Search/Element -->
     <dir name="Filter">
      <file name="Attachment.php" role="horde" />
      <file name="Builtin.php" role="horde" />
      <file name="Bulk.php" role="horde" />
      <file name="Contacts.php" role="horde" />
      <file name="Mailinglist.php" role="horde" />
      <file name="Personal.php" role="horde" />
     </dir> <!-- /lib/Search/Filter -->
     <dir name="Vfolder">
      <file name="Builtin.php" role="horde" />
      <file name="Vinbox.php" role="horde" />
      <file name="Vtrash.php" role="horde" />
     </dir> <!-- /lib/Search/Vfolder -->
     <file name="Element.php" role="horde" />
     <file name="Filter.php" role="horde" />
     <file name="Query.php" role="horde" />
     <file name="Vfolder.php" role="horde" />
    </dir> <!-- /lib/Search -->
    <dir name="Sentmail">
     <file name="Base.php" role="horde" />
     <file name="Null.php" role="horde" />
     <file name="Sql.php" role="horde" />
    </dir> <!-- /lib/Sentmail -->
    <dir name="Tree">
     <file name="Flist.php" role="horde" />
     <file name="Jquerymobile.php" role="horde" />
    </dir> <!-- /lib/Tree -->
    <dir name="Ui">
     <file name="Compose.php" role="horde" />
     <file name="Editor.php" role="horde" />
     <file name="Folder.php" role="horde" />
     <file name="Headers.php" role="horde" />
     <file name="Imageview.php" role="horde" />
     <file name="Mailbox.php" role="horde" />
     <file name="Message.php" role="horde" />
     <file name="Mimp.php" role="horde" />
    </dir> <!-- /lib/Ui -->
    <dir name="Views">
     <file name="Compose.php" role="horde" />
     <file name="ListMessages.php" role="horde" />
     <file name="ShowMessage.php" role="horde" />
    </dir> <!-- /lib/Views -->
    <file name=".htaccess" role="horde" />
    <file name="Api.php" role="horde" />
    <file name="Application.php" role="horde" />
    <file name="Auth.php" role="horde" />
    <file name="Compose.php" role="horde" />
    <file name="Contents.php" role="horde" />
    <file name="Dimp.php" role="horde" />
    <file name="Exception.php" role="horde" />
    <file name="Filter.php" role="horde" />
    <file name="Flags.php" role="horde" />
    <file name="Folder.php" role="horde" />
    <file name="Imap.php" role="horde" />
    <file name="IMP.php" role="horde" />
    <file name="Indices.php" role="horde" />
    <file name="Mailbox.php" role="horde" />
    <file name="Maillog.php" role="horde" />
    <file name="Message.php" role="horde" />
    <file name="Quota.php" role="horde" />
    <file name="Search.php" role="horde" />
    <file name="Sentmail.php" role="horde" />
    <file name="Spam.php" role="horde" />
    <file name="Test.php" role="horde" />
   </dir> <!-- /lib -->
   <dir name="locale">
    <dir name="ar">
     <dir name="LC_MESSAGES">
      <file name="imp.mo" role="horde" />
      <file name="imp.po" role="horde" />
     </dir> <!-- /locale/ar/LC_MESSAGES -->
    </dir> <!-- /locale/ar -->
    <dir name="ar_OM">
     <dir name="LC_MESSAGES">
      <file name="imp.mo" role="horde" />
      <file name="imp.po" role="horde" />
     </dir> <!-- /locale/ar_OM/LC_MESSAGES -->
    </dir> <!-- /locale/ar_OM -->
    <dir name="bg">
     <dir name="LC_MESSAGES">
      <file name="imp.mo" role="horde" />
      <file name="imp.po" role="horde" />
     </dir> <!-- /locale/bg/LC_MESSAGES -->
    </dir> <!-- /locale/bg -->
    <dir name="bs">
     <dir name="LC_MESSAGES">
      <file name="imp.mo" role="horde" />
      <file name="imp.po" role="horde" />
     </dir> <!-- /locale/bs/LC_MESSAGES -->
    </dir> <!-- /locale/bs -->
    <dir name="ca">
     <dir name="LC_MESSAGES">
      <file name="imp.mo" role="horde" />
      <file name="imp.po" role="horde" />
     </dir> <!-- /locale/ca/LC_MESSAGES -->
     <file name="help.xml" role="horde" />
    </dir> <!-- /locale/ca -->
    <dir name="cs">
     <dir name="LC_MESSAGES">
      <file name="imp.mo" role="horde" />
      <file name="imp.po" role="horde" />
     </dir> <!-- /locale/cs/LC_MESSAGES -->
     <file name="help.xml" role="horde" />
    </dir> <!-- /locale/cs -->
    <dir name="da">
     <dir name="LC_MESSAGES">
      <file name="imp.mo" role="horde" />
      <file name="imp.po" role="horde" />
     </dir> <!-- /locale/da/LC_MESSAGES -->
     <file name="help.xml" role="horde" />
    </dir> <!-- /locale/da -->
    <dir name="de">
     <dir name="LC_MESSAGES">
      <file name="imp.mo" role="horde" />
      <file name="imp.po" role="horde" />
     </dir> <!-- /locale/de/LC_MESSAGES -->
     <file name="help.xml" role="horde" />
    </dir> <!-- /locale/de -->
    <dir name="el">
     <dir name="LC_MESSAGES">
      <file name="imp.mo" role="horde" />
      <file name="imp.po" role="horde" />
     </dir> <!-- /locale/el/LC_MESSAGES -->
     <file name="help.xml" role="horde" />
    </dir> <!-- /locale/el -->
    <dir name="en">
     <file name="help.xml" role="horde" />
    </dir> <!-- /locale/en -->
    <dir name="es">
     <dir name="LC_MESSAGES">
      <file name="imp.mo" role="horde" />
      <file name="imp.po" role="horde" />
     </dir> <!-- /locale/es/LC_MESSAGES -->
     <file name="help.xml" role="horde" />
    </dir> <!-- /locale/es -->
    <dir name="et">
     <dir name="LC_MESSAGES">
      <file name="imp.mo" role="horde" />
      <file name="imp.po" role="horde" />
     </dir> <!-- /locale/et/LC_MESSAGES -->
     <file name="help.xml" role="horde" />
    </dir> <!-- /locale/et -->
    <dir name="eu">
     <dir name="LC_MESSAGES">
      <file name="imp.mo" role="horde" />
      <file name="imp.po" role="horde" />
     </dir> <!-- /locale/eu/LC_MESSAGES -->
     <file name="help.xml" role="horde" />
    </dir> <!-- /locale/eu -->
    <dir name="fa">
     <dir name="LC_MESSAGES">
      <file name="imp.mo" role="horde" />
      <file name="imp.po" role="horde" />
     </dir> <!-- /locale/fa/LC_MESSAGES -->
     <file name="help.xml" role="horde" />
    </dir> <!-- /locale/fa -->
    <dir name="fi">
     <dir name="LC_MESSAGES">
      <file name="imp.mo" role="horde" />
      <file name="imp.po" role="horde" />
     </dir> <!-- /locale/fi/LC_MESSAGES -->
     <file name="help.xml" role="horde" />
    </dir> <!-- /locale/fi -->
    <dir name="fr">
     <dir name="LC_MESSAGES">
      <file name="imp.mo" role="horde" />
      <file name="imp.po" role="horde" />
     </dir> <!-- /locale/fr/LC_MESSAGES -->
     <file name="help.xml" role="horde" />
    </dir> <!-- /locale/fr -->
    <dir name="gl">
     <dir name="LC_MESSAGES">
      <file name="imp.mo" role="horde" />
      <file name="imp.po" role="horde" />
     </dir> <!-- /locale/gl/LC_MESSAGES -->
    </dir> <!-- /locale/gl -->
    <dir name="he">
     <dir name="LC_MESSAGES">
      <file name="imp.mo" role="horde" />
      <file name="imp.po" role="horde" />
     </dir> <!-- /locale/he/LC_MESSAGES -->
    </dir> <!-- /locale/he -->
    <dir name="hr">
     <dir name="LC_MESSAGES">
      <file name="imp.mo" role="horde" />
      <file name="imp.po" role="horde" />
     </dir> <!-- /locale/hr/LC_MESSAGES -->
     <file name="help.xml" role="horde" />
    </dir> <!-- /locale/hr -->
    <dir name="hu">
     <dir name="LC_MESSAGES">
      <file name="imp.mo" role="horde" />
      <file name="imp.po" role="horde" />
     </dir> <!-- /locale/hu/LC_MESSAGES -->
     <file name="help.xml" role="horde" />
    </dir> <!-- /locale/hu -->
    <dir name="id">
     <dir name="LC_MESSAGES">
      <file name="imp.mo" role="horde" />
      <file name="imp.po" role="horde" />
     </dir> <!-- /locale/id/LC_MESSAGES -->
    </dir> <!-- /locale/id -->
    <dir name="is">
     <dir name="LC_MESSAGES">
      <file name="imp.mo" role="horde" />
      <file name="imp.po" role="horde" />
     </dir> <!-- /locale/is/LC_MESSAGES -->
    </dir> <!-- /locale/is -->
    <dir name="it">
     <dir name="LC_MESSAGES">
      <file name="imp.mo" role="horde" />
      <file name="imp.po" role="horde" />
     </dir> <!-- /locale/it/LC_MESSAGES -->
     <file name="help.xml" role="horde" />
    </dir> <!-- /locale/it -->
    <dir name="ja">
     <dir name="LC_MESSAGES">
      <file name="imp.mo" role="horde" />
      <file name="imp.po" role="horde" />
     </dir> <!-- /locale/ja/LC_MESSAGES -->
    </dir> <!-- /locale/ja -->
    <dir name="km">
     <dir name="LC_MESSAGES">
      <file name="imp.mo" role="horde" />
      <file name="imp.po" role="horde" />
     </dir> <!-- /locale/km/LC_MESSAGES -->
    </dir> <!-- /locale/km -->
    <dir name="ko">
     <dir name="LC_MESSAGES">
      <file name="imp.mo" role="horde" />
      <file name="imp.po" role="horde" />
     </dir> <!-- /locale/ko/LC_MESSAGES -->
     <file name="help.xml" role="horde" />
    </dir> <!-- /locale/ko -->
    <dir name="lt">
     <dir name="LC_MESSAGES">
      <file name="imp.mo" role="horde" />
      <file name="imp.po" role="horde" />
     </dir> <!-- /locale/lt/LC_MESSAGES -->
    </dir> <!-- /locale/lt -->
    <dir name="lv">
     <dir name="LC_MESSAGES">
      <file name="imp.mo" role="horde" />
      <file name="imp.po" role="horde" />
     </dir> <!-- /locale/lv/LC_MESSAGES -->
     <file name="help.xml" role="horde" />
    </dir> <!-- /locale/lv -->
    <dir name="mk">
     <dir name="LC_MESSAGES">
      <file name="imp.mo" role="horde" />
      <file name="imp.po" role="horde" />
     </dir> <!-- /locale/mk/LC_MESSAGES -->
    </dir> <!-- /locale/mk -->
    <dir name="nb">
     <dir name="LC_MESSAGES">
      <file name="imp.mo" role="horde" />
      <file name="imp.po" role="horde" />
     </dir> <!-- /locale/nb/LC_MESSAGES -->
     <file name="help.xml" role="horde" />
    </dir> <!-- /locale/nb -->
    <dir name="nl">
     <dir name="LC_MESSAGES">
      <file name="imp.mo" role="horde" />
      <file name="imp.po" role="horde" />
     </dir> <!-- /locale/nl/LC_MESSAGES -->
     <file name="help.xml" role="horde" />
    </dir> <!-- /locale/nl -->
    <dir name="nn">
     <dir name="LC_MESSAGES">
      <file name="imp.mo" role="horde" />
      <file name="imp.po" role="horde" />
     </dir> <!-- /locale/nn/LC_MESSAGES -->
    </dir> <!-- /locale/nn -->
    <dir name="pl">
     <dir name="LC_MESSAGES">
      <file name="imp.mo" role="horde" />
      <file name="imp.po" role="horde" />
     </dir> <!-- /locale/pl/LC_MESSAGES -->
     <file name="help.xml" role="horde" />
    </dir> <!-- /locale/pl -->
    <dir name="pt">
     <dir name="LC_MESSAGES">
      <file name="imp.mo" role="horde" />
      <file name="imp.po" role="horde" />
     </dir> <!-- /locale/pt/LC_MESSAGES -->
     <file name="help.xml" role="horde" />
    </dir> <!-- /locale/pt -->
    <dir name="pt_BR">
     <dir name="LC_MESSAGES">
      <file name="imp.mo" role="horde" />
      <file name="imp.po" role="horde" />
     </dir> <!-- /locale/pt_BR/LC_MESSAGES -->
     <file name="help.xml" role="horde" />
    </dir> <!-- /locale/pt_BR -->
    <dir name="ro">
     <dir name="LC_MESSAGES">
      <file name="imp.mo" role="horde" />
      <file name="imp.po" role="horde" />
     </dir> <!-- /locale/ro/LC_MESSAGES -->
    </dir> <!-- /locale/ro -->
    <dir name="ru">
     <dir name="LC_MESSAGES">
      <file name="imp.mo" role="horde" />
      <file name="imp.po" role="horde" />
     </dir> <!-- /locale/ru/LC_MESSAGES -->
     <file name="help.xml" role="horde" />
    </dir> <!-- /locale/ru -->
    <dir name="sk">
     <dir name="LC_MESSAGES">
      <file name="imp.mo" role="horde" />
      <file name="imp.po" role="horde" />
     </dir> <!-- /locale/sk/LC_MESSAGES -->
     <file name="help.xml" role="horde" />
    </dir> <!-- /locale/sk -->
    <dir name="sl">
     <dir name="LC_MESSAGES">
      <file name="imp.mo" role="horde" />
      <file name="imp.po" role="horde" />
     </dir> <!-- /locale/sl/LC_MESSAGES -->
    </dir> <!-- /locale/sl -->
    <dir name="sv">
     <dir name="LC_MESSAGES">
      <file name="imp.mo" role="horde" />
      <file name="imp.po" role="horde" />
     </dir> <!-- /locale/sv/LC_MESSAGES -->
     <file name="help.xml" role="horde" />
    </dir> <!-- /locale/sv -->
    <dir name="th">
     <dir name="LC_MESSAGES">
      <file name="imp.mo" role="horde" />
      <file name="imp.po" role="horde" />
     </dir> <!-- /locale/th/LC_MESSAGES -->
    </dir> <!-- /locale/th -->
    <dir name="tr">
     <dir name="LC_MESSAGES">
      <file name="imp.mo" role="horde" />
      <file name="imp.po" role="horde" />
     </dir> <!-- /locale/tr/LC_MESSAGES -->
     <file name="help.xml" role="horde" />
    </dir> <!-- /locale/tr -->
    <dir name="uk">
     <dir name="LC_MESSAGES">
      <file name="imp.mo" role="horde" />
      <file name="imp.po" role="horde" />
     </dir> <!-- /locale/uk/LC_MESSAGES -->
     <file name="help.xml" role="horde" />
    </dir> <!-- /locale/uk -->
    <dir name="zh_CN">
     <dir name="LC_MESSAGES">
      <file name="imp.mo" role="horde" />
      <file name="imp.po" role="horde" />
     </dir> <!-- /locale/zh_CN/LC_MESSAGES -->
     <file name="help.xml" role="horde" />
    </dir> <!-- /locale/zh_CN -->
    <dir name="zh_TW">
     <dir name="LC_MESSAGES">
      <file name="imp.mo" role="horde" />
      <file name="imp.po" role="horde" />
     </dir> <!-- /locale/zh_TW/LC_MESSAGES -->
     <file name="help.xml" role="horde" />
    </dir> <!-- /locale/zh_TW -->
    <file name=".htaccess" role="horde" />
    <file name="imp.pot" role="horde" />
   </dir> <!-- /locale -->
   <dir name="migration">
    <file name="1_imp_base_tables.php" role="horde" />
    <file name="2_imp_autoincrement_sentmail.php" role="horde" />
   </dir> <!-- /migration -->
   <dir name="templates">
    <dir name="dimp">
     <dir name="compose">
      <file name="compose-base.html" role="horde" />
      <file name="compose.html" role="horde" />
     </dir> <!-- /templates/dimp/compose -->
     <dir name="message">
      <file name="message.html" role="horde" />
     </dir> <!-- /templates/dimp/message -->
     <file name="index.inc" role="horde" />
     <file name="javascript_defs.php" role="horde" />
    </dir> <!-- /templates/dimp -->
    <dir name="imp">
     <dir name="compose">
      <file name="compose.html" role="horde" />
      <file name="redirect.html" role="horde" />
      <file name="success.html" role="horde" />
     </dir> <!-- /templates/imp/compose -->
     <dir name="contacts">
      <file name="contacts.html" role="horde" />
     </dir> <!-- /templates/imp/contacts -->
     <dir name="flist">
      <file name="flist.html" role="horde" />
     </dir> <!-- /templates/imp/flist -->
     <dir name="folders">
      <file name="actions.html" role="horde" />
      <file name="folders_confirm.html" role="horde" />
      <file name="folders_size.html" role="horde" />
      <file name="head.html" role="horde" />
      <file name="import.html" role="horde" />
     </dir> <!-- /templates/imp/folders -->
     <dir name="mailbox">
      <file name="actions.html" role="horde" />
      <file name="actions_deleted.html" role="horde" />
      <file name="empty_mailbox.html" role="horde" />
      <file name="form_start.html" role="horde" />
      <file name="header.html" role="horde" />
      <file name="mailbox.html" role="horde" />
      <file name="message_headers.html" role="horde" />
      <file name="navbar.html" role="horde" />
      <file name="searchfolder.html" role="horde" />
     </dir> <!-- /templates/imp/mailbox -->
     <dir name="menu">
      <file name="menu.html" role="horde" />
     </dir> <!-- /templates/imp/menu -->
     <dir name="message">
      <file name="message.html" role="horde" />
      <file name="navbar_actions.html" role="horde" />
      <file name="navbar_navigate.html" role="horde" />
      <file name="navbar_top.html" role="horde" />
     </dir> <!-- /templates/imp/message -->
     <dir name="search">
      <file name="search-all.html" role="horde" />
      <file name="search-basic.html" role="horde" />
      <file name="search.html" role="horde" />
     </dir> <!-- /templates/imp/search -->
     <dir name="thread">
      <file name="thread.html" role="horde" />
     </dir> <!-- /templates/imp/thread -->
     <file name="javascript_defs.php" role="horde" />
    </dir> <!-- /templates/imp -->
    <dir name="mimp">
     <dir name="compose">
      <file name="compose.html" role="horde" />
     </dir> <!-- /templates/mimp/compose -->
     <dir name="folders">
      <file name="folders.html" role="horde" />
     </dir> <!-- /templates/mimp/folders -->
     <dir name="mailbox">
      <file name="mailbox.html" role="horde" />
      <file name="search.html" role="horde" />
     </dir> <!-- /templates/mimp/mailbox -->
     <dir name="message">
      <file name="message.html" role="horde" />
      <file name="part.html" role="horde" />
     </dir> <!-- /templates/mimp/message -->
    </dir> <!-- /templates/mimp -->
    <dir name="mobile">
     <file name="folders.html.php" role="horde" />
     <file name="head.html.php" role="horde" />
     <file name="javascript_defs.php" role="horde" />
     <file name="mailbox.html.php" role="horde" />
     <file name="message.html.php" role="horde" />
     <file name="notice.html.php" role="horde" />
    </dir> <!-- /templates/mobile -->
    <dir name="pgp">
     <file name="import_key.html" role="horde" />
    </dir> <!-- /templates/pgp -->
    <dir name="prefs">
     <file name="acl.html" role="horde" />
     <file name="drafts.html" role="horde" />
     <file name="encrypt.html" role="horde" />
     <file name="flags.html" role="horde" />
     <file name="initialpage.html" role="horde" />
     <file name="mailto.html" role="horde" />
     <file name="newmailaudio.html" role="horde" />
     <file name="pgpprivatekey.html" role="horde" />
     <file name="pgppublickey.html" role="horde" />
     <file name="searches.html" role="horde" />
     <file name="sentmail.html" role="horde" />
     <file name="signaturehtml.html" role="horde" />
     <file name="smimeprivatekey.html" role="horde" />
     <file name="smimepublickey.html" role="horde" />
     <file name="spam.html" role="horde" />
     <file name="specialuse.html" role="horde" />
     <file name="stationery.html" role="horde" />
     <file name="trash.html" role="horde" />
    </dir> <!-- /templates/prefs -->
    <dir name="print">
     <file name="headers.html" role="horde" />
    </dir> <!-- /templates/print -->
    <dir name="quota">
     <file name="quota.html" role="horde" />
    </dir> <!-- /templates/quota -->
    <dir name="rss">
     <file name="mailbox.rss" role="horde" />
    </dir> <!-- /templates/rss -->
    <dir name="saveimage">
     <file name="saveimage.html" role="horde" />
    </dir> <!-- /templates/saveimage -->
    <dir name="smime">
     <file name="import_key.html" role="horde" />
    </dir> <!-- /templates/smime -->
    <dir name="test">
     <file name="mailserver.inc" role="horde" />
    </dir> <!-- /templates/test -->
    <file name=".htaccess" role="horde" />
    <file name="common-header.inc" role="horde" />
   </dir> <!-- /templates -->
   <dir name="test">
    <dir name="Imp">
     <dir name="fixtures">
      <file name="maildirsize" role="test" />
     </dir> <!-- /test/Imp/fixtures -->
     <dir name="Stub">
      <file name="HtmlViewer.php" role="test" />
     </dir> <!-- /test/Imp/Stub -->
     <dir name="Unit">
      <dir name="Mime">
       <dir name="Viewer">
        <file name="HtmlTest.php" role="test" />
        <file name="ItipTest.php" role="test" />
       </dir> <!-- /test/Imp/Unit/Mime/Viewer -->
      </dir> <!-- /test/Imp/Unit/Mime -->
      <file name="QuotaTest.php" role="test" />
     </dir> <!-- /test/Imp/Unit -->
     <file name="AllTests.php" role="test" />
     <file name="Autoload.php" role="test" />
     <file name="phpunit.xml" role="test" />
    </dir> <!-- /test/Imp -->
   </dir> <!-- /test -->
   <dir name="themes">
    <dir name="azur">
     <file name="screen.css" role="horde" />
    </dir> <!-- /themes/azur -->
    <dir name="bluemoon">
     <file name="screen.css" role="horde" />
    </dir> <!-- /themes/bluemoon -->
    <dir name="bluewhite">
     <dir name="dimp">
      <file name="screen.css" role="horde" />
     </dir> <!-- /themes/bluewhite/dimp -->
     <file name="screen.css" role="horde" />
    </dir> <!-- /themes/bluewhite -->
    <dir name="brown">
     <file name="screen.css" role="horde" />
    </dir> <!-- /themes/brown -->
    <dir name="burntorange">
     <file name="screen.css" role="horde" />
    </dir> <!-- /themes/burntorange -->
    <dir name="cornflower">
     <file name="screen.css" role="horde" />
    </dir> <!-- /themes/cornflower -->
    <dir name="default">
     <dir name="dimp">
      <file name="ie7.css" role="horde" />
      <file name="screen.css" role="horde" />
     </dir> <!-- /themes/default/dimp -->
     <dir name="graphics">
      <dir name="folders">
       <file name="create.png" role="horde" />
       <file name="delete.png" role="horde" />
       <file name="drafts.png" role="horde" />
       <file name="edit.png" role="horde" />
       <file name="folder.png" role="horde" />
       <file name="inbox.png" role="horde" />
       <file name="minus.png" role="horde" />
       <file name="open.png" role="horde" />
       <file name="plus.png" role="horde" />
       <file name="sent.png" role="horde" />
       <file name="spam.png" role="horde" />
       <file name="trash.png" role="horde" />
      </dir> <!-- /themes/default/graphics/folders -->
      <dir name="mime">
       <file name="apple.png" role="horde" />
       <file name="compressed.png" role="horde" />
       <file name="itip.png" role="horde" />
      </dir> <!-- /themes/default/graphics/mime -->
      <file name="addressbook_add.png" role="horde" />
      <file name="addressbook_browse.png" role="horde" />
      <file name="add_contact.png" role="horde" />
      <file name="application_tile_horizontal.png" role="horde" />
      <file name="application_tile_vertical.png" role="horde" />
      <file name="arrow_collapsed.png" role="horde" />
      <file name="arrow_expanded.png" role="horde" />
      <file name="attachment.png" role="horde" />
      <file name="backhead_orderby.png" role="horde" />
      <file name="backhead_r.png" role="horde" />
      <file name="backhead_s2.png" role="horde" />
      <file name="backhead_shadow.png" role="horde" />
      <file name="blacklist.png" role="horde" />
      <file name="calendar.png" role="horde" />
      <file name="checkbox_off.png" role="horde" />
      <file name="checkbox_on.png" role="horde" />
      <file name="checkbox_over.png" role="horde" />
      <file name="checkmail.png" role="horde" />
      <file name="close.png" role="horde" />
      <file name="compose.png" role="horde" />
      <file name="delete.png" role="horde" />
      <file name="download.png" role="horde" />
      <file name="drafts.png" role="horde" />
      <file name="dragHandle.png" role="horde" />
      <file name="dragHandleVert.png" role="horde" />
      <file name="edit.png" role="horde" />
      <file name="empty_spam.png" role="horde" />
      <file name="empty_trash.png" role="horde" />
      <file name="encrypted.png" role="horde" />
      <file name="favicon.ico" role="horde" />
      <file name="fetchmail.png" role="horde" />
      <file name="filters.png" role="horde" />
      <file name="forward.png" role="horde" />
      <file name="gallery.png" role="horde" />
      <file name="group.png" role="horde" />
      <file name="ham.png" role="horde" />
      <file name="help.png" role="horde" />
      <file name="ico_message_off.png" role="horde" />
      <file name="imp.png" role="horde" />
      <file name="info_icon.png" role="horde" />
      <file name="key_down.png" role="horde" />
      <file name="key_up.png" role="horde" />
      <file name="loading.gif" role="horde" />
      <file name="locked.png" role="horde" />
      <file name="logo.png" role="horde" />
      <file name="logout.png" role="horde" />
      <file name="mail_answered.png" role="horde" />
      <file name="mail_clearflag.png" role="horde" />
      <file name="mail_deleted.png" role="horde" />
      <file name="mail_draft.png" role="horde" />
      <file name="mail_flagged.png" role="horde" />
      <file name="mail_forwarded.png" role="horde" />
      <file name="mail_personal.png" role="horde" />
      <file name="mail_priority_high.png" role="horde" />
      <file name="mail_priority_low.png" role="horde" />
      <file name="mail_seen.png" role="horde" />
      <file name="mail_unseen.png" role="horde" />
      <file name="manage_attachments.png" role="horde" />
      <file name="message_source.png" role="horde" />
      <file name="mini-error.png" role="horde" />
      <file name="newmail.png" role="horde" />
      <file name="newwin.png" role="horde" />
      <file name="plus.png" role="horde" />
      <file name="popdown.png" role="horde" />
      <file name="prefs.png" role="horde" />
      <file name="preview.png" role="horde" />
      <file name="print.png" role="horde" />
      <file name="quotaback.jpg" role="horde" />
      <file name="quotauncover.gif" role="horde" />
      <file name="reload.png" role="horde" />
      <file name="reply.png" role="horde" />
      <file name="replyall.png" role="horde" />
      <file name="sbcursor_bottom.png" role="horde" />
      <file name="sbcursor_top.png" role="horde" />
      <file name="scroller.png" role="horde" />
      <file name="scroller_back.png" role="horde" />
      <file name="search.png" role="horde" />
      <file name="select.png" role="horde" />
      <file name="shared.png" role="horde" />
      <file name="signed.png" role="horde" />
      <file name="sortdown.png" role="horde" />
      <file name="sortup.png" role="horde" />
      <file name="spacer_red.png" role="horde" />
      <file name="spam.png" role="horde" />
      <file name="spellcheck.png" role="horde" />
      <file name="undelete.png" role="horde" />
      <file name="warning.png" role="horde" />
      <file name="whitelist.png" role="horde" />
     </dir> <!-- /themes/default/graphics -->
     <dir name="mimp">
      <file name="screen.css" role="horde" />
     </dir> <!-- /themes/default/mimp -->
     <file name="ie6_or_less.css" role="horde" />
     <file name="ie7.css" role="horde" />
     <file name="mobile.css" role="horde" />
     <file name="rtl.css" role="horde" />
     <file name="screen.css" role="horde" />
    </dir> <!-- /themes/default -->
    <dir name="fadetogreen">
     <file name="screen.css" role="horde" />
    </dir> <!-- /themes/fadetogreen -->
    <dir name="gennevilliers">
     <file name="screen.css" role="horde" />
    </dir> <!-- /themes/gennevilliers -->
    <dir name="green">
     <file name="screen.css" role="horde" />
    </dir> <!-- /themes/green -->
    <dir name="grey">
     <file name="screen.css" role="horde" />
    </dir> <!-- /themes/grey -->
    <dir name="ideas">
     <file name="screen.css" role="horde" />
    </dir> <!-- /themes/ideas -->
    <dir name="lavander">
     <file name="screen.css" role="horde" />
    </dir> <!-- /themes/lavander -->
    <dir name="luc">
     <file name="screen.css" role="horde" />
    </dir> <!-- /themes/luc -->
    <dir name="lucblue">
     <file name="screen.css" role="horde" />
    </dir> <!-- /themes/lucblue -->
    <dir name="mozilla">
     <file name="screen.css" role="horde" />
    </dir> <!-- /themes/mozilla -->
    <dir name="postnuke">
     <file name="screen.css" role="horde" />
    </dir> <!-- /themes/postnuke -->
    <dir name="purple">
     <dir name="dimp">
      <file name="screen.css" role="horde" />
     </dir> <!-- /themes/purple/dimp -->
     <file name="screen.css" role="horde" />
    </dir> <!-- /themes/purple -->
    <dir name="silver">
     <dir name="dimp">
      <file name="screen.css" role="horde" />
     </dir> <!-- /themes/silver/dimp -->
     <dir name="graphics">
      <dir name="folders">
       <file name="create.png" role="horde" />
       <file name="delete.png" role="horde" />
       <file name="drafts.png" role="horde" />
       <file name="edit.png" role="horde" />
       <file name="explore.png" role="horde" />
       <file name="folder.png" role="horde" />
       <file name="inbox.png" role="horde" />
       <file name="minus.png" role="horde" />
       <file name="open.png" role="horde" />
       <file name="plus.png" role="horde" />
       <file name="sent.png" role="horde" />
       <file name="spam.png" role="horde" />
       <file name="trash.png" role="horde" />
      </dir> <!-- /themes/silver/graphics/folders -->
      <dir name="mime">
       <file name="compressed.png" role="horde" />
       <file name="itip.php" role="horde" />
      </dir> <!-- /themes/silver/graphics/mime -->
      <file name="addressbook_add.png" role="horde" />
      <file name="addressbook_browse.png" role="horde" />
      <file name="add_contact.png" role="horde" />
      <file name="application_tile_horizontal.png" role="horde" />
      <file name="application_tile_vertical.png" role="horde" />
      <file name="arrow_collapsed.png" role="horde" />
      <file name="arrow_expanded.png" role="horde" />
      <file name="attachment.png" role="horde" />
      <file name="blacklist.png" role="horde" />
      <file name="calendar.png" role="horde" />
      <file name="checkmail.png" role="horde" />
      <file name="close.png" role="horde" />
      <file name="compose.png" role="horde" />
      <file name="delete.png" role="horde" />
      <file name="download.png" role="horde" />
      <file name="drafts.png" role="horde" />
      <file name="edit.png" role="horde" />
      <file name="empty_spam.png" role="horde" />
      <file name="empty_trash.png" role="horde" />
      <file name="encrypted.png" role="horde" />
      <file name="fetchmail.png" role="horde" />
      <file name="filters.png" role="horde" />
      <file name="forward.png" role="horde" />
      <file name="group.png" role="horde" />
      <file name="ham.png" role="horde" />
      <file name="help.png" role="horde" />
      <file name="imp.png" role="horde" />
      <file name="info_icon.png" role="horde" />
      <file name="locked.png" role="horde" />
      <file name="logout.png" role="horde" />
      <file name="mail_answered.png" role="horde" />
      <file name="mail_clearflag.png" role="horde" />
      <file name="mail_deleted.png" role="horde" />
      <file name="mail_draft.png" role="horde" />
      <file name="mail_flagged.png" role="horde" />
      <file name="mail_forwarded.png" role="horde" />
      <file name="mail_personal.png" role="horde" />
      <file name="mail_priority_high.png" role="horde" />
      <file name="mail_priority_low.png" role="horde" />
      <file name="mail_seen.png" role="horde" />
      <file name="mail_unseen.png" role="horde" />
      <file name="manage_attachments.png" role="horde" />
      <file name="message_source.png" role="horde" />
      <file name="newmail.png" role="horde" />
      <file name="newwin.png" role="horde" />
      <file name="plus.png" role="horde" />
      <file name="popdown.png" role="horde" />
      <file name="prefs.png" role="horde" />
      <file name="preview.png" role="horde" />
      <file name="print.png" role="horde" />
      <file name="reload.png" role="horde" />
      <file name="reply.png" role="horde" />
      <file name="replyall.png" role="horde" />
      <file name="search.png" role="horde" />
      <file name="shared.png" role="horde" />
      <file name="signed.png" role="horde" />
      <file name="sortdown.png" role="horde" />
      <file name="sortup.png" role="horde" />
      <file name="spam.png" role="horde" />
      <file name="spellcheck.png" role="horde" />
      <file name="undelete.png" role="horde" />
      <file name="warning.png" role="horde" />
      <file name="whitelist.png" role="horde" />
     </dir> <!-- /themes/silver/graphics -->
     <file name="screen.css" role="horde" />
    </dir> <!-- /themes/silver -->
    <dir name="simplex">
     <file name="screen.css" role="horde" />
    </dir> <!-- /themes/simplex -->
    <dir name="tango-blue">
     <dir name="dimp">
      <file name="screen.css" role="horde" />
     </dir> <!-- /themes/tango-blue/dimp -->
     <dir name="graphics">
      <dir name="folders">
       <file name="drafts.png" role="horde" />
       <file name="folder.png" role="horde" />
       <file name="inbox.png" role="horde" />
       <file name="open.png" role="horde" />
       <file name="sent.png" role="horde" />
       <file name="spam.png" role="horde" />
       <file name="trash.png" role="horde" />
      </dir> <!-- /themes/tango-blue/graphics/folders -->
      <file name="addressbook_browse.png" role="horde" />
      <file name="attachment.png" role="horde" />
      <file name="calendar.png" role="horde" />
      <file name="close.png" role="horde" />
      <file name="compose.png" role="horde" />
      <file name="empty_trash.png" role="horde" />
      <file name="encrypted.png" role="horde" />
      <file name="favicon.ico" role="horde" />
      <file name="fetchmail.png" role="horde" />
      <file name="filters.png" role="horde" />
      <file name="imp.png" role="horde" />
      <file name="mail_answered.png" role="horde" />
      <file name="mail_deleted.png" role="horde" />
      <file name="mail_draft.png" role="horde" />
      <file name="mail_flagged.png" role="horde" />
      <file name="mail_personal.png" role="horde" />
      <file name="mail_priority_high.png" role="horde" />
      <file name="mail_priority_low.png" role="horde" />
      <file name="mail_unseen.png" role="horde" />
      <file name="manage_attachments.png" role="horde" />
      <file name="newmail.png" role="horde" />
      <file name="reload.png" role="horde" />
      <file name="shared.png" role="horde" />
      <file name="signed.png" role="horde" />
      <file name="spellcheck.png" role="horde" />
     </dir> <!-- /themes/tango-blue/graphics -->
     <file name="screen.css" role="horde" />
    </dir> <!-- /themes/tango-blue -->
   </dir> <!-- /themes -->
   <file name="attachment.php" role="horde" />
   <file name="compose-dimp.php" role="horde" />
   <file name="compose-mimp.php" role="horde" />
   <file name="compose.php" role="horde" />
   <file name="contacts.php" role="horde" />
   <file name="COPYING" role="doc" />
   <file name="folders-mimp.php" role="horde" />
   <file name="folders.php" role="horde" />
   <file name="index-dimp.php" role="horde" />
   <file name="index.php" role="horde" />
   <file name="mailbox-mimp.php" role="horde" />
   <file name="mailbox.php" role="horde" />
   <file name="message-dimp.php" role="horde" />
   <file name="message-mimp.php" role="horde" />
   <file name="message.php" role="horde" />
   <file name="mobile.php" role="horde" />
   <file name="pgp.php" role="horde" />
   <file name="README" role="doc" />
   <file name="rss.php" role="horde" />
   <file name="saveimage.php" role="horde" />
   <file name="search-basic.php" role="horde" />
   <file name="search.php" role="horde" />
   <file name="smime.php" role="horde" />
   <file name="thread.php" role="horde" />
   <file name="view.php" role="horde" />
  </dir> <!-- / -->
 </contents>
 <dependencies>
  <required>
   <php>
    <min>5.2.0</min>
   </php>
   <pearinstaller>
    <min>1.7.0</min>
   </pearinstaller>
   <package>
    <name>horde</name>
    <channel>pear.horde.org</channel>
    <min>4.0.0</min>
    <max>5.0.0</max>
    <exclude>5.0.0</exclude>
   </package>
   <package>
    <name>Horde_Auth</name>
    <channel>pear.horde.org</channel>
    <min>1.0.4</min>
    <max>2.0.0</max>
    <exclude>2.0.0</exclude>
   </package>
   <package>
    <name>Horde_Browser</name>
    <channel>pear.horde.org</channel>
    <min>1.0.0</min>
    <max>2.0.0</max>
    <exclude>2.0.0</exclude>
   </package>
   <package>
    <name>Horde_Compress</name>
    <channel>pear.horde.org</channel>
    <min>1.0.0</min>
    <max>2.0.0</max>
    <exclude>2.0.0</exclude>
   </package>
   <package>
    <name>Horde_Core</name>
    <channel>pear.horde.org</channel>
    <min>1.4.0</min>
    <max>2.0.0</max>
    <exclude>2.0.0</exclude>
   </package>
   <package>
    <name>Horde_Crypt</name>
    <channel>pear.horde.org</channel>
    <min>1.0.0</min>
    <max>2.0.0</max>
    <exclude>2.0.0</exclude>
   </package>
   <package>
    <name>Horde_Date</name>
    <channel>pear.horde.org</channel>
    <min>1.0.0</min>
    <max>2.0.0</max>
    <exclude>2.0.0</exclude>
   </package>
   <package>
    <name>Horde_Editor</name>
    <channel>pear.horde.org</channel>
    <min>1.0.0</min>
    <max>2.0.0</max>
    <exclude>2.0.0</exclude>
   </package>
   <package>
    <name>Horde_Exception</name>
    <channel>pear.horde.org</channel>
    <min>1.0.0</min>
    <max>2.0.0</max>
    <exclude>2.0.0</exclude>
   </package>
   <package>
    <name>Horde_Form</name>
    <channel>pear.horde.org</channel>
    <min>1.0.0</min>
    <max>2.0.0</max>
    <exclude>2.0.0</exclude>
   </package>
   <package>
    <name>Horde_Icalendar</name>
    <channel>pear.horde.org</channel>
    <min>1.0.0</min>
    <max>2.0.0</max>
    <exclude>2.0.0</exclude>
   </package>
   <package>
    <name>Horde_Image</name>
    <channel>pear.horde.org</channel>
    <min>1.0.0</min>
    <max>2.0.0</max>
    <exclude>2.0.0</exclude>
   </package>
   <package>
    <name>Horde_Imap_Client</name>
    <channel>pear.horde.org</channel>
    <min>1.0.0</min>
    <max>2.0.0</max>
    <exclude>2.0.0</exclude>
   </package>
   <package>
    <name>Horde_Itip</name>
    <channel>pear.horde.org</channel>
    <min>1.0.0</min>
    <max>2.0.0</max>
    <exclude>2.0.0</exclude>
   </package>
   <package>
    <name>Horde_LoginTasks</name>
    <channel>pear.horde.org</channel>
    <min>1.0.0</min>
    <max>2.0.0</max>
    <exclude>2.0.0</exclude>
   </package>
   <package>
    <name>Horde_Mail</name>
    <channel>pear.horde.org</channel>
    <min>1.0.0</min>
    <max>2.0.0</max>
    <exclude>2.0.0</exclude>
   </package>
   <package>
    <name>Horde_Mime</name>
    <channel>pear.horde.org</channel>
    <min>1.0.0</min>
    <max>2.0.0</max>
    <exclude>2.0.0</exclude>
   </package>
   <package>
    <name>Horde_Mime_Viewer</name>
    <channel>pear.horde.org</channel>
    <min>1.0.0</min>
    <max>2.0.0</max>
    <exclude>2.0.0</exclude>
   </package>
   <package>
    <name>Horde_Nls</name>
    <channel>pear.horde.org</channel>
    <min>1.0.0</min>
    <max>2.0.0</max>
    <exclude>2.0.0</exclude>
   </package>
   <package>
    <name>Horde_Notification</name>
    <channel>pear.horde.org</channel>
    <min>1.0.0</min>
    <max>2.0.0</max>
    <exclude>2.0.0</exclude>
   </package>
   <package>
    <name>Horde_Perms</name>
    <channel>pear.horde.org</channel>
    <min>1.0.0</min>
    <max>2.0.0</max>
    <exclude>2.0.0</exclude>
   </package>
   <package>
    <name>Horde_Serialize</name>
    <channel>pear.horde.org</channel>
    <min>1.0.0</min>
    <max>2.0.0</max>
    <exclude>2.0.0</exclude>
   </package>
   <package>
    <name>Horde_SpellChecker</name>
    <channel>pear.horde.org</channel>
    <min>1.0.0</min>
    <max>2.0.0</max>
    <exclude>2.0.0</exclude>
   </package>
   <package>
    <name>Horde_Support</name>
    <channel>pear.horde.org</channel>
    <min>1.0.0</min>
    <max>2.0.0</max>
    <exclude>2.0.0</exclude>
   </package>
   <package>
    <name>Horde_Text_Filter</name>
    <channel>pear.horde.org</channel>
    <min>1.0.0</min>
    <max>2.0.0</max>
    <exclude>2.0.0</exclude>
   </package>
   <package>
    <name>Horde_Text_Flowed</name>
    <channel>pear.horde.org</channel>
    <min>1.0.0</min>
    <max>2.0.0</max>
    <exclude>2.0.0</exclude>
   </package>
   <package>
    <name>Horde_Token</name>
    <channel>pear.horde.org</channel>
    <min>1.0.0</min>
    <max>2.0.0</max>
    <exclude>2.0.0</exclude>
   </package>
   <package>
    <name>Horde_Tree</name>
    <channel>pear.horde.org</channel>
    <min>1.0.0</min>
    <max>2.0.0</max>
    <exclude>2.0.0</exclude>
   </package>
   <package>
    <name>Horde_Url</name>
    <channel>pear.horde.org</channel>
    <min>1.0.0</min>
    <max>2.0.0</max>
    <exclude>2.0.0</exclude>
   </package>
   <package>
    <name>Horde_Util</name>
    <channel>pear.horde.org</channel>
    <min>1.0.0</min>
    <max>2.0.0</max>
    <exclude>2.0.0</exclude>
   </package>
   <package>
    <name>Horde_View</name>
    <channel>pear.horde.org</channel>
    <min>1.0.0</min>
    <max>2.0.0</max>
    <exclude>2.0.0</exclude>
   </package>
   <extension>
    <name>dom</name>
   </extension>
   <extension>
    <name>gettext</name>
   </extension>
   <extension>
    <name>hash</name>
   </extension>
   <extension>
    <name>json</name>
   </extension>
  </required>
  <optional>
   <package>
    <name>Horde_Text_Filter_Csstidy</name>
    <channel>pear.horde.org</channel>
    <min>1.0.0</min>
    <max>2.0.0</max>
    <exclude>2.0.0</exclude>
   </package>
   <package>
    <name>Horde_Vfs</name>
    <channel>pear.horde.org</channel>
    <min>1.0.0</min>
    <max>2.0.0</max>
    <exclude>2.0.0</exclude>
   </package>
   <extension>
    <name>openssl</name>
   </extension>
  </optional>
 </dependencies>
 <usesrole>
  <role>horde</role>
  <package>Role</package>
  <channel>pear.horde.org</channel>
 </usesrole>
 <phprelease>
  <filelist>
   <install as="imp-bounce-spam" name="bin/imp-bounce-spam" />
   <install as="imp-query-imap-cache" name="bin/imp-query-imap-cache" />
   <install as="imp/config/.htaccess" name="config/.htaccess" />
   <install as="imp/config/backends.php" name="config/backends.php" />
   <install as="imp/config/conf.xml" name="config/conf.xml" />
   <install as="imp/config/filter.txt.dist" name="config/filter.txt.dist" />
   <install as="imp/config/hooks.php.dist" name="config/hooks.php.dist" />
   <install as="imp/config/menu.php.dist" name="config/menu.php.dist" />
   <install as="imp/config/mime_drivers.php" name="config/mime_drivers.php" />
   <install as="imp/config/prefs.php" name="config/prefs.php" />
   <install as="CHANGES" name="docs/CHANGES" />
   <install as="CREDITS" name="docs/CREDITS" />
   <install as="INSTALL" name="docs/INSTALL" />
   <install as="PERFORMANCE" name="docs/PERFORMANCE" />
   <install as="RELEASE_NOTES" name="docs/RELEASE_NOTES" />
   <install as="RFCS" name="docs/RFCS" />
   <install as="UPGRADING" name="docs/UPGRADING" />
   <install as="imp/js/acl.js" name="js/acl.js" />
   <install as="imp/js/base64url.js" name="js/base64url.js" />
   <install as="imp/js/compose-base.js" name="js/compose-base.js" />
   <install as="imp/js/compose-dimp.js" name="js/compose-dimp.js" />
   <install as="imp/js/compose.js" name="js/compose.js" />
   <install as="imp/js/contacts.js" name="js/contacts.js" />
   <install as="imp/js/dialog.js" name="js/dialog.js" />
   <install as="imp/js/dimpbase.js" name="js/dimpbase.js" />
   <install as="imp/js/dimpcore.js" name="js/dimpcore.js" />
   <install as="imp/js/flagprefs.js" name="js/flagprefs.js" />
   <install as="imp/js/folderprefs.js" name="js/folderprefs.js" />
   <install as="imp/js/folders.js" name="js/folders.js" />
   <install as="imp/js/imp.js" name="js/imp.js" />
   <install as="imp/js/login.js" name="js/login.js" />
   <install as="imp/js/mailbox-dimp.js" name="js/mailbox-dimp.js" />
   <install as="imp/js/mailbox.js" name="js/mailbox.js" />
   <install as="imp/js/message-dimp.js" name="js/message-dimp.js" />
   <install as="imp/js/message.js" name="js/message.js" />
   <install as="imp/js/mobile.js" name="js/mobile.js" />
   <install as="imp/js/search.js" name="js/search.js" />
   <install as="imp/js/searchesprefs.js" name="js/searchesprefs.js" />
   <install as="imp/js/signaturehtml.js" name="js/signaturehtml.js" />
   <install as="imp/js/viewport.js" name="js/viewport.js" />
   <install as="imp/lib/.htaccess" name="lib/.htaccess" />
   <install as="imp/lib/Api.php" name="lib/Api.php" />
   <install as="imp/lib/Application.php" name="lib/Application.php" />
   <install as="imp/lib/Auth.php" name="lib/Auth.php" />
   <install as="imp/lib/Compose.php" name="lib/Compose.php" />
   <install as="imp/lib/Contents.php" name="lib/Contents.php" />
   <install as="imp/lib/Dimp.php" name="lib/Dimp.php" />
   <install as="imp/lib/Exception.php" name="lib/Exception.php" />
   <install as="imp/lib/Filter.php" name="lib/Filter.php" />
   <install as="imp/lib/Flags.php" name="lib/Flags.php" />
   <install as="imp/lib/Folder.php" name="lib/Folder.php" />
   <install as="imp/lib/Imap.php" name="lib/Imap.php" />
   <install as="imp/lib/IMP.php" name="lib/IMP.php" />
   <install as="imp/lib/Indices.php" name="lib/Indices.php" />
   <install as="imp/lib/Mailbox.php" name="lib/Mailbox.php" />
   <install as="imp/lib/Maillog.php" name="lib/Maillog.php" />
   <install as="imp/lib/Message.php" name="lib/Message.php" />
   <install as="imp/lib/Quota.php" name="lib/Quota.php" />
   <install as="imp/lib/Search.php" name="lib/Search.php" />
   <install as="imp/lib/Sentmail.php" name="lib/Sentmail.php" />
   <install as="imp/lib/Spam.php" name="lib/Spam.php" />
   <install as="imp/lib/Test.php" name="lib/Test.php" />
   <install as="imp/lib/Ajax/Application.php" name="lib/Ajax/Application.php" />
   <install as="imp/lib/Ajax/Queue.php" name="lib/Ajax/Queue.php" />
   <install as="imp/lib/Ajax/Imple/ContactAutoCompleter.php" name="lib/Ajax/Imple/ContactAutoCompleter.php" />
   <install as="imp/lib/Ajax/Imple/PassphraseDialog.php" name="lib/Ajax/Imple/PassphraseDialog.php" />
   <install as="imp/lib/Block/Newmail.php" name="lib/Block/Newmail.php" />
   <install as="imp/lib/Block/Summary.php" name="lib/Block/Summary.php" />
   <install as="imp/lib/Compose/Exception.php" name="lib/Compose/Exception.php" />
   <install as="imp/lib/Compose/Stationery.php" name="lib/Compose/Stationery.php" />
   <install as="imp/lib/Crypt/Pgp.php" name="lib/Crypt/Pgp.php" />
   <install as="imp/lib/Crypt/Smime.php" name="lib/Crypt/Smime.php" />
   <install as="imp/lib/Factory/AuthImap.php" name="lib/Factory/AuthImap.php" />
   <install as="imp/lib/Factory/Compose.php" name="lib/Factory/Compose.php" />
   <install as="imp/lib/Factory/Contents.php" name="lib/Factory/Contents.php" />
   <install as="imp/lib/Factory/Flags.php" name="lib/Factory/Flags.php" />
   <install as="imp/lib/Factory/Identity.php" name="lib/Factory/Identity.php" />
   <install as="imp/lib/Factory/Imap.php" name="lib/Factory/Imap.php" />
   <install as="imp/lib/Factory/Imaptree.php" name="lib/Factory/Imaptree.php" />
   <install as="imp/lib/Factory/Mail.php" name="lib/Factory/Mail.php" />
   <install as="imp/lib/Factory/Mailbox.php" name="lib/Factory/Mailbox.php" />
   <install as="imp/lib/Factory/MailboxList.php" name="lib/Factory/MailboxList.php" />
   <install as="imp/lib/Factory/MimeViewer.php" name="lib/Factory/MimeViewer.php" />
   <install as="imp/lib/Factory/Pgp.php" name="lib/Factory/Pgp.php" />
   <install as="imp/lib/Factory/Quota.php" name="lib/Factory/Quota.php" />
   <install as="imp/lib/Factory/Search.php" name="lib/Factory/Search.php" />
   <install as="imp/lib/Factory/Sentmail.php" name="lib/Factory/Sentmail.php" />
   <install as="imp/lib/Factory/Smime.php" name="lib/Factory/Smime.php" />
   <install as="imp/lib/Flag/Base.php" name="lib/Flag/Base.php" />
   <install as="imp/lib/Flag/Imap.php" name="lib/Flag/Imap.php" />
   <install as="imp/lib/Flag/User.php" name="lib/Flag/User.php" />
   <install as="imp/lib/Flag/Imap/Answered.php" name="lib/Flag/Imap/Answered.php" />
   <install as="imp/lib/Flag/Imap/Deleted.php" name="lib/Flag/Imap/Deleted.php" />
   <install as="imp/lib/Flag/Imap/Draft.php" name="lib/Flag/Imap/Draft.php" />
   <install as="imp/lib/Flag/Imap/Flagged.php" name="lib/Flag/Imap/Flagged.php" />
   <install as="imp/lib/Flag/Imap/Forwarded.php" name="lib/Flag/Imap/Forwarded.php" />
   <install as="imp/lib/Flag/Imap/Junk.php" name="lib/Flag/Imap/Junk.php" />
   <install as="imp/lib/Flag/Imap/NotJunk.php" name="lib/Flag/Imap/NotJunk.php" />
   <install as="imp/lib/Flag/Imap/Seen.php" name="lib/Flag/Imap/Seen.php" />
   <install as="imp/lib/Flag/System/Attachment.php" name="lib/Flag/System/Attachment.php" />
   <install as="imp/lib/Flag/System/Encrypted.php" name="lib/Flag/System/Encrypted.php" />
   <install as="imp/lib/Flag/System/HighPriority.php" name="lib/Flag/System/HighPriority.php" />
   <install as="imp/lib/Flag/System/List.php" name="lib/Flag/System/List.php" />
   <install as="imp/lib/Flag/System/LowPriority.php" name="lib/Flag/System/LowPriority.php" />
   <install as="imp/lib/Flag/System/Personal.php" name="lib/Flag/System/Personal.php" />
   <install as="imp/lib/Flag/System/Signed.php" name="lib/Flag/System/Signed.php" />
   <install as="imp/lib/Flag/System/Unseen.php" name="lib/Flag/System/Unseen.php" />
   <install as="imp/lib/Flag/System/Match/Address.php" name="lib/Flag/System/Match/Address.php" />
   <install as="imp/lib/Flag/System/Match/Flag.php" name="lib/Flag/System/Match/Flag.php" />
   <install as="imp/lib/Flag/System/Match/Header.php" name="lib/Flag/System/Match/Header.php" />
   <install as="imp/lib/Imap/Acl.php" name="lib/Imap/Acl.php" />
   <install as="imp/lib/Imap/Exception.php" name="lib/Imap/Exception.php" />
   <install as="imp/lib/Imap/PermanentFlags.php" name="lib/Imap/PermanentFlags.php" />
   <install as="imp/lib/Imap/Thread.php" name="lib/Imap/Thread.php" />
   <install as="imp/lib/Imap/Tree.php" name="lib/Imap/Tree.php" />
   <install as="imp/lib/LoginTasks/SystemTask/GarbageCollection.php" name="lib/LoginTasks/SystemTask/GarbageCollection.php" />
   <install as="imp/lib/LoginTasks/SystemTask/Upgrade.php" name="lib/LoginTasks/SystemTask/Upgrade.php" />
   <install as="imp/lib/LoginTasks/SystemTask/UpgradeAuth.php" name="lib/LoginTasks/SystemTask/UpgradeAuth.php" />
   <install as="imp/lib/LoginTasks/Task/Autocreate.php" name="lib/LoginTasks/Task/Autocreate.php" />
   <install as="imp/lib/LoginTasks/Task/DeleteAttachmentsMonthly.php" name="lib/LoginTasks/Task/DeleteAttachmentsMonthly.php" />
   <install as="imp/lib/LoginTasks/Task/DeleteSentmailMonthly.php" name="lib/LoginTasks/Task/DeleteSentmailMonthly.php" />
   <install as="imp/lib/LoginTasks/Task/FilterOnLogin.php" name="lib/LoginTasks/Task/FilterOnLogin.php" />
   <install as="imp/lib/LoginTasks/Task/PurgeSentmail.php" name="lib/LoginTasks/Task/PurgeSentmail.php" />
   <install as="imp/lib/LoginTasks/Task/PurgeSpam.php" name="lib/LoginTasks/Task/PurgeSpam.php" />
   <install as="imp/lib/LoginTasks/Task/PurgeTrash.php" name="lib/LoginTasks/Task/PurgeTrash.php" />
   <install as="imp/lib/LoginTasks/Task/RecoverDraft.php" name="lib/LoginTasks/Task/RecoverDraft.php" />
   <install as="imp/lib/LoginTasks/Task/RenameSentmailMonthly.php" name="lib/LoginTasks/Task/RenameSentmailMonthly.php" />
   <install as="imp/lib/Mailbox/List.php" name="lib/Mailbox/List.php" />
   <install as="imp/lib/Mailbox/List/Track.php" name="lib/Mailbox/List/Track.php" />
   <install as="imp/lib/Menu/Dimp.php" name="lib/Menu/Dimp.php" />
   <install as="imp/lib/Mime/Viewer/Alternative.php" name="lib/Mime/Viewer/Alternative.php" />
   <install as="imp/lib/Mime/Viewer/Appledouble.php" name="lib/Mime/Viewer/Appledouble.php" />
   <install as="imp/lib/Mime/Viewer/Enriched.php" name="lib/Mime/Viewer/Enriched.php" />
   <install as="imp/lib/Mime/Viewer/Externalbody.php" name="lib/Mime/Viewer/Externalbody.php" />
   <install as="imp/lib/Mime/Viewer/Html.php" name="lib/Mime/Viewer/Html.php" />
   <install as="imp/lib/Mime/Viewer/Images.php" name="lib/Mime/Viewer/Images.php" />
   <install as="imp/lib/Mime/Viewer/Itip.php" name="lib/Mime/Viewer/Itip.php" />
   <install as="imp/lib/Mime/Viewer/Mdn.php" name="lib/Mime/Viewer/Mdn.php" />
   <install as="imp/lib/Mime/Viewer/Partial.php" name="lib/Mime/Viewer/Partial.php" />
   <install as="imp/lib/Mime/Viewer/Pdf.php" name="lib/Mime/Viewer/Pdf.php" />
   <install as="imp/lib/Mime/Viewer/Pgp.php" name="lib/Mime/Viewer/Pgp.php" />
   <install as="imp/lib/Mime/Viewer/Plain.php" name="lib/Mime/Viewer/Plain.php" />
   <install as="imp/lib/Mime/Viewer/Related.php" name="lib/Mime/Viewer/Related.php" />
   <install as="imp/lib/Mime/Viewer/Rfc822.php" name="lib/Mime/Viewer/Rfc822.php" />
   <install as="imp/lib/Mime/Viewer/Smil.php" name="lib/Mime/Viewer/Smil.php" />
   <install as="imp/lib/Mime/Viewer/Smime.php" name="lib/Mime/Viewer/Smime.php" />
   <install as="imp/lib/Mime/Viewer/Status.php" name="lib/Mime/Viewer/Status.php" />
   <install as="imp/lib/Mime/Viewer/Vcard.php" name="lib/Mime/Viewer/Vcard.php" />
   <install as="imp/lib/Mime/Viewer/Zip.php" name="lib/Mime/Viewer/Zip.php" />
   <install as="imp/lib/Notification/Event/Status.php" name="lib/Notification/Event/Status.php" />
   <install as="imp/lib/Notification/Handler/Decorator/ImapAlerts.php" name="lib/Notification/Handler/Decorator/ImapAlerts.php" />
   <install as="imp/lib/Notification/Handler/Decorator/NewmailNotify.php" name="lib/Notification/Handler/Decorator/NewmailNotify.php" />
   <install as="imp/lib/Notification/Listener/AjaxStatus.php" name="lib/Notification/Listener/AjaxStatus.php" />
   <install as="imp/lib/Prefs/Identity.php" name="lib/Prefs/Identity.php" />
   <install as="imp/lib/Prefs/Ui.php" name="lib/Prefs/Ui.php" />
   <install as="imp/lib/Quota/Base.php" name="lib/Quota/Base.php" />
   <install as="imp/lib/Quota/Command.php" name="lib/Quota/Command.php" />
   <install as="imp/lib/Quota/Hook.php" name="lib/Quota/Hook.php" />
   <install as="imp/lib/Quota/Imap.php" name="lib/Quota/Imap.php" />
   <install as="imp/lib/Quota/Maildir.php" name="lib/Quota/Maildir.php" />
   <install as="imp/lib/Quota/Mdaemon.php" name="lib/Quota/Mdaemon.php" />
   <install as="imp/lib/Quota/Mercury32.php" name="lib/Quota/Mercury32.php" />
   <install as="imp/lib/Quota/Null.php" name="lib/Quota/Null.php" />
   <install as="imp/lib/Quota/Sql.php" name="lib/Quota/Sql.php" />
   <install as="imp/lib/Search/Element.php" name="lib/Search/Element.php" />
   <install as="imp/lib/Search/Filter.php" name="lib/Search/Filter.php" />
   <install as="imp/lib/Search/Query.php" name="lib/Search/Query.php" />
   <install as="imp/lib/Search/Vfolder.php" name="lib/Search/Vfolder.php" />
   <install as="imp/lib/Search/Element/Attachment.php" name="lib/Search/Element/Attachment.php" />
   <install as="imp/lib/Search/Element/Bulk.php" name="lib/Search/Element/Bulk.php" />
   <install as="imp/lib/Search/Element/Contacts.php" name="lib/Search/Element/Contacts.php" />
   <install as="imp/lib/Search/Element/Date.php" name="lib/Search/Element/Date.php" />
   <install as="imp/lib/Search/Element/Flag.php" name="lib/Search/Element/Flag.php" />
   <install as="imp/lib/Search/Element/Header.php" name="lib/Search/Element/Header.php" />
   <install as="imp/lib/Search/Element/Mailinglist.php" name="lib/Search/Element/Mailinglist.php" />
   <install as="imp/lib/Search/Element/Or.php" name="lib/Search/Element/Or.php" />
   <install as="imp/lib/Search/Element/Personal.php" name="lib/Search/Element/Personal.php" />
   <install as="imp/lib/Search/Element/Recipient.php" name="lib/Search/Element/Recipient.php" />
   <install as="imp/lib/Search/Element/Size.php" name="lib/Search/Element/Size.php" />
   <install as="imp/lib/Search/Element/Text.php" name="lib/Search/Element/Text.php" />
   <install as="imp/lib/Search/Element/Within.php" name="lib/Search/Element/Within.php" />
   <install as="imp/lib/Search/Filter/Attachment.php" name="lib/Search/Filter/Attachment.php" />
   <install as="imp/lib/Search/Filter/Builtin.php" name="lib/Search/Filter/Builtin.php" />
   <install as="imp/lib/Search/Filter/Bulk.php" name="lib/Search/Filter/Bulk.php" />
   <install as="imp/lib/Search/Filter/Contacts.php" name="lib/Search/Filter/Contacts.php" />
   <install as="imp/lib/Search/Filter/Mailinglist.php" name="lib/Search/Filter/Mailinglist.php" />
   <install as="imp/lib/Search/Filter/Personal.php" name="lib/Search/Filter/Personal.php" />
   <install as="imp/lib/Search/Vfolder/Builtin.php" name="lib/Search/Vfolder/Builtin.php" />
   <install as="imp/lib/Search/Vfolder/Vinbox.php" name="lib/Search/Vfolder/Vinbox.php" />
   <install as="imp/lib/Search/Vfolder/Vtrash.php" name="lib/Search/Vfolder/Vtrash.php" />
   <install as="imp/lib/Sentmail/Base.php" name="lib/Sentmail/Base.php" />
   <install as="imp/lib/Sentmail/Null.php" name="lib/Sentmail/Null.php" />
   <install as="imp/lib/Sentmail/Sql.php" name="lib/Sentmail/Sql.php" />
   <install as="imp/lib/Tree/Flist.php" name="lib/Tree/Flist.php" />
   <install as="imp/lib/Tree/Jquerymobile.php" name="lib/Tree/Jquerymobile.php" />
   <install as="imp/lib/Ui/Compose.php" name="lib/Ui/Compose.php" />
   <install as="imp/lib/Ui/Editor.php" name="lib/Ui/Editor.php" />
   <install as="imp/lib/Ui/Folder.php" name="lib/Ui/Folder.php" />
   <install as="imp/lib/Ui/Headers.php" name="lib/Ui/Headers.php" />
   <install as="imp/lib/Ui/Imageview.php" name="lib/Ui/Imageview.php" />
   <install as="imp/lib/Ui/Mailbox.php" name="lib/Ui/Mailbox.php" />
   <install as="imp/lib/Ui/Message.php" name="lib/Ui/Message.php" />
   <install as="imp/lib/Ui/Mimp.php" name="lib/Ui/Mimp.php" />
   <install as="imp/lib/Views/Compose.php" name="lib/Views/Compose.php" />
   <install as="imp/lib/Views/ListMessages.php" name="lib/Views/ListMessages.php" />
   <install as="imp/lib/Views/ShowMessage.php" name="lib/Views/ShowMessage.php" />
   <install as="imp/locale/.htaccess" name="locale/.htaccess" />
   <install as="imp/locale/imp.pot" name="locale/imp.pot" />
   <install as="imp/locale/ar/LC_MESSAGES/imp.mo" name="locale/ar/LC_MESSAGES/imp.mo" />
   <install as="imp/locale/ar/LC_MESSAGES/imp.po" name="locale/ar/LC_MESSAGES/imp.po" />
   <install as="imp/locale/ar_OM/LC_MESSAGES/imp.mo" name="locale/ar_OM/LC_MESSAGES/imp.mo" />
   <install as="imp/locale/ar_OM/LC_MESSAGES/imp.po" name="locale/ar_OM/LC_MESSAGES/imp.po" />
   <install as="imp/locale/bg/LC_MESSAGES/imp.mo" name="locale/bg/LC_MESSAGES/imp.mo" />
   <install as="imp/locale/bg/LC_MESSAGES/imp.po" name="locale/bg/LC_MESSAGES/imp.po" />
   <install as="imp/locale/bs/LC_MESSAGES/imp.mo" name="locale/bs/LC_MESSAGES/imp.mo" />
   <install as="imp/locale/bs/LC_MESSAGES/imp.po" name="locale/bs/LC_MESSAGES/imp.po" />
   <install as="imp/locale/ca/help.xml" name="locale/ca/help.xml" />
   <install as="imp/locale/ca/LC_MESSAGES/imp.mo" name="locale/ca/LC_MESSAGES/imp.mo" />
   <install as="imp/locale/ca/LC_MESSAGES/imp.po" name="locale/ca/LC_MESSAGES/imp.po" />
   <install as="imp/locale/cs/help.xml" name="locale/cs/help.xml" />
   <install as="imp/locale/cs/LC_MESSAGES/imp.mo" name="locale/cs/LC_MESSAGES/imp.mo" />
   <install as="imp/locale/cs/LC_MESSAGES/imp.po" name="locale/cs/LC_MESSAGES/imp.po" />
   <install as="imp/locale/da/help.xml" name="locale/da/help.xml" />
   <install as="imp/locale/da/LC_MESSAGES/imp.mo" name="locale/da/LC_MESSAGES/imp.mo" />
   <install as="imp/locale/da/LC_MESSAGES/imp.po" name="locale/da/LC_MESSAGES/imp.po" />
   <install as="imp/locale/de/help.xml" name="locale/de/help.xml" />
   <install as="imp/locale/de/LC_MESSAGES/imp.mo" name="locale/de/LC_MESSAGES/imp.mo" />
   <install as="imp/locale/de/LC_MESSAGES/imp.po" name="locale/de/LC_MESSAGES/imp.po" />
   <install as="imp/locale/el/help.xml" name="locale/el/help.xml" />
   <install as="imp/locale/el/LC_MESSAGES/imp.mo" name="locale/el/LC_MESSAGES/imp.mo" />
   <install as="imp/locale/el/LC_MESSAGES/imp.po" name="locale/el/LC_MESSAGES/imp.po" />
   <install as="imp/locale/en/help.xml" name="locale/en/help.xml" />
   <install as="imp/locale/es/help.xml" name="locale/es/help.xml" />
   <install as="imp/locale/es/LC_MESSAGES/imp.mo" name="locale/es/LC_MESSAGES/imp.mo" />
   <install as="imp/locale/es/LC_MESSAGES/imp.po" name="locale/es/LC_MESSAGES/imp.po" />
   <install as="imp/locale/et/help.xml" name="locale/et/help.xml" />
   <install as="imp/locale/et/LC_MESSAGES/imp.mo" name="locale/et/LC_MESSAGES/imp.mo" />
   <install as="imp/locale/et/LC_MESSAGES/imp.po" name="locale/et/LC_MESSAGES/imp.po" />
   <install as="imp/locale/eu/help.xml" name="locale/eu/help.xml" />
   <install as="imp/locale/eu/LC_MESSAGES/imp.mo" name="locale/eu/LC_MESSAGES/imp.mo" />
   <install as="imp/locale/eu/LC_MESSAGES/imp.po" name="locale/eu/LC_MESSAGES/imp.po" />
   <install as="imp/locale/fa/help.xml" name="locale/fa/help.xml" />
   <install as="imp/locale/fa/LC_MESSAGES/imp.mo" name="locale/fa/LC_MESSAGES/imp.mo" />
   <install as="imp/locale/fa/LC_MESSAGES/imp.po" name="locale/fa/LC_MESSAGES/imp.po" />
   <install as="imp/locale/fi/help.xml" name="locale/fi/help.xml" />
   <install as="imp/locale/fi/LC_MESSAGES/imp.mo" name="locale/fi/LC_MESSAGES/imp.mo" />
   <install as="imp/locale/fi/LC_MESSAGES/imp.po" name="locale/fi/LC_MESSAGES/imp.po" />
   <install as="imp/locale/fr/help.xml" name="locale/fr/help.xml" />
   <install as="imp/locale/fr/LC_MESSAGES/imp.mo" name="locale/fr/LC_MESSAGES/imp.mo" />
   <install as="imp/locale/fr/LC_MESSAGES/imp.po" name="locale/fr/LC_MESSAGES/imp.po" />
   <install as="imp/locale/gl/LC_MESSAGES/imp.mo" name="locale/gl/LC_MESSAGES/imp.mo" />
   <install as="imp/locale/gl/LC_MESSAGES/imp.po" name="locale/gl/LC_MESSAGES/imp.po" />
   <install as="imp/locale/he/LC_MESSAGES/imp.mo" name="locale/he/LC_MESSAGES/imp.mo" />
   <install as="imp/locale/he/LC_MESSAGES/imp.po" name="locale/he/LC_MESSAGES/imp.po" />
   <install as="imp/locale/hr/help.xml" name="locale/hr/help.xml" />
   <install as="imp/locale/hr/LC_MESSAGES/imp.mo" name="locale/hr/LC_MESSAGES/imp.mo" />
   <install as="imp/locale/hr/LC_MESSAGES/imp.po" name="locale/hr/LC_MESSAGES/imp.po" />
   <install as="imp/locale/hu/help.xml" name="locale/hu/help.xml" />
   <install as="imp/locale/hu/LC_MESSAGES/imp.mo" name="locale/hu/LC_MESSAGES/imp.mo" />
   <install as="imp/locale/hu/LC_MESSAGES/imp.po" name="locale/hu/LC_MESSAGES/imp.po" />
   <install as="imp/locale/id/LC_MESSAGES/imp.mo" name="locale/id/LC_MESSAGES/imp.mo" />
   <install as="imp/locale/id/LC_MESSAGES/imp.po" name="locale/id/LC_MESSAGES/imp.po" />
   <install as="imp/locale/is/LC_MESSAGES/imp.mo" name="locale/is/LC_MESSAGES/imp.mo" />
   <install as="imp/locale/is/LC_MESSAGES/imp.po" name="locale/is/LC_MESSAGES/imp.po" />
   <install as="imp/locale/it/help.xml" name="locale/it/help.xml" />
   <install as="imp/locale/it/LC_MESSAGES/imp.mo" name="locale/it/LC_MESSAGES/imp.mo" />
   <install as="imp/locale/it/LC_MESSAGES/imp.po" name="locale/it/LC_MESSAGES/imp.po" />
   <install as="imp/locale/ja/LC_MESSAGES/imp.mo" name="locale/ja/LC_MESSAGES/imp.mo" />
   <install as="imp/locale/ja/LC_MESSAGES/imp.po" name="locale/ja/LC_MESSAGES/imp.po" />
   <install as="imp/locale/km/LC_MESSAGES/imp.mo" name="locale/km/LC_MESSAGES/imp.mo" />
   <install as="imp/locale/km/LC_MESSAGES/imp.po" name="locale/km/LC_MESSAGES/imp.po" />
   <install as="imp/locale/ko/help.xml" name="locale/ko/help.xml" />
   <install as="imp/locale/ko/LC_MESSAGES/imp.mo" name="locale/ko/LC_MESSAGES/imp.mo" />
   <install as="imp/locale/ko/LC_MESSAGES/imp.po" name="locale/ko/LC_MESSAGES/imp.po" />
   <install as="imp/locale/lt/LC_MESSAGES/imp.mo" name="locale/lt/LC_MESSAGES/imp.mo" />
   <install as="imp/locale/lt/LC_MESSAGES/imp.po" name="locale/lt/LC_MESSAGES/imp.po" />
   <install as="imp/locale/lv/help.xml" name="locale/lv/help.xml" />
   <install as="imp/locale/lv/LC_MESSAGES/imp.mo" name="locale/lv/LC_MESSAGES/imp.mo" />
   <install as="imp/locale/lv/LC_MESSAGES/imp.po" name="locale/lv/LC_MESSAGES/imp.po" />
   <install as="imp/locale/mk/LC_MESSAGES/imp.mo" name="locale/mk/LC_MESSAGES/imp.mo" />
   <install as="imp/locale/mk/LC_MESSAGES/imp.po" name="locale/mk/LC_MESSAGES/imp.po" />
   <install as="imp/locale/nb/help.xml" name="locale/nb/help.xml" />
   <install as="imp/locale/nb/LC_MESSAGES/imp.mo" name="locale/nb/LC_MESSAGES/imp.mo" />
   <install as="imp/locale/nb/LC_MESSAGES/imp.po" name="locale/nb/LC_MESSAGES/imp.po" />
   <install as="imp/locale/nl/help.xml" name="locale/nl/help.xml" />
   <install as="imp/locale/nl/LC_MESSAGES/imp.mo" name="locale/nl/LC_MESSAGES/imp.mo" />
   <install as="imp/locale/nl/LC_MESSAGES/imp.po" name="locale/nl/LC_MESSAGES/imp.po" />
   <install as="imp/locale/nn/LC_MESSAGES/imp.mo" name="locale/nn/LC_MESSAGES/imp.mo" />
   <install as="imp/locale/nn/LC_MESSAGES/imp.po" name="locale/nn/LC_MESSAGES/imp.po" />
   <install as="imp/locale/pl/help.xml" name="locale/pl/help.xml" />
   <install as="imp/locale/pl/LC_MESSAGES/imp.mo" name="locale/pl/LC_MESSAGES/imp.mo" />
   <install as="imp/locale/pl/LC_MESSAGES/imp.po" name="locale/pl/LC_MESSAGES/imp.po" />
   <install as="imp/locale/pt/help.xml" name="locale/pt/help.xml" />
   <install as="imp/locale/pt/LC_MESSAGES/imp.mo" name="locale/pt/LC_MESSAGES/imp.mo" />
   <install as="imp/locale/pt/LC_MESSAGES/imp.po" name="locale/pt/LC_MESSAGES/imp.po" />
   <install as="imp/locale/pt_BR/help.xml" name="locale/pt_BR/help.xml" />
   <install as="imp/locale/pt_BR/LC_MESSAGES/imp.mo" name="locale/pt_BR/LC_MESSAGES/imp.mo" />
   <install as="imp/locale/pt_BR/LC_MESSAGES/imp.po" name="locale/pt_BR/LC_MESSAGES/imp.po" />
   <install as="imp/locale/ro/LC_MESSAGES/imp.mo" name="locale/ro/LC_MESSAGES/imp.mo" />
   <install as="imp/locale/ro/LC_MESSAGES/imp.po" name="locale/ro/LC_MESSAGES/imp.po" />
   <install as="imp/locale/ru/help.xml" name="locale/ru/help.xml" />
   <install as="imp/locale/ru/LC_MESSAGES/imp.mo" name="locale/ru/LC_MESSAGES/imp.mo" />
   <install as="imp/locale/ru/LC_MESSAGES/imp.po" name="locale/ru/LC_MESSAGES/imp.po" />
   <install as="imp/locale/sk/help.xml" name="locale/sk/help.xml" />
   <install as="imp/locale/sk/LC_MESSAGES/imp.mo" name="locale/sk/LC_MESSAGES/imp.mo" />
   <install as="imp/locale/sk/LC_MESSAGES/imp.po" name="locale/sk/LC_MESSAGES/imp.po" />
   <install as="imp/locale/sl/LC_MESSAGES/imp.mo" name="locale/sl/LC_MESSAGES/imp.mo" />
   <install as="imp/locale/sl/LC_MESSAGES/imp.po" name="locale/sl/LC_MESSAGES/imp.po" />
   <install as="imp/locale/sv/help.xml" name="locale/sv/help.xml" />
   <install as="imp/locale/sv/LC_MESSAGES/imp.mo" name="locale/sv/LC_MESSAGES/imp.mo" />
   <install as="imp/locale/sv/LC_MESSAGES/imp.po" name="locale/sv/LC_MESSAGES/imp.po" />
   <install as="imp/locale/th/LC_MESSAGES/imp.mo" name="locale/th/LC_MESSAGES/imp.mo" />
   <install as="imp/locale/th/LC_MESSAGES/imp.po" name="locale/th/LC_MESSAGES/imp.po" />
   <install as="imp/locale/tr/help.xml" name="locale/tr/help.xml" />
   <install as="imp/locale/tr/LC_MESSAGES/imp.mo" name="locale/tr/LC_MESSAGES/imp.mo" />
   <install as="imp/locale/tr/LC_MESSAGES/imp.po" name="locale/tr/LC_MESSAGES/imp.po" />
   <install as="imp/locale/uk/help.xml" name="locale/uk/help.xml" />
   <install as="imp/locale/uk/LC_MESSAGES/imp.mo" name="locale/uk/LC_MESSAGES/imp.mo" />
   <install as="imp/locale/uk/LC_MESSAGES/imp.po" name="locale/uk/LC_MESSAGES/imp.po" />
   <install as="imp/locale/zh_CN/help.xml" name="locale/zh_CN/help.xml" />
   <install as="imp/locale/zh_CN/LC_MESSAGES/imp.mo" name="locale/zh_CN/LC_MESSAGES/imp.mo" />
   <install as="imp/locale/zh_CN/LC_MESSAGES/imp.po" name="locale/zh_CN/LC_MESSAGES/imp.po" />
   <install as="imp/locale/zh_TW/help.xml" name="locale/zh_TW/help.xml" />
   <install as="imp/locale/zh_TW/LC_MESSAGES/imp.mo" name="locale/zh_TW/LC_MESSAGES/imp.mo" />
   <install as="imp/locale/zh_TW/LC_MESSAGES/imp.po" name="locale/zh_TW/LC_MESSAGES/imp.po" />
   <install as="imp/migration/1_imp_base_tables.php" name="migration/1_imp_base_tables.php" />
   <install as="imp/migration/2_imp_autoincrement_sentmail.php" name="migration/2_imp_autoincrement_sentmail.php" />
   <install as="imp/templates/.htaccess" name="templates/.htaccess" />
   <install as="imp/templates/common-header.inc" name="templates/common-header.inc" />
   <install as="imp/templates/dimp/index.inc" name="templates/dimp/index.inc" />
   <install as="imp/templates/dimp/javascript_defs.php" name="templates/dimp/javascript_defs.php" />
   <install as="imp/templates/dimp/compose/compose-base.html" name="templates/dimp/compose/compose-base.html" />
   <install as="imp/templates/dimp/compose/compose.html" name="templates/dimp/compose/compose.html" />
   <install as="imp/templates/dimp/message/message.html" name="templates/dimp/message/message.html" />
   <install as="imp/templates/imp/javascript_defs.php" name="templates/imp/javascript_defs.php" />
   <install as="imp/templates/imp/compose/compose.html" name="templates/imp/compose/compose.html" />
   <install as="imp/templates/imp/compose/redirect.html" name="templates/imp/compose/redirect.html" />
   <install as="imp/templates/imp/compose/success.html" name="templates/imp/compose/success.html" />
   <install as="imp/templates/imp/contacts/contacts.html" name="templates/imp/contacts/contacts.html" />
   <install as="imp/templates/imp/flist/flist.html" name="templates/imp/flist/flist.html" />
   <install as="imp/templates/imp/folders/actions.html" name="templates/imp/folders/actions.html" />
   <install as="imp/templates/imp/folders/folders_confirm.html" name="templates/imp/folders/folders_confirm.html" />
   <install as="imp/templates/imp/folders/folders_size.html" name="templates/imp/folders/folders_size.html" />
   <install as="imp/templates/imp/folders/head.html" name="templates/imp/folders/head.html" />
   <install as="imp/templates/imp/folders/import.html" name="templates/imp/folders/import.html" />
   <install as="imp/templates/imp/mailbox/actions.html" name="templates/imp/mailbox/actions.html" />
   <install as="imp/templates/imp/mailbox/actions_deleted.html" name="templates/imp/mailbox/actions_deleted.html" />
   <install as="imp/templates/imp/mailbox/empty_mailbox.html" name="templates/imp/mailbox/empty_mailbox.html" />
   <install as="imp/templates/imp/mailbox/form_start.html" name="templates/imp/mailbox/form_start.html" />
   <install as="imp/templates/imp/mailbox/header.html" name="templates/imp/mailbox/header.html" />
   <install as="imp/templates/imp/mailbox/mailbox.html" name="templates/imp/mailbox/mailbox.html" />
   <install as="imp/templates/imp/mailbox/message_headers.html" name="templates/imp/mailbox/message_headers.html" />
   <install as="imp/templates/imp/mailbox/navbar.html" name="templates/imp/mailbox/navbar.html" />
   <install as="imp/templates/imp/mailbox/searchfolder.html" name="templates/imp/mailbox/searchfolder.html" />
   <install as="imp/templates/imp/menu/menu.html" name="templates/imp/menu/menu.html" />
   <install as="imp/templates/imp/message/message.html" name="templates/imp/message/message.html" />
   <install as="imp/templates/imp/message/navbar_actions.html" name="templates/imp/message/navbar_actions.html" />
   <install as="imp/templates/imp/message/navbar_navigate.html" name="templates/imp/message/navbar_navigate.html" />
   <install as="imp/templates/imp/message/navbar_top.html" name="templates/imp/message/navbar_top.html" />
   <install as="imp/templates/imp/search/search-all.html" name="templates/imp/search/search-all.html" />
   <install as="imp/templates/imp/search/search-basic.html" name="templates/imp/search/search-basic.html" />
   <install as="imp/templates/imp/search/search.html" name="templates/imp/search/search.html" />
   <install as="imp/templates/imp/thread/thread.html" name="templates/imp/thread/thread.html" />
   <install as="imp/templates/mimp/compose/compose.html" name="templates/mimp/compose/compose.html" />
   <install as="imp/templates/mimp/folders/folders.html" name="templates/mimp/folders/folders.html" />
   <install as="imp/templates/mimp/mailbox/mailbox.html" name="templates/mimp/mailbox/mailbox.html" />
   <install as="imp/templates/mimp/mailbox/search.html" name="templates/mimp/mailbox/search.html" />
   <install as="imp/templates/mimp/message/message.html" name="templates/mimp/message/message.html" />
   <install as="imp/templates/mimp/message/part.html" name="templates/mimp/message/part.html" />
   <install as="imp/templates/mobile/folders.html.php" name="templates/mobile/folders.html.php" />
   <install as="imp/templates/mobile/head.html.php" name="templates/mobile/head.html.php" />
   <install as="imp/templates/mobile/javascript_defs.php" name="templates/mobile/javascript_defs.php" />
   <install as="imp/templates/mobile/mailbox.html.php" name="templates/mobile/mailbox.html.php" />
   <install as="imp/templates/mobile/message.html.php" name="templates/mobile/message.html.php" />
   <install as="imp/templates/mobile/notice.html.php" name="templates/mobile/notice.html.php" />
   <install as="imp/templates/pgp/import_key.html" name="templates/pgp/import_key.html" />
   <install as="imp/templates/prefs/acl.html" name="templates/prefs/acl.html" />
   <install as="imp/templates/prefs/drafts.html" name="templates/prefs/drafts.html" />
   <install as="imp/templates/prefs/encrypt.html" name="templates/prefs/encrypt.html" />
   <install as="imp/templates/prefs/flags.html" name="templates/prefs/flags.html" />
   <install as="imp/templates/prefs/initialpage.html" name="templates/prefs/initialpage.html" />
   <install as="imp/templates/prefs/mailto.html" name="templates/prefs/mailto.html" />
   <install as="imp/templates/prefs/newmailaudio.html" name="templates/prefs/newmailaudio.html" />
   <install as="imp/templates/prefs/pgpprivatekey.html" name="templates/prefs/pgpprivatekey.html" />
   <install as="imp/templates/prefs/pgppublickey.html" name="templates/prefs/pgppublickey.html" />
   <install as="imp/templates/prefs/searches.html" name="templates/prefs/searches.html" />
   <install as="imp/templates/prefs/sentmail.html" name="templates/prefs/sentmail.html" />
   <install as="imp/templates/prefs/signaturehtml.html" name="templates/prefs/signaturehtml.html" />
   <install as="imp/templates/prefs/smimeprivatekey.html" name="templates/prefs/smimeprivatekey.html" />
   <install as="imp/templates/prefs/smimepublickey.html" name="templates/prefs/smimepublickey.html" />
   <install as="imp/templates/prefs/spam.html" name="templates/prefs/spam.html" />
   <install as="imp/templates/prefs/specialuse.html" name="templates/prefs/specialuse.html" />
   <install as="imp/templates/prefs/stationery.html" name="templates/prefs/stationery.html" />
   <install as="imp/templates/prefs/trash.html" name="templates/prefs/trash.html" />
   <install as="imp/templates/print/headers.html" name="templates/print/headers.html" />
   <install as="imp/templates/quota/quota.html" name="templates/quota/quota.html" />
   <install as="imp/templates/rss/mailbox.rss" name="templates/rss/mailbox.rss" />
   <install as="imp/templates/saveimage/saveimage.html" name="templates/saveimage/saveimage.html" />
   <install as="imp/templates/smime/import_key.html" name="templates/smime/import_key.html" />
   <install as="imp/templates/test/mailserver.inc" name="templates/test/mailserver.inc" />
   <install as="Imp/AllTests.php" name="test/Imp/AllTests.php" />
   <install as="Imp/Autoload.php" name="test/Imp/Autoload.php" />
   <install as="Imp/phpunit.xml" name="test/Imp/phpunit.xml" />
   <install as="Imp/fixtures/maildirsize" name="test/Imp/fixtures/maildirsize" />
   <install as="Imp/Stub/HtmlViewer.php" name="test/Imp/Stub/HtmlViewer.php" />
   <install as="Imp/Unit/QuotaTest.php" name="test/Imp/Unit/QuotaTest.php" />
   <install as="Imp/Unit/Mime/Viewer/HtmlTest.php" name="test/Imp/Unit/Mime/Viewer/HtmlTest.php" />
   <install as="Imp/Unit/Mime/Viewer/ItipTest.php" name="test/Imp/Unit/Mime/Viewer/ItipTest.php" />
   <install as="imp/themes/azur/screen.css" name="themes/azur/screen.css" />
   <install as="imp/themes/bluemoon/screen.css" name="themes/bluemoon/screen.css" />
   <install as="imp/themes/bluewhite/screen.css" name="themes/bluewhite/screen.css" />
   <install as="imp/themes/bluewhite/dimp/screen.css" name="themes/bluewhite/dimp/screen.css" />
   <install as="imp/themes/brown/screen.css" name="themes/brown/screen.css" />
   <install as="imp/themes/burntorange/screen.css" name="themes/burntorange/screen.css" />
   <install as="imp/themes/cornflower/screen.css" name="themes/cornflower/screen.css" />
   <install as="imp/themes/default/ie6_or_less.css" name="themes/default/ie6_or_less.css" />
   <install as="imp/themes/default/ie7.css" name="themes/default/ie7.css" />
   <install as="imp/themes/default/mobile.css" name="themes/default/mobile.css" />
   <install as="imp/themes/default/rtl.css" name="themes/default/rtl.css" />
   <install as="imp/themes/default/screen.css" name="themes/default/screen.css" />
   <install as="imp/themes/default/dimp/ie7.css" name="themes/default/dimp/ie7.css" />
   <install as="imp/themes/default/dimp/screen.css" name="themes/default/dimp/screen.css" />
   <install as="imp/themes/default/graphics/addressbook_add.png" name="themes/default/graphics/addressbook_add.png" />
   <install as="imp/themes/default/graphics/addressbook_browse.png" name="themes/default/graphics/addressbook_browse.png" />
   <install as="imp/themes/default/graphics/add_contact.png" name="themes/default/graphics/add_contact.png" />
   <install as="imp/themes/default/graphics/application_tile_horizontal.png" name="themes/default/graphics/application_tile_horizontal.png" />
   <install as="imp/themes/default/graphics/application_tile_vertical.png" name="themes/default/graphics/application_tile_vertical.png" />
   <install as="imp/themes/default/graphics/arrow_collapsed.png" name="themes/default/graphics/arrow_collapsed.png" />
   <install as="imp/themes/default/graphics/arrow_expanded.png" name="themes/default/graphics/arrow_expanded.png" />
   <install as="imp/themes/default/graphics/attachment.png" name="themes/default/graphics/attachment.png" />
   <install as="imp/themes/default/graphics/backhead_orderby.png" name="themes/default/graphics/backhead_orderby.png" />
   <install as="imp/themes/default/graphics/backhead_r.png" name="themes/default/graphics/backhead_r.png" />
   <install as="imp/themes/default/graphics/backhead_s2.png" name="themes/default/graphics/backhead_s2.png" />
   <install as="imp/themes/default/graphics/backhead_shadow.png" name="themes/default/graphics/backhead_shadow.png" />
   <install as="imp/themes/default/graphics/blacklist.png" name="themes/default/graphics/blacklist.png" />
   <install as="imp/themes/default/graphics/calendar.png" name="themes/default/graphics/calendar.png" />
   <install as="imp/themes/default/graphics/checkbox_off.png" name="themes/default/graphics/checkbox_off.png" />
   <install as="imp/themes/default/graphics/checkbox_on.png" name="themes/default/graphics/checkbox_on.png" />
   <install as="imp/themes/default/graphics/checkbox_over.png" name="themes/default/graphics/checkbox_over.png" />
   <install as="imp/themes/default/graphics/checkmail.png" name="themes/default/graphics/checkmail.png" />
   <install as="imp/themes/default/graphics/close.png" name="themes/default/graphics/close.png" />
   <install as="imp/themes/default/graphics/compose.png" name="themes/default/graphics/compose.png" />
   <install as="imp/themes/default/graphics/delete.png" name="themes/default/graphics/delete.png" />
   <install as="imp/themes/default/graphics/download.png" name="themes/default/graphics/download.png" />
   <install as="imp/themes/default/graphics/drafts.png" name="themes/default/graphics/drafts.png" />
   <install as="imp/themes/default/graphics/dragHandle.png" name="themes/default/graphics/dragHandle.png" />
   <install as="imp/themes/default/graphics/dragHandleVert.png" name="themes/default/graphics/dragHandleVert.png" />
   <install as="imp/themes/default/graphics/edit.png" name="themes/default/graphics/edit.png" />
   <install as="imp/themes/default/graphics/empty_spam.png" name="themes/default/graphics/empty_spam.png" />
   <install as="imp/themes/default/graphics/empty_trash.png" name="themes/default/graphics/empty_trash.png" />
   <install as="imp/themes/default/graphics/encrypted.png" name="themes/default/graphics/encrypted.png" />
   <install as="imp/themes/default/graphics/favicon.ico" name="themes/default/graphics/favicon.ico" />
   <install as="imp/themes/default/graphics/fetchmail.png" name="themes/default/graphics/fetchmail.png" />
   <install as="imp/themes/default/graphics/filters.png" name="themes/default/graphics/filters.png" />
   <install as="imp/themes/default/graphics/forward.png" name="themes/default/graphics/forward.png" />
   <install as="imp/themes/default/graphics/gallery.png" name="themes/default/graphics/gallery.png" />
   <install as="imp/themes/default/graphics/group.png" name="themes/default/graphics/group.png" />
   <install as="imp/themes/default/graphics/ham.png" name="themes/default/graphics/ham.png" />
   <install as="imp/themes/default/graphics/help.png" name="themes/default/graphics/help.png" />
   <install as="imp/themes/default/graphics/ico_message_off.png" name="themes/default/graphics/ico_message_off.png" />
   <install as="imp/themes/default/graphics/imp.png" name="themes/default/graphics/imp.png" />
   <install as="imp/themes/default/graphics/info_icon.png" name="themes/default/graphics/info_icon.png" />
   <install as="imp/themes/default/graphics/key_down.png" name="themes/default/graphics/key_down.png" />
   <install as="imp/themes/default/graphics/key_up.png" name="themes/default/graphics/key_up.png" />
   <install as="imp/themes/default/graphics/loading.gif" name="themes/default/graphics/loading.gif" />
   <install as="imp/themes/default/graphics/locked.png" name="themes/default/graphics/locked.png" />
   <install as="imp/themes/default/graphics/logo.png" name="themes/default/graphics/logo.png" />
   <install as="imp/themes/default/graphics/logout.png" name="themes/default/graphics/logout.png" />
   <install as="imp/themes/default/graphics/mail_answered.png" name="themes/default/graphics/mail_answered.png" />
   <install as="imp/themes/default/graphics/mail_clearflag.png" name="themes/default/graphics/mail_clearflag.png" />
   <install as="imp/themes/default/graphics/mail_deleted.png" name="themes/default/graphics/mail_deleted.png" />
   <install as="imp/themes/default/graphics/mail_draft.png" name="themes/default/graphics/mail_draft.png" />
   <install as="imp/themes/default/graphics/mail_flagged.png" name="themes/default/graphics/mail_flagged.png" />
   <install as="imp/themes/default/graphics/mail_forwarded.png" name="themes/default/graphics/mail_forwarded.png" />
   <install as="imp/themes/default/graphics/mail_personal.png" name="themes/default/graphics/mail_personal.png" />
   <install as="imp/themes/default/graphics/mail_priority_high.png" name="themes/default/graphics/mail_priority_high.png" />
   <install as="imp/themes/default/graphics/mail_priority_low.png" name="themes/default/graphics/mail_priority_low.png" />
   <install as="imp/themes/default/graphics/mail_seen.png" name="themes/default/graphics/mail_seen.png" />
   <install as="imp/themes/default/graphics/mail_unseen.png" name="themes/default/graphics/mail_unseen.png" />
   <install as="imp/themes/default/graphics/manage_attachments.png" name="themes/default/graphics/manage_attachments.png" />
   <install as="imp/themes/default/graphics/message_source.png" name="themes/default/graphics/message_source.png" />
   <install as="imp/themes/default/graphics/mini-error.png" name="themes/default/graphics/mini-error.png" />
   <install as="imp/themes/default/graphics/newmail.png" name="themes/default/graphics/newmail.png" />
   <install as="imp/themes/default/graphics/newwin.png" name="themes/default/graphics/newwin.png" />
   <install as="imp/themes/default/graphics/plus.png" name="themes/default/graphics/plus.png" />
   <install as="imp/themes/default/graphics/popdown.png" name="themes/default/graphics/popdown.png" />
   <install as="imp/themes/default/graphics/prefs.png" name="themes/default/graphics/prefs.png" />
   <install as="imp/themes/default/graphics/preview.png" name="themes/default/graphics/preview.png" />
   <install as="imp/themes/default/graphics/print.png" name="themes/default/graphics/print.png" />
   <install as="imp/themes/default/graphics/quotaback.jpg" name="themes/default/graphics/quotaback.jpg" />
   <install as="imp/themes/default/graphics/quotauncover.gif" name="themes/default/graphics/quotauncover.gif" />
   <install as="imp/themes/default/graphics/reload.png" name="themes/default/graphics/reload.png" />
   <install as="imp/themes/default/graphics/reply.png" name="themes/default/graphics/reply.png" />
   <install as="imp/themes/default/graphics/replyall.png" name="themes/default/graphics/replyall.png" />
   <install as="imp/themes/default/graphics/sbcursor_bottom.png" name="themes/default/graphics/sbcursor_bottom.png" />
   <install as="imp/themes/default/graphics/sbcursor_top.png" name="themes/default/graphics/sbcursor_top.png" />
   <install as="imp/themes/default/graphics/scroller.png" name="themes/default/graphics/scroller.png" />
   <install as="imp/themes/default/graphics/scroller_back.png" name="themes/default/graphics/scroller_back.png" />
   <install as="imp/themes/default/graphics/search.png" name="themes/default/graphics/search.png" />
   <install as="imp/themes/default/graphics/select.png" name="themes/default/graphics/select.png" />
   <install as="imp/themes/default/graphics/shared.png" name="themes/default/graphics/shared.png" />
   <install as="imp/themes/default/graphics/signed.png" name="themes/default/graphics/signed.png" />
   <install as="imp/themes/default/graphics/sortdown.png" name="themes/default/graphics/sortdown.png" />
   <install as="imp/themes/default/graphics/sortup.png" name="themes/default/graphics/sortup.png" />
   <install as="imp/themes/default/graphics/spacer_red.png" name="themes/default/graphics/spacer_red.png" />
   <install as="imp/themes/default/graphics/spam.png" name="themes/default/graphics/spam.png" />
   <install as="imp/themes/default/graphics/spellcheck.png" name="themes/default/graphics/spellcheck.png" />
   <install as="imp/themes/default/graphics/undelete.png" name="themes/default/graphics/undelete.png" />
   <install as="imp/themes/default/graphics/warning.png" name="themes/default/graphics/warning.png" />
   <install as="imp/themes/default/graphics/whitelist.png" name="themes/default/graphics/whitelist.png" />
   <install as="imp/themes/default/graphics/folders/create.png" name="themes/default/graphics/folders/create.png" />
   <install as="imp/themes/default/graphics/folders/delete.png" name="themes/default/graphics/folders/delete.png" />
   <install as="imp/themes/default/graphics/folders/drafts.png" name="themes/default/graphics/folders/drafts.png" />
   <install as="imp/themes/default/graphics/folders/edit.png" name="themes/default/graphics/folders/edit.png" />
   <install as="imp/themes/default/graphics/folders/folder.png" name="themes/default/graphics/folders/folder.png" />
   <install as="imp/themes/default/graphics/folders/inbox.png" name="themes/default/graphics/folders/inbox.png" />
   <install as="imp/themes/default/graphics/folders/minus.png" name="themes/default/graphics/folders/minus.png" />
   <install as="imp/themes/default/graphics/folders/open.png" name="themes/default/graphics/folders/open.png" />
   <install as="imp/themes/default/graphics/folders/plus.png" name="themes/default/graphics/folders/plus.png" />
   <install as="imp/themes/default/graphics/folders/sent.png" name="themes/default/graphics/folders/sent.png" />
   <install as="imp/themes/default/graphics/folders/spam.png" name="themes/default/graphics/folders/spam.png" />
   <install as="imp/themes/default/graphics/folders/trash.png" name="themes/default/graphics/folders/trash.png" />
   <install as="imp/themes/default/graphics/mime/apple.png" name="themes/default/graphics/mime/apple.png" />
   <install as="imp/themes/default/graphics/mime/compressed.png" name="themes/default/graphics/mime/compressed.png" />
   <install as="imp/themes/default/graphics/mime/itip.png" name="themes/default/graphics/mime/itip.png" />
   <install as="imp/themes/default/mimp/screen.css" name="themes/default/mimp/screen.css" />
   <install as="imp/themes/fadetogreen/screen.css" name="themes/fadetogreen/screen.css" />
   <install as="imp/themes/gennevilliers/screen.css" name="themes/gennevilliers/screen.css" />
   <install as="imp/themes/green/screen.css" name="themes/green/screen.css" />
   <install as="imp/themes/grey/screen.css" name="themes/grey/screen.css" />
   <install as="imp/themes/ideas/screen.css" name="themes/ideas/screen.css" />
   <install as="imp/themes/lavander/screen.css" name="themes/lavander/screen.css" />
   <install as="imp/themes/luc/screen.css" name="themes/luc/screen.css" />
   <install as="imp/themes/lucblue/screen.css" name="themes/lucblue/screen.css" />
   <install as="imp/themes/mozilla/screen.css" name="themes/mozilla/screen.css" />
   <install as="imp/themes/postnuke/screen.css" name="themes/postnuke/screen.css" />
   <install as="imp/themes/purple/screen.css" name="themes/purple/screen.css" />
   <install as="imp/themes/purple/dimp/screen.css" name="themes/purple/dimp/screen.css" />
   <install as="imp/themes/silver/screen.css" name="themes/silver/screen.css" />
   <install as="imp/themes/silver/dimp/screen.css" name="themes/silver/dimp/screen.css" />
   <install as="imp/themes/silver/graphics/addressbook_add.png" name="themes/silver/graphics/addressbook_add.png" />
   <install as="imp/themes/silver/graphics/addressbook_browse.png" name="themes/silver/graphics/addressbook_browse.png" />
   <install as="imp/themes/silver/graphics/add_contact.png" name="themes/silver/graphics/add_contact.png" />
   <install as="imp/themes/silver/graphics/application_tile_horizontal.png" name="themes/silver/graphics/application_tile_horizontal.png" />
   <install as="imp/themes/silver/graphics/application_tile_vertical.png" name="themes/silver/graphics/application_tile_vertical.png" />
   <install as="imp/themes/silver/graphics/arrow_collapsed.png" name="themes/silver/graphics/arrow_collapsed.png" />
   <install as="imp/themes/silver/graphics/arrow_expanded.png" name="themes/silver/graphics/arrow_expanded.png" />
   <install as="imp/themes/silver/graphics/attachment.png" name="themes/silver/graphics/attachment.png" />
   <install as="imp/themes/silver/graphics/blacklist.png" name="themes/silver/graphics/blacklist.png" />
   <install as="imp/themes/silver/graphics/calendar.png" name="themes/silver/graphics/calendar.png" />
   <install as="imp/themes/silver/graphics/checkmail.png" name="themes/silver/graphics/checkmail.png" />
   <install as="imp/themes/silver/graphics/close.png" name="themes/silver/graphics/close.png" />
   <install as="imp/themes/silver/graphics/compose.png" name="themes/silver/graphics/compose.png" />
   <install as="imp/themes/silver/graphics/delete.png" name="themes/silver/graphics/delete.png" />
   <install as="imp/themes/silver/graphics/download.png" name="themes/silver/graphics/download.png" />
   <install as="imp/themes/silver/graphics/drafts.png" name="themes/silver/graphics/drafts.png" />
   <install as="imp/themes/silver/graphics/edit.png" name="themes/silver/graphics/edit.png" />
   <install as="imp/themes/silver/graphics/empty_spam.png" name="themes/silver/graphics/empty_spam.png" />
   <install as="imp/themes/silver/graphics/empty_trash.png" name="themes/silver/graphics/empty_trash.png" />
   <install as="imp/themes/silver/graphics/encrypted.png" name="themes/silver/graphics/encrypted.png" />
   <install as="imp/themes/silver/graphics/fetchmail.png" name="themes/silver/graphics/fetchmail.png" />
   <install as="imp/themes/silver/graphics/filters.png" name="themes/silver/graphics/filters.png" />
   <install as="imp/themes/silver/graphics/forward.png" name="themes/silver/graphics/forward.png" />
   <install as="imp/themes/silver/graphics/group.png" name="themes/silver/graphics/group.png" />
   <install as="imp/themes/silver/graphics/ham.png" name="themes/silver/graphics/ham.png" />
   <install as="imp/themes/silver/graphics/help.png" name="themes/silver/graphics/help.png" />
   <install as="imp/themes/silver/graphics/imp.png" name="themes/silver/graphics/imp.png" />
   <install as="imp/themes/silver/graphics/info_icon.png" name="themes/silver/graphics/info_icon.png" />
   <install as="imp/themes/silver/graphics/locked.png" name="themes/silver/graphics/locked.png" />
   <install as="imp/themes/silver/graphics/logout.png" name="themes/silver/graphics/logout.png" />
   <install as="imp/themes/silver/graphics/mail_answered.png" name="themes/silver/graphics/mail_answered.png" />
   <install as="imp/themes/silver/graphics/mail_clearflag.png" name="themes/silver/graphics/mail_clearflag.png" />
   <install as="imp/themes/silver/graphics/mail_deleted.png" name="themes/silver/graphics/mail_deleted.png" />
   <install as="imp/themes/silver/graphics/mail_draft.png" name="themes/silver/graphics/mail_draft.png" />
   <install as="imp/themes/silver/graphics/mail_flagged.png" name="themes/silver/graphics/mail_flagged.png" />
   <install as="imp/themes/silver/graphics/mail_forwarded.png" name="themes/silver/graphics/mail_forwarded.png" />
   <install as="imp/themes/silver/graphics/mail_personal.png" name="themes/silver/graphics/mail_personal.png" />
   <install as="imp/themes/silver/graphics/mail_priority_high.png" name="themes/silver/graphics/mail_priority_high.png" />
   <install as="imp/themes/silver/graphics/mail_priority_low.png" name="themes/silver/graphics/mail_priority_low.png" />
   <install as="imp/themes/silver/graphics/mail_seen.png" name="themes/silver/graphics/mail_seen.png" />
   <install as="imp/themes/silver/graphics/mail_unseen.png" name="themes/silver/graphics/mail_unseen.png" />
   <install as="imp/themes/silver/graphics/manage_attachments.png" name="themes/silver/graphics/manage_attachments.png" />
   <install as="imp/themes/silver/graphics/message_source.png" name="themes/silver/graphics/message_source.png" />
   <install as="imp/themes/silver/graphics/newmail.png" name="themes/silver/graphics/newmail.png" />
   <install as="imp/themes/silver/graphics/newwin.png" name="themes/silver/graphics/newwin.png" />
   <install as="imp/themes/silver/graphics/plus.png" name="themes/silver/graphics/plus.png" />
   <install as="imp/themes/silver/graphics/popdown.png" name="themes/silver/graphics/popdown.png" />
   <install as="imp/themes/silver/graphics/prefs.png" name="themes/silver/graphics/prefs.png" />
   <install as="imp/themes/silver/graphics/preview.png" name="themes/silver/graphics/preview.png" />
   <install as="imp/themes/silver/graphics/print.png" name="themes/silver/graphics/print.png" />
   <install as="imp/themes/silver/graphics/reload.png" name="themes/silver/graphics/reload.png" />
   <install as="imp/themes/silver/graphics/reply.png" name="themes/silver/graphics/reply.png" />
   <install as="imp/themes/silver/graphics/replyall.png" name="themes/silver/graphics/replyall.png" />
   <install as="imp/themes/silver/graphics/search.png" name="themes/silver/graphics/search.png" />
   <install as="imp/themes/silver/graphics/shared.png" name="themes/silver/graphics/shared.png" />
   <install as="imp/themes/silver/graphics/signed.png" name="themes/silver/graphics/signed.png" />
   <install as="imp/themes/silver/graphics/sortdown.png" name="themes/silver/graphics/sortdown.png" />
   <install as="imp/themes/silver/graphics/sortup.png" name="themes/silver/graphics/sortup.png" />
   <install as="imp/themes/silver/graphics/spam.png" name="themes/silver/graphics/spam.png" />
   <install as="imp/themes/silver/graphics/spellcheck.png" name="themes/silver/graphics/spellcheck.png" />
   <install as="imp/themes/silver/graphics/undelete.png" name="themes/silver/graphics/undelete.png" />
   <install as="imp/themes/silver/graphics/warning.png" name="themes/silver/graphics/warning.png" />
   <install as="imp/themes/silver/graphics/whitelist.png" name="themes/silver/graphics/whitelist.png" />
   <install as="imp/themes/silver/graphics/folders/create.png" name="themes/silver/graphics/folders/create.png" />
   <install as="imp/themes/silver/graphics/folders/delete.png" name="themes/silver/graphics/folders/delete.png" />
   <install as="imp/themes/silver/graphics/folders/drafts.png" name="themes/silver/graphics/folders/drafts.png" />
   <install as="imp/themes/silver/graphics/folders/edit.png" name="themes/silver/graphics/folders/edit.png" />
   <install as="imp/themes/silver/graphics/folders/explore.png" name="themes/silver/graphics/folders/explore.png" />
   <install as="imp/themes/silver/graphics/folders/folder.png" name="themes/silver/graphics/folders/folder.png" />
   <install as="imp/themes/silver/graphics/folders/inbox.png" name="themes/silver/graphics/folders/inbox.png" />
   <install as="imp/themes/silver/graphics/folders/minus.png" name="themes/silver/graphics/folders/minus.png" />
   <install as="imp/themes/silver/graphics/folders/open.png" name="themes/silver/graphics/folders/open.png" />
   <install as="imp/themes/silver/graphics/folders/plus.png" name="themes/silver/graphics/folders/plus.png" />
   <install as="imp/themes/silver/graphics/folders/sent.png" name="themes/silver/graphics/folders/sent.png" />
   <install as="imp/themes/silver/graphics/folders/spam.png" name="themes/silver/graphics/folders/spam.png" />
   <install as="imp/themes/silver/graphics/folders/trash.png" name="themes/silver/graphics/folders/trash.png" />
   <install as="imp/themes/silver/graphics/mime/compressed.png" name="themes/silver/graphics/mime/compressed.png" />
   <install as="imp/themes/silver/graphics/mime/itip.php" name="themes/silver/graphics/mime/itip.php" />
   <install as="imp/themes/simplex/screen.css" name="themes/simplex/screen.css" />
   <install as="imp/themes/tango-blue/screen.css" name="themes/tango-blue/screen.css" />
   <install as="imp/themes/tango-blue/dimp/screen.css" name="themes/tango-blue/dimp/screen.css" />
   <install as="imp/themes/tango-blue/graphics/addressbook_browse.png" name="themes/tango-blue/graphics/addressbook_browse.png" />
   <install as="imp/themes/tango-blue/graphics/attachment.png" name="themes/tango-blue/graphics/attachment.png" />
   <install as="imp/themes/tango-blue/graphics/calendar.png" name="themes/tango-blue/graphics/calendar.png" />
   <install as="imp/themes/tango-blue/graphics/close.png" name="themes/tango-blue/graphics/close.png" />
   <install as="imp/themes/tango-blue/graphics/compose.png" name="themes/tango-blue/graphics/compose.png" />
   <install as="imp/themes/tango-blue/graphics/empty_trash.png" name="themes/tango-blue/graphics/empty_trash.png" />
   <install as="imp/themes/tango-blue/graphics/encrypted.png" name="themes/tango-blue/graphics/encrypted.png" />
   <install as="imp/themes/tango-blue/graphics/favicon.ico" name="themes/tango-blue/graphics/favicon.ico" />
   <install as="imp/themes/tango-blue/graphics/fetchmail.png" name="themes/tango-blue/graphics/fetchmail.png" />
   <install as="imp/themes/tango-blue/graphics/filters.png" name="themes/tango-blue/graphics/filters.png" />
   <install as="imp/themes/tango-blue/graphics/imp.png" name="themes/tango-blue/graphics/imp.png" />
   <install as="imp/themes/tango-blue/graphics/mail_answered.png" name="themes/tango-blue/graphics/mail_answered.png" />
   <install as="imp/themes/tango-blue/graphics/mail_deleted.png" name="themes/tango-blue/graphics/mail_deleted.png" />
   <install as="imp/themes/tango-blue/graphics/mail_draft.png" name="themes/tango-blue/graphics/mail_draft.png" />
   <install as="imp/themes/tango-blue/graphics/mail_flagged.png" name="themes/tango-blue/graphics/mail_flagged.png" />
   <install as="imp/themes/tango-blue/graphics/mail_personal.png" name="themes/tango-blue/graphics/mail_personal.png" />
   <install as="imp/themes/tango-blue/graphics/mail_priority_high.png" name="themes/tango-blue/graphics/mail_priority_high.png" />
   <install as="imp/themes/tango-blue/graphics/mail_priority_low.png" name="themes/tango-blue/graphics/mail_priority_low.png" />
   <install as="imp/themes/tango-blue/graphics/mail_unseen.png" name="themes/tango-blue/graphics/mail_unseen.png" />
   <install as="imp/themes/tango-blue/graphics/manage_attachments.png" name="themes/tango-blue/graphics/manage_attachments.png" />
   <install as="imp/themes/tango-blue/graphics/newmail.png" name="themes/tango-blue/graphics/newmail.png" />
   <install as="imp/themes/tango-blue/graphics/reload.png" name="themes/tango-blue/graphics/reload.png" />
   <install as="imp/themes/tango-blue/graphics/shared.png" name="themes/tango-blue/graphics/shared.png" />
   <install as="imp/themes/tango-blue/graphics/signed.png" name="themes/tango-blue/graphics/signed.png" />
   <install as="imp/themes/tango-blue/graphics/spellcheck.png" name="themes/tango-blue/graphics/spellcheck.png" />
   <install as="imp/themes/tango-blue/graphics/folders/drafts.png" name="themes/tango-blue/graphics/folders/drafts.png" />
   <install as="imp/themes/tango-blue/graphics/folders/folder.png" name="themes/tango-blue/graphics/folders/folder.png" />
   <install as="imp/themes/tango-blue/graphics/folders/inbox.png" name="themes/tango-blue/graphics/folders/inbox.png" />
   <install as="imp/themes/tango-blue/graphics/folders/open.png" name="themes/tango-blue/graphics/folders/open.png" />
   <install as="imp/themes/tango-blue/graphics/folders/sent.png" name="themes/tango-blue/graphics/folders/sent.png" />
   <install as="imp/themes/tango-blue/graphics/folders/spam.png" name="themes/tango-blue/graphics/folders/spam.png" />
   <install as="imp/themes/tango-blue/graphics/folders/trash.png" name="themes/tango-blue/graphics/folders/trash.png" />
   <install as="imp/attachment.php" name="attachment.php" />
   <install as="imp/compose-dimp.php" name="compose-dimp.php" />
   <install as="imp/compose-mimp.php" name="compose-mimp.php" />
   <install as="imp/compose.php" name="compose.php" />
   <install as="imp/contacts.php" name="contacts.php" />
   <install as="COPYING" name="COPYING" />
   <install as="imp/folders-mimp.php" name="folders-mimp.php" />
   <install as="imp/folders.php" name="folders.php" />
   <install as="imp/index-dimp.php" name="index-dimp.php" />
   <install as="imp/index.php" name="index.php" />
   <install as="imp/mailbox-mimp.php" name="mailbox-mimp.php" />
   <install as="imp/mailbox.php" name="mailbox.php" />
   <install as="imp/message-dimp.php" name="message-dimp.php" />
   <install as="imp/message-mimp.php" name="message-mimp.php" />
   <install as="imp/message.php" name="message.php" />
   <install as="imp/mobile.php" name="mobile.php" />
   <install as="imp/pgp.php" name="pgp.php" />
   <install as="README" name="README" />
   <install as="imp/rss.php" name="rss.php" />
   <install as="imp/saveimage.php" name="saveimage.php" />
   <install as="imp/search-basic.php" name="search-basic.php" />
   <install as="imp/search.php" name="search.php" />
   <install as="imp/smime.php" name="smime.php" />
   <install as="imp/thread.php" name="thread.php" />
   <install as="imp/view.php" name="view.php" />
  </filelist>
 </phprelease>
 <changelog>
  <release>
   <version>
    <release>5.0.0alpha1</release>
    <api>5.0.0</api>
   </version>
   <stability>
    <release>alpha</release>
    <api>alpha</api>
   </stability>
   <date>2011-03-09</date>
   <license uri="http://www.gnu.org/licenses/gpl.html">GPL</license>
   <notes>
* First alpha release for Horde 4.
   </notes>
  </release>
  <release>
   <version>
    <release>5.0.0beta1</release>
    <api>5.0.0</api>
   </version>
   <stability>
    <release>beta</release>
    <api>beta</api>
   </stability>
   <date>2011-03-16</date>
   <license uri="http://www.gnu.org/licenses/gpl.html">GPL</license>
   <notes>
* Fix purging deleted messages in dynamic view (Bug #9627).
* Fix display of non-IMAP mailbox elements in folder lists (Bug #9650).
* Fix print part display.
* Fix listing users through IMP API.
   </notes>
  </release>
  <release>
   <version>
    <release>5.0.0RC1</release>
    <api>5.0.0</api>
   </version>
   <stability>
    <release>beta</release>
    <api>beta</api>
   </stability>
   <date>2011-03-23</date>
   <license uri="http://www.gnu.org/licenses/gpl.html">GPL</license>
   <notes>
* First release candidate for Horde 4.
* [mms] Fix loading virtual folder as initial page in standard view (Bug #9696).
* [mms] Fix upgrading virtual folders from IMP 4 (Bug #9692).
* [mms] Fix editing the size search criteria.
* [mms] Optimize importing messages from mbox file.
* [mms] Fix deletion from Virtual Inbox in standard view (Bug #9686).
* [mms] Fix loading virtual folders from drop-down folder list (Bug #9687).
* [mms] Fix thread sort by newest messages first (Bug #9685).
* [mms] Add ability to import/download mailboxes in dynamic view.
* [jan] Remove application tabs from AJAX interface (Bug #9679).
* [mms] Move all portal rendering code to Horde.
* [mms] Fix flag display in message list in traditional view (Bug #9673).
   </notes>
  </release>
  <release>
   <version>
    <release>5.0.0RC2</release>
    <api>5.0.0</api>
   </version>
   <stability>
    <release>beta</release>
    <api>beta</api>
   </stability>
   <date>2011-03-29</date>
   <license uri="http://www.gnu.org/licenses/gpl.html">GPL</license>
   <notes>
* Second release candidate for Horde 4.
* Fix max_folders permission (Bug #9741).
* [jan] Rename all scripts in bin/ to be prefixed with imp- (Request #9647).
* [jan] Correctly render notifications with embedded HTML in dynamic view (Bug #9729).
* [mms] Fix moving to new mailbox, tasklist, and notepad in traditional view (Bug #9732).
* [jan] Add left and right keys as aliases for up and down keys in dynamic view.
* [mms] Add mailbox sorting and select all messages to vertical layout in the dynamic view (Request #9708).
* [jan] Fix expansion of quoted sections in thread view.
* [jan] Fix message previews in traditional view (Bug #9695).
* [jan] Support importing of compressed mailbox files.
* [jan] Fix upgrading of search_fields preference.
* [jan] Fix key navigation in traditional mailbox view.
* [mms] Don&apos;t cache FETCH data for the Spam and Trash mailboxes.
* [mms] All views now honor &apos;initial_page&apos; preference.
* [mms] Fix loading virtual folder as initial page in standard view (Bug #9696).
   </notes>
  </release>
  <release>
   <version>
    <release>5.0.0</release>
    <api>5.0.0</api>
   </version>
   <stability>
    <release>stable</release>
    <api>stable</api>
   </stability>
   <date>2011-04-06</date>
   <license uri="http://www.gnu.org/licenses/gpl.html">GPL</license>
   <notes>
* First stable release for Horde 4.
* [jan] Notify about new mails in any Horde application.
* [mms] New mail notifications now handled by the Horde Notification system (Request #9751).
* [mms] Fix resuming messages with attachments (Bug #9780).
* [mms] Fix javascript actions in standard view in IE 7/8 (Bugs #9801, 9809).
* [jan] Fix application-specific permission checks (Bug #9786).
* [mms] Fix printing of message parts in IE, regardless of local user settings (Bug #9756).
* [mms] Fix IMP_Maillog regression from RC2 (Bug #9763).
* [mms] Fix honoring default encryption option in dynamic view.
* [jan] Show full alarm notifications in dynamic view (Request #9748).
* [jan] Fix saving S/MIME certs to address book.
* [mms] Support importing of compressed mailbox files if the zip extension is not available.
   </notes>
  </release>
  <release>
   <version>
    <release>5.0.1</release>
    <api>5.0.0</api>
   </version>
   <stability>
    <release>stable</release>
    <api>stable</api>
   </stability>
   <date>2011-04-20</date>
   <license uri="http://www.gnu.org/licenses/gpl.html">GPL</license>
   <notes>
* [mms] Fix resuming reply drafts in HTML mode (Bug #9928).
* [mms] Fix updating flags/logs on original messages after resuming from draft.
* [mms] Fix flagging messages in search mailboxes in dynamic view.
* [mms] Don&apos;t attempt to poll non-IMAP mailboxes (Bug #9896).
* [mms] Fix deleting attachments from compose message in dynamic view (Bug #9899).
* [mms] Newmail portal block can now be configured to auto-update.
* [mms] Fix deleteMessages and flagMessages API calls (Bug #9888).
* [mms] More intelligent polling in dynamic view (Request #9808).
* [mms] Fix spurious viewport loading in rare situations (Bug #9768).
* [mms] Show human readable message in multipart/report parts in the richest
        format possible (Bug #9873).
* [mms] Fix unneeded body part downloads in alternative parts (Bug #9862).
* [mms] Fix importing PGP private keys.
* [mms] More intelligent part naming if name is not specified in the message (Request #9853).
* [jan] Avoid double escaping of folder names in sent-mail drop down list.
* [jan] Fix translation of special folders on certain IMAP servers.
* [jan] Fix display of status icons in traditional view (Bug #9844).
* [mms] Fix displaying all message parts in standard view (Bug #9827).
* [mms] Allow .eml files to be imported into a mailbox (Request #9827).
* [mms] Fix vertical layout resize in dynamic view (Bug #9834).
* [mms] Fix link for filters menu item (Bug #9831).
* [mms] Fix composing messages in mobile view.
* [mms] IMP will refuse to work with POP3 servers that don&apos;t support UIDL.
* [mms] Many POP3 fixes.
   </notes>
  </release>
  <release>
   <version>
    <release>5.0.2</release>
    <api>5.0.0</api></version>
   <stability>
    <release>stable</release>
    <api>stable</api></stability>
   <date>2011-05-03</date>
   <license uri="http://www.gnu.org/licenses/gpl.html">GPL</license>
   <notes>
* [mms] Add quick flag filtering to traditional view.
* [mms] Fix viewing linked attachments (Bug #9972).
* [mms] Add support for the content-id access type of message/external-body.
* [mms] Consolidate IMAP error handling code in IMP_Imap_Exception.
* [mms] Use translated namespace name if available.
   </notes>
  </release>
  <release>
   <version>
    <release>5.0.3</release>
    <api>5.0.0</api></version>
   <stability>
    <release>stable</release>
    <api>stable</api></stability>
   <date>2011-05-03</date>
   <license uri="http://www.gnu.org/licenses/gpl.html">GPL</license>
   <notes>
* [jan] Add missing files to package.
   </notes>
  </release>
  <release>
   <version>
    <release>5.0.4</release>
    <api>5.0.0</api></version>
   <stability>
    <release>stable</release>
    <api>stable</api></stability>
   <date>2011-05-25</date>
   <license uri="http://www.gnu.org/licenses/gpl.html">GPL</license>
   <notes>
* [mms] Fix filter links in the preferences UI (Bug #10117).
* [mms] Fix print icon for non text/html displayable attachments (Bug #10112).
* [mms] Support $Junk/$NotJunk keywords when marking spam/ham.
* [jan] Fix link to send PGP key to keyserver (Bug #10070).
* [mms] Fix resizing compose window in dynamic view for IE 7/8 (Bug #10075).
* [mms] Fix setting/unsetting passphrases in preferences (Bug #10096).
* [mms] Base64url encode breacdrumb hash information in dynamic view.
* [mms] Add login task to autocreate special mailboxes.
* [mms] Workaround broken messages by allow viewing multipart/related parts that are not referenced in the base part.
* [mms] Use ACLs to determine when to hide various UI options (Request #9537).
* [mms] Cache various calculated mailbox information in the session.
* [mms] Fix adding flags in advanced search (Bug #10049).
* [mms] Fix display of subfolders in mobile view (Bug #10043).
* [mms] Improved determination of available flags in a mailbox.
* [mms] Fix adding to whitelist from dynamic view (rui.carneiro@portugalmail.net, Bug #10036).
   </notes>
  </release>
  <release>
   <version>
    <release>5.0.5</release>
    <api>5.0.0</api></version>
   <stability>
    <release>stable</release>
    <api>stable</api></stability>
   <date>2011-06-01</date>
   <license uri="http://www.gnu.org/licenses/gpl.html">GPL</license>
   <notes>
* [jan] Fix loading message previews from search results (Bug #10152).
* [mms] Fix sending messages with linked attachments (Bug #10125).
* [mms] Handle response codes/errors returned from POP3 servers.
* [mms] Fix POP3 regressions.
* [mms] Workaround broken suhosin extension to allow search mailboxes (Request #9842).
   </notes>
  </release>
  <release>
   <version>
    <release>5.0.6</release>
    <api>5.0.0</api></version>
   <stability>
    <release>stable</release>
    <api>stable</api></stability>
   <date>2011-06-08</date>
   <license uri="http://www.gnu.org/licenses/gpl.html">GPL</license>
   <notes>
* [mms] Fix regression in renaming mailboxes in dynamic view (Bug #10207).
* [mms] Fix selecting sent-mail mailbox for not empty namespaces (Bug #10090).
* [mms] Fix saving expand/collapse state in traditional folders view.
* [mms] Update all flag changes in dynamic mode (Bug #10146).
* [mms] Fix editing saved searches in dynamic mode (Bug #10189).
* [mms] Fix regression in saving sent mail in traditional view (Bug #10193).
* [mms] Fix regression in deleting mailboxes in traditional view (Bug #10170).
* [mms] Fix currently selected mailbox in folder lists (Bug #10163).
* [jan] Don&apos;t show button to strip attachments if turned off in the preferences (Bug #10154).
* [jan] Fix printing from message popup (Bug #10188).
* [jan] Fix viewing messages source from message popup (Bug #10190).
* [jan] Fix editing saved searches in traditional view (Bug #10184).
   </notes>
  </release>
  <release>
   <version>
    <release>5.0.7</release>
    <api>5.0.0</api></version>
   <stability>
    <release>stable</release>
    <api>stable</api></stability>
   <date>2011-06-14</date>
   <license uri="http://www.gnu.org/licenses/gpl.html">GPL</license>
   <notes>
* [mms] Don&apos;t strip HTML part of compose message when stripping attachments from saved sent-mail message (Bug #10234).
* [mms] Fix regression when copying/moving messages into a new mailbox in traditional view (Bug #10232).
* [mms] Fix regression when flagging all messages in a mailbox (Bug #10224).
* [jan] Fix folder links in virtual folders (Bug #10221).
* [mms] Show translated name for special mailboxes in sent mail lists (Bug #10220).
* [mms] Fix regression in filtering mailbox in traditional view (Bug #10213).
   </notes>
  </release>
  <release>
   <version>
    <release>5.0.8</release>
    <api>5.0.0</api></version>
   <stability>
    <release>stable</release>
    <api>stable</api></stability>
   <date>2011-07-05</date>
   <license uri="http://www.gnu.org/licenses/gpl.html">GPL</license>
   <notes>
* [jan] Don&apos;t attempt to delete linked attachments monthly if they have been disabled (Bug #10166).
* [jan] Don&apos;t show basic headers twice when showing all headers (Bug #10276).
* [jan] Add IMP_Contents#getTree() to return a tree representation of a message&apos;s MIME parts.
* [mms] Fix regression in parsing list reply address (Bug #10258).
* [jan] Tick sent-mail checkbox off when selecting sent-mail folder in dynamic view.
* [jan] Keep key navigation active after clicking into a HTML message (Request #9720).
* [mms] Fix additional regression when flagging all messages in a mailbox (Bug #10243).
* [mms] Fix "Don&apos;t Show" filtering in traditional mailbox view (Bug #10244).
   </notes>
  </release>
  <release>
   <version>
    <release>5.0.9</release>
    <api>5.0.0</api></version>
   <stability>
    <release>stable</release>
    <api>stable</api></stability>
   <date>2011-08-02</date>
   <license uri="http://www.gnu.org/licenses/gpl.html">GPL</license>
   <notes>
* [mms] Fix to allow search filters to be saved.
* [mjr] Fix mouse click handling on mobile view (Bug #10355).
* [mms] Ensure correct message charset is use if forward/reply headers contain non US-ASCII characters (Bug #10148).
* [mms] Select all checkbox in dynamic view can now be toggled (Request #10067).
* [mms] Remember vertical splitbar size in dynamic view.
* [mms] Workaround IE quirks for compose autocomplete box (Bug #10250).
* [mms] Fix resuming HTML drafts for non-reply messages (Bug #10298).
* [jan] Fix verifying of inline signed PGP messages (requires Horde_Crypt 1.0.4).
* [mms] Fix Shift-N shortcut in dynamic view (Bug #10352).
* [mms] Add save message link to dynamic view preview window.
* [mms] Correctly quote e-mail names when composing from compose links in the dynamic view (Bug #10292).
   </notes>
  </release>
  <release>
   <version>
    <release>5.1.0</release>
    <api>5.1.0</api></version>
   <stability>
    <release>stable</release>
    <api>stable</api></stability>
   <date>2011-04-21</date>
   <license uri="http://www.gnu.org/licenses/gpl.html">GPL</license>
   <notes>
*
   </notes>
  </release>
  <release>5.0.10</release>
    <api>5.0.0</api></version>
   <stability>
    <release>stable</release>
    <api>stable</api></stability>
   <date>2011-08-17</date>
   <license uri="http://www.gnu.org/licenses/gpl.html">GPL</license>
   <notes>
* [mms] Display flag to indicate a mailing list message.
* [mms] Immediately update mailbox list when message is deleted and the mailbox does not support flags (e.g. POP3) (Bug #10424).
* [mjr] Fix notifications not showing while accepting iTips
* [mms] Correctly determine page with first/last unseen messages when using descending sequence sorting (Bug #9882).
* [mms] Deletion works correctly from popup message view if base window is no longer available (Bug #9761).
* [mms] Fix explicitly applying filters in INBOX in dynamic view (Bug #10291).
* [mms] Add &apos;Edit as New&apos; action for messages (Request #10206).
* [mms] Remove &apos;allow_resume_all&apos; configuration option (Request #10206).
* [mms] Add personal contacts search filter.
* [mms] Add ability to search all mailboxes (Request #10204).
   </notes>
  </release>
  <release>
   <version>
    <release>5.0.11</release>
    <api>5.0.0</api></version>
   <stability>
    <release>stable</release>
    <api>stable</api></stability>
   <date>2011-08-22</date>
   <license uri="http://www.gnu.org/licenses/gpl.html">GPL</license>
   <notes>
* [mms] Fix POP3 regression (Bug #10450).
* [mms] Forwarded messages no longer treated as an attachment in the UI (Request #9754).
* [mms] Correctly display submailboxes in dynamic view when new submailbox is created before parent mailbox is expanded (Bug #10429).
   </notes>
  </release>
 </changelog>
</package><|MERGE_RESOLUTION|>--- conflicted
+++ resolved
@@ -22,19 +22,11 @@
   <email>chuck@horde.org</email>
   <active>yes</active>
  </lead>
-<<<<<<< HEAD
  <date>2011-04-21</date>
  <time>18:54:43</time>
  <version>
   <release>5.1.0</release>
   <api>5.1.0</api>
-=======
- <date>2011-08-22</date>
- <time>23:54:11</time>
- <version>
-  <release>5.0.11</release>
-  <api>5.0.0</api>
->>>>>>> c71ecbf6
  </version>
  <stability>
   <release>stable</release>
@@ -42,9 +34,7 @@
  </stability>
  <license uri="http://www.gnu.org/licenses/gpl.html">GPL</license>
  <notes>
-* [mms] Fix POP3 regression (Bug #10450).
-* [mms] Forwarded messages no longer treated as an attachment in the UI (Request #9754).
-* [mms] Correctly display submailboxes in dynamic view when new submailbox is created before parent mailbox is expanded (Bug #10429).
+*
  </notes>
  <contents>
   <dir baseinstalldir="/" name="/">
