<?xml version="1.0" encoding="UTF-8"?>
<package packagerversion="1.9.2" version="2.0" xmlns="http://pear.php.net/dtd/package-2.0" xmlns:tasks="http://pear.php.net/dtd/tasks-1.0" xmlns:xsi="http://www.w3.org/2001/XMLSchema-instance" xsi:schemaLocation="http://pear.php.net/dtd/tasks-1.0 http://pear.php.net/dtd/tasks-1.0.xsd http://pear.php.net/dtd/package-2.0 http://pear.php.net/dtd/package-2.0.xsd">
 <name>imp</name>
 <channel>pear.horde.org</channel>
 <summary>A web based webmail system</summary>
 <description>IMP, the Internet Mail Program, is one of the most popular and widely deployed open source webmail applications in the world. It allows universal, web-based access to IMAP and POP3 mail servers and provides Ajax, mobile and traditional interfaces with a rich range of features normally found only in desktop email clients.</description>
 <lead>
  <name>Michael Slusarz</name>
  <user>slusarz</user>
  <email>slusarz@horde.org</email>
  <active>yes</active>
 </lead>
 <lead>
  <name>Jan Schneider</name>
  <user>jan</user>
  <email>jan@horde.org</email>
  <active>yes</active>
 </lead>
 <lead>
  <name>Chuck Hagenbuch</name>
  <user>chuck</user>
  <email>chuck@horde.org</email>
  <active>yes</active>
 </lead>
 <date>2012-11-06</date>
 <time>01:52:40</time>
 <version>
  <release>6.1.0</release>
  <api>6.0.0</api>
 </version>
 <stability>
  <release>stable</release>
  <api>stable</api>
 </stability>
 <license uri="http://www.horde.org/licenses/gpl">GPL-2.0</license>
 <notes>
<<<<<<< HEAD
* [mms] Add message thread view to dynamic mailbox preview.
* [mms] Better UI for changing quicksearch criteria in dynamic mailbox screen.
* [mms] Collapse multiple mailbox export options in dynamic mailbox view to single action.
* [mms] Importing a PGP personal key now only requires the private key.
=======
* [mms] Improved generation and parsing of mbox files.
* [mms] Fix adding mailboxes with mull delimiters to the IMAP folder tree (Bug #11672).
* [mms] Fix editing templates in dynamic view.
* [mms] Fix sending templates in dynamic view.
* [mms] Allow iCalendar events to be added to the calendar even if they are missing the required UID parameter (Bug #11669).
* [mms] Fix displaying flag changes for messages in search mailboxes in dynamic view (Bug #11622).
* [mms] Save sent-mail when composing in the smartmobile view (Bug #11670).
* [mms] Don&apos;t try to save sent-mail to a non-existent sent-mail mailbox.
* [mms] Fix displaying encrypted message in dynamic preview when correct passphrase is entered (Bug #11661).
* [mms] Purge IMAP cache data when upgrading from IMP 5.
>>>>>>> e717de42
 </notes>
 <contents>
  <dir baseinstalldir="/" name="/">
   <dir name="bin">
    <file name="imp-bounce-spam" role="script" />
    <file name="imp-mailbox-decode" role="script" />
    <file name="imp-query-imap-cache" role="script" />
   </dir> <!-- /bin -->
   <dir name="config">
    <file name=".htaccess" role="horde" />
    <file name="backends.php" role="horde" />
    <file name="conf.xml" role="horde" />
    <file name="filter.txt.dist" role="horde" />
    <file name="hooks.php.dist" role="horde" />
    <file name="menu.php.dist" role="horde" />
    <file name="mime_drivers.php" role="horde" />
    <file name="prefs.php" role="horde" />
   </dir> <!-- /config -->
   <dir name="docs">
    <file name="CHANGES" role="doc" />
    <file name="CREDITS" role="doc" />
    <file name="INSTALL" role="doc" />
    <file name="PERFORMANCE" role="doc" />
    <file name="RELEASE_NOTES" role="doc" />
    <file name="RFCS" role="doc" />
    <file name="UPGRADING" role="doc" />
   </dir> <!-- /docs -->
   <dir name="js">
    <file name="acl.js" role="horde" />
    <file name="compose-base.js" role="horde" />
    <file name="compose-dimp.js" role="horde" />
    <file name="compose.js" role="horde" />
    <file name="contacts.js" role="horde" />
    <file name="dimpbase.js" role="horde" />
    <file name="dimpcore.js" role="horde" />
    <file name="flagprefs.js" role="horde" />
    <file name="folderprefs.js" role="horde" />
    <file name="folders.js" role="horde" />
    <file name="imp.js" role="horde" />
    <file name="indices.js" role="horde" />
    <file name="login.js" role="horde" />
    <file name="mailbox.js" role="horde" />
    <file name="message-dimp.js" role="horde" />
    <file name="message.js" role="horde" />
    <file name="passphrase.js" role="horde" />
    <file name="pgp.js" role="horde" />
    <file name="search.js" role="horde" />
    <file name="searchesprefs.js" role="horde" />
    <file name="signaturehtml.js" role="horde" />
    <file name="smartmobile.js" role="horde" />
    <file name="viewport.js" role="horde" />
   </dir> <!-- /js -->
   <dir name="lib">
    <dir name="Ajax">
     <dir name="Application">
      <dir name="Handler">
       <file name="Common.php" role="horde" />
       <file name="Dynamic.php" role="horde" />
       <file name="ImageUnblock.php" role="horde" />
       <file name="Passphrase.php" role="horde" />
       <file name="Search.php" role="horde" />
       <file name="Smartmobile.php" role="horde" />
      </dir> <!-- /lib/Ajax/Application/Handler -->
      <file name="Compose.php" role="horde" />
      <file name="ListMessages.php" role="horde" />
      <file name="ShowMessage.php" role="horde" />
     </dir> <!-- /lib/Ajax/Application -->
     <dir name="Imple">
      <file name="ContactAutoCompleter.php" role="horde" />
      <file name="ImportEncryptKey.php" role="horde" />
      <file name="ItipRequest.php" role="horde" />
      <file name="PassphraseDialog.php" role="horde" />
     </dir> <!-- /lib/Ajax/Imple -->
     <file name="Application.php" role="horde" />
     <file name="Queue.php" role="horde" />
    </dir> <!-- /lib/Ajax -->
    <dir name="Block">
     <file name="Newmail.php" role="horde" />
     <file name="Summary.php" role="horde" />
    </dir> <!-- /lib/Block -->
    <dir name="Compose">
     <file name="Exception.php" role="horde" />
     <file name="View.php" role="horde" />
    </dir> <!-- /lib/Compose -->
    <dir name="Contents">
     <file name="View.php" role="horde" />
    </dir> <!-- /lib/Contents -->
    <dir name="Crypt">
     <file name="Pgp.php" role="horde" />
     <file name="Smime.php" role="horde" />
    </dir> <!-- /lib/Crypt -->
    <dir name="Dynamic">
     <dir name="Compose">
      <file name="Common.php" role="horde" />
     </dir> <!-- /lib/Dynamic/Compose -->
     <dir name="Helper">
      <file name="Base.php" role="horde" />
     </dir> <!-- /lib/Dynamic/Helper -->
     <file name="AddressList.php" role="horde" />
     <file name="Base.php" role="horde" />
     <file name="Compose.php" role="horde" />
     <file name="Mailbox.php" role="horde" />
     <file name="Message.php" role="horde" />
    </dir> <!-- /lib/Dynamic -->
    <dir name="Factory">
     <file name="AuthImap.php" role="horde" />
     <file name="Compose.php" role="horde" />
     <file name="Contents.php" role="horde" />
     <file name="Flags.php" role="horde" />
     <file name="Identity.php" role="horde" />
     <file name="Imap.php" role="horde" />
     <file name="Imaptree.php" role="horde" />
     <file name="Mail.php" role="horde" />
     <file name="Mailbox.php" role="horde" />
     <file name="MailboxList.php" role="horde" />
     <file name="MimeViewer.php" role="horde" />
     <file name="Pgp.php" role="horde" />
     <file name="PrefsSort.php" role="horde" />
     <file name="Quota.php" role="horde" />
     <file name="Search.php" role="horde" />
     <file name="Sentmail.php" role="horde" />
     <file name="Smime.php" role="horde" />
    </dir> <!-- /lib/Factory -->
    <dir name="Flag">
     <dir name="Imap">
      <file name="Answered.php" role="horde" />
      <file name="Deleted.php" role="horde" />
      <file name="Draft.php" role="horde" />
      <file name="Flagged.php" role="horde" />
      <file name="Forwarded.php" role="horde" />
      <file name="Junk.php" role="horde" />
      <file name="NotJunk.php" role="horde" />
      <file name="Seen.php" role="horde" />
     </dir> <!-- /lib/Flag/Imap -->
     <dir name="System">
      <dir name="Match">
       <file name="Address.php" role="horde" />
       <file name="Flag.php" role="horde" />
       <file name="Header.php" role="horde" />
      </dir> <!-- /lib/Flag/System/Match -->
      <file name="Attachment.php" role="horde" />
      <file name="Encrypted.php" role="horde" />
      <file name="HighPriority.php" role="horde" />
      <file name="List.php" role="horde" />
      <file name="LowPriority.php" role="horde" />
      <file name="Personal.php" role="horde" />
      <file name="Signed.php" role="horde" />
      <file name="Unseen.php" role="horde" />
     </dir> <!-- /lib/Flag/System -->
     <file name="Base.php" role="horde" />
     <file name="Imap.php" role="horde" />
     <file name="User.php" role="horde" />
    </dir> <!-- /lib/Flag -->
    <dir name="Imap">
     <file name="Acl.php" role="horde" />
     <file name="Exception.php" role="horde" />
     <file name="PermanentFlags.php" role="horde" />
     <file name="Tree.php" role="horde" />
    </dir> <!-- /lib/Imap -->
    <dir name="Indices">
     <file name="Form.php" role="horde" />
    </dir> <!-- /lib/Indices -->
    <dir name="LoginTasks">
     <dir name="SystemTask">
      <file name="GarbageCollection.php" role="horde" />
      <file name="Upgrade.php" role="horde" />
      <file name="UpgradeAuth.php" role="horde" />
     </dir> <!-- /lib/LoginTasks/SystemTask -->
     <dir name="Task">
      <file name="Autocreate.php" role="horde" />
      <file name="DeleteAttachmentsMonthly.php" role="horde" />
      <file name="DeleteSentmailMonthly.php" role="horde" />
      <file name="FilterOnLogin.php" role="horde" />
      <file name="PurgeSentmail.php" role="horde" />
      <file name="PurgeSpam.php" role="horde" />
      <file name="PurgeTrash.php" role="horde" />
      <file name="RecoverDraft.php" role="horde" />
      <file name="RenameSentmailMonthly.php" role="horde" />
     </dir> <!-- /lib/LoginTasks/Task -->
    </dir> <!-- /lib/LoginTasks -->
    <dir name="Mailbox">
     <dir name="List">
      <file name="Thread.php" role="horde" />
      <file name="Track.php" role="horde" />
     </dir> <!-- /lib/Mailbox/List -->
     <file name="List.php" role="horde" />
    </dir> <!-- /lib/Mailbox -->
    <dir name="Mbox">
     <file name="Parse.php" role="horde" />
    </dir> <!-- /lib/Mbox -->
    <dir name="Mime">
     <dir name="Viewer">
      <file name="Alternative.php" role="horde" />
      <file name="Appledouble.php" role="horde" />
      <file name="Audio.php" role="horde" />
      <file name="Enriched.php" role="horde" />
      <file name="Externalbody.php" role="horde" />
      <file name="Html.php" role="horde" />
      <file name="Images.php" role="horde" />
      <file name="Itip.php" role="horde" />
      <file name="Mdn.php" role="horde" />
      <file name="Partial.php" role="horde" />
      <file name="Pdf.php" role="horde" />
      <file name="Pgp.php" role="horde" />
      <file name="Plain.php" role="horde" />
      <file name="Related.php" role="horde" />
      <file name="Rfc822.php" role="horde" />
      <file name="Smil.php" role="horde" />
      <file name="Smime.php" role="horde" />
      <file name="Status.php" role="horde" />
      <file name="Vcard.php" role="horde" />
      <file name="Video.php" role="horde" />
      <file name="Zip.php" role="horde" />
     </dir> <!-- /lib/Mime/Viewer -->
     <file name="Status.php" role="horde" />
    </dir> <!-- /lib/Mime -->
    <dir name="Minimal">
     <file name="Base.php" role="horde" />
     <file name="Compose.php" role="horde" />
     <file name="Folders.php" role="horde" />
     <file name="Mailbox.php" role="horde" />
     <file name="Message.php" role="horde" />
     <file name="Messagepart.php" role="horde" />
     <file name="Search.php" role="horde" />
    </dir> <!-- /lib/Minimal -->
    <dir name="Notification">
     <dir name="Event">
      <file name="Status.php" role="horde" />
     </dir> <!-- /lib/Notification/Event -->
     <dir name="Handler">
      <dir name="Decorator">
       <file name="ImapAlerts.php" role="horde" />
       <file name="NewmailNotify.php" role="horde" />
      </dir> <!-- /lib/Notification/Handler/Decorator -->
     </dir> <!-- /lib/Notification/Handler -->
     </dir> <!-- /lib/Notification -->
    <dir name="Prefs">
     <dir name="Sort">
      <file name="Fixed.php" role="horde" />
      <file name="Sortpref.php" role="horde" />
     </dir> <!-- /lib/Prefs/Sort -->
     <dir name="Special">
      <file name="Acl.php" role="horde" />
      <file name="ComposeTemplates.php" role="horde" />
      <file name="Drafts.php" role="horde" />
      <file name="Encrypt.php" role="horde" />
      <file name="Flag.php" role="horde" />
      <file name="HtmlSignature.php" role="horde" />
      <file name="ImageReplacement.php" role="horde" />
      <file name="InitialPage.php" role="horde" />
      <file name="Mailto.php" role="horde" />
      <file name="NewmailSound.php" role="horde" />
      <file name="PgpPrivateKey.php" role="horde" />
      <file name="PgpPublicKey.php" role="horde" />
      <file name="Searches.php" role="horde" />
      <file name="Sentmail.php" role="horde" />
      <file name="SmimePrivateKey.php" role="horde" />
      <file name="SmimePublicKey.php" role="horde" />
      <file name="Sourceselect.php" role="horde" />
      <file name="Spam.php" role="horde" />
      <file name="SpecialMboxes.php" role="horde" />
      <file name="Trash.php" role="horde" />
     </dir> <!-- /lib/Prefs/Special -->
     <file name="Identity.php" role="horde" />
     <file name="Sort.php" role="horde" />
    </dir> <!-- /lib/Prefs -->
    <dir name="Quota">
     <file name="Command.php" role="horde" />
     <file name="Hook.php" role="horde" />
     <file name="Imap.php" role="horde" />
     <file name="Maildir.php" role="horde" />
     <file name="Mdaemon.php" role="horde" />
     <file name="Mercury32.php" role="horde" />
     <file name="Null.php" role="horde" />
     <file name="Sql.php" role="horde" />
    </dir> <!-- /lib/Quota -->
    <dir name="Script">
     <dir name="Package">
      <file name="ComposeBase.php" role="horde" />
      <file name="Imp.php" role="horde" />
     </dir> <!-- /lib/Script/Package -->
    </dir> <!-- /lib/Script -->
    <dir name="Search">
     <dir name="Element">
      <file name="Attachment.php" role="horde" />
      <file name="Autogenerated.php" role="horde" />
      <file name="Bulk.php" role="horde" />
      <file name="Contacts.php" role="horde" />
      <file name="Date.php" role="horde" />
      <file name="Daterange.php" role="horde" />
      <file name="Flag.php" role="horde" />
      <file name="Header.php" role="horde" />
      <file name="Mailinglist.php" role="horde" />
      <file name="Or.php" role="horde" />
      <file name="Personal.php" role="horde" />
      <file name="Recipient.php" role="horde" />
      <file name="Size.php" role="horde" />
      <file name="Text.php" role="horde" />
      <file name="Within.php" role="horde" />
     </dir> <!-- /lib/Search/Element -->
     <dir name="Filter">
      <file name="Attachment.php" role="horde" />
      <file name="Autogenerated.php" role="horde" />
      <file name="Builtin.php" role="horde" />
      <file name="Bulk.php" role="horde" />
      <file name="Contacts.php" role="horde" />
      <file name="Mailinglist.php" role="horde" />
      <file name="Personal.php" role="horde" />
     </dir> <!-- /lib/Search/Filter -->
     <dir name="Vfolder">
      <file name="Builtin.php" role="horde" />
      <file name="Vinbox.php" role="horde" />
      <file name="Vtrash.php" role="horde" />
     </dir> <!-- /lib/Search/Vfolder -->
     <file name="Element.php" role="horde" />
     <file name="Filter.php" role="horde" />
     <file name="Query.php" role="horde" />
     <file name="Vfolder.php" role="horde" />
    </dir> <!-- /lib/Search -->
    <dir name="Sentmail">
     <file name="Null.php" role="horde" />
     <file name="Sql.php" role="horde" />
    </dir> <!-- /lib/Sentmail -->
    <dir name="Tree">
     <file name="Flist.php" role="horde" />
     <file name="Jquerymobile.php" role="horde" />
     <file name="Simplehtml.php" role="horde" />
    </dir> <!-- /lib/Tree -->
    <dir name="Ui">
     <file name="Compose.php" role="horde" />
     <file name="Contacts.php" role="horde" />
     <file name="Editor.php" role="horde" />
     <file name="Folder.php" role="horde" />
     <file name="Headers.php" role="horde" />
     <file name="Imageview.php" role="horde" />
     <file name="Mailbox.php" role="horde" />
     <file name="Message.php" role="horde" />
     <file name="Quota.php" role="horde" />
     <file name="Search.php" role="horde" />
    </dir> <!-- /lib/Ui -->
    <dir name="View">
     <file name="Subinfo.php" role="horde" />
    </dir> <!-- /lib/View -->
    <file name=".htaccess" role="horde" />
    <file name="Api.php" role="horde" />
    <file name="Application.php" role="horde" />
    <file name="Auth.php" role="horde" />
    <file name="Compose.php" role="horde" />
    <file name="Contents.php" role="horde" />
    <file name="Exception.php" role="horde" />
    <file name="Filter.php" role="horde" />
    <file name="Flags.php" role="horde" />
    <file name="Imap.php" role="horde" />
    <file name="IMP.php" role="horde" />
    <file name="Indices.php" role="horde" />
    <file name="Mailbox.php" role="horde" />
    <file name="Maillog.php" role="horde" />
    <file name="Message.php" role="horde" />
    <file name="Quota.php" role="horde" />
    <file name="Search.php" role="horde" />
    <file name="Sentmail.php" role="horde" />
    <file name="Smartmobile.php" role="horde" />
    <file name="Spam.php" role="horde" />
    <file name="Test.php" role="horde" />
   </dir> <!-- /lib -->
   <dir name="locale">
    <dir name="ar">
     <dir name="LC_MESSAGES">
      <file name="imp.mo" role="horde" />
      <file name="imp.po" role="horde" />
     </dir> <!-- /locale/ar/LC_MESSAGES -->
    </dir> <!-- /locale/ar -->
    <dir name="ar_OM">
     <dir name="LC_MESSAGES">
      <file name="imp.mo" role="horde" />
      <file name="imp.po" role="horde" />
     </dir> <!-- /locale/ar_OM/LC_MESSAGES -->
    </dir> <!-- /locale/ar_OM -->
    <dir name="bg">
     <dir name="LC_MESSAGES">
      <file name="imp.mo" role="horde" />
      <file name="imp.po" role="horde" />
     </dir> <!-- /locale/bg/LC_MESSAGES -->
    </dir> <!-- /locale/bg -->
    <dir name="bs">
     <dir name="LC_MESSAGES">
      <file name="imp.mo" role="horde" />
      <file name="imp.po" role="horde" />
     </dir> <!-- /locale/bs/LC_MESSAGES -->
    </dir> <!-- /locale/bs -->
    <dir name="ca">
     <dir name="LC_MESSAGES">
      <file name="imp.mo" role="horde" />
      <file name="imp.po" role="horde" />
     </dir> <!-- /locale/ca/LC_MESSAGES -->
     <file name="help.xml" role="horde" />
    </dir> <!-- /locale/ca -->
    <dir name="cs">
     <dir name="LC_MESSAGES">
      <file name="imp.mo" role="horde" />
      <file name="imp.po" role="horde" />
     </dir> <!-- /locale/cs/LC_MESSAGES -->
     <file name="help.xml" role="horde" />
    </dir> <!-- /locale/cs -->
    <dir name="da">
     <dir name="LC_MESSAGES">
      <file name="imp.mo" role="horde" />
      <file name="imp.po" role="horde" />
     </dir> <!-- /locale/da/LC_MESSAGES -->
     <file name="help.xml" role="horde" />
    </dir> <!-- /locale/da -->
    <dir name="de">
     <dir name="LC_MESSAGES">
      <file name="imp.mo" role="horde" />
      <file name="imp.po" role="horde" />
     </dir> <!-- /locale/de/LC_MESSAGES -->
     <file name="help.xml" role="horde" />
    </dir> <!-- /locale/de -->
    <dir name="el">
     <dir name="LC_MESSAGES">
      <file name="imp.mo" role="horde" />
      <file name="imp.po" role="horde" />
     </dir> <!-- /locale/el/LC_MESSAGES -->
     <file name="help.xml" role="horde" />
    </dir> <!-- /locale/el -->
    <dir name="en">
     <file name="help.xml" role="horde" />
    </dir> <!-- /locale/en -->
    <dir name="es">
     <dir name="LC_MESSAGES">
      <file name="imp.mo" role="horde" />
      <file name="imp.po" role="horde" />
     </dir> <!-- /locale/es/LC_MESSAGES -->
     <file name="help.xml" role="horde" />
    </dir> <!-- /locale/es -->
    <dir name="et">
     <dir name="LC_MESSAGES">
      <file name="imp.mo" role="horde" />
      <file name="imp.po" role="horde" />
     </dir> <!-- /locale/et/LC_MESSAGES -->
     <file name="help.xml" role="horde" />
    </dir> <!-- /locale/et -->
    <dir name="eu">
     <dir name="LC_MESSAGES">
      <file name="imp.mo" role="horde" />
      <file name="imp.po" role="horde" />
     </dir> <!-- /locale/eu/LC_MESSAGES -->
     <file name="help.xml" role="horde" />
    </dir> <!-- /locale/eu -->
    <dir name="fa">
     <dir name="LC_MESSAGES">
      <file name="imp.mo" role="horde" />
      <file name="imp.po" role="horde" />
     </dir> <!-- /locale/fa/LC_MESSAGES -->
     <file name="help.xml" role="horde" />
    </dir> <!-- /locale/fa -->
    <dir name="fi">
     <dir name="LC_MESSAGES">
      <file name="imp.mo" role="horde" />
      <file name="imp.po" role="horde" />
     </dir> <!-- /locale/fi/LC_MESSAGES -->
     <file name="help.xml" role="horde" />
    </dir> <!-- /locale/fi -->
    <dir name="fr">
     <dir name="LC_MESSAGES">
      <file name="imp.mo" role="horde" />
      <file name="imp.po" role="horde" />
     </dir> <!-- /locale/fr/LC_MESSAGES -->
     <file name="help.xml" role="horde" />
    </dir> <!-- /locale/fr -->
    <dir name="gl">
     <dir name="LC_MESSAGES">
      <file name="imp.mo" role="horde" />
      <file name="imp.po" role="horde" />
     </dir> <!-- /locale/gl/LC_MESSAGES -->
    </dir> <!-- /locale/gl -->
    <dir name="he">
     <dir name="LC_MESSAGES">
      <file name="imp.mo" role="horde" />
      <file name="imp.po" role="horde" />
     </dir> <!-- /locale/he/LC_MESSAGES -->
    </dir> <!-- /locale/he -->
    <dir name="hr">
     <dir name="LC_MESSAGES">
      <file name="imp.mo" role="horde" />
      <file name="imp.po" role="horde" />
     </dir> <!-- /locale/hr/LC_MESSAGES -->
     <file name="help.xml" role="horde" />
    </dir> <!-- /locale/hr -->
    <dir name="hu">
     <dir name="LC_MESSAGES">
      <file name="imp.mo" role="horde" />
      <file name="imp.po" role="horde" />
     </dir> <!-- /locale/hu/LC_MESSAGES -->
     <file name="help.xml" role="horde" />
    </dir> <!-- /locale/hu -->
    <dir name="id">
     <dir name="LC_MESSAGES">
      <file name="imp.mo" role="horde" />
      <file name="imp.po" role="horde" />
     </dir> <!-- /locale/id/LC_MESSAGES -->
    </dir> <!-- /locale/id -->
    <dir name="is">
     <dir name="LC_MESSAGES">
      <file name="imp.mo" role="horde" />
      <file name="imp.po" role="horde" />
     </dir> <!-- /locale/is/LC_MESSAGES -->
    </dir> <!-- /locale/is -->
    <dir name="it">
     <dir name="LC_MESSAGES">
      <file name="imp.mo" role="horde" />
      <file name="imp.po" role="horde" />
     </dir> <!-- /locale/it/LC_MESSAGES -->
     <file name="help.xml" role="horde" />
    </dir> <!-- /locale/it -->
    <dir name="ja">
     <dir name="LC_MESSAGES">
      <file name="imp.mo" role="horde" />
      <file name="imp.po" role="horde" />
     </dir> <!-- /locale/ja/LC_MESSAGES -->
    </dir> <!-- /locale/ja -->
    <dir name="km">
     <dir name="LC_MESSAGES">
      <file name="imp.mo" role="horde" />
      <file name="imp.po" role="horde" />
     </dir> <!-- /locale/km/LC_MESSAGES -->
    </dir> <!-- /locale/km -->
    <dir name="ko">
     <dir name="LC_MESSAGES">
      <file name="imp.mo" role="horde" />
      <file name="imp.po" role="horde" />
     </dir> <!-- /locale/ko/LC_MESSAGES -->
     <file name="help.xml" role="horde" />
    </dir> <!-- /locale/ko -->
    <dir name="lt">
     <dir name="LC_MESSAGES">
      <file name="imp.mo" role="horde" />
      <file name="imp.po" role="horde" />
     </dir> <!-- /locale/lt/LC_MESSAGES -->
    </dir> <!-- /locale/lt -->
    <dir name="lv">
     <dir name="LC_MESSAGES">
      <file name="imp.mo" role="horde" />
      <file name="imp.po" role="horde" />
     </dir> <!-- /locale/lv/LC_MESSAGES -->
     <file name="help.xml" role="horde" />
    </dir> <!-- /locale/lv -->
    <dir name="mk">
     <dir name="LC_MESSAGES">
      <file name="imp.mo" role="horde" />
      <file name="imp.po" role="horde" />
     </dir> <!-- /locale/mk/LC_MESSAGES -->
    </dir> <!-- /locale/mk -->
    <dir name="nb">
     <dir name="LC_MESSAGES">
      <file name="imp.mo" role="horde" />
      <file name="imp.po" role="horde" />
     </dir> <!-- /locale/nb/LC_MESSAGES -->
     <file name="help.xml" role="horde" />
    </dir> <!-- /locale/nb -->
    <dir name="nl">
     <dir name="LC_MESSAGES">
      <file name="imp.mo" role="horde" />
      <file name="imp.po" role="horde" />
     </dir> <!-- /locale/nl/LC_MESSAGES -->
     <file name="help.xml" role="horde" />
    </dir> <!-- /locale/nl -->
    <dir name="nn">
     <dir name="LC_MESSAGES">
      <file name="imp.mo" role="horde" />
      <file name="imp.po" role="horde" />
     </dir> <!-- /locale/nn/LC_MESSAGES -->
    </dir> <!-- /locale/nn -->
    <dir name="pl">
     <dir name="LC_MESSAGES">
      <file name="imp.mo" role="horde" />
      <file name="imp.po" role="horde" />
     </dir> <!-- /locale/pl/LC_MESSAGES -->
     <file name="help.xml" role="horde" />
    </dir> <!-- /locale/pl -->
    <dir name="pt">
     <dir name="LC_MESSAGES">
      <file name="imp.mo" role="horde" />
      <file name="imp.po" role="horde" />
     </dir> <!-- /locale/pt/LC_MESSAGES -->
     <file name="help.xml" role="horde" />
    </dir> <!-- /locale/pt -->
    <dir name="pt_BR">
     <dir name="LC_MESSAGES">
      <file name="imp.mo" role="horde" />
      <file name="imp.po" role="horde" />
     </dir> <!-- /locale/pt_BR/LC_MESSAGES -->
     <file name="help.xml" role="horde" />
    </dir> <!-- /locale/pt_BR -->
    <dir name="ro">
     <dir name="LC_MESSAGES">
      <file name="imp.mo" role="horde" />
      <file name="imp.po" role="horde" />
     </dir> <!-- /locale/ro/LC_MESSAGES -->
    </dir> <!-- /locale/ro -->
    <dir name="ru">
     <dir name="LC_MESSAGES">
      <file name="imp.mo" role="horde" />
      <file name="imp.po" role="horde" />
     </dir> <!-- /locale/ru/LC_MESSAGES -->
     <file name="help.xml" role="horde" />
    </dir> <!-- /locale/ru -->
    <dir name="sk">
     <dir name="LC_MESSAGES">
      <file name="imp.mo" role="horde" />
      <file name="imp.po" role="horde" />
     </dir> <!-- /locale/sk/LC_MESSAGES -->
     <file name="help.xml" role="horde" />
    </dir> <!-- /locale/sk -->
    <dir name="sl">
     <dir name="LC_MESSAGES">
      <file name="imp.mo" role="horde" />
      <file name="imp.po" role="horde" />
     </dir> <!-- /locale/sl/LC_MESSAGES -->
    </dir> <!-- /locale/sl -->
    <dir name="sv">
     <dir name="LC_MESSAGES">
      <file name="imp.mo" role="horde" />
      <file name="imp.po" role="horde" />
     </dir> <!-- /locale/sv/LC_MESSAGES -->
     <file name="help.xml" role="horde" />
    </dir> <!-- /locale/sv -->
    <dir name="th">
     <dir name="LC_MESSAGES">
      <file name="imp.mo" role="horde" />
      <file name="imp.po" role="horde" />
     </dir> <!-- /locale/th/LC_MESSAGES -->
    </dir> <!-- /locale/th -->
    <dir name="tr">
     <dir name="LC_MESSAGES">
      <file name="imp.mo" role="horde" />
      <file name="imp.po" role="horde" />
     </dir> <!-- /locale/tr/LC_MESSAGES -->
     <file name="help.xml" role="horde" />
    </dir> <!-- /locale/tr -->
    <dir name="uk">
     <dir name="LC_MESSAGES">
      <file name="imp.mo" role="horde" />
      <file name="imp.po" role="horde" />
     </dir> <!-- /locale/uk/LC_MESSAGES -->
     <file name="help.xml" role="horde" />
    </dir> <!-- /locale/uk -->
    <dir name="zh_CN">
     <dir name="LC_MESSAGES">
      <file name="imp.mo" role="horde" />
      <file name="imp.po" role="horde" />
     </dir> <!-- /locale/zh_CN/LC_MESSAGES -->
     <file name="help.xml" role="horde" />
    </dir> <!-- /locale/zh_CN -->
    <dir name="zh_TW">
     <dir name="LC_MESSAGES">
      <file name="imp.mo" role="horde" />
      <file name="imp.po" role="horde" />
     </dir> <!-- /locale/zh_TW/LC_MESSAGES -->
     <file name="help.xml" role="horde" />
    </dir> <!-- /locale/zh_TW -->
    <file name=".htaccess" role="horde" />
    <file name="imp.pot" role="horde" />
   </dir> <!-- /locale -->
   <dir name="migration">
    <file name="1_imp_base_tables.php" role="horde" />
    <file name="2_imp_autoincrement_sentmail.php" role="horde" />
   </dir> <!-- /migration -->
   <dir name="templates">
    <dir name="basic">
     <dir name="compose">
      <file name="compose.html.php" role="horde" />
      <file name="redirect.html.php" role="horde" />
      <file name="success.html.php" role="horde" />
     </dir> <!-- /templates/basic/compose -->
     <dir name="flist">
      <file name="flist.html.php" role="horde" />
     </dir> <!-- /templates/basic/flist -->
     <dir name="folders">
      <file name="actions.html.php" role="horde" />
      <file name="folders_confirm.html.php" role="horde" />
      <file name="folders_size.html.php" role="horde" />
      <file name="head.html.php" role="horde" />
      <file name="import.html.php" role="horde" />
     </dir> <!-- /templates/basic/folders -->
     <dir name="mailbox">
      <file name="actions.html.php" role="horde" />
      <file name="actions_deleted.html.php" role="horde" />
      <file name="empty_mailbox.html.php" role="horde" />
      <file name="form_start.html.php" role="horde" />
      <file name="header.html.php" role="horde" />
      <file name="mailbox.html.php" role="horde" />
      <file name="message_headers.html.php" role="horde" />
      <file name="navbar.html.php" role="horde" />
      <file name="searchmbox.html.php" role="horde" />
     </dir> <!-- /templates/basic/mailbox -->
     <dir name="message">
      <file name="message.html.php" role="horde" />
      <file name="navbar_actions.html.php" role="horde" />
      <file name="navbar_navigate.html.php" role="horde" />
      <file name="navbar_top.html.php" role="horde" />
     </dir> <!-- /templates/basic/message -->
     <dir name="search">
      <file name="search-basic.html.php" role="horde" />
     </dir> <!-- /templates/basic/search -->
     <file name="subinfo.html.php" role="horde" />
    </dir> <!-- /templates/basic -->
    <dir name="contacts">
     <file name="contacts.html.php" role="horde" />
    </dir> <!-- /templates/contacts -->
    <dir name="dynamic">
     <file name="compose-base.html.php" role="horde" />
     <file name="compose.html.php" role="horde" />
     <file name="header.html.php" role="horde" />
     <file name="mailbox.html.php" role="horde" />
     <file name="mailbox_subinfo.html.php" role="horde" />
     <file name="message.html.php" role="horde" />
     <file name="msglist_horiz.html" role="horde" />
     <file name="msglist_vert.html" role="horde" />
     <file name="qreply.html.php" role="horde" />
     <file name="redirect.html.php" role="horde" />
     <file name="sidebar.html.php" role="horde" />
    </dir> <!-- /templates/dynamic -->
    <dir name="itip">
     <file name="action.html.php" role="horde" />
     <file name="base.html.php" role="horde" />
    </dir> <!-- /templates/itip -->
    <dir name="minimal">
     <file name="compose.html.php" role="horde" />
     <file name="folders.html.php" role="horde" />
     <file name="header.html.php" role="horde" />
     <file name="mailbox.html.php" role="horde" />
     <file name="menu.html.php" role="horde" />
     <file name="message.html.php" role="horde" />
     <file name="messagepart.html.php" role="horde" />
     <file name="redirect.html.php" role="horde" />
     <file name="search.html.php" role="horde" />
    </dir> <!-- /templates/minimal -->
    <dir name="pgp">
     <file name="import_key.html.php" role="horde" />
    </dir> <!-- /templates/pgp -->
    <dir name="prefs">
     <file name="acl.html.php" role="horde" />
     <file name="composetemplates.html.php" role="horde" />
     <file name="drafts.html.php" role="horde" />
     <file name="encrypt.html.php" role="horde" />
     <file name="flags.html.php" role="horde" />
     <file name="imagereplacement.html.php" role="horde" />
     <file name="initialpage.html.php" role="horde" />
     <file name="mailto.html.php" role="horde" />
     <file name="newmailaudio.html.php" role="horde" />
     <file name="pgpprivatekey.html.php" role="horde" />
     <file name="pgppublickey.html.php" role="horde" />
     <file name="searches.html.php" role="horde" />
     <file name="sentmail.html.php" role="horde" />
     <file name="signaturehtml.html.php" role="horde" />
     <file name="smimeprivatekey.html.php" role="horde" />
     <file name="smimepublickey.html.php" role="horde" />
     <file name="spam.html.php" role="horde" />
     <file name="specialuse.html.php" role="horde" />
     <file name="trash.html.php" role="horde" />
    </dir> <!-- /templates/prefs -->
    <dir name="print">
     <file name="headers.html.php" role="horde" />
    </dir> <!-- /templates/print -->
    <dir name="rss">
     <file name="mailbox.rss.php" role="horde" />
    </dir> <!-- /templates/rss -->
    <dir name="saveimage">
     <file name="saveimage.html.php" role="horde" />
    </dir> <!-- /templates/saveimage -->
    <dir name="search">
     <file name="search-all.html.php" role="horde" />
     <file name="search.html.php" role="horde" />
    </dir> <!-- /templates/search -->
    <dir name="smartmobile">
     <file name="compose.html.php" role="horde" />
     <file name="confirm.html.php" role="horde" />
     <file name="copymove.html.php" role="horde" />
     <file name="folders.html.php" role="horde" />
     <file name="mailbox.html.php" role="horde" />
     <file name="message.html.php" role="horde" />
     <file name="search.html.php" role="horde" />
    </dir> <!-- /templates/smartmobile -->
    <dir name="smime">
     <file name="import_key.html.php" role="horde" />
    </dir> <!-- /templates/smime -->
    <dir name="test">
     <file name="mailserver.inc" role="horde" />
    </dir> <!-- /templates/test -->
    <dir name="thread">
     <file name="thread.html.php" role="horde" />
    </dir> <!-- /templates/thread -->
    <file name=".htaccess" role="horde" />
   </dir> <!-- /templates -->
   <dir name="test">
    <dir name="Imp">
     <dir name="fixtures">
      <file name="maildirsize" role="test" />
      <file name="test.eml" role="test" />
      <file name="test.mbox" role="test" />
     </dir> <!-- /test/Imp/fixtures -->
     <dir name="Stub">
      <file name="HtmlViewer.php" role="test" />
      <file name="ItipRequest.php" role="test" />
     </dir> <!-- /test/Imp/Stub -->
     <dir name="Unit">
      <dir name="Mime">
       <dir name="Viewer">
        <file name="HtmlTest.php" role="test" />
        <file name="ItipTest.php" role="test" />
       </dir> <!-- /test/Imp/Unit/Mime/Viewer -->
      </dir> <!-- /test/Imp/Unit/Mime -->
      <file name="ComposeTest.php" role="test" />
      <file name="MboxParseTest.php" role="test" />
      <file name="QuotaTest.php" role="test" />
     </dir> <!-- /test/Imp/Unit -->
     <file name="AllTests.php" role="test" />
     <file name="Autoload.php" role="test" />
     <file name="phpunit.xml" role="test" />
    </dir> <!-- /test/Imp -->
   </dir> <!-- /test -->
   <dir name="themes">
    <dir name="default">
     <dir name="basic">
      <file name="screen.css" role="horde" />
     </dir> <!-- /themes/default/basic -->
     <dir name="block">
      <file name="screen.css" role="horde" />
     </dir> <!-- /themes/default/block -->
     <dir name="dynamic">
      <file name="ie7.css" role="horde" />
      <file name="screen.css" role="horde" />
     </dir> <!-- /themes/default/dynamic -->
     <dir name="graphics">
      <dir name="flags">
       <file name="answered-inv.png" role="horde" />
       <file name="answered.png" role="horde" />
       <file name="attachment-inv.png" role="horde" />
       <file name="attachment.png" role="horde" />
       <file name="deleted-inv.png" role="horde" />
       <file name="deleted.png" role="horde" />
       <file name="draft-inv.png" role="horde" />
       <file name="draft.png" role="horde" />
       <file name="encrypted-inv.png" role="horde" />
       <file name="encrypted.png" role="horde" />
       <file name="flagged-inv.png" role="horde" />
       <file name="flagged.png" role="horde" />
       <file name="forwarded-inv.png" role="horde" />
       <file name="forwarded.png" role="horde" />
       <file name="group-inv.png" role="horde" />
       <file name="group.png" role="horde" />
       <file name="innocent-inv.png" role="horde" />
       <file name="innocent.png" role="horde" />
       <file name="personal-inv.png" role="horde" />
       <file name="personal.png" role="horde" />
       <file name="priority_high-inv.png" role="horde" />
       <file name="priority_high.png" role="horde" />
       <file name="priority_low-inv.png" role="horde" />
       <file name="priority_low.png" role="horde" />
       <file name="seen-inv.png" role="horde" />
       <file name="seen.png" role="horde" />
       <file name="signed-inv.png" role="horde" />
       <file name="signed.png" role="horde" />
       <file name="spam-inv.png" role="horde" />
       <file name="spam.png" role="horde" />
       <file name="unseen-inv.png" role="horde" />
       <file name="unseen.png" role="horde" />
      </dir> <!-- /themes/default/graphics/flags -->
      <dir name="folders">
       <file name="create.png" role="horde" />
       <file name="drafts.png" role="horde" />
       <file name="edit.png" role="horde" />
       <file name="folder.png" role="horde" />
       <file name="inbox.png" role="horde" />
       <file name="minus.png" role="horde" />
       <file name="open.png" role="horde" />
       <file name="plus.png" role="horde" />
       <file name="sent.png" role="horde" />
       <file name="spam.png" role="horde" />
       <file name="trash.png" role="horde" />
      </dir> <!-- /themes/default/graphics/folders -->
      <dir name="mime">
       <file name="apple.png" role="horde" />
       <file name="compressed.png" role="horde" />
       <file name="itip.png" role="horde" />
      </dir> <!-- /themes/default/graphics/mime -->
      <dir name="nav">
       <file name="first-grey.png" role="horde" />
       <file name="first.png" role="horde" />
       <file name="last-grey.png" role="horde" />
       <file name="last.png" role="horde" />
       <file name="left-grey.png" role="horde" />
       <file name="left.png" role="horde" />
       <file name="right-grey.png" role="horde" />
       <file name="right.png" role="horde" />
      </dir> <!-- /themes/default/graphics/nav -->
      <file name="addressbook_browse.png" role="horde" />
      <file name="add_contact.png" role="horde" />
      <file name="answered.png" role="horde" />
      <file name="application_tile_horizontal.png" role="horde" />
      <file name="application_tile_vertical.png" role="horde" />
      <file name="arrow_collapsed.png" role="horde" />
      <file name="arrow_down.png" role="horde" />
      <file name="arrow_expanded.png" role="horde" />
      <file name="arrow_up.png" role="horde" />
      <file name="attachment.png" role="horde" />
      <file name="blacklist.png" role="horde" />
      <file name="button-split.png" role="horde" />
      <file name="calendar.png" role="horde" />
      <file name="checkbox_off.png" role="horde" />
      <file name="checkbox_on.png" role="horde" />
      <file name="checkbox_over.png" role="horde" />
      <file name="checkmail.png" role="horde" />
      <file name="clearflag.png" role="horde" />
      <file name="close.png" role="horde" />
      <file name="compose.png" role="horde" />
      <file name="delete.png" role="horde" />
      <file name="download.png" role="horde" />
      <file name="drafts.png" role="horde" />
      <file name="edit.png" role="horde" />
      <file name="empty_spam.png" role="horde" />
      <file name="empty_trash.png" role="horde" />
      <file name="favicon.ico" role="horde" />
      <file name="fetchmail.png" role="horde" />
      <file name="filters.png" role="horde" />
      <file name="flagged.png" role="horde" />
      <file name="forward.png" role="horde" />
      <file name="forwarded.png" role="horde" />
      <file name="gallery.png" role="horde" />
      <file name="ico_message_off.png" role="horde" />
      <file name="imp.png" role="horde" />
      <file name="info_icon.png" role="horde" />
      <file name="innocent.png" role="horde" />
      <file name="locked-inv.png" role="horde" />
      <file name="locked.png" role="horde" />
      <file name="logo.png" role="horde" />
      <file name="logout.png" role="horde" />
      <file name="message_source.png" role="horde" />
      <file name="mini-error.png" role="horde" />
      <file name="newmail.png" role="horde" />
      <file name="newwin.png" role="horde" />
      <file name="plus.png" role="horde" />
      <file name="popdown.png" role="horde" />
      <file name="prefs.png" role="horde" />
      <file name="preview.png" role="horde" />
      <file name="print.png" role="horde" />
      <file name="reload.gif" role="horde" />
      <file name="reload.png" role="horde" />
      <file name="reply.png" role="horde" />
      <file name="replyall.png" role="horde" />
      <file name="sbcursor_bottom.png" role="horde" />
      <file name="sbcursor_top.png" role="horde" />
      <file name="scroller.png" role="horde" />
      <file name="scroller_back.png" role="horde" />
      <file name="search.png" role="horde" />
      <file name="seen.png" role="horde" />
      <file name="shared.png" role="horde" />
      <file name="sortdown.png" role="horde" />
      <file name="sortup.png" role="horde" />
      <file name="spacer_red.png" role="horde" />
      <file name="spam.png" role="horde" />
      <file name="spellcheck.png" role="horde" />
      <file name="thread.png" role="horde" />
      <file name="undelete.png" role="horde" />
      <file name="unseen.png" role="horde" />
      <file name="warning.png" role="horde" />
      <file name="whitelist.png" role="horde" />
     </dir> <!-- /themes/default/graphics -->
     <dir name="minimal">
      <file name="screen.css" role="horde" />
     </dir> <!-- /themes/default/minimal -->
     <dir name="smartmobile">
      <file name="screen.css" role="horde" />
     </dir> <!-- /themes/default/smartmobile -->
     <file name="ie7.css" role="horde" />
     <file name="mime.css" role="horde" />
     <file name="rtl.css" role="horde" />
     <file name="screen.css" role="horde" />
    </dir> <!-- /themes/default -->
    </dir> <!-- /themes -->
   <file name="attachment.php" role="horde" />
   <file name="compose.php" role="horde" />
   <file name="contacts.php" role="horde" />
   <file name="COPYING" role="doc" />
   <file name="dynamic.php" role="horde" />
   <file name="folders.php" role="horde" />
   <file name="index.php" role="horde" />
   <file name="mailbox.php" role="horde" />
   <file name="message.php" role="horde" />
   <file name="minimal.php" role="horde" />
   <file name="pgp.php" role="horde" />
   <file name="README" role="doc" />
   <file name="rss.php" role="horde" />
   <file name="saveimage.php" role="horde" />
   <file name="search-basic.php" role="horde" />
   <file name="search.php" role="horde" />
   <file name="smartmobile.php" role="horde" />
   <file name="smime.php" role="horde" />
   <file name="thread.php" role="horde" />
   <file name="view.php" role="horde" />
  </dir> <!-- / -->
 </contents>
 <dependencies>
  <required>
   <php>
    <min>5.3.0</min>
   </php>
   <pearinstaller>
    <min>1.7.0</min>
   </pearinstaller>
   <package>
    <name>horde</name>
    <channel>pear.horde.org</channel>
    <min>5.0.0</min>
    <max>6.0.0alpha1</max>
    <exclude>6.0.0alpha1</exclude>
   </package>
   <package>
    <name>Horde_Auth</name>
    <channel>pear.horde.org</channel>
    <min>2.0.0</min>
    <max>3.0.0alpha1</max>
    <exclude>3.0.0alpha1</exclude>
   </package>
   <package>
    <name>Horde_Browser</name>
    <channel>pear.horde.org</channel>
    <min>2.0.0</min>
    <max>3.0.0alpha1</max>
    <exclude>3.0.0alpha1</exclude>
   </package>
   <package>
    <name>Horde_Compress</name>
    <channel>pear.horde.org</channel>
    <min>2.0.0</min>
    <max>3.0.0alpha1</max>
    <exclude>3.0.0alpha1</exclude>
   </package>
   <package>
    <name>Horde_Core</name>
    <channel>pear.horde.org</channel>
    <min>2.0.0</min>
    <max>3.0.0alpha1</max>
    <exclude>3.0.0alpha1</exclude>
   </package>
   <package>
    <name>Horde_Crypt</name>
    <channel>pear.horde.org</channel>
    <min>2.1.0</min>
    <max>3.0.0alpha1</max>
    <exclude>3.0.0alpha1</exclude>
   </package>
   <package>
    <name>Horde_Date</name>
    <channel>pear.horde.org</channel>
    <min>2.0.0</min>
    <max>3.0.0alpha1</max>
    <exclude>3.0.0alpha1</exclude>
   </package>
   <package>
    <name>Horde_Editor</name>
    <channel>pear.horde.org</channel>
    <min>2.0.0</min>
    <max>3.0.0alpha1</max>
    <exclude>3.0.0alpha1</exclude>
   </package>
   <package>
    <name>Horde_Exception</name>
    <channel>pear.horde.org</channel>
    <min>2.0.0</min>
    <max>3.0.0alpha1</max>
    <exclude>3.0.0alpha1</exclude>
   </package>
   <package>
    <name>Horde_Form</name>
    <channel>pear.horde.org</channel>
    <min>2.0.0</min>
    <max>3.0.0alpha1</max>
    <exclude>3.0.0alpha1</exclude>
   </package>
   <package>
    <name>Horde_Icalendar</name>
    <channel>pear.horde.org</channel>
    <min>2.0.0</min>
    <max>3.0.0alpha1</max>
    <exclude>3.0.0alpha1</exclude>
   </package>
   <package>
    <name>Horde_Image</name>
    <channel>pear.horde.org</channel>
    <min>2.0.0</min>
    <max>3.0.0alpha1</max>
    <exclude>3.0.0alpha1</exclude>
   </package>
   <package>
    <name>Horde_Imap_Client</name>
    <channel>pear.horde.org</channel>
    <min>2.2.0</min>
    <max>3.0.0alpha1</max>
    <exclude>3.0.0alpha1</exclude>
   </package>
   <package>
    <name>Horde_Itip</name>
    <channel>pear.horde.org</channel>
    <min>2.0.0</min>
    <max>3.0.0alpha1</max>
    <exclude>3.0.0alpha1</exclude>
   </package>
   <package>
    <name>Horde_ListHeaders</name>
    <channel>pear.horde.org</channel>
    <min>1.0.0</min>
    <max>2.0.0alpha1</max>
    <exclude>2.0.0alpha1</exclude>
   </package>
   <package>
    <name>Horde_LoginTasks</name>
    <channel>pear.horde.org</channel>
    <min>2.0.0</min>
    <max>3.0.0alpha1</max>
    <exclude>3.0.0alpha1</exclude>
   </package>
   <package>
    <name>Horde_Mail</name>
    <channel>pear.horde.org</channel>
    <min>2.0.0</min>
    <max>3.0.0alpha1</max>
    <exclude>3.0.0alpha1</exclude>
   </package>
   <package>
    <name>Horde_Mime</name>
    <channel>pear.horde.org</channel>
    <min>2.0.0</min>
    <max>3.0.0alpha1</max>
    <exclude>3.0.0alpha1</exclude>
   </package>
   <package>
    <name>Horde_Mime_Viewer</name>
    <channel>pear.horde.org</channel>
    <min>2.0.0</min>
    <max>3.0.0alpha1</max>
    <exclude>3.0.0alpha1</exclude>
   </package>
   <package>
    <name>Horde_Nls</name>
    <channel>pear.horde.org</channel>
    <min>2.0.0</min>
    <max>3.0.0alpha1</max>
    <exclude>3.0.0alpha1</exclude>
   </package>
   <package>
    <name>Horde_Notification</name>
    <channel>pear.horde.org</channel>
    <min>2.0.0</min>
    <max>3.0.0alpha1</max>
    <exclude>3.0.0alpha1</exclude>
   </package>
   <package>
    <name>Horde_Perms</name>
    <channel>pear.horde.org</channel>
    <min>2.0.0</min>
    <max>3.0.0alpha1</max>
    <exclude>3.0.0alpha1</exclude>
   </package>
   <package>
    <name>Horde_Serialize</name>
    <channel>pear.horde.org</channel>
    <min>2.0.0</min>
    <max>3.0.0alpha1</max>
    <exclude>3.0.0alpha1</exclude>
   </package>
   <package>
    <name>Horde_SpellChecker</name>
    <channel>pear.horde.org</channel>
    <min>2.0.0</min>
    <max>3.0.0alpha1</max>
    <exclude>3.0.0alpha1</exclude>
   </package>
   <package>
    <name>Horde_Support</name>
    <channel>pear.horde.org</channel>
    <min>2.0.0</min>
    <max>3.0.0alpha1</max>
    <exclude>3.0.0alpha1</exclude>
   </package>
   <package>
    <name>Horde_Text_Filter</name>
    <channel>pear.horde.org</channel>
    <min>2.0.0</min>
    <max>3.0.0alpha1</max>
    <exclude>3.0.0alpha1</exclude>
   </package>
   <package>
    <name>Horde_Text_Flowed</name>
    <channel>pear.horde.org</channel>
    <min>2.0.0</min>
    <max>3.0.0alpha1</max>
    <exclude>3.0.0alpha1</exclude>
   </package>
   <package>
    <name>Horde_Token</name>
    <channel>pear.horde.org</channel>
    <min>2.0.0</min>
    <max>3.0.0alpha1</max>
    <exclude>3.0.0alpha1</exclude>
   </package>
   <package>
    <name>Horde_Tree</name>
    <channel>pear.horde.org</channel>
    <min>2.0.0</min>
    <max>3.0.0alpha1</max>
    <exclude>3.0.0alpha1</exclude>
   </package>
   <package>
    <name>Horde_Url</name>
    <channel>pear.horde.org</channel>
    <min>2.0.0</min>
    <max>3.0.0alpha1</max>
    <exclude>3.0.0alpha1</exclude>
   </package>
   <package>
    <name>Horde_Util</name>
    <channel>pear.horde.org</channel>
    <min>2.0.0</min>
    <max>3.0.0alpha1</max>
    <exclude>3.0.0alpha1</exclude>
   </package>
   <package>
    <name>Horde_View</name>
    <channel>pear.horde.org</channel>
    <min>2.0.0</min>
    <max>3.0.0alpha1</max>
    <exclude>3.0.0alpha1</exclude>
   </package>
   <extension>
    <name>dom</name>
   </extension>
   <extension>
    <name>gettext</name>
   </extension>
   <extension>
    <name>hash</name>
   </extension>
   <extension>
    <name>json</name>
   </extension>
  </required>
  <optional>
   <package>
    <name>Horde_Text_Filter_Csstidy</name>
    <channel>pear.horde.org</channel>
    <min>2.0.0</min>
    <max>3.0.0alpha1</max>
    <exclude>3.0.0alpha1</exclude>
   </package>
   <package>
    <name>Horde_Vfs</name>
    <channel>pear.horde.org</channel>
    <min>2.0.0</min>
    <max>3.0.0alpha1</max>
    <exclude>3.0.0alpha1</exclude>
   </package>
   <extension>
    <name>openssl</name>
   </extension>
  </optional>
 </dependencies>
 <usesrole>
  <role>horde</role>
  <package>Role</package>
  <channel>pear.horde.org</channel>
 </usesrole>
 <phprelease>
  <filelist>
   <install as="imp-bounce-spam" name="bin/imp-bounce-spam" />
   <install as="imp-mailbox-decode" name="bin/imp-mailbox-decode" />
   <install as="imp-query-imap-cache" name="bin/imp-query-imap-cache" />
   <install as="imp/config/.htaccess" name="config/.htaccess" />
   <install as="imp/config/backends.php" name="config/backends.php" />
   <install as="imp/config/conf.xml" name="config/conf.xml" />
   <install as="imp/config/filter.txt.dist" name="config/filter.txt.dist" />
   <install as="imp/config/hooks.php.dist" name="config/hooks.php.dist" />
   <install as="imp/config/menu.php.dist" name="config/menu.php.dist" />
   <install as="imp/config/mime_drivers.php" name="config/mime_drivers.php" />
   <install as="imp/config/prefs.php" name="config/prefs.php" />
   <install as="CHANGES" name="docs/CHANGES" />
   <install as="CREDITS" name="docs/CREDITS" />
   <install as="INSTALL" name="docs/INSTALL" />
   <install as="PERFORMANCE" name="docs/PERFORMANCE" />
   <install as="RELEASE_NOTES" name="docs/RELEASE_NOTES" />
   <install as="RFCS" name="docs/RFCS" />
   <install as="UPGRADING" name="docs/UPGRADING" />
   <install as="imp/js/acl.js" name="js/acl.js" />
   <install as="imp/js/compose-base.js" name="js/compose-base.js" />
   <install as="imp/js/compose-dimp.js" name="js/compose-dimp.js" />
   <install as="imp/js/compose.js" name="js/compose.js" />
   <install as="imp/js/contacts.js" name="js/contacts.js" />
   <install as="imp/js/dimpbase.js" name="js/dimpbase.js" />
   <install as="imp/js/dimpcore.js" name="js/dimpcore.js" />
   <install as="imp/js/flagprefs.js" name="js/flagprefs.js" />
   <install as="imp/js/folderprefs.js" name="js/folderprefs.js" />
   <install as="imp/js/folders.js" name="js/folders.js" />
   <install as="imp/js/imp.js" name="js/imp.js" />
   <install as="imp/js/indices.js" name="js/indices.js" />
   <install as="imp/js/login.js" name="js/login.js" />
   <install as="imp/js/mailbox.js" name="js/mailbox.js" />
   <install as="imp/js/message-dimp.js" name="js/message-dimp.js" />
   <install as="imp/js/message.js" name="js/message.js" />
   <install as="imp/js/passphrase.js" name="js/passphrase.js" />
   <install as="imp/js/pgp.js" name="js/pgp.js" />
   <install as="imp/js/search.js" name="js/search.js" />
   <install as="imp/js/searchesprefs.js" name="js/searchesprefs.js" />
   <install as="imp/js/signaturehtml.js" name="js/signaturehtml.js" />
   <install as="imp/js/smartmobile.js" name="js/smartmobile.js" />
   <install as="imp/js/viewport.js" name="js/viewport.js" />
   <install as="imp/lib/.htaccess" name="lib/.htaccess" />
   <install as="imp/lib/Api.php" name="lib/Api.php" />
   <install as="imp/lib/Application.php" name="lib/Application.php" />
   <install as="imp/lib/Auth.php" name="lib/Auth.php" />
   <install as="imp/lib/Compose.php" name="lib/Compose.php" />
   <install as="imp/lib/Contents.php" name="lib/Contents.php" />
   <install as="imp/lib/Exception.php" name="lib/Exception.php" />
   <install as="imp/lib/Filter.php" name="lib/Filter.php" />
   <install as="imp/lib/Flags.php" name="lib/Flags.php" />
   <install as="imp/lib/Imap.php" name="lib/Imap.php" />
   <install as="imp/lib/IMP.php" name="lib/IMP.php" />
   <install as="imp/lib/Indices.php" name="lib/Indices.php" />
   <install as="imp/lib/Mailbox.php" name="lib/Mailbox.php" />
   <install as="imp/lib/Maillog.php" name="lib/Maillog.php" />
   <install as="imp/lib/Message.php" name="lib/Message.php" />
   <install as="imp/lib/Quota.php" name="lib/Quota.php" />
   <install as="imp/lib/Search.php" name="lib/Search.php" />
   <install as="imp/lib/Sentmail.php" name="lib/Sentmail.php" />
   <install as="imp/lib/Smartmobile.php" name="lib/Smartmobile.php" />
   <install as="imp/lib/Spam.php" name="lib/Spam.php" />
   <install as="imp/lib/Test.php" name="lib/Test.php" />
   <install as="imp/lib/Ajax/Application.php" name="lib/Ajax/Application.php" />
   <install as="imp/lib/Ajax/Queue.php" name="lib/Ajax/Queue.php" />
   <install as="imp/lib/Ajax/Application/Compose.php" name="lib/Ajax/Application/Compose.php" />
   <install as="imp/lib/Ajax/Application/ListMessages.php" name="lib/Ajax/Application/ListMessages.php" />
   <install as="imp/lib/Ajax/Application/ShowMessage.php" name="lib/Ajax/Application/ShowMessage.php" />
   <install as="imp/lib/Ajax/Application/Handler/Common.php" name="lib/Ajax/Application/Handler/Common.php" />
   <install as="imp/lib/Ajax/Application/Handler/Dynamic.php" name="lib/Ajax/Application/Handler/Dynamic.php" />
   <install as="imp/lib/Ajax/Application/Handler/ImageUnblock.php" name="lib/Ajax/Application/Handler/ImageUnblock.php" />
   <install as="imp/lib/Ajax/Application/Handler/Passphrase.php" name="lib/Ajax/Application/Handler/Passphrase.php" />
   <install as="imp/lib/Ajax/Application/Handler/Search.php" name="lib/Ajax/Application/Handler/Search.php" />
   <install as="imp/lib/Ajax/Application/Handler/Smartmobile.php" name="lib/Ajax/Application/Handler/Smartmobile.php" />
   <install as="imp/lib/Ajax/Imple/ContactAutoCompleter.php" name="lib/Ajax/Imple/ContactAutoCompleter.php" />
   <install as="imp/lib/Ajax/Imple/ImportEncryptKey.php" name="lib/Ajax/Imple/ImportEncryptKey.php" />
   <install as="imp/lib/Ajax/Imple/ItipRequest.php" name="lib/Ajax/Imple/ItipRequest.php" />
   <install as="imp/lib/Ajax/Imple/PassphraseDialog.php" name="lib/Ajax/Imple/PassphraseDialog.php" />
   <install as="imp/lib/Block/Newmail.php" name="lib/Block/Newmail.php" />
   <install as="imp/lib/Block/Summary.php" name="lib/Block/Summary.php" />
   <install as="imp/lib/Compose/Exception.php" name="lib/Compose/Exception.php" />
   <install as="imp/lib/Compose/View.php" name="lib/Compose/View.php" />
   <install as="imp/lib/Contents/View.php" name="lib/Contents/View.php" />
   <install as="imp/lib/Crypt/Pgp.php" name="lib/Crypt/Pgp.php" />
   <install as="imp/lib/Crypt/Smime.php" name="lib/Crypt/Smime.php" />
   <install as="imp/lib/Dynamic/AddressList.php" name="lib/Dynamic/AddressList.php" />
   <install as="imp/lib/Dynamic/Base.php" name="lib/Dynamic/Base.php" />
   <install as="imp/lib/Dynamic/Compose.php" name="lib/Dynamic/Compose.php" />
   <install as="imp/lib/Dynamic/Mailbox.php" name="lib/Dynamic/Mailbox.php" />
   <install as="imp/lib/Dynamic/Message.php" name="lib/Dynamic/Message.php" />
   <install as="imp/lib/Dynamic/Compose/Common.php" name="lib/Dynamic/Compose/Common.php" />
   <install as="imp/lib/Dynamic/Helper/Base.php" name="lib/Dynamic/Helper/Base.php" />
   <install as="imp/lib/Factory/AuthImap.php" name="lib/Factory/AuthImap.php" />
   <install as="imp/lib/Factory/Compose.php" name="lib/Factory/Compose.php" />
   <install as="imp/lib/Factory/Contents.php" name="lib/Factory/Contents.php" />
   <install as="imp/lib/Factory/Flags.php" name="lib/Factory/Flags.php" />
   <install as="imp/lib/Factory/Identity.php" name="lib/Factory/Identity.php" />
   <install as="imp/lib/Factory/Imap.php" name="lib/Factory/Imap.php" />
   <install as="imp/lib/Factory/Imaptree.php" name="lib/Factory/Imaptree.php" />
   <install as="imp/lib/Factory/Mail.php" name="lib/Factory/Mail.php" />
   <install as="imp/lib/Factory/Mailbox.php" name="lib/Factory/Mailbox.php" />
   <install as="imp/lib/Factory/MailboxList.php" name="lib/Factory/MailboxList.php" />
   <install as="imp/lib/Factory/MimeViewer.php" name="lib/Factory/MimeViewer.php" />
   <install as="imp/lib/Factory/Pgp.php" name="lib/Factory/Pgp.php" />
   <install as="imp/lib/Factory/PrefsSort.php" name="lib/Factory/PrefsSort.php" />
   <install as="imp/lib/Factory/Quota.php" name="lib/Factory/Quota.php" />
   <install as="imp/lib/Factory/Search.php" name="lib/Factory/Search.php" />
   <install as="imp/lib/Factory/Sentmail.php" name="lib/Factory/Sentmail.php" />
   <install as="imp/lib/Factory/Smime.php" name="lib/Factory/Smime.php" />
   <install as="imp/lib/Flag/Base.php" name="lib/Flag/Base.php" />
   <install as="imp/lib/Flag/Imap.php" name="lib/Flag/Imap.php" />
   <install as="imp/lib/Flag/User.php" name="lib/Flag/User.php" />
   <install as="imp/lib/Flag/Imap/Answered.php" name="lib/Flag/Imap/Answered.php" />
   <install as="imp/lib/Flag/Imap/Deleted.php" name="lib/Flag/Imap/Deleted.php" />
   <install as="imp/lib/Flag/Imap/Draft.php" name="lib/Flag/Imap/Draft.php" />
   <install as="imp/lib/Flag/Imap/Flagged.php" name="lib/Flag/Imap/Flagged.php" />
   <install as="imp/lib/Flag/Imap/Forwarded.php" name="lib/Flag/Imap/Forwarded.php" />
   <install as="imp/lib/Flag/Imap/Junk.php" name="lib/Flag/Imap/Junk.php" />
   <install as="imp/lib/Flag/Imap/NotJunk.php" name="lib/Flag/Imap/NotJunk.php" />
   <install as="imp/lib/Flag/Imap/Seen.php" name="lib/Flag/Imap/Seen.php" />
   <install as="imp/lib/Flag/System/Attachment.php" name="lib/Flag/System/Attachment.php" />
   <install as="imp/lib/Flag/System/Encrypted.php" name="lib/Flag/System/Encrypted.php" />
   <install as="imp/lib/Flag/System/HighPriority.php" name="lib/Flag/System/HighPriority.php" />
   <install as="imp/lib/Flag/System/List.php" name="lib/Flag/System/List.php" />
   <install as="imp/lib/Flag/System/LowPriority.php" name="lib/Flag/System/LowPriority.php" />
   <install as="imp/lib/Flag/System/Personal.php" name="lib/Flag/System/Personal.php" />
   <install as="imp/lib/Flag/System/Signed.php" name="lib/Flag/System/Signed.php" />
   <install as="imp/lib/Flag/System/Unseen.php" name="lib/Flag/System/Unseen.php" />
   <install as="imp/lib/Flag/System/Match/Address.php" name="lib/Flag/System/Match/Address.php" />
   <install as="imp/lib/Flag/System/Match/Flag.php" name="lib/Flag/System/Match/Flag.php" />
   <install as="imp/lib/Flag/System/Match/Header.php" name="lib/Flag/System/Match/Header.php" />
   <install as="imp/lib/Imap/Acl.php" name="lib/Imap/Acl.php" />
   <install as="imp/lib/Imap/Exception.php" name="lib/Imap/Exception.php" />
   <install as="imp/lib/Imap/PermanentFlags.php" name="lib/Imap/PermanentFlags.php" />
   <install as="imp/lib/Imap/Tree.php" name="lib/Imap/Tree.php" />
   <install as="imp/lib/Indices/Form.php" name="lib/Indices/Form.php" />
   <install as="imp/lib/LoginTasks/SystemTask/GarbageCollection.php" name="lib/LoginTasks/SystemTask/GarbageCollection.php" />
   <install as="imp/lib/LoginTasks/SystemTask/Upgrade.php" name="lib/LoginTasks/SystemTask/Upgrade.php" />
   <install as="imp/lib/LoginTasks/SystemTask/UpgradeAuth.php" name="lib/LoginTasks/SystemTask/UpgradeAuth.php" />
   <install as="imp/lib/LoginTasks/Task/Autocreate.php" name="lib/LoginTasks/Task/Autocreate.php" />
   <install as="imp/lib/LoginTasks/Task/DeleteAttachmentsMonthly.php" name="lib/LoginTasks/Task/DeleteAttachmentsMonthly.php" />
   <install as="imp/lib/LoginTasks/Task/DeleteSentmailMonthly.php" name="lib/LoginTasks/Task/DeleteSentmailMonthly.php" />
   <install as="imp/lib/LoginTasks/Task/FilterOnLogin.php" name="lib/LoginTasks/Task/FilterOnLogin.php" />
   <install as="imp/lib/LoginTasks/Task/PurgeSentmail.php" name="lib/LoginTasks/Task/PurgeSentmail.php" />
   <install as="imp/lib/LoginTasks/Task/PurgeSpam.php" name="lib/LoginTasks/Task/PurgeSpam.php" />
   <install as="imp/lib/LoginTasks/Task/PurgeTrash.php" name="lib/LoginTasks/Task/PurgeTrash.php" />
   <install as="imp/lib/LoginTasks/Task/RecoverDraft.php" name="lib/LoginTasks/Task/RecoverDraft.php" />
   <install as="imp/lib/LoginTasks/Task/RenameSentmailMonthly.php" name="lib/LoginTasks/Task/RenameSentmailMonthly.php" />
   <install as="imp/lib/Mailbox/List.php" name="lib/Mailbox/List.php" />
   <install as="imp/lib/Mailbox/List/Thread.php" name="lib/Mailbox/List/Thread.php" />
   <install as="imp/lib/Mailbox/List/Track.php" name="lib/Mailbox/List/Track.php" />
   <install as="imp/lib/Mbox/Parse.php" name="lib/Mbox/Parse.php" />
   <install as="imp/lib/Mime/Status.php" name="lib/Mime/Status.php" />
   <install as="imp/lib/Mime/Viewer/Alternative.php" name="lib/Mime/Viewer/Alternative.php" />
   <install as="imp/lib/Mime/Viewer/Appledouble.php" name="lib/Mime/Viewer/Appledouble.php" />
   <install as="imp/lib/Mime/Viewer/Audio.php" name="lib/Mime/Viewer/Audio.php" />
   <install as="imp/lib/Mime/Viewer/Enriched.php" name="lib/Mime/Viewer/Enriched.php" />
   <install as="imp/lib/Mime/Viewer/Externalbody.php" name="lib/Mime/Viewer/Externalbody.php" />
   <install as="imp/lib/Mime/Viewer/Html.php" name="lib/Mime/Viewer/Html.php" />
   <install as="imp/lib/Mime/Viewer/Images.php" name="lib/Mime/Viewer/Images.php" />
   <install as="imp/lib/Mime/Viewer/Itip.php" name="lib/Mime/Viewer/Itip.php" />
   <install as="imp/lib/Mime/Viewer/Mdn.php" name="lib/Mime/Viewer/Mdn.php" />
   <install as="imp/lib/Mime/Viewer/Partial.php" name="lib/Mime/Viewer/Partial.php" />
   <install as="imp/lib/Mime/Viewer/Pdf.php" name="lib/Mime/Viewer/Pdf.php" />
   <install as="imp/lib/Mime/Viewer/Pgp.php" name="lib/Mime/Viewer/Pgp.php" />
   <install as="imp/lib/Mime/Viewer/Plain.php" name="lib/Mime/Viewer/Plain.php" />
   <install as="imp/lib/Mime/Viewer/Related.php" name="lib/Mime/Viewer/Related.php" />
   <install as="imp/lib/Mime/Viewer/Rfc822.php" name="lib/Mime/Viewer/Rfc822.php" />
   <install as="imp/lib/Mime/Viewer/Smil.php" name="lib/Mime/Viewer/Smil.php" />
   <install as="imp/lib/Mime/Viewer/Smime.php" name="lib/Mime/Viewer/Smime.php" />
   <install as="imp/lib/Mime/Viewer/Status.php" name="lib/Mime/Viewer/Status.php" />
   <install as="imp/lib/Mime/Viewer/Vcard.php" name="lib/Mime/Viewer/Vcard.php" />
   <install as="imp/lib/Mime/Viewer/Video.php" name="lib/Mime/Viewer/Video.php" />
   <install as="imp/lib/Mime/Viewer/Zip.php" name="lib/Mime/Viewer/Zip.php" />
   <install as="imp/lib/Minimal/Base.php" name="lib/Minimal/Base.php" />
   <install as="imp/lib/Minimal/Compose.php" name="lib/Minimal/Compose.php" />
   <install as="imp/lib/Minimal/Folders.php" name="lib/Minimal/Folders.php" />
   <install as="imp/lib/Minimal/Mailbox.php" name="lib/Minimal/Mailbox.php" />
   <install as="imp/lib/Minimal/Message.php" name="lib/Minimal/Message.php" />
   <install as="imp/lib/Minimal/Messagepart.php" name="lib/Minimal/Messagepart.php" />
   <install as="imp/lib/Minimal/Search.php" name="lib/Minimal/Search.php" />
   <install as="imp/lib/Notification/Event/Status.php" name="lib/Notification/Event/Status.php" />
   <install as="imp/lib/Notification/Handler/Decorator/ImapAlerts.php" name="lib/Notification/Handler/Decorator/ImapAlerts.php" />
   <install as="imp/lib/Notification/Handler/Decorator/NewmailNotify.php" name="lib/Notification/Handler/Decorator/NewmailNotify.php" />
   <install as="imp/lib/Prefs/Identity.php" name="lib/Prefs/Identity.php" />
   <install as="imp/lib/Prefs/Sort.php" name="lib/Prefs/Sort.php" />
   <install as="imp/lib/Prefs/Sort/Fixed.php" name="lib/Prefs/Sort/Fixed.php" />
   <install as="imp/lib/Prefs/Sort/Sortpref.php" name="lib/Prefs/Sort/Sortpref.php" />
   <install as="imp/lib/Prefs/Special/Acl.php" name="lib/Prefs/Special/Acl.php" />
   <install as="imp/lib/Prefs/Special/ComposeTemplates.php" name="lib/Prefs/Special/ComposeTemplates.php" />
   <install as="imp/lib/Prefs/Special/Drafts.php" name="lib/Prefs/Special/Drafts.php" />
   <install as="imp/lib/Prefs/Special/Encrypt.php" name="lib/Prefs/Special/Encrypt.php" />
   <install as="imp/lib/Prefs/Special/Flag.php" name="lib/Prefs/Special/Flag.php" />
   <install as="imp/lib/Prefs/Special/HtmlSignature.php" name="lib/Prefs/Special/HtmlSignature.php" />
   <install as="imp/lib/Prefs/Special/ImageReplacement.php" name="lib/Prefs/Special/ImageReplacement.php" />
   <install as="imp/lib/Prefs/Special/InitialPage.php" name="lib/Prefs/Special/InitialPage.php" />
   <install as="imp/lib/Prefs/Special/Mailto.php" name="lib/Prefs/Special/Mailto.php" />
   <install as="imp/lib/Prefs/Special/NewmailSound.php" name="lib/Prefs/Special/NewmailSound.php" />
   <install as="imp/lib/Prefs/Special/PgpPrivateKey.php" name="lib/Prefs/Special/PgpPrivateKey.php" />
   <install as="imp/lib/Prefs/Special/PgpPublicKey.php" name="lib/Prefs/Special/PgpPublicKey.php" />
   <install as="imp/lib/Prefs/Special/Searches.php" name="lib/Prefs/Special/Searches.php" />
   <install as="imp/lib/Prefs/Special/Sentmail.php" name="lib/Prefs/Special/Sentmail.php" />
   <install as="imp/lib/Prefs/Special/SmimePrivateKey.php" name="lib/Prefs/Special/SmimePrivateKey.php" />
   <install as="imp/lib/Prefs/Special/SmimePublicKey.php" name="lib/Prefs/Special/SmimePublicKey.php" />
   <install as="imp/lib/Prefs/Special/Sourceselect.php" name="lib/Prefs/Special/Sourceselect.php" />
   <install as="imp/lib/Prefs/Special/Spam.php" name="lib/Prefs/Special/Spam.php" />
   <install as="imp/lib/Prefs/Special/SpecialMboxes.php" name="lib/Prefs/Special/SpecialMboxes.php" />
   <install as="imp/lib/Prefs/Special/Trash.php" name="lib/Prefs/Special/Trash.php" />
   <install as="imp/lib/Quota/Command.php" name="lib/Quota/Command.php" />
   <install as="imp/lib/Quota/Hook.php" name="lib/Quota/Hook.php" />
   <install as="imp/lib/Quota/Imap.php" name="lib/Quota/Imap.php" />
   <install as="imp/lib/Quota/Maildir.php" name="lib/Quota/Maildir.php" />
   <install as="imp/lib/Quota/Mdaemon.php" name="lib/Quota/Mdaemon.php" />
   <install as="imp/lib/Quota/Mercury32.php" name="lib/Quota/Mercury32.php" />
   <install as="imp/lib/Quota/Null.php" name="lib/Quota/Null.php" />
   <install as="imp/lib/Quota/Sql.php" name="lib/Quota/Sql.php" />
   <install as="imp/lib/Script/Package/ComposeBase.php" name="lib/Script/Package/ComposeBase.php" />
   <install as="imp/lib/Script/Package/Imp.php" name="lib/Script/Package/Imp.php" />
   <install as="imp/lib/Search/Element.php" name="lib/Search/Element.php" />
   <install as="imp/lib/Search/Filter.php" name="lib/Search/Filter.php" />
   <install as="imp/lib/Search/Query.php" name="lib/Search/Query.php" />
   <install as="imp/lib/Search/Vfolder.php" name="lib/Search/Vfolder.php" />
   <install as="imp/lib/Search/Element/Attachment.php" name="lib/Search/Element/Attachment.php" />
   <install as="imp/lib/Search/Element/Autogenerated.php" name="lib/Search/Element/Autogenerated.php" />
   <install as="imp/lib/Search/Element/Bulk.php" name="lib/Search/Element/Bulk.php" />
   <install as="imp/lib/Search/Element/Contacts.php" name="lib/Search/Element/Contacts.php" />
   <install as="imp/lib/Search/Element/Date.php" name="lib/Search/Element/Date.php" />
   <install as="imp/lib/Search/Element/Daterange.php" name="lib/Search/Element/Daterange.php" />
   <install as="imp/lib/Search/Element/Flag.php" name="lib/Search/Element/Flag.php" />
   <install as="imp/lib/Search/Element/Header.php" name="lib/Search/Element/Header.php" />
   <install as="imp/lib/Search/Element/Mailinglist.php" name="lib/Search/Element/Mailinglist.php" />
   <install as="imp/lib/Search/Element/Or.php" name="lib/Search/Element/Or.php" />
   <install as="imp/lib/Search/Element/Personal.php" name="lib/Search/Element/Personal.php" />
   <install as="imp/lib/Search/Element/Recipient.php" name="lib/Search/Element/Recipient.php" />
   <install as="imp/lib/Search/Element/Size.php" name="lib/Search/Element/Size.php" />
   <install as="imp/lib/Search/Element/Text.php" name="lib/Search/Element/Text.php" />
   <install as="imp/lib/Search/Element/Within.php" name="lib/Search/Element/Within.php" />
   <install as="imp/lib/Search/Filter/Attachment.php" name="lib/Search/Filter/Attachment.php" />
   <install as="imp/lib/Search/Filter/Autogenerated.php" name="lib/Search/Filter/Autogenerated.php" />
   <install as="imp/lib/Search/Filter/Builtin.php" name="lib/Search/Filter/Builtin.php" />
   <install as="imp/lib/Search/Filter/Bulk.php" name="lib/Search/Filter/Bulk.php" />
   <install as="imp/lib/Search/Filter/Contacts.php" name="lib/Search/Filter/Contacts.php" />
   <install as="imp/lib/Search/Filter/Mailinglist.php" name="lib/Search/Filter/Mailinglist.php" />
   <install as="imp/lib/Search/Filter/Personal.php" name="lib/Search/Filter/Personal.php" />
   <install as="imp/lib/Search/Vfolder/Builtin.php" name="lib/Search/Vfolder/Builtin.php" />
   <install as="imp/lib/Search/Vfolder/Vinbox.php" name="lib/Search/Vfolder/Vinbox.php" />
   <install as="imp/lib/Search/Vfolder/Vtrash.php" name="lib/Search/Vfolder/Vtrash.php" />
   <install as="imp/lib/Sentmail/Null.php" name="lib/Sentmail/Null.php" />
   <install as="imp/lib/Sentmail/Sql.php" name="lib/Sentmail/Sql.php" />
   <install as="imp/lib/Tree/Flist.php" name="lib/Tree/Flist.php" />
   <install as="imp/lib/Tree/Jquerymobile.php" name="lib/Tree/Jquerymobile.php" />
   <install as="imp/lib/Tree/Simplehtml.php" name="lib/Tree/Simplehtml.php" />
   <install as="imp/lib/Ui/Compose.php" name="lib/Ui/Compose.php" />
   <install as="imp/lib/Ui/Contacts.php" name="lib/Ui/Contacts.php" />
   <install as="imp/lib/Ui/Editor.php" name="lib/Ui/Editor.php" />
   <install as="imp/lib/Ui/Folder.php" name="lib/Ui/Folder.php" />
   <install as="imp/lib/Ui/Headers.php" name="lib/Ui/Headers.php" />
   <install as="imp/lib/Ui/Imageview.php" name="lib/Ui/Imageview.php" />
   <install as="imp/lib/Ui/Mailbox.php" name="lib/Ui/Mailbox.php" />
   <install as="imp/lib/Ui/Message.php" name="lib/Ui/Message.php" />
   <install as="imp/lib/Ui/Quota.php" name="lib/Ui/Quota.php" />
   <install as="imp/lib/Ui/Search.php" name="lib/Ui/Search.php" />
   <install as="imp/lib/View/Subinfo.php" name="lib/View/Subinfo.php" />
   <install as="imp/locale/.htaccess" name="locale/.htaccess" />
   <install as="imp/locale/imp.pot" name="locale/imp.pot" />
   <install as="imp/locale/ar/LC_MESSAGES/imp.mo" name="locale/ar/LC_MESSAGES/imp.mo" />
   <install as="imp/locale/ar/LC_MESSAGES/imp.po" name="locale/ar/LC_MESSAGES/imp.po" />
   <install as="imp/locale/ar_OM/LC_MESSAGES/imp.mo" name="locale/ar_OM/LC_MESSAGES/imp.mo" />
   <install as="imp/locale/ar_OM/LC_MESSAGES/imp.po" name="locale/ar_OM/LC_MESSAGES/imp.po" />
   <install as="imp/locale/bg/LC_MESSAGES/imp.mo" name="locale/bg/LC_MESSAGES/imp.mo" />
   <install as="imp/locale/bg/LC_MESSAGES/imp.po" name="locale/bg/LC_MESSAGES/imp.po" />
   <install as="imp/locale/bs/LC_MESSAGES/imp.mo" name="locale/bs/LC_MESSAGES/imp.mo" />
   <install as="imp/locale/bs/LC_MESSAGES/imp.po" name="locale/bs/LC_MESSAGES/imp.po" />
   <install as="imp/locale/ca/help.xml" name="locale/ca/help.xml" />
   <install as="imp/locale/ca/LC_MESSAGES/imp.mo" name="locale/ca/LC_MESSAGES/imp.mo" />
   <install as="imp/locale/ca/LC_MESSAGES/imp.po" name="locale/ca/LC_MESSAGES/imp.po" />
   <install as="imp/locale/cs/help.xml" name="locale/cs/help.xml" />
   <install as="imp/locale/cs/LC_MESSAGES/imp.mo" name="locale/cs/LC_MESSAGES/imp.mo" />
   <install as="imp/locale/cs/LC_MESSAGES/imp.po" name="locale/cs/LC_MESSAGES/imp.po" />
   <install as="imp/locale/da/help.xml" name="locale/da/help.xml" />
   <install as="imp/locale/da/LC_MESSAGES/imp.mo" name="locale/da/LC_MESSAGES/imp.mo" />
   <install as="imp/locale/da/LC_MESSAGES/imp.po" name="locale/da/LC_MESSAGES/imp.po" />
   <install as="imp/locale/de/help.xml" name="locale/de/help.xml" />
   <install as="imp/locale/de/LC_MESSAGES/imp.mo" name="locale/de/LC_MESSAGES/imp.mo" />
   <install as="imp/locale/de/LC_MESSAGES/imp.po" name="locale/de/LC_MESSAGES/imp.po" />
   <install as="imp/locale/el/help.xml" name="locale/el/help.xml" />
   <install as="imp/locale/el/LC_MESSAGES/imp.mo" name="locale/el/LC_MESSAGES/imp.mo" />
   <install as="imp/locale/el/LC_MESSAGES/imp.po" name="locale/el/LC_MESSAGES/imp.po" />
   <install as="imp/locale/en/help.xml" name="locale/en/help.xml" />
   <install as="imp/locale/es/help.xml" name="locale/es/help.xml" />
   <install as="imp/locale/es/LC_MESSAGES/imp.mo" name="locale/es/LC_MESSAGES/imp.mo" />
   <install as="imp/locale/es/LC_MESSAGES/imp.po" name="locale/es/LC_MESSAGES/imp.po" />
   <install as="imp/locale/et/help.xml" name="locale/et/help.xml" />
   <install as="imp/locale/et/LC_MESSAGES/imp.mo" name="locale/et/LC_MESSAGES/imp.mo" />
   <install as="imp/locale/et/LC_MESSAGES/imp.po" name="locale/et/LC_MESSAGES/imp.po" />
   <install as="imp/locale/eu/help.xml" name="locale/eu/help.xml" />
   <install as="imp/locale/eu/LC_MESSAGES/imp.mo" name="locale/eu/LC_MESSAGES/imp.mo" />
   <install as="imp/locale/eu/LC_MESSAGES/imp.po" name="locale/eu/LC_MESSAGES/imp.po" />
   <install as="imp/locale/fa/help.xml" name="locale/fa/help.xml" />
   <install as="imp/locale/fa/LC_MESSAGES/imp.mo" name="locale/fa/LC_MESSAGES/imp.mo" />
   <install as="imp/locale/fa/LC_MESSAGES/imp.po" name="locale/fa/LC_MESSAGES/imp.po" />
   <install as="imp/locale/fi/help.xml" name="locale/fi/help.xml" />
   <install as="imp/locale/fi/LC_MESSAGES/imp.mo" name="locale/fi/LC_MESSAGES/imp.mo" />
   <install as="imp/locale/fi/LC_MESSAGES/imp.po" name="locale/fi/LC_MESSAGES/imp.po" />
   <install as="imp/locale/fr/help.xml" name="locale/fr/help.xml" />
   <install as="imp/locale/fr/LC_MESSAGES/imp.mo" name="locale/fr/LC_MESSAGES/imp.mo" />
   <install as="imp/locale/fr/LC_MESSAGES/imp.po" name="locale/fr/LC_MESSAGES/imp.po" />
   <install as="imp/locale/gl/LC_MESSAGES/imp.mo" name="locale/gl/LC_MESSAGES/imp.mo" />
   <install as="imp/locale/gl/LC_MESSAGES/imp.po" name="locale/gl/LC_MESSAGES/imp.po" />
   <install as="imp/locale/he/LC_MESSAGES/imp.mo" name="locale/he/LC_MESSAGES/imp.mo" />
   <install as="imp/locale/he/LC_MESSAGES/imp.po" name="locale/he/LC_MESSAGES/imp.po" />
   <install as="imp/locale/hr/help.xml" name="locale/hr/help.xml" />
   <install as="imp/locale/hr/LC_MESSAGES/imp.mo" name="locale/hr/LC_MESSAGES/imp.mo" />
   <install as="imp/locale/hr/LC_MESSAGES/imp.po" name="locale/hr/LC_MESSAGES/imp.po" />
   <install as="imp/locale/hu/help.xml" name="locale/hu/help.xml" />
   <install as="imp/locale/hu/LC_MESSAGES/imp.mo" name="locale/hu/LC_MESSAGES/imp.mo" />
   <install as="imp/locale/hu/LC_MESSAGES/imp.po" name="locale/hu/LC_MESSAGES/imp.po" />
   <install as="imp/locale/id/LC_MESSAGES/imp.mo" name="locale/id/LC_MESSAGES/imp.mo" />
   <install as="imp/locale/id/LC_MESSAGES/imp.po" name="locale/id/LC_MESSAGES/imp.po" />
   <install as="imp/locale/is/LC_MESSAGES/imp.mo" name="locale/is/LC_MESSAGES/imp.mo" />
   <install as="imp/locale/is/LC_MESSAGES/imp.po" name="locale/is/LC_MESSAGES/imp.po" />
   <install as="imp/locale/it/help.xml" name="locale/it/help.xml" />
   <install as="imp/locale/it/LC_MESSAGES/imp.mo" name="locale/it/LC_MESSAGES/imp.mo" />
   <install as="imp/locale/it/LC_MESSAGES/imp.po" name="locale/it/LC_MESSAGES/imp.po" />
   <install as="imp/locale/ja/LC_MESSAGES/imp.mo" name="locale/ja/LC_MESSAGES/imp.mo" />
   <install as="imp/locale/ja/LC_MESSAGES/imp.po" name="locale/ja/LC_MESSAGES/imp.po" />
   <install as="imp/locale/km/LC_MESSAGES/imp.mo" name="locale/km/LC_MESSAGES/imp.mo" />
   <install as="imp/locale/km/LC_MESSAGES/imp.po" name="locale/km/LC_MESSAGES/imp.po" />
   <install as="imp/locale/ko/help.xml" name="locale/ko/help.xml" />
   <install as="imp/locale/ko/LC_MESSAGES/imp.mo" name="locale/ko/LC_MESSAGES/imp.mo" />
   <install as="imp/locale/ko/LC_MESSAGES/imp.po" name="locale/ko/LC_MESSAGES/imp.po" />
   <install as="imp/locale/lt/LC_MESSAGES/imp.mo" name="locale/lt/LC_MESSAGES/imp.mo" />
   <install as="imp/locale/lt/LC_MESSAGES/imp.po" name="locale/lt/LC_MESSAGES/imp.po" />
   <install as="imp/locale/lv/help.xml" name="locale/lv/help.xml" />
   <install as="imp/locale/lv/LC_MESSAGES/imp.mo" name="locale/lv/LC_MESSAGES/imp.mo" />
   <install as="imp/locale/lv/LC_MESSAGES/imp.po" name="locale/lv/LC_MESSAGES/imp.po" />
   <install as="imp/locale/mk/LC_MESSAGES/imp.mo" name="locale/mk/LC_MESSAGES/imp.mo" />
   <install as="imp/locale/mk/LC_MESSAGES/imp.po" name="locale/mk/LC_MESSAGES/imp.po" />
   <install as="imp/locale/nb/help.xml" name="locale/nb/help.xml" />
   <install as="imp/locale/nb/LC_MESSAGES/imp.mo" name="locale/nb/LC_MESSAGES/imp.mo" />
   <install as="imp/locale/nb/LC_MESSAGES/imp.po" name="locale/nb/LC_MESSAGES/imp.po" />
   <install as="imp/locale/nl/help.xml" name="locale/nl/help.xml" />
   <install as="imp/locale/nl/LC_MESSAGES/imp.mo" name="locale/nl/LC_MESSAGES/imp.mo" />
   <install as="imp/locale/nl/LC_MESSAGES/imp.po" name="locale/nl/LC_MESSAGES/imp.po" />
   <install as="imp/locale/nn/LC_MESSAGES/imp.mo" name="locale/nn/LC_MESSAGES/imp.mo" />
   <install as="imp/locale/nn/LC_MESSAGES/imp.po" name="locale/nn/LC_MESSAGES/imp.po" />
   <install as="imp/locale/pl/help.xml" name="locale/pl/help.xml" />
   <install as="imp/locale/pl/LC_MESSAGES/imp.mo" name="locale/pl/LC_MESSAGES/imp.mo" />
   <install as="imp/locale/pl/LC_MESSAGES/imp.po" name="locale/pl/LC_MESSAGES/imp.po" />
   <install as="imp/locale/pt/help.xml" name="locale/pt/help.xml" />
   <install as="imp/locale/pt/LC_MESSAGES/imp.mo" name="locale/pt/LC_MESSAGES/imp.mo" />
   <install as="imp/locale/pt/LC_MESSAGES/imp.po" name="locale/pt/LC_MESSAGES/imp.po" />
   <install as="imp/locale/pt_BR/help.xml" name="locale/pt_BR/help.xml" />
   <install as="imp/locale/pt_BR/LC_MESSAGES/imp.mo" name="locale/pt_BR/LC_MESSAGES/imp.mo" />
   <install as="imp/locale/pt_BR/LC_MESSAGES/imp.po" name="locale/pt_BR/LC_MESSAGES/imp.po" />
   <install as="imp/locale/ro/LC_MESSAGES/imp.mo" name="locale/ro/LC_MESSAGES/imp.mo" />
   <install as="imp/locale/ro/LC_MESSAGES/imp.po" name="locale/ro/LC_MESSAGES/imp.po" />
   <install as="imp/locale/ru/help.xml" name="locale/ru/help.xml" />
   <install as="imp/locale/ru/LC_MESSAGES/imp.mo" name="locale/ru/LC_MESSAGES/imp.mo" />
   <install as="imp/locale/ru/LC_MESSAGES/imp.po" name="locale/ru/LC_MESSAGES/imp.po" />
   <install as="imp/locale/sk/help.xml" name="locale/sk/help.xml" />
   <install as="imp/locale/sk/LC_MESSAGES/imp.mo" name="locale/sk/LC_MESSAGES/imp.mo" />
   <install as="imp/locale/sk/LC_MESSAGES/imp.po" name="locale/sk/LC_MESSAGES/imp.po" />
   <install as="imp/locale/sl/LC_MESSAGES/imp.mo" name="locale/sl/LC_MESSAGES/imp.mo" />
   <install as="imp/locale/sl/LC_MESSAGES/imp.po" name="locale/sl/LC_MESSAGES/imp.po" />
   <install as="imp/locale/sv/help.xml" name="locale/sv/help.xml" />
   <install as="imp/locale/sv/LC_MESSAGES/imp.mo" name="locale/sv/LC_MESSAGES/imp.mo" />
   <install as="imp/locale/sv/LC_MESSAGES/imp.po" name="locale/sv/LC_MESSAGES/imp.po" />
   <install as="imp/locale/th/LC_MESSAGES/imp.mo" name="locale/th/LC_MESSAGES/imp.mo" />
   <install as="imp/locale/th/LC_MESSAGES/imp.po" name="locale/th/LC_MESSAGES/imp.po" />
   <install as="imp/locale/tr/help.xml" name="locale/tr/help.xml" />
   <install as="imp/locale/tr/LC_MESSAGES/imp.mo" name="locale/tr/LC_MESSAGES/imp.mo" />
   <install as="imp/locale/tr/LC_MESSAGES/imp.po" name="locale/tr/LC_MESSAGES/imp.po" />
   <install as="imp/locale/uk/help.xml" name="locale/uk/help.xml" />
   <install as="imp/locale/uk/LC_MESSAGES/imp.mo" name="locale/uk/LC_MESSAGES/imp.mo" />
   <install as="imp/locale/uk/LC_MESSAGES/imp.po" name="locale/uk/LC_MESSAGES/imp.po" />
   <install as="imp/locale/zh_CN/help.xml" name="locale/zh_CN/help.xml" />
   <install as="imp/locale/zh_CN/LC_MESSAGES/imp.mo" name="locale/zh_CN/LC_MESSAGES/imp.mo" />
   <install as="imp/locale/zh_CN/LC_MESSAGES/imp.po" name="locale/zh_CN/LC_MESSAGES/imp.po" />
   <install as="imp/locale/zh_TW/help.xml" name="locale/zh_TW/help.xml" />
   <install as="imp/locale/zh_TW/LC_MESSAGES/imp.mo" name="locale/zh_TW/LC_MESSAGES/imp.mo" />
   <install as="imp/locale/zh_TW/LC_MESSAGES/imp.po" name="locale/zh_TW/LC_MESSAGES/imp.po" />
   <install as="imp/migration/1_imp_base_tables.php" name="migration/1_imp_base_tables.php" />
   <install as="imp/migration/2_imp_autoincrement_sentmail.php" name="migration/2_imp_autoincrement_sentmail.php" />
   <install as="imp/templates/.htaccess" name="templates/.htaccess" />
   <install as="imp/templates/basic/subinfo.html.php" name="templates/basic/subinfo.html.php" />
   <install as="imp/templates/basic/compose/compose.html.php" name="templates/basic/compose/compose.html.php" />
   <install as="imp/templates/basic/compose/redirect.html.php" name="templates/basic/compose/redirect.html.php" />
   <install as="imp/templates/basic/compose/success.html.php" name="templates/basic/compose/success.html.php" />
   <install as="imp/templates/basic/flist/flist.html.php" name="templates/basic/flist/flist.html.php" />
   <install as="imp/templates/basic/folders/actions.html.php" name="templates/basic/folders/actions.html.php" />
   <install as="imp/templates/basic/folders/folders_confirm.html.php" name="templates/basic/folders/folders_confirm.html.php" />
   <install as="imp/templates/basic/folders/folders_size.html.php" name="templates/basic/folders/folders_size.html.php" />
   <install as="imp/templates/basic/folders/head.html.php" name="templates/basic/folders/head.html.php" />
   <install as="imp/templates/basic/folders/import.html.php" name="templates/basic/folders/import.html.php" />
   <install as="imp/templates/basic/mailbox/actions.html.php" name="templates/basic/mailbox/actions.html.php" />
   <install as="imp/templates/basic/mailbox/actions_deleted.html.php" name="templates/basic/mailbox/actions_deleted.html.php" />
   <install as="imp/templates/basic/mailbox/empty_mailbox.html.php" name="templates/basic/mailbox/empty_mailbox.html.php" />
   <install as="imp/templates/basic/mailbox/form_start.html.php" name="templates/basic/mailbox/form_start.html.php" />
   <install as="imp/templates/basic/mailbox/header.html.php" name="templates/basic/mailbox/header.html.php" />
   <install as="imp/templates/basic/mailbox/mailbox.html.php" name="templates/basic/mailbox/mailbox.html.php" />
   <install as="imp/templates/basic/mailbox/message_headers.html.php" name="templates/basic/mailbox/message_headers.html.php" />
   <install as="imp/templates/basic/mailbox/navbar.html.php" name="templates/basic/mailbox/navbar.html.php" />
   <install as="imp/templates/basic/mailbox/searchmbox.html.php" name="templates/basic/mailbox/searchmbox.html.php" />
   <install as="imp/templates/basic/message/message.html.php" name="templates/basic/message/message.html.php" />
   <install as="imp/templates/basic/message/navbar_actions.html.php" name="templates/basic/message/navbar_actions.html.php" />
   <install as="imp/templates/basic/message/navbar_navigate.html.php" name="templates/basic/message/navbar_navigate.html.php" />
   <install as="imp/templates/basic/message/navbar_top.html.php" name="templates/basic/message/navbar_top.html.php" />
   <install as="imp/templates/basic/search/search-basic.html.php" name="templates/basic/search/search-basic.html.php" />
   <install as="imp/templates/contacts/contacts.html.php" name="templates/contacts/contacts.html.php" />
   <install as="imp/templates/dynamic/compose-base.html.php" name="templates/dynamic/compose-base.html.php" />
   <install as="imp/templates/dynamic/compose.html.php" name="templates/dynamic/compose.html.php" />
   <install as="imp/templates/dynamic/header.html.php" name="templates/dynamic/header.html.php" />
   <install as="imp/templates/dynamic/mailbox.html.php" name="templates/dynamic/mailbox.html.php" />
   <install as="imp/templates/dynamic/mailbox_subinfo.html.php" name="templates/dynamic/mailbox_subinfo.html.php" />
   <install as="imp/templates/dynamic/message.html.php" name="templates/dynamic/message.html.php" />
   <install as="imp/templates/dynamic/msglist_horiz.html" name="templates/dynamic/msglist_horiz.html" />
   <install as="imp/templates/dynamic/msglist_vert.html" name="templates/dynamic/msglist_vert.html" />
   <install as="imp/templates/dynamic/qreply.html.php" name="templates/dynamic/qreply.html.php" />
   <install as="imp/templates/dynamic/redirect.html.php" name="templates/dynamic/redirect.html.php" />
   <install as="imp/templates/dynamic/sidebar.html.php" name="templates/dynamic/sidebar.html.php" />
   <install as="imp/templates/itip/action.html.php" name="templates/itip/action.html.php" />
   <install as="imp/templates/itip/base.html.php" name="templates/itip/base.html.php" />
   <install as="imp/templates/minimal/compose.html.php" name="templates/minimal/compose.html.php" />
   <install as="imp/templates/minimal/folders.html.php" name="templates/minimal/folders.html.php" />
   <install as="imp/templates/minimal/header.html.php" name="templates/minimal/header.html.php" />
   <install as="imp/templates/minimal/mailbox.html.php" name="templates/minimal/mailbox.html.php" />
   <install as="imp/templates/minimal/menu.html.php" name="templates/minimal/menu.html.php" />
   <install as="imp/templates/minimal/message.html.php" name="templates/minimal/message.html.php" />
   <install as="imp/templates/minimal/messagepart.html.php" name="templates/minimal/messagepart.html.php" />
   <install as="imp/templates/minimal/redirect.html.php" name="templates/minimal/redirect.html.php" />
   <install as="imp/templates/minimal/search.html.php" name="templates/minimal/search.html.php" />
   <install as="imp/templates/pgp/import_key.html.php" name="templates/pgp/import_key.html.php" />
   <install as="imp/templates/prefs/acl.html.php" name="templates/prefs/acl.html.php" />
   <install as="imp/templates/prefs/composetemplates.html.php" name="templates/prefs/composetemplates.html.php" />
   <install as="imp/templates/prefs/drafts.html.php" name="templates/prefs/drafts.html.php" />
   <install as="imp/templates/prefs/encrypt.html.php" name="templates/prefs/encrypt.html.php" />
   <install as="imp/templates/prefs/flags.html.php" name="templates/prefs/flags.html.php" />
   <install as="imp/templates/prefs/imagereplacement.html.php" name="templates/prefs/imagereplacement.html.php" />
   <install as="imp/templates/prefs/initialpage.html.php" name="templates/prefs/initialpage.html.php" />
   <install as="imp/templates/prefs/mailto.html.php" name="templates/prefs/mailto.html.php" />
   <install as="imp/templates/prefs/newmailaudio.html.php" name="templates/prefs/newmailaudio.html.php" />
   <install as="imp/templates/prefs/pgpprivatekey.html.php" name="templates/prefs/pgpprivatekey.html.php" />
   <install as="imp/templates/prefs/pgppublickey.html.php" name="templates/prefs/pgppublickey.html.php" />
   <install as="imp/templates/prefs/searches.html.php" name="templates/prefs/searches.html.php" />
   <install as="imp/templates/prefs/sentmail.html.php" name="templates/prefs/sentmail.html.php" />
   <install as="imp/templates/prefs/signaturehtml.html.php" name="templates/prefs/signaturehtml.html.php" />
   <install as="imp/templates/prefs/smimeprivatekey.html.php" name="templates/prefs/smimeprivatekey.html.php" />
   <install as="imp/templates/prefs/smimepublickey.html.php" name="templates/prefs/smimepublickey.html.php" />
   <install as="imp/templates/prefs/spam.html.php" name="templates/prefs/spam.html.php" />
   <install as="imp/templates/prefs/specialuse.html.php" name="templates/prefs/specialuse.html.php" />
   <install as="imp/templates/prefs/trash.html.php" name="templates/prefs/trash.html.php" />
   <install as="imp/templates/print/headers.html.php" name="templates/print/headers.html.php" />
   <install as="imp/templates/rss/mailbox.rss.php" name="templates/rss/mailbox.rss.php" />
   <install as="imp/templates/saveimage/saveimage.html.php" name="templates/saveimage/saveimage.html.php" />
   <install as="imp/templates/search/search-all.html.php" name="templates/search/search-all.html.php" />
   <install as="imp/templates/search/search.html.php" name="templates/search/search.html.php" />
   <install as="imp/templates/smartmobile/compose.html.php" name="templates/smartmobile/compose.html.php" />
   <install as="imp/templates/smartmobile/confirm.html.php" name="templates/smartmobile/confirm.html.php" />
   <install as="imp/templates/smartmobile/copymove.html.php" name="templates/smartmobile/copymove.html.php" />
   <install as="imp/templates/smartmobile/folders.html.php" name="templates/smartmobile/folders.html.php" />
   <install as="imp/templates/smartmobile/mailbox.html.php" name="templates/smartmobile/mailbox.html.php" />
   <install as="imp/templates/smartmobile/message.html.php" name="templates/smartmobile/message.html.php" />
   <install as="imp/templates/smartmobile/search.html.php" name="templates/smartmobile/search.html.php" />
   <install as="imp/templates/smime/import_key.html.php" name="templates/smime/import_key.html.php" />
   <install as="imp/templates/test/mailserver.inc" name="templates/test/mailserver.inc" />
   <install as="imp/templates/thread/thread.html.php" name="templates/thread/thread.html.php" />
   <install as="Imp/AllTests.php" name="test/Imp/AllTests.php" />
   <install as="Imp/Autoload.php" name="test/Imp/Autoload.php" />
   <install as="Imp/phpunit.xml" name="test/Imp/phpunit.xml" />
   <install as="Imp/fixtures/maildirsize" name="test/Imp/fixtures/maildirsize" />
   <install as="Imp/fixtures/test.eml" name="test/Imp/fixtures/test.eml" />
   <install as="Imp/fixtures/test.mbox" name="test/Imp/fixtures/test.mbox" />
   <install as="Imp/Stub/HtmlViewer.php" name="test/Imp/Stub/HtmlViewer.php" />
   <install as="Imp/Stub/ItipRequest.php" name="test/Imp/Stub/ItipRequest.php" />
   <install as="Imp/Unit/ComposeTest.php" name="test/Imp/Unit/ComposeTest.php" />
   <install as="Imp/Unit/MboxParseTest.php" name="test/Imp/Unit/MboxParseTest.php" />
   <install as="Imp/Unit/QuotaTest.php" name="test/Imp/Unit/QuotaTest.php" />
   <install as="Imp/Unit/Mime/Viewer/HtmlTest.php" name="test/Imp/Unit/Mime/Viewer/HtmlTest.php" />
   <install as="Imp/Unit/Mime/Viewer/ItipTest.php" name="test/Imp/Unit/Mime/Viewer/ItipTest.php" />
   <install as="imp/themes/default/ie7.css" name="themes/default/ie7.css" />
   <install as="imp/themes/default/mime.css" name="themes/default/mime.css" />
   <install as="imp/themes/default/rtl.css" name="themes/default/rtl.css" />
   <install as="imp/themes/default/screen.css" name="themes/default/screen.css" />
   <install as="imp/themes/default/basic/screen.css" name="themes/default/basic/screen.css" />
   <install as="imp/themes/default/block/screen.css" name="themes/default/block/screen.css" />
   <install as="imp/themes/default/dynamic/ie7.css" name="themes/default/dynamic/ie7.css" />
   <install as="imp/themes/default/dynamic/screen.css" name="themes/default/dynamic/screen.css" />
   <install as="imp/themes/default/graphics/addressbook_browse.png" name="themes/default/graphics/addressbook_browse.png" />
   <install as="imp/themes/default/graphics/add_contact.png" name="themes/default/graphics/add_contact.png" />
   <install as="imp/themes/default/graphics/answered.png" name="themes/default/graphics/answered.png" />
   <install as="imp/themes/default/graphics/application_tile_horizontal.png" name="themes/default/graphics/application_tile_horizontal.png" />
   <install as="imp/themes/default/graphics/application_tile_vertical.png" name="themes/default/graphics/application_tile_vertical.png" />
   <install as="imp/themes/default/graphics/arrow_collapsed.png" name="themes/default/graphics/arrow_collapsed.png" />
   <install as="imp/themes/default/graphics/arrow_down.png" name="themes/default/graphics/arrow_down.png" />
   <install as="imp/themes/default/graphics/arrow_expanded.png" name="themes/default/graphics/arrow_expanded.png" />
   <install as="imp/themes/default/graphics/arrow_up.png" name="themes/default/graphics/arrow_up.png" />
   <install as="imp/themes/default/graphics/attachment.png" name="themes/default/graphics/attachment.png" />
   <install as="imp/themes/default/graphics/blacklist.png" name="themes/default/graphics/blacklist.png" />
   <install as="imp/themes/default/graphics/button-split.png" name="themes/default/graphics/button-split.png" />
   <install as="imp/themes/default/graphics/calendar.png" name="themes/default/graphics/calendar.png" />
   <install as="imp/themes/default/graphics/checkbox_off.png" name="themes/default/graphics/checkbox_off.png" />
   <install as="imp/themes/default/graphics/checkbox_on.png" name="themes/default/graphics/checkbox_on.png" />
   <install as="imp/themes/default/graphics/checkbox_over.png" name="themes/default/graphics/checkbox_over.png" />
   <install as="imp/themes/default/graphics/checkmail.png" name="themes/default/graphics/checkmail.png" />
   <install as="imp/themes/default/graphics/clearflag.png" name="themes/default/graphics/clearflag.png" />
   <install as="imp/themes/default/graphics/close.png" name="themes/default/graphics/close.png" />
   <install as="imp/themes/default/graphics/compose.png" name="themes/default/graphics/compose.png" />
   <install as="imp/themes/default/graphics/delete.png" name="themes/default/graphics/delete.png" />
   <install as="imp/themes/default/graphics/download.png" name="themes/default/graphics/download.png" />
   <install as="imp/themes/default/graphics/drafts.png" name="themes/default/graphics/drafts.png" />
   <install as="imp/themes/default/graphics/edit.png" name="themes/default/graphics/edit.png" />
   <install as="imp/themes/default/graphics/empty_spam.png" name="themes/default/graphics/empty_spam.png" />
   <install as="imp/themes/default/graphics/empty_trash.png" name="themes/default/graphics/empty_trash.png" />
   <install as="imp/themes/default/graphics/favicon.ico" name="themes/default/graphics/favicon.ico" />
   <install as="imp/themes/default/graphics/fetchmail.png" name="themes/default/graphics/fetchmail.png" />
   <install as="imp/themes/default/graphics/filters.png" name="themes/default/graphics/filters.png" />
   <install as="imp/themes/default/graphics/flagged.png" name="themes/default/graphics/flagged.png" />
   <install as="imp/themes/default/graphics/forward.png" name="themes/default/graphics/forward.png" />
   <install as="imp/themes/default/graphics/forwarded.png" name="themes/default/graphics/forwarded.png" />
   <install as="imp/themes/default/graphics/gallery.png" name="themes/default/graphics/gallery.png" />
   <install as="imp/themes/default/graphics/ico_message_off.png" name="themes/default/graphics/ico_message_off.png" />
   <install as="imp/themes/default/graphics/imp.png" name="themes/default/graphics/imp.png" />
   <install as="imp/themes/default/graphics/info_icon.png" name="themes/default/graphics/info_icon.png" />
   <install as="imp/themes/default/graphics/innocent.png" name="themes/default/graphics/innocent.png" />
   <install as="imp/themes/default/graphics/locked-inv.png" name="themes/default/graphics/locked-inv.png" />
   <install as="imp/themes/default/graphics/locked.png" name="themes/default/graphics/locked.png" />
   <install as="imp/themes/default/graphics/logo.png" name="themes/default/graphics/logo.png" />
   <install as="imp/themes/default/graphics/logout.png" name="themes/default/graphics/logout.png" />
   <install as="imp/themes/default/graphics/message_source.png" name="themes/default/graphics/message_source.png" />
   <install as="imp/themes/default/graphics/mini-error.png" name="themes/default/graphics/mini-error.png" />
   <install as="imp/themes/default/graphics/newmail.png" name="themes/default/graphics/newmail.png" />
   <install as="imp/themes/default/graphics/newwin.png" name="themes/default/graphics/newwin.png" />
   <install as="imp/themes/default/graphics/plus.png" name="themes/default/graphics/plus.png" />
   <install as="imp/themes/default/graphics/popdown.png" name="themes/default/graphics/popdown.png" />
   <install as="imp/themes/default/graphics/prefs.png" name="themes/default/graphics/prefs.png" />
   <install as="imp/themes/default/graphics/preview.png" name="themes/default/graphics/preview.png" />
   <install as="imp/themes/default/graphics/print.png" name="themes/default/graphics/print.png" />
   <install as="imp/themes/default/graphics/reload.gif" name="themes/default/graphics/reload.gif" />
   <install as="imp/themes/default/graphics/reload.png" name="themes/default/graphics/reload.png" />
   <install as="imp/themes/default/graphics/reply.png" name="themes/default/graphics/reply.png" />
   <install as="imp/themes/default/graphics/replyall.png" name="themes/default/graphics/replyall.png" />
   <install as="imp/themes/default/graphics/sbcursor_bottom.png" name="themes/default/graphics/sbcursor_bottom.png" />
   <install as="imp/themes/default/graphics/sbcursor_top.png" name="themes/default/graphics/sbcursor_top.png" />
   <install as="imp/themes/default/graphics/scroller.png" name="themes/default/graphics/scroller.png" />
   <install as="imp/themes/default/graphics/scroller_back.png" name="themes/default/graphics/scroller_back.png" />
   <install as="imp/themes/default/graphics/search.png" name="themes/default/graphics/search.png" />
   <install as="imp/themes/default/graphics/seen.png" name="themes/default/graphics/seen.png" />
   <install as="imp/themes/default/graphics/shared.png" name="themes/default/graphics/shared.png" />
   <install as="imp/themes/default/graphics/sortdown.png" name="themes/default/graphics/sortdown.png" />
   <install as="imp/themes/default/graphics/sortup.png" name="themes/default/graphics/sortup.png" />
   <install as="imp/themes/default/graphics/spacer_red.png" name="themes/default/graphics/spacer_red.png" />
   <install as="imp/themes/default/graphics/spam.png" name="themes/default/graphics/spam.png" />
   <install as="imp/themes/default/graphics/spellcheck.png" name="themes/default/graphics/spellcheck.png" />
   <install as="imp/themes/default/graphics/thread.png" name="themes/default/graphics/thread.png" />
   <install as="imp/themes/default/graphics/undelete.png" name="themes/default/graphics/undelete.png" />
   <install as="imp/themes/default/graphics/unseen.png" name="themes/default/graphics/unseen.png" />
   <install as="imp/themes/default/graphics/warning.png" name="themes/default/graphics/warning.png" />
   <install as="imp/themes/default/graphics/whitelist.png" name="themes/default/graphics/whitelist.png" />
   <install as="imp/themes/default/graphics/flags/answered-inv.png" name="themes/default/graphics/flags/answered-inv.png" />
   <install as="imp/themes/default/graphics/flags/answered.png" name="themes/default/graphics/flags/answered.png" />
   <install as="imp/themes/default/graphics/flags/attachment-inv.png" name="themes/default/graphics/flags/attachment-inv.png" />
   <install as="imp/themes/default/graphics/flags/attachment.png" name="themes/default/graphics/flags/attachment.png" />
   <install as="imp/themes/default/graphics/flags/deleted-inv.png" name="themes/default/graphics/flags/deleted-inv.png" />
   <install as="imp/themes/default/graphics/flags/deleted.png" name="themes/default/graphics/flags/deleted.png" />
   <install as="imp/themes/default/graphics/flags/draft-inv.png" name="themes/default/graphics/flags/draft-inv.png" />
   <install as="imp/themes/default/graphics/flags/draft.png" name="themes/default/graphics/flags/draft.png" />
   <install as="imp/themes/default/graphics/flags/encrypted-inv.png" name="themes/default/graphics/flags/encrypted-inv.png" />
   <install as="imp/themes/default/graphics/flags/encrypted.png" name="themes/default/graphics/flags/encrypted.png" />
   <install as="imp/themes/default/graphics/flags/flagged-inv.png" name="themes/default/graphics/flags/flagged-inv.png" />
   <install as="imp/themes/default/graphics/flags/flagged.png" name="themes/default/graphics/flags/flagged.png" />
   <install as="imp/themes/default/graphics/flags/forwarded-inv.png" name="themes/default/graphics/flags/forwarded-inv.png" />
   <install as="imp/themes/default/graphics/flags/forwarded.png" name="themes/default/graphics/flags/forwarded.png" />
   <install as="imp/themes/default/graphics/flags/group-inv.png" name="themes/default/graphics/flags/group-inv.png" />
   <install as="imp/themes/default/graphics/flags/group.png" name="themes/default/graphics/flags/group.png" />
   <install as="imp/themes/default/graphics/flags/innocent-inv.png" name="themes/default/graphics/flags/innocent-inv.png" />
   <install as="imp/themes/default/graphics/flags/innocent.png" name="themes/default/graphics/flags/innocent.png" />
   <install as="imp/themes/default/graphics/flags/personal-inv.png" name="themes/default/graphics/flags/personal-inv.png" />
   <install as="imp/themes/default/graphics/flags/personal.png" name="themes/default/graphics/flags/personal.png" />
   <install as="imp/themes/default/graphics/flags/priority_high-inv.png" name="themes/default/graphics/flags/priority_high-inv.png" />
   <install as="imp/themes/default/graphics/flags/priority_high.png" name="themes/default/graphics/flags/priority_high.png" />
   <install as="imp/themes/default/graphics/flags/priority_low-inv.png" name="themes/default/graphics/flags/priority_low-inv.png" />
   <install as="imp/themes/default/graphics/flags/priority_low.png" name="themes/default/graphics/flags/priority_low.png" />
   <install as="imp/themes/default/graphics/flags/seen-inv.png" name="themes/default/graphics/flags/seen-inv.png" />
   <install as="imp/themes/default/graphics/flags/seen.png" name="themes/default/graphics/flags/seen.png" />
   <install as="imp/themes/default/graphics/flags/signed-inv.png" name="themes/default/graphics/flags/signed-inv.png" />
   <install as="imp/themes/default/graphics/flags/signed.png" name="themes/default/graphics/flags/signed.png" />
   <install as="imp/themes/default/graphics/flags/spam-inv.png" name="themes/default/graphics/flags/spam-inv.png" />
   <install as="imp/themes/default/graphics/flags/spam.png" name="themes/default/graphics/flags/spam.png" />
   <install as="imp/themes/default/graphics/flags/unseen-inv.png" name="themes/default/graphics/flags/unseen-inv.png" />
   <install as="imp/themes/default/graphics/flags/unseen.png" name="themes/default/graphics/flags/unseen.png" />
   <install as="imp/themes/default/graphics/folders/create.png" name="themes/default/graphics/folders/create.png" />
   <install as="imp/themes/default/graphics/folders/drafts.png" name="themes/default/graphics/folders/drafts.png" />
   <install as="imp/themes/default/graphics/folders/edit.png" name="themes/default/graphics/folders/edit.png" />
   <install as="imp/themes/default/graphics/folders/folder.png" name="themes/default/graphics/folders/folder.png" />
   <install as="imp/themes/default/graphics/folders/inbox.png" name="themes/default/graphics/folders/inbox.png" />
   <install as="imp/themes/default/graphics/folders/minus.png" name="themes/default/graphics/folders/minus.png" />
   <install as="imp/themes/default/graphics/folders/open.png" name="themes/default/graphics/folders/open.png" />
   <install as="imp/themes/default/graphics/folders/plus.png" name="themes/default/graphics/folders/plus.png" />
   <install as="imp/themes/default/graphics/folders/sent.png" name="themes/default/graphics/folders/sent.png" />
   <install as="imp/themes/default/graphics/folders/spam.png" name="themes/default/graphics/folders/spam.png" />
   <install as="imp/themes/default/graphics/folders/trash.png" name="themes/default/graphics/folders/trash.png" />
   <install as="imp/themes/default/graphics/mime/apple.png" name="themes/default/graphics/mime/apple.png" />
   <install as="imp/themes/default/graphics/mime/compressed.png" name="themes/default/graphics/mime/compressed.png" />
   <install as="imp/themes/default/graphics/mime/itip.png" name="themes/default/graphics/mime/itip.png" />
   <install as="imp/themes/default/graphics/nav/first-grey.png" name="themes/default/graphics/nav/first-grey.png" />
   <install as="imp/themes/default/graphics/nav/first.png" name="themes/default/graphics/nav/first.png" />
   <install as="imp/themes/default/graphics/nav/last-grey.png" name="themes/default/graphics/nav/last-grey.png" />
   <install as="imp/themes/default/graphics/nav/last.png" name="themes/default/graphics/nav/last.png" />
   <install as="imp/themes/default/graphics/nav/left-grey.png" name="themes/default/graphics/nav/left-grey.png" />
   <install as="imp/themes/default/graphics/nav/left.png" name="themes/default/graphics/nav/left.png" />
   <install as="imp/themes/default/graphics/nav/right-grey.png" name="themes/default/graphics/nav/right-grey.png" />
   <install as="imp/themes/default/graphics/nav/right.png" name="themes/default/graphics/nav/right.png" />
   <install as="imp/themes/default/minimal/screen.css" name="themes/default/minimal/screen.css" />
   <install as="imp/themes/default/smartmobile/screen.css" name="themes/default/smartmobile/screen.css" />
   <install as="imp/attachment.php" name="attachment.php" />
   <install as="imp/compose.php" name="compose.php" />
   <install as="imp/contacts.php" name="contacts.php" />
   <install as="COPYING" name="COPYING" />
   <install as="imp/dynamic.php" name="dynamic.php" />
   <install as="imp/folders.php" name="folders.php" />
   <install as="imp/index.php" name="index.php" />
   <install as="imp/mailbox.php" name="mailbox.php" />
   <install as="imp/message.php" name="message.php" />
   <install as="imp/minimal.php" name="minimal.php" />
   <install as="imp/pgp.php" name="pgp.php" />
   <install as="README" name="README" />
   <install as="imp/rss.php" name="rss.php" />
   <install as="imp/saveimage.php" name="saveimage.php" />
   <install as="imp/search-basic.php" name="search-basic.php" />
   <install as="imp/search.php" name="search.php" />
   <install as="imp/smartmobile.php" name="smartmobile.php" />
   <install as="imp/smime.php" name="smime.php" />
   <install as="imp/thread.php" name="thread.php" />
   <install as="imp/view.php" name="view.php" />
  </filelist>
 </phprelease>
 <changelog>
  <release>
   <version>
    <release>5.0.0alpha1</release>
    <api>5.0.0</api>
   </version>
   <stability>
    <release>alpha</release>
    <api>alpha</api>
   </stability>
   <date>2011-03-09</date>
   <license uri="http://www.horde.org/licenses/gpl">GPL-2.0</license>
   <notes>
* First alpha release for Horde 4.
   </notes>
  </release>
  <release>
   <version>
    <release>5.0.0beta1</release>
    <api>5.0.0</api>
   </version>
   <stability>
    <release>beta</release>
    <api>beta</api>
   </stability>
   <date>2011-03-16</date>
   <license uri="http://www.horde.org/licenses/gpl">GPL-2.0</license>
   <notes>
* Fix purging deleted messages in dynamic view (Bug #9627).
* Fix display of non-IMAP mailbox elements in folder lists (Bug #9650).
* Fix print part display.
* Fix listing users through IMP API.
   </notes>
  </release>
  <release>
   <version>
    <release>5.0.0RC1</release>
    <api>5.0.0</api>
   </version>
   <stability>
    <release>beta</release>
    <api>beta</api>
   </stability>
   <date>2011-03-23</date>
   <license uri="http://www.horde.org/licenses/gpl">GPL-2.0</license>
   <notes>
* First release candidate for Horde 4.
* [mms] Fix loading virtual folder as initial page in standard view (Bug #9696).
* [mms] Fix upgrading virtual folders from IMP 4 (Bug #9692).
* [mms] Fix editing the size search criteria.
* [mms] Optimize importing messages from mbox file.
* [mms] Fix deletion from Virtual Inbox in standard view (Bug #9686).
* [mms] Fix loading virtual folders from drop-down folder list (Bug #9687).
* [mms] Fix thread sort by newest messages first (Bug #9685).
* [mms] Add ability to import/download mailboxes in dynamic view.
* [jan] Remove application tabs from AJAX interface (Bug #9679).
* [mms] Move all portal rendering code to Horde.
* [mms] Fix flag display in message list in traditional view (Bug #9673).
   </notes>
  </release>
  <release>
   <version>
    <release>5.0.0RC2</release>
    <api>5.0.0</api>
   </version>
   <stability>
    <release>beta</release>
    <api>beta</api>
   </stability>
   <date>2011-03-29</date>
   <license uri="http://www.horde.org/licenses/gpl">GPL-2.0</license>
   <notes>
* Second release candidate for Horde 4.
* Fix max_folders permission (Bug #9741).
* [jan] Rename all scripts in bin/ to be prefixed with imp- (Request #9647).
* [jan] Correctly render notifications with embedded HTML in dynamic view (Bug #9729).
* [mms] Fix moving to new mailbox, tasklist, and notepad in traditional view (Bug #9732).
* [jan] Add left and right keys as aliases for up and down keys in dynamic view.
* [mms] Add mailbox sorting and select all messages to vertical layout in the dynamic view (Request #9708).
* [jan] Fix expansion of quoted sections in thread view.
* [jan] Fix message previews in traditional view (Bug #9695).
* [jan] Support importing of compressed mailbox files.
* [jan] Fix upgrading of search_fields preference.
* [jan] Fix key navigation in traditional mailbox view.
* [mms] Don&apos;t cache FETCH data for the Spam and Trash mailboxes.
* [mms] All views now honor &apos;initial_page&apos; preference.
* [mms] Fix loading virtual folder as initial page in standard view (Bug #9696).
   </notes>
  </release>
  <release>
   <version>
    <release>5.0.0</release>
    <api>5.0.0</api>
   </version>
   <stability>
    <release>stable</release>
    <api>stable</api>
   </stability>
   <date>2011-04-06</date>
   <license uri="http://www.horde.org/licenses/gpl">GPL-2.0</license>
   <notes>
* First stable release for Horde 4.
* [jan] Notify about new mails in any Horde application.
* [mms] New mail notifications now handled by the Horde Notification system (Request #9751).
* [mms] Fix resuming messages with attachments (Bug #9780).
* [mms] Fix javascript actions in standard view in IE 7/8 (Bugs #9801, 9809).
* [jan] Fix application-specific permission checks (Bug #9786).
* [mms] Fix printing of message parts in IE, regardless of local user settings (Bug #9756).
* [mms] Fix IMP_Maillog regression from RC2 (Bug #9763).
* [mms] Fix honoring default encryption option in dynamic view.
* [jan] Show full alarm notifications in dynamic view (Request #9748).
* [jan] Fix saving S/MIME certs to address book.
* [mms] Support importing of compressed mailbox files if the zip extension is not available.
   </notes>
  </release>
  <release>
   <version>
    <release>5.0.1</release>
    <api>5.0.0</api>
   </version>
   <stability>
    <release>stable</release>
    <api>stable</api>
   </stability>
   <date>2011-04-20</date>
   <license uri="http://www.horde.org/licenses/gpl">GPL-2.0</license>
   <notes>
* [mms] Fix resuming reply drafts in HTML mode (Bug #9928).
* [mms] Fix updating flags/logs on original messages after resuming from draft.
* [mms] Fix flagging messages in search mailboxes in dynamic view.
* [mms] Don&apos;t attempt to poll non-IMAP mailboxes (Bug #9896).
* [mms] Fix deleting attachments from compose message in dynamic view (Bug #9899).
* [mms] Newmail portal block can now be configured to auto-update.
* [mms] Fix deleteMessages and flagMessages API calls (Bug #9888).
* [mms] More intelligent polling in dynamic view (Request #9808).
* [mms] Fix spurious viewport loading in rare situations (Bug #9768).
* [mms] Show human readable message in multipart/report parts in the richest
        format possible (Bug #9873).
* [mms] Fix unneeded body part downloads in alternative parts (Bug #9862).
* [mms] Fix importing PGP private keys.
* [mms] More intelligent part naming if name is not specified in the message (Request #9853).
* [jan] Avoid double escaping of folder names in sent-mail drop down list.
* [jan] Fix translation of special folders on certain IMAP servers.
* [jan] Fix display of status icons in traditional view (Bug #9844).
* [mms] Fix displaying all message parts in standard view (Bug #9827).
* [mms] Allow .eml files to be imported into a mailbox (Request #9827).
* [mms] Fix vertical layout resize in dynamic view (Bug #9834).
* [mms] Fix link for filters menu item (Bug #9831).
* [mms] Fix composing messages in mobile view.
* [mms] IMP will refuse to work with POP3 servers that don&apos;t support UIDL.
* [mms] Many POP3 fixes.
   </notes>
  </release>
  <release>
   <version>
    <release>5.0.2</release>
    <api>5.0.0</api></version>
   <stability>
    <release>stable</release>
    <api>stable</api></stability>
   <date>2011-05-03</date>
   <license uri="http://www.horde.org/licenses/gpl">GPL-2.0</license>
   <notes>
* [mms] Add quick flag filtering to traditional view.
* [mms] Fix viewing linked attachments (Bug #9972).
* [mms] Add support for the content-id access type of message/external-body.
* [mms] Consolidate IMAP error handling code in IMP_Imap_Exception.
* [mms] Use translated namespace name if available.
   </notes>
  </release>
  <release>
   <version>
    <release>5.0.3</release>
    <api>5.0.0</api></version>
   <stability>
    <release>stable</release>
    <api>stable</api></stability>
   <date>2011-05-03</date>
   <license uri="http://www.horde.org/licenses/gpl">GPL-2.0</license>
   <notes>
* [jan] Add missing files to package.
   </notes>
  </release>
  <release>
   <version>
    <release>5.0.4</release>
    <api>5.0.0</api></version>
   <stability>
    <release>stable</release>
    <api>stable</api></stability>
   <date>2011-05-25</date>
   <license uri="http://www.horde.org/licenses/gpl">GPL-2.0</license>
   <notes>
* [mms] Fix filter links in the preferences UI (Bug #10117).
* [mms] Fix print icon for non text/html displayable attachments (Bug #10112).
* [mms] Support $Junk/$NotJunk keywords when marking spam/ham.
* [jan] Fix link to send PGP key to keyserver (Bug #10070).
* [mms] Fix resizing compose window in dynamic view for IE 7/8 (Bug #10075).
* [mms] Fix setting/unsetting passphrases in preferences (Bug #10096).
* [mms] Base64url encode breacdrumb hash information in dynamic view.
* [mms] Add login task to autocreate special mailboxes.
* [mms] Workaround broken messages by allow viewing multipart/related parts that are not referenced in the base part.
* [mms] Use ACLs to determine when to hide various UI options (Request #9537).
* [mms] Cache various calculated mailbox information in the session.
* [mms] Fix adding flags in advanced search (Bug #10049).
* [mms] Fix display of subfolders in mobile view (Bug #10043).
* [mms] Improved determination of available flags in a mailbox.
* [mms] Fix adding to whitelist from dynamic view (rui.carneiro@portugalmail.net, Bug #10036).
   </notes>
  </release>
  <release>
   <version>
    <release>5.0.5</release>
    <api>5.0.0</api></version>
   <stability>
    <release>stable</release>
    <api>stable</api></stability>
   <date>2011-06-01</date>
   <license uri="http://www.horde.org/licenses/gpl">GPL-2.0</license>
   <notes>
* [jan] Fix loading message previews from search results (Bug #10152).
* [mms] Fix sending messages with linked attachments (Bug #10125).
* [mms] Handle response codes/errors returned from POP3 servers.
* [mms] Fix POP3 regressions.
* [mms] Workaround broken suhosin extension to allow search mailboxes (Request #9842).
   </notes>
  </release>
  <release>
   <version>
    <release>5.0.6</release>
    <api>5.0.0</api></version>
   <stability>
    <release>stable</release>
    <api>stable</api></stability>
   <date>2011-06-08</date>
   <license uri="http://www.horde.org/licenses/gpl">GPL-2.0</license>
   <notes>
* [mms] Fix regression in renaming mailboxes in dynamic view (Bug #10207).
* [mms] Fix selecting sent-mail mailbox for not empty namespaces (Bug #10090).
* [mms] Fix saving expand/collapse state in traditional folders view.
* [mms] Update all flag changes in dynamic mode (Bug #10146).
* [mms] Fix editing saved searches in dynamic mode (Bug #10189).
* [mms] Fix regression in saving sent mail in traditional view (Bug #10193).
* [mms] Fix regression in deleting mailboxes in traditional view (Bug #10170).
* [mms] Fix currently selected mailbox in folder lists (Bug #10163).
* [jan] Don&apos;t show button to strip attachments if turned off in the preferences (Bug #10154).
* [jan] Fix printing from message popup (Bug #10188).
* [jan] Fix viewing messages source from message popup (Bug #10190).
* [jan] Fix editing saved searches in traditional view (Bug #10184).
   </notes>
  </release>
  <release>
   <version>
    <release>5.0.7</release>
    <api>5.0.0</api></version>
   <stability>
    <release>stable</release>
    <api>stable</api></stability>
   <date>2011-06-14</date>
   <license uri="http://www.horde.org/licenses/gpl">GPL-2.0</license>
   <notes>
* [mms] Don&apos;t strip HTML part of compose message when stripping attachments from saved sent-mail message (Bug #10234).
* [mms] Fix regression when copying/moving messages into a new mailbox in traditional view (Bug #10232).
* [mms] Fix regression when flagging all messages in a mailbox (Bug #10224).
* [jan] Fix folder links in virtual folders (Bug #10221).
* [mms] Show translated name for special mailboxes in sent mail lists (Bug #10220).
* [mms] Fix regression in filtering mailbox in traditional view (Bug #10213).
   </notes>
  </release>
  <release>
   <version>
    <release>5.0.8</release>
    <api>5.0.0</api></version>
   <stability>
    <release>stable</release>
    <api>stable</api></stability>
   <date>2011-07-05</date>
   <license uri="http://www.horde.org/licenses/gpl">GPL-2.0</license>
   <notes>
* [jan] Don&apos;t attempt to delete linked attachments monthly if they have been disabled (Bug #10166).
* [jan] Don&apos;t show basic headers twice when showing all headers (Bug #10276).
* [jan] Add IMP_Contents#getTree() to return a tree representation of a message&apos;s MIME parts.
* [mms] Fix regression in parsing list reply address (Bug #10258).
* [jan] Tick sent-mail checkbox off when selecting sent-mail folder in dynamic view.
* [jan] Keep key navigation active after clicking into a HTML message (Request #9720).
* [mms] Fix additional regression when flagging all messages in a mailbox (Bug #10243).
* [mms] Fix "Don&apos;t Show" filtering in traditional mailbox view (Bug #10244).
   </notes>
  </release>
  <release>
   <version>
    <release>5.0.9</release>
    <api>5.0.0</api></version>
   <stability>
    <release>stable</release>
    <api>stable</api></stability>
   <date>2011-08-02</date>
   <license uri="http://www.horde.org/licenses/gpl">GPL-2.0</license>
   <notes>
* [mms] Fix to allow search filters to be saved.
* [mjr] Fix mouse click handling on mobile view (Bug #10355).
* [mms] Ensure correct message charset is use if forward/reply headers contain non US-ASCII characters (Bug #10148).
* [mms] Select all checkbox in dynamic view can now be toggled (Request #10067).
* [mms] Remember vertical splitbar size in dynamic view.
* [mms] Workaround IE quirks for compose autocomplete box (Bug #10250).
* [mms] Fix resuming HTML drafts for non-reply messages (Bug #10298).
* [jan] Fix verifying of inline signed PGP messages (requires Horde_Crypt 1.0.4).
* [mms] Fix Shift-N shortcut in dynamic view (Bug #10352).
* [mms] Add save message link to dynamic view preview window.
* [mms] Correctly quote e-mail names when composing from compose links in the dynamic view (Bug #10292).
   </notes>
  </release>
  <release>
   <version>
    <release>5.0.10</release>
    <api>5.0.0</api></version>
   <stability>
    <release>stable</release>
    <api>stable</api></stability>
   <date>2011-08-17</date>
   <license uri="http://www.horde.org/licenses/gpl">GPL-2.0</license>
   <notes>
* [mms] Display flag to indicate a mailing list message.
* [mms] Immediately update mailbox list when message is deleted and the mailbox does not support flags (e.g. POP3) (Bug #10424).
* [mjr] Fix notifications not showing while accepting iTips
* [mms] Correctly determine page with first/last unseen messages when using descending sequence sorting (Bug #9882).
* [mms] Deletion works correctly from popup message view if base window is no longer available (Bug #9761).
* [mms] Fix explicitly applying filters in INBOX in dynamic view (Bug #10291).
* [mms] Add &apos;Edit as New&apos; action for messages (Request #10206).
* [mms] Remove &apos;allow_resume_all&apos; configuration option (Request #10206).
* [mms] Add personal contacts search filter.
* [mms] Add ability to search all mailboxes (Request #10204).
   </notes>
  </release>
  <release>
   <version>
    <release>5.0.11</release>
    <api>5.0.0</api></version>
   <stability>
    <release>stable</release>
    <api>stable</api></stability>
   <date>2011-08-31</date>
   <license uri="http://www.horde.org/licenses/gpl">GPL-2.0</license>
   <notes>
* [mms] Automatically track rownumber updates when selecting messages; fixes SHIFT-DEL behavior in the dynamic view.
* [mms] Fix contents of sent message when directly sending from spellcheck in standard view (Bug #10464).
* [mms] Fix namespace auto-detection for non-sane namespace configs (Bug #10447).
* [mms] Fix POP3 regression (Bug #10450).
* [mms] Forwarded messages no longer treated as an attachment in the UI (Request #9754).
* [mms] Correctly display submailboxes in dynamic view when new submailbox is created before parent mailbox is expanded (Bug #10429).
   </notes>
  </release>
  <release>
   <version>
    <release>5.0.12</release>
    <api>5.0.0</api></version>
   <stability>
    <release>stable</release>
    <api>stable</api></stability>
   <date>2011-09-21</date>
   <license uri="http://www.horde.org/licenses/gpl">GPL-2.0</license>
   <notes>
* [mms] Fix UI artifacts when renaming mailboxes in dynamic view (Bug #10533).
* [jan] Don&apos;t open certain links in HTML messages in the message pane.
* [mms] Add ability to toggle hide deleted messages in dynamic view (Request #10256).
* [mms] Add auto-generated message filter (see RFC 3834).
* [mms] Remove non-existent parent mailbox when removing last child mailbox in dynamic view (Bug #10495).
* [mms] Provide content duration information for audio &amp; video data if that information is available (RFC 3803).
* [jan] Fix setting sender when redirecting messages via SMTP (Bug #10488).
* [mms] Add List-ID information, if available, to auto-reply notification.
* [mms] Display information on reply method in standard view when automatically choosing the reply type.
* [mms] Fix generation of Save All attachments link.
* [mms] More intelligent quoting of flowed text messages sent in HTML format.
* [mms] Browser mailto-handler respects current IMP view mode (Bug #10475).
* [mms] More workarounds for broken suhosin extension (Bug #10462).
* [mms] Always show image thumbnail previews, if an image conversion utility is present on the system.
   </notes>
  </release>
  <release>
   <version>
    <release>5.0.13</release>
    <api>5.0.0</api></version>
   <stability>
    <release>stable</release>
    <api>stable</api></stability>
   <date>2011-09-21</date>
   <license uri="http://www.horde.org/licenses/gpl">GPL-2.0</license>
   <notes>
* [jan] Fix broken dependency on Text_Flowed.
   </notes>
  </release>
  <release>
   <version>
    <release>5.0.14</release>
    <api>5.0.0</api></version>
   <stability>
    <release>stable</release>
    <api>stable</api></stability>
   <date>2011-10-18</date>
   <license uri="http://www.horde.org/licenses/gpl">GPL-2.0</license>
   <notes>
* [mms] Workaround broken number_format() for PHP &lt; 5.4.0 (Bug #10618).
* [mms] Add preference to indicate preferred language for return replies on outgoing messages.
* [mms] For reply, indicate original sender&apos;s language preference.
* [mms] Fix/improve monthly sent-mail rename login task (Bug #10613).
* [mms] Fix display of encoded subject text on print page (Bug #9755).
* [mms] Fix setting MDN flag on sent message after compose (Bug #10579).
* [mms] When expanding a submailbox in dynamic view, honor expanded children status.
* [mms] Re-add &apos;msgs_shown&apos; parameter to Newmail block.
* [mms] Allow multiple messages to be sent via quickreply in dynamic view.
* [mms] Allow image attachments to be displayed without download in mobile view.
* [mms] Fix reporting spam/innocent on mailbox page in mobile view.
* [mms] Fix viewing next message after deleting message in mobile view.
* [mms] Fix composing messages in mobile view.
* [mms] Optimize deletion of messages in dynamic view.
* [mms] Fix accessing search mailboxes in dynamic view on IE 9 (Bug #10462).
* [mms] Fix altering background color of system message flags (Bug #10544).
* [jan] Fix sending notifications after download of linked attachments (Bug #10539).
   </notes>
  </release>
  <release>
   <version>
    <release>5.0.15</release>
    <api>5.0.0</api></version>
   <stability>
    <release>stable</release>
    <api>stable</api></stability>
   <date>2011-11-22</date>
   <license uri="http://www.horde.org/licenses/gpl">GPL-2.0</license>
   <notes>
* [mms] Honor sortpref locked status.
* [mms] HTML drafts saved in IMP are resumed in that mode, regardless of the &apos;compose_html&apos; preference (Request #10787).
* [mms] Improved tree display when displaying all message parts.
* [mms] Fix DNS resolution when sending attachment viewed messages (Bug #10784).
* [mms] Fix switching quicksearch criteria while a search is active in dynamic mode (Bug #10780).
* [mms] Fix redirecting message from dynamic view popup message (Bug #10738).
* [mms] Fix swapping signatures when composing in HTML mode (Bug #10768).
* [mms] Remove transparency for PDF thumbnails generated by imagemagick.
* [mms] Fix removing addresses on contacts page (Bug #10761).
* [mms] Virtual Trash fixes.
* [mms] Improve UI access to advanced sorting options in dynamic view.
* [mms] Fix stripping attachments in traditional view (Bug #10722).
* [mms] Fix creating new Drafts mailbox from Drafts preference page.
* [mms] Fix verifying a PGP signed part within a PGP encrypted part.
* [mms] HTML viewer passes Email Privacy Tester (http://grepular.com/email_privacy_tester/).
* [mms] Fix intermittent attachment loss when composing messages.
* [mms] Correctly reference CSS stylesheets contained within a multipart/related part.
* [mms] Sanitize LINK tags contained in HTML messages.
* [mjr] Only request the field values we actually need when searching the contacts API.
* [mms] Fix expand all mailboxes in dynamic view (Bug #10682).
* [mms] Re-add auto-detection of MIME types for message parts that lack this information.
* [mms] Add &apos;delete_mark_seen&apos; preference.
* [mms] Fix accessing POP3 servers that use commas in their UIDs.
* [mms] Fix updating flags in non-selected mailbox if IMAP server does not support CONDSTORE/QRESYNC (Bug #10627).
* [mms] Fix some dynamic view links on IE (Bug #10664).
   </notes>
  </release>
  <release>
   <version>
    <release>5.0.16</release>
    <api>5.0.0</api></version>
   <stability>
    <release>stable</release>
    <api>stable</api></stability>
   <date>2011-12-13</date>
   <license uri="http://www.horde.org/licenses/gpl">GPL-2.0</license>
   <notes>
* [jan] Use locale based folder sorting.
* [mms] Workaround broken PGP signed data contained within encrypted parts (Bug #10809).
* [mms] Fix signature verification display for combined encrypted/signed PGP messages.
* [mms] Add option to edit ACLs when right-clicking mailbox in dynamic view (Request #8060).
* [mms] Allow multiple messages to be redirected from traditional view mailbox page (Request #2084).
* [mms] Add ability to quickly add unsubscribed mailboxes to available search mailboxes in advanced search (Request #10832).
* [mms] Don&apos;t list parent mailboxes after child mailboxes (Bug #10802).
* [jan] Update Dutch translation (Pieterjan Heyse &lt;pieterjan.heyse@scheppers-wetteren.be&gt;).
* [mms] Fix setting compose message body on IE 9 in dynamic view.
* [mms] Redirect to login page if IMAP credentials are lost somehow during the session.
* [mms] Fix &apos;server&apos; credential in preauthenticate hook.
* [jan] Fix updating events from attendee responses (Bug #10772).
* [jan] Update Japanese translation (Hiromi Kimura &lt;hiromi@tac.tsukuba.ac.jp&gt;).
* [mms] Correctly apply default mail_domain value in all places it is needed.
* [mms] Correctly save mail_domain value if changed in preferences UI.
* [mms] Purge browser cache daily in dynamic view; updates time stamps to proper format (Request #9773).
   </notes>
  </release>
  <release>
   <version>
    <release>5.0.17</release>
    <api>5.0.0</api></version>
   <stability>
    <release>stable</release>
    <api>stable</api></stability>
   <date>2011-12-21</date>
   <license uri="http://www.horde.org/licenses/gpl">GPL-2.0</license>
   <notes>
* [mms] Cache message headers during a page access.
* [mms] Fix adding submailboxes to last mailbox in a level in dynamic view.
* [mms] Fix display of numerically-named mailboxes on IMAP servers without the LIST-EXTENDED IMAP capability (Bug #10869).
* [mms] Fix attachment detection search filter.
* [mms] Fix editing date search elements.
* [mms] Allow creation of the mailbox &apos;0&apos; (Bug #10866).
* [mms] Correctly handle numeric mailbox names.
* [mms] Fix display of mailbox names living under special mailboxes (Bug #10802).
* [mms] Fix broken Hide/Purge Deleted links in traditional view (Bug #10860).
* [mms] Fix issue in dynamic mailbox view with thread sorting and a reset of mailbox metadata (Bug #10835).
* [mms] Fix message redirection regression in dynamic view (Bug #10859).
   </notes>
  </release>
  <release>
   <version>
    <release>5.0.18</release>
    <api>5.0.0</api></version>
   <stability>
    <release>stable</release>
    <api>stable</api></stability>
   <date>2012-01-17</date>
   <license uri="http://www.horde.org/licenses/gpl">GPL-2.0</license>
   <notes>
* [mms] SECURITY: Fix XSS vulnerabilities on the compose page (traditional view), the contacts popup window, and with certain IMAP mailbox names.
* [mms] Fix updating context menu when a mailbox is converted into a container element after being deleted.
* [mms] Fix expand/collapse of folder tree in mobile view.
* [mms] Fix regression preventing sending of MDNs.
* [mms] Fix reporting as innocent in mobile view.
* [mms] Fix updating log information when replying/forwarding in dynamic view.
* [mms] Fix deleting virtual folders in dynamic view.
   </notes>
  </release>
  <release>
   <version>
    <release>5.0.19</release>
    <api>5.0.0</api></version>
   <stability>
    <release>stable</release>
    <api>stable</api></stability>
   <date>2012-02-28</date>
   <license uri="http://www.horde.org/licenses/gpl">GPL-2.0</license>
   <notes>
* [jan] Fix setting default values for identity preferences.
* [mms] Improve drag performance of elements in dynamic view.
* [mms] Fix saving initial_page preference.
* [mms] Workaround broken Thunderbird encrypted S/MIME messages.
* [mms] Fix regression where passphrase prompt would not appear for S/MIME encrypted messages.
* [mms] Fix regression in verifying signed &amp; encrypted S/MIME messages (Bug #10947).
* [mms] Fix reloading the folder list in the dynamic view (Bug #10769).
* [mms] Fix deleting messages from Virtual Trash.
* [mms] Fix regression in displaying PGP Armored signed/encrypted messages (Bug #10926).
* [mms] Catch IMAP server connection errors in traditional mailbox view.
* [mms] Fix purging moved messages from dynamic mailbox view if deleted messages are visible in the mailbox (Bug #10916).
* [mms] Fix message advancing when deleting messages in traditional view when deleted messages are visible in the mailbox.
   </notes>
  </release>
  <release>
   <version>
    <release>5.0.20</release>
    <api>5.0.0</api></version>
   <stability>
    <release>stable</release>
    <api>stable</api></stability>
   <date>2012-04-11</date>
   <license uri="http://www.horde.org/licenses/gpl">GPL-2.0</license>
   <notes>
* [mms] Added the &apos;delhide_trash&apos; preference.
* [jan] Update Hungarian translation (Zoltán Németh &lt;nemeth.zoltan@etit.hu&gt;).
* [mms] Ensure that PGP &amp; S/MIME signed message bodies are not altered after the signature is calculated (Bug #11058).
* [mms] Fix internal storage of date searches (Bug #11109).
* [mms] Fix regression in sending PGP encrypted messages (Bug #11085).
* [mms] Only poll mailboxes in dynamic view that exist in the browser folder tree.
* [mms] Fix regression in displaying From address on mailbox page in traditional view.
* [mms] Fix updating the compose address fields when using the contacts popup.
   </notes>
  </release>
  <release>
   <version>
    <release>5.0.21</release>
    <api>5.0.0</api></version>
   <stability>
    <release>stable</release>
    <api>stable</api></stability>
   <date>2012-05-09</date>
   <license uri="http://www.horde.org/licenses/gpl">GPL-2.0</license>
   <notes>
* [mms] SECURITY: Fix XSS vulnerabilities on the dynamic compose page and the minimal mailbox and message pages.
* [jan] Re-add leading paragraph before HTML signatures to avoid writing into the signature.
* [jan] Use preferred editor if not opening compose window from dynamic view.
* [jan] Update Italian translation (Emilien &lt;emilien@wifi.e4a.it&gt;).
* [mms] Save Bcc addresses when saving compose message as draft.
* [mms] Fix handling of RETURN keypress in the Subject input on the dynamic compose page.
* [jan] Fix regression in sending PGP encrypted messages (Bug #11150).
* [jan] Update Slovak translation (Marika Schvarczova &lt;schvarczova.marika@domeny.sk&gt;).
* [jan] Update Czech translation (Michal Foist &lt;michal@foist.cz&gt;).
   </notes>
  </release>
  <release>
   <version>
    <release>5.0.22</release>
    <api>5.0.0</api></version>
   <stability>
    <release>stable</release>
    <api>stable</api></stability>
   <date>2012-06-26</date>
   <license uri="http://www.horde.org/licenses/gpl">GPL-2.0</license>
   <notes>
* [mms] Only allow display of basic image types directly in browser.
* [jan] Update Turkish translation (İstanbul Technical University).
* [jan] Re-add option to report messages as spam/ham through redirection.
* [jan] Update Swedish translation (Jakob Alvermark &lt;jakob.alvermark@bsdlabs.com&gt;).
   </notes>
  </release>
  <release>
   <version>
    <release>5.0.23</release>
    <api>5.0.0</api></version>
   <stability>
    <release>stable</release>
    <api>stable</api></stability>
   <date>2012-06-26</date>
   <license uri="http://www.horde.org/licenses/gpl">GPL-2.0</license>
   <notes>
* [jan] Fix closing the compose window after redirecting (Bug #11259).
* [jan] Display correct values in permission-denied error messages (Bug #11253).
   </notes>
  </release>
  <release>
   <version>
    <release>5.0.24</release>
    <api>5.0.0</api></version>
   <stability>
    <release>stable</release>
    <api>stable</api></stability>
   <date>2012-07-20</date>
   <license uri="http://www.horde.org/licenses/gpl">GPL-2.0</license>
   <notes>
* [mms] SECURITY: Fix obscure XSS issue if uploading a file in dynamic view from the browser&apos;s local filesystem that has a filename that contains HTML.
* [mms] Don&apos;t attempt to use non-IMAP mailbox names in IMAP server commands (Bug #11623).
* [mms] Catch failure to add attachments in dynamic view because PHP&apos;s maximum allowed POST size was exceeded.
* [jan] Fix search link from portal if using dynamic view (Bug #11314).
* [mms] Fix regression in using Virtual Trash (Bug #11478; tonyb@go-concepts.com).
* [mms] Fix sending MDN notifications in traditional view (Bug #11311).
* [mms] Fix changing sort order in dynamic search mailboxes (Bug #11108).
* [mms] Fix regression in creating top-level mailbox in traditional view (Bug #11326).
* [mms] Fix spam reporting in minimal view.
   </notes>
  </release>
  <release>
   <date>2012-07-06</date>
   <time>19:14:26</time>
   <version>
    <release>6.0.0alpha1</release>
    <api>6.0.0alpha1</api>
   </version>
   <stability>
    <release>alpha</release>
    <api>alpha</api>
   </stability>
   <license uri="http://www.horde.org/licenses/gpl">GPL-2.0</license>
   <notes>
* First alpha release for Horde 5.
* [mms] Only show Inbox, special mailboxes, and polled mailboxes by default in smartmobile view.
* [mms] Add &apos;reply_strip_sig&apos; preference (Request #11056).
* [mms] Move attachment strip icon to MIME part tree display.
* [mms] Convert dynamic view to Horde_View.
* [mms] Convert minimal view to Horde_View.
* [mms] Honor initial_page preference in smartmobile view (Request #11165).
* [mms] Lock mailbox sort to descending date when using minimal view.
* [mms] Pre-fetch unseen messages in polled mailboxes in dynamic view.
* [mms] Allow Edit As New to be used as the default forward action (Request #11135).
* [mms] Improved handling of messages with multiple From addresses in mailbox views.
* [mms] Replying to a multipart/related message in HTML mode now correctly attaches data from the original message.
* [mms] Allow deletion of all subfolders at once in dynamic view.
* [mms] Provide details of when search results were last refreshed.
* [mms] Dynamically update unseen message counts in folder list in smartmobile view.
* [mms] Add mailbox caching to the smartmobile view.
* [mms] Cache last seen message in smartmobile view.
* [mms] Viewing a mailbox in smartmobile mode no longer resets the sortpref preference.
* [mms] Allow all SMTP configuration parameters to be overridden in the backends configuration file (Request #11051).
* [mms] Block images in HTML messages that appear to be sent from you by default, to prevent spammers form easily circumventing the block.
* [mms] Add &apos;Edit As New&apos; to Forward button dropdown menu in dynamic view.
* [mms] Allow identifying addresses to always display images for without requiring to add them to the addressbook.
* [mms] Disable text selection in dynamic view for everything but compose/message bodies.
* [mms] Rewritten vCal/iCal attachment viewer/handler.
* [mms] S/MIME certificate import from message data no longer requires popup window.
* [mms] PGP key import from message attachment no longer requires popup window.
* [mms] Improve PGP key import screen.
* [mms] Truncate large address lists (50+) by default in dynamic message views.
* [mms] Moved AJAX core features to Horde_Core package.
* [jan] Add reporting as spam/innocent to smartphone view.
* [mms] Workaround overquota error when deleting messages and using Trash mailbox.
* [jan] Add basic search to smartphone view.
* [jan] Add resume and "edit as new" to smartphone view.
* [mms] Hide deleted now works with threaded mailboxes.
* [mms] Threaded sorts now work in all search mailboxes (Request #9700).
* [mms] Improved threading performance.
* [mms] Improved date searching to search by range.
* [mms] Added &apos;mbox_sort&apos; hook.
* [mms] Make mailbox columns the same order in traditional view as in dynamic view.
* [jan] Add mailbox paging to smartphone view.
* [jan] Add copy and move to smartphone view.
* [jan] Add deleting messages to smartphone view.
* [jan] Add reply, forward and redirect to smartphone view.
* [jan] Add compose functionality to smartphone view.
* [mms] Accurately track changes to virtual folders in dynamic folder tree (Bug #10886).
* [mms] Traditional mode now requires javascript on the browser.
* [mms] Added &apos;mbox_special&apos; hook (rsalmon@mbpgroup.com, Request #10801).
* [mms] Converted stationery to the Templates special mailbox (Request #9296).
* [mms] Hide inactive buttons in dynamic view instead of dimming them.
* [mms] Added config option to limit size of messages with linked attachments (Request #6247).
* [mms] Allow expiration date to be provided when creating personal PGP key (Request #5754).
* [mms] Always use Horde default for sending charset unless reply_charset preference is active.
* [mms] Add ability to view all message parts in dynamic view (Request #9827).
* [mms] Remove signature from compose UI; signature is now added automatically when sending (Request #10487).
* [mms] Fix accessing mailboxes containing ampersands (Bug #10093).
* [mms] Size of sidebar now saved in dynamic view.
* [mms] Browser-specific UI elements in dynamic view now saved in browser storage (Request #10723).
   </notes>
  </release>
  <release>
   <version>
    <release>6.0.0beta1</release>
    <api>6.0.0beta1</api></version>
   <stability>
    <release>beta</release>
    <api>beta</api></stability>
   <date>2012-07-20</date>
   <license uri="http://www.horde.org/licenses/gpl">GPL-2.0</license>
   <notes>
* [mms] Fix regression in sorting of special mailboxes (Bug #11241).
* [mms] Fix mailbox sorting in traditional view (Bug #11278).
* [mms] Fix regression in IMAP cache query script preventing stats in all mailbox reports (Bug #11265).
* [mms] Fix regression in creating submailboxes in dynamic view.
* [mms] Fix browser-based AJAX autocompletion (Bug #11233).
* [jan] Fix displaying messages in a popup (Bug #11251).
* [jan] Fix automatic selection of the default identity if other identities contain the same address(es).
* [jan] Fix editing mailbox ACLs (Bug #11247).
* [jan] Fix using admin users and passwords for quota or mailbox management.
   </notes>
  </release>
  <release>
   <version>
    <release>6.0.0beta2</release>
    <api>6.0.0beta1</api></version>
   <stability>
    <release>beta</release>
    <api>beta</api></stability>
   <date>2012-08-07</date>
   <license uri="http://www.horde.org/licenses/gpl">GPL-2.0</license>
   <notes>
* [jan] Highlight quota level in dynamic mode.
* [mms] Add keyboard shortcuts to dynamic compose page (Michael Wing &lt;marsfurrycreature@gmail.com&gt;).
* [mms] Fix sidebar element wrapping.
* [mms] Fix regression preventing contacts popup window from working (Bug #11324).
* [mms] Fix regression in select all checkbox on traditional mailbox page (Bug #11317).
* [mms] Fix regression in altering sort direction in dynamic mailbox view (Bug #11300).
* [mms] Hide empty MIME parts when displaying inline.
* [mms] Fix expanding all mailboxes in dynamic view (Bug #11289).
* [mms] Fix handling of identity tie-to addresses when searching for matching identities.
* [mms] Fix recursive mailbox delete in dynamic view (Bug #11288).
   </notes>
  </release>
  <release>
   <version>
    <release>6.0.0beta3</release>
    <api>6.0.0beta1</api></version>
   <stability>
    <release>beta</release>
    <api>beta</api></stability>
   <date>2012-08-29</date>
   <license uri="http://www.horde.org/licenses/gpl">GPL-2.0</license>
   <notes>
* [mms] Allow certain iCalendar events to be configured to automatically update the local user&apos;s calendar (Request #11376).
* [mms] Remember message selections when changing mailboxes in dynamic view.
* [mms] Add ability to edit list of safe addresses used with the image_replacement preference.
* [mms] Add attachment download links to smartmobile view (Request #11379).
* [mms] Indicate deleted messages with strikethrough in smartmobile mailbox listing (Request #11362).
* [mms] Show polled children in smartmobile folder list when parent mailbox is not polled (Bug #11238).
* [mms] More complete handling of linked data in subject header across views (Bug #11372).
* [mms] Add Top link to smartmobile mailbox page.
* [mms] Fixes to the iTip Request handler (Bug #11264).
* [mms] Fix searching in smartmobile view (Bug #11365).
* [mms] Tweak smartmobile mailbox page to use mobile-style list clicking (Request #11364).
* [mms] Fix regression in updating dynamic folder list when deleting parent mailboxes that contain children (Bug #11296).
* [mms] Fix regression preventing compose messages from being sent in the smartmobile view (Bug #11342).
* [jan] Allow to reset flag colors and to specify as HTML colors.
* [mjr] The mailboxList API call now returns delimiter and attribute information.
* [jan] Fix polling for new mail from other applications.
   </notes>
  </release>
  <release>
   <version>
    <release>6.0.0beta4</release>
    <api>6.0.0beta1</api></version>
   <stability>
    <release>beta</release>
    <api>beta</api></stability>
   <date>2012-10-12</date>
   <license uri="http://www.horde.org/licenses/gpl">GPL-2.0</license>
   <notes>
* [mms] Add predefined templates to ACL management screen (Request #10648).
* [mms] Capture key shortcuts on dynamic mailbox page even if focus is on IFRAME HTML message data (Bug #11428).
* [mms] All IMP templates now use Horde_View.
* [mms] Add swipe action buttons to the smartmobile mailbox page.
* [mms] Optimize loading of message bodies when using dynamic view.
* [mms] Load new mailbox when renaming current mailbox in dynamic view (Request #11394).
* [mms] Add simple address autocompleter to smartmobile compose page.
* [mms] Add refresh button to smartmobile folder page.
* [jan] Fix popdown positioning in mailbox table header (Bug #11384).
   </notes>
  </release>
  <release>
   <version>
    <release>6.0.0RC1</release>
    <api>6.0.0beta1</api></version>
   <stability>
    <release>beta</release>
    <api>beta</api></stability>
   <date>2012-10-26</date>
   <license uri="http://www.horde.org/licenses/gpl">GPL-2.0</license>
   <notes>
* [mms] Attach as many files as possible instead of aborting on first failed attachment add.
* [mms] Fix determining first/last unseen message in a mailbox (use message date instead of arrival date).
* [jan] Don&apos;t show application menus in iTip MIME viewer popups.
* [mms] Hide subfolder creation option in dynamic view if IMAP server indicates that child mailboxes cannot be created.
* [mms] Correctly send deleted flag information to browser cache when using dynamic/smartmobile view (Bug #11362).
* [mms] Auto-update folders list in smartmobile view if special mailbox is auto-created (Request #11482).
* [mms] Load folders list on-demand in smartmobile view.
* [mms] Fix thread view when mailbox is not thread sorted (Bug #11320).
* [mms] Display message range when dragging slider on dynamic mailbox page.
   </notes>
  </release>
  <release>
   <version>
    <release>6.0.0RC2</release>
    <api>6.0.0beta1</api></version>
   <stability>
    <release>beta</release>
    <api>beta</api></stability>
   <date>2012-10-29</date>
   <license uri="http://www.horde.org/licenses/gpl">GPL-2.0</license>
   <notes>
* [jan] Update Polish translation (Krzysztof Kozera &lt;krzysztof113@o2.pl&gt;).
* [jan] Update Dutch translation (Arjen de Korte &lt;arjen+horde@de-korte.org&gt;).
* [mms] Fix regression causing large amounts of whitespace padding to be added to compose text in basic view.
* [mms] Fix regression in sending messages in basic/minimal mode if no attachment is added (Bug #11582).
* [jan] Fix key navigation in message view of basic mode.
   </notes>
  </release>
  <release>
   <version>
    <release>6.0.0</release>
    <api>6.0.0</api></version>
   <stability>
    <release>stable</release>
    <api>stable</api></stability>
   <date>2012-10-30</date>
   <license uri="http://www.horde.org/licenses/gpl">GPL-2.0</license>
   <notes>
* [mms] Fix regression in adding an attachment in minimal view.
   </notes>
  </release>
  <release>
   <version>
    <release>6.0.1</release>
    <api>6.0.0</api></version>
   <stability>
    <release>stable</release>
    <api>stable</api></stability>
   <date>2012-11-06</date>
   <license uri="http://www.horde.org/licenses/gpl">GPL-2.0</license>
   <notes>
* [mms] Fix shift-clicking in dynamic mailbox view when navigating to other mailboxes (Bug #11520).
* [mms] Disallow pasting non-text elements into the HTML editor (Bug #11650).
* [jan] Update Slovak translation (Jozef Sudolský &lt;jozef.sudolsky@elbia.sk&gt;).
* [mms] If persistent IMAP caching is disabled, use an in-memory cache for the current page load.
* [mms] Fix importing personal S/MIME certificate.
* [mms] Correctly show ACL entry for current user even if ACL response for mailbox is empty.
* [mms] Correctly remove unseen information from folder tree in dynamic mailbox view when mailbox is marked as not polled for new mail.
* [mms] Fix expanding folder list in dynamic view when opening a mailbox and folder expansion is not saved in the prefs (Bug #11609).
* [mms] Fix displaying HTML signature preference on identities preference page.
* [mms] Fix dynamic view loading in IE8 (Bug #11614).
* [mms] Optimize permission checking when creating a mailbox if no limit exists for a user.
* [mms] Fix displaying column headers in dynamic mailbox view when accessing a POP3 server.
* [mms] Fix display of innocent button in dynamic mailbox view (Bug #11604).
* [mms] Fix displaying move to spam mailbox option in the preferences (Bug #11603).
* [mms] Fixes to PGP Private key generation (Bug #11597).
* [mms] Don&apos;t block remote message styling if sender is in whitelist.
* [mms] Fix spellcheck display in dynamic view if HTML composition mode is the default (Bug #11592).
   </notes>
  </release>
  <release>
   <version>
    <release>6.0.2</release>
    <api>6.0.0</api></version>
   <stability>
    <release>stable</release>
    <api>stable</api></stability>
   <date>2012-11-07</date>
   <license uri="http://www.horde.org/licenses/gpl">GPL-2.0</license>
   <notes>
* [mms] Improved generation and parsing of mbox files.
* [mms] Fix adding mailboxes with mull delimiters to the IMAP folder tree (Bug #11672).
* [mms] Fix editing templates in dynamic view.
* [mms] Fix sending templates in dynamic view.
* [mms] Allow iCalendar events to be added to the calendar even if they are missing the required UID parameter (Bug #11669).
* [mms] Fix displaying flag changes for messages in search mailboxes in dynamic view (Bug #11622).
* [mms] Save sent-mail when composing in the smartmobile view (Bug #11670).
* [mms] Don&apos;t try to save sent-mail to a non-existent sent-mail mailbox.
* [mms] Fix displaying encrypted message in dynamic preview when correct passphrase is entered (Bug #11661).
* [mms] Purge IMAP cache data when upgrading from IMP 5.
   </notes>
  </release>
  <release>
   <version>
    <release>6.1.0</release>
    <api>6.0.0</api></version>
   <stability>
    <release>stable</release>
    <api>stable</api></stability>
   <date>2012-11-06</date>
   <license uri="http://www.horde.org/licenses/gpl">GPL-2.0</license>
   <notes>
* [mms] Add message thread view to dynamic mailbox preview.
* [mms] Better UI for changing quicksearch criteria in dynamic mailbox screen.
* [mms] Collapse multiple mailbox export options in dynamic mailbox view to single action.
* [mms] Importing a PGP personal key now only requires the private key.
   </notes>
  </release>
 </changelog>
</package><|MERGE_RESOLUTION|>--- conflicted
+++ resolved
@@ -34,23 +34,10 @@
  </stability>
  <license uri="http://www.horde.org/licenses/gpl">GPL-2.0</license>
  <notes>
-<<<<<<< HEAD
 * [mms] Add message thread view to dynamic mailbox preview.
 * [mms] Better UI for changing quicksearch criteria in dynamic mailbox screen.
 * [mms] Collapse multiple mailbox export options in dynamic mailbox view to single action.
 * [mms] Importing a PGP personal key now only requires the private key.
-=======
-* [mms] Improved generation and parsing of mbox files.
-* [mms] Fix adding mailboxes with mull delimiters to the IMAP folder tree (Bug #11672).
-* [mms] Fix editing templates in dynamic view.
-* [mms] Fix sending templates in dynamic view.
-* [mms] Allow iCalendar events to be added to the calendar even if they are missing the required UID parameter (Bug #11669).
-* [mms] Fix displaying flag changes for messages in search mailboxes in dynamic view (Bug #11622).
-* [mms] Save sent-mail when composing in the smartmobile view (Bug #11670).
-* [mms] Don&apos;t try to save sent-mail to a non-existent sent-mail mailbox.
-* [mms] Fix displaying encrypted message in dynamic preview when correct passphrase is entered (Bug #11661).
-* [mms] Purge IMAP cache data when upgrading from IMP 5.
->>>>>>> e717de42
  </notes>
  <contents>
   <dir baseinstalldir="/" name="/">
