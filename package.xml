<?xml version="1.0" encoding="UTF-8"?>
<package packagerversion="1.9.2" version="2.0" xmlns="http://pear.php.net/dtd/package-2.0" xmlns:tasks="http://pear.php.net/dtd/tasks-1.0" xmlns:xsi="http://www.w3.org/2001/XMLSchema-instance" xsi:schemaLocation="http://pear.php.net/dtd/tasks-1.0 http://pear.php.net/dtd/tasks-1.0.xsd http://pear.php.net/dtd/package-2.0 http://pear.php.net/dtd/package-2.0.xsd">
 <name>imp</name>
 <channel>pear.horde.org</channel>
 <summary>A web based webmail system</summary>
 <description>IMP, the Internet Mail Program, is one of the most popular and widely deployed open source webmail applications in the world. It allows universal, web-based access to IMAP and POP3 mail servers and provides Ajax, mobile and traditional interfaces with a rich range of features normally found only in desktop email clients.</description>
 <lead>
  <name>Michael Slusarz</name>
  <user>slusarz</user>
  <email>slusarz@horde.org</email>
  <active>yes</active>
 </lead>
 <lead>
  <name>Jan Schneider</name>
  <user>jan</user>
  <email>jan@horde.org</email>
  <active>yes</active>
 </lead>
 <lead>
  <name>Chuck Hagenbuch</name>
  <user>chuck</user>
  <email>chuck@horde.org</email>
  <active>yes</active>
 </lead>
 <date>2013-08-20</date>
 <version>
  <release>6.2.0</release>
  <api>6.1.0</api>
 </version>
 <stability>
  <release>stable</release>
  <api>stable</api>
 </stability>
 <license uri="http://www.horde.org/licenses/gpl">GPL-2.0</license>
 <notes>
<<<<<<< HEAD
=======
* [mms] Fix auto-complete of addresses on the dynamic redirect page.
* [mms] Fix updating flags in dynamic search view (Bug #12594).
* [mms] Use Horde_Smtp to send messages via SMTP.
* [mms] Fix applying the &apos;allow_folders&apos; permission.
* [mms] Fix canceling/discarding compose message in basic view (Bug #12555).
* [mms] Fix updating message index when deleting a message in basic message view (Bug #12539).
* [mms] &apos;trailer&apos; hook now has the user&apos;s identity and the list of recipients passed as parameters.
* [mms] Add ability to access all reply methods in smartmobile view.
* [mms] Smarter sizing of popup windows in dynamic view.
* [mms] Correctly save multipart/related data when saving compose message as a draft.
* [mms] When checking for newmail in a mailbox, use the total number of recent messages seen at any time during the page access (Request #12447).
* [mms] Workaround IE8&apos;s broken XMLHttpRequest when sending data in dynamic compose view (Bug #12474).
>>>>>>> 9909915a
 </notes>
 <contents>
  <dir baseinstalldir="/" name="/">
   <dir name="bin">
    <file name="imp-admin-upgrade" role="script" />
    <file name="imp-bounce-spam" role="script">
     <tasks:replace from="/usr/bin/env php" to="php_bin" type="pear-config" />
    </file>
    <file name="imp-mailbox-decode" role="script">
     <tasks:replace from="/usr/bin/env php" to="php_bin" type="pear-config" />
    </file>
    <file name="imp-query-imap-cache" role="script">
     <tasks:replace from="/usr/bin/env php" to="php_bin" type="pear-config" />
    </file>
   </dir> <!-- /bin -->
   <dir name="config">
    <file name=".htaccess" role="horde" />
    <file name="backends.php" role="horde" />
    <file name="conf.xml" role="horde" />
    <file name="hooks.php.dist" role="horde" />
    <file name="menu.php.dist" role="horde" />
    <file name="mime_drivers.php" role="horde" />
    <file name="prefs.php" role="horde" />
   </dir> <!-- /config -->
   <dir name="docs">
    <file name="CHANGES" role="doc" />
    <file name="CREDITS" role="doc" />
    <file name="INSTALL" role="doc" />
    <file name="PERFORMANCE" role="doc" />
    <file name="RELEASE_NOTES" role="doc" />
    <file name="RFCS" role="doc" />
    <file name="UPGRADING" role="doc" />
   </dir> <!-- /docs -->
   <dir name="js">
    <dir name="ckeditor">
     <file name="imageupload.js" role="horde" />
     <file name="pasteattachment.js" role="horde" />
     <file name="pasteignore.js" role="horde" />
    </dir> <!-- /js/ckeditor -->
    <dir name="jquery.mobile">
     <dir name="plugins">
      <file name="listviewtaphold.js" role="horde" />
     </dir> <!-- /js/jquery.mobile/plugins -->
    </dir> <!-- /js/jquery.mobile -->
    <file name="acl.js" role="horde" />
    <file name="compose-base.js" role="horde" />
    <file name="compose-dimp.js" role="horde" />
    <file name="compose.js" role="horde" />
    <file name="contacts.js" role="horde" />
    <file name="dimpbase.js" role="horde" />
    <file name="dimpcore.js" role="horde" />
    <file name="draghandler.js" role="horde" />
    <file name="flagprefs.js" role="horde" />
    <file name="folderprefs.js" role="horde" />
    <file name="folders.js" role="horde" />
    <file name="imp.js" role="horde" />
    <file name="login.js" role="horde" />
    <file name="mailbox.js" role="horde" />
    <file name="message-dimp.js" role="horde" />
    <file name="message.js" role="horde" />
    <file name="murmurhash3.js" role="horde" />
    <file name="passphrase.js" role="horde" />
    <file name="pgp.js" role="horde" />
    <file name="search.js" role="horde" />
    <file name="searchesprefs.js" role="horde" />
    <file name="signaturehtml.js" role="horde" />
    <file name="smartmobile.js" role="horde" />
    <file name="viewport.js" role="horde" />
    <file name="viewport_utils.js" role="horde" />
   </dir> <!-- /js -->
   <dir name="lib">
    <dir name="Ajax">
     <dir name="Application">
      <dir name="Handler">
       <file name="Common.php" role="horde" />
       <file name="ComposeAttach.php" role="horde" />
       <file name="Draft.php" role="horde" />
       <file name="Dynamic.php" role="horde" />
       <file name="ImageUnblock.php" role="horde" />
       <file name="Mboxtoggle.php" role="horde" />
       <file name="Passphrase.php" role="horde" />
       <file name="Search.php" role="horde" />
       <file name="Smartmobile.php" role="horde" />
      </dir> <!-- /lib/Ajax/Application/Handler -->
      <file name="Compose.php" role="horde" />
      <file name="ListMessages.php" role="horde" />
      <file name="ShowMessage.php" role="horde" />
     </dir> <!-- /lib/Ajax/Application -->
     <dir name="Imple">
      <file name="ContactAutoCompleter.php" role="horde" />
      <file name="ImportEncryptKey.php" role="horde" />
      <file name="ItipRequest.php" role="horde" />
      <file name="PassphraseDialog.php" role="horde" />
     </dir> <!-- /lib/Ajax/Imple -->
     <file name="Application.php" role="horde" />
     <file name="Queue.php" role="horde" />
    </dir> <!-- /lib/Ajax -->
    <dir name="Basic">
     <file name="Base.php" role="horde" />
     <file name="Compose.php" role="horde" />
     <file name="Contacts.php" role="horde" />
     <file name="Error.php" role="horde" />
     <file name="Folders.php" role="horde" />
     <file name="Mailbox.php" role="horde" />
     <file name="Message.php" role="horde" />
     <file name="Pgp.php" role="horde" />
     <file name="Saveimage.php" role="horde" />
     <file name="Search.php" role="horde" />
     <file name="Searchbasic.php" role="horde" />
     <file name="Smime.php" role="horde" />
     <file name="Thread.php" role="horde" />
    </dir> <!-- /lib/Basic -->
    <dir name="Block">
     <file name="Newmail.php" role="horde" />
     <file name="Summary.php" role="horde" />
    </dir> <!-- /lib/Block -->
    <dir name="Compose">
     <dir name="Attachment">
      <dir name="Linked">
       <file name="Metadata.php" role="horde" />
      </dir> <!-- /lib/Compose/Attachment/Linked -->
      <dir name="Storage">
       <file name="Vfs.php" role="horde" />
       <file name="VfsLinked.php" role="horde" />
      </dir> <!-- /lib/Compose/Attachment/Storage -->
      <file name="Linked.php" role="horde" />
      <file name="Storage.php" role="horde" />
     </dir> <!-- /lib/Compose/Attachment -->
     <file name="Attachment.php" role="horde" />
     <file name="Exception.php" role="horde" />
     <file name="Link.php" role="horde" />
     <file name="LinkedAttachment.php" role="horde" />
     <file name="References.php" role="horde" />
     <file name="Ui.php" role="horde" />
     <file name="View.php" role="horde" />
    </dir> <!-- /lib/Compose -->
    <dir name="Contents">
     <file name="View.php" role="horde" />
    </dir> <!-- /lib/Contents -->
    <dir name="Crypt">
     <file name="Pgp.php" role="horde" />
     <file name="Smime.php" role="horde" />
    </dir> <!-- /lib/Crypt -->
    <dir name="Dynamic">
     <dir name="Compose">
      <file name="Common.php" role="horde" />
     </dir> <!-- /lib/Dynamic/Compose -->
     <dir name="Helper">
      <file name="Base.php" role="horde" />
     </dir> <!-- /lib/Dynamic/Helper -->
     <file name="AddressList.php" role="horde" />
     <file name="Base.php" role="horde" />
     <file name="Compose.php" role="horde" />
     <file name="Mailbox.php" role="horde" />
     <file name="Message.php" role="horde" />
    </dir> <!-- /lib/Dynamic -->
    <dir name="Factory">
     <file name="AuthImap.php" role="horde" />
     <file name="Compose.php" role="horde" />
     <file name="ComposeAtc.php" role="horde" />
     <file name="Contents.php" role="horde" />
     <file name="Flags.php" role="horde" />
     <file name="Identity.php" role="horde" />
     <file name="Imap.php" role="horde" />
     <file name="Imaptree.php" role="horde" />
     <file name="Mail.php" role="horde" />
     <file name="Mailbox.php" role="horde" />
     <file name="MailboxList.php" role="horde" />
     <file name="Maillog.php" role="horde" />
     <file name="MimeViewer.php" role="horde" />
     <file name="Pgp.php" role="horde" />
     <file name="PrefsSort.php" role="horde" />
     <file name="Quota.php" role="horde" />
     <file name="Search.php" role="horde" />
     <file name="Sentmail.php" role="horde" />
     <file name="Smime.php" role="horde" />
     <file name="Spam.php" role="horde" />
    </dir> <!-- /lib/Factory -->
    <dir name="Flag">
     <dir name="Imap">
      <file name="Answered.php" role="horde" />
      <file name="Deleted.php" role="horde" />
      <file name="Draft.php" role="horde" />
      <file name="Flagged.php" role="horde" />
      <file name="Forwarded.php" role="horde" />
      <file name="Junk.php" role="horde" />
      <file name="NotJunk.php" role="horde" />
      <file name="Seen.php" role="horde" />
     </dir> <!-- /lib/Flag/Imap -->
     <dir name="System">
      <dir name="Match">
       <file name="Address.php" role="horde" />
       <file name="Flag.php" role="horde" />
       <file name="Header.php" role="horde" />
      </dir> <!-- /lib/Flag/System/Match -->
      <file name="Attachment.php" role="horde" />
      <file name="Encrypted.php" role="horde" />
      <file name="HighPriority.php" role="horde" />
      <file name="List.php" role="horde" />
      <file name="LowPriority.php" role="horde" />
      <file name="Personal.php" role="horde" />
      <file name="Signed.php" role="horde" />
      <file name="Unseen.php" role="horde" />
     </dir> <!-- /lib/Flag/System -->
     <file name="Base.php" role="horde" />
     <file name="Imap.php" role="horde" />
     <file name="User.php" role="horde" />
    </dir> <!-- /lib/Flag -->
    <dir name="Imap">
     <file name="Acl.php" role="horde" />
     <file name="Config.php" role="horde" />
     <file name="Exception.php" role="horde" />
     <file name="Password.php" role="horde" />
     <file name="PermanentFlags.php" role="horde" />
     <file name="Tree.php" role="horde" />
    </dir> <!-- /lib/Imap -->
    <dir name="Indices">
     <file name="Mailbox.php" role="horde" />
    </dir> <!-- /lib/Indices -->
    <dir name="LoginTasks">
     <dir name="SystemTask">
      <file name="GarbageCollection.php" role="horde" />
      <file name="Upgrade.php" role="horde" />
      <file name="UpgradeAuth.php" role="horde" />
     </dir> <!-- /lib/LoginTasks/SystemTask -->
     <dir name="Task">
      <file name="Autocreate.php" role="horde" />
      <file name="DeleteAttachmentsMonthly.php" role="horde" />
      <file name="DeleteSentmailMonthly.php" role="horde" />
      <file name="FilterOnLogin.php" role="horde" />
      <file name="PurgeSentmail.php" role="horde" />
      <file name="PurgeSpam.php" role="horde" />
      <file name="PurgeTrash.php" role="horde" />
      <file name="RecoverDraft.php" role="horde" />
      <file name="RenameSentmailMonthly.php" role="horde" />
     </dir> <!-- /lib/LoginTasks/Task -->
    </dir> <!-- /lib/LoginTasks -->
    <dir name="Mailbox">
     <dir name="List">
      <file name="Pop3.php" role="horde" />
      <file name="Thread.php" role="horde" />
      <file name="Virtual.php" role="horde" />
     </dir> <!-- /lib/Mailbox/List -->
     <file name="List.php" role="horde" />
     <file name="Ui.php" role="horde" />
    </dir> <!-- /lib/Mailbox -->
    <dir name="Mbox">
     <file name="Generate.php" role="horde" />
     <file name="Import.php" role="horde" />
     <file name="Parse.php" role="horde" />
    </dir> <!-- /lib/Mbox -->
    <dir name="Message">
     <file name="Ui.php" role="horde" />
    </dir> <!-- /lib/Message -->
    <dir name="Mime">
     <dir name="Viewer">
      <file name="Alternative.php" role="horde" />
      <file name="Appledouble.php" role="horde" />
      <file name="Audio.php" role="horde" />
      <file name="Enriched.php" role="horde" />
      <file name="Externalbody.php" role="horde" />
      <file name="Html.php" role="horde" />
      <file name="Images.php" role="horde" />
      <file name="Itip.php" role="horde" />
      <file name="Mdn.php" role="horde" />
      <file name="Partial.php" role="horde" />
      <file name="Pdf.php" role="horde" />
      <file name="Pgp.php" role="horde" />
      <file name="Plain.php" role="horde" />
      <file name="Related.php" role="horde" />
      <file name="Rfc822.php" role="horde" />
      <file name="Smil.php" role="horde" />
      <file name="Smime.php" role="horde" />
      <file name="Status.php" role="horde" />
      <file name="Vcard.php" role="horde" />
      <file name="Video.php" role="horde" />
      <file name="Zip.php" role="horde" />
     </dir> <!-- /lib/Mime/Viewer -->
     <file name="Headers.php" role="horde" />
     <file name="Status.php" role="horde" />
    </dir> <!-- /lib/Mime -->
    <dir name="Minimal">
     <file name="Base.php" role="horde" />
     <file name="Compose.php" role="horde" />
     <file name="Error.php" role="horde" />
     <file name="Folders.php" role="horde" />
     <file name="Mailbox.php" role="horde" />
     <file name="Message.php" role="horde" />
     <file name="Messagepart.php" role="horde" />
     <file name="Search.php" role="horde" />
    </dir> <!-- /lib/Minimal -->
    <dir name="Notification">
     <dir name="Event">
      <file name="Status.php" role="horde" />
     </dir> <!-- /lib/Notification/Event -->
     <dir name="Handler">
      <dir name="Decorator">
       <file name="ImapAlerts.php" role="horde" />
       <file name="NewmailNotify.php" role="horde" />
      </dir> <!-- /lib/Notification/Handler/Decorator -->
     </dir> <!-- /lib/Notification/Handler -->
     </dir> <!-- /lib/Notification -->
    <dir name="Prefs">
     <dir name="Sort">
      <dir name="Sortpref">
       <file name="Locked.php" role="horde" />
      </dir> <!-- /lib/Prefs/Sort/Sortpref -->
      <file name="FixedDate.php" role="horde" />
      <file name="None.php" role="horde" />
      <file name="Sortpref.php" role="horde" />
     </dir> <!-- /lib/Prefs/Sort -->
     <dir name="Special">
      <file name="Acl.php" role="horde" />
      <file name="ComposeTemplates.php" role="horde" />
      <file name="Drafts.php" role="horde" />
      <file name="Encrypt.php" role="horde" />
      <file name="Flag.php" role="horde" />
      <file name="HtmlSignature.php" role="horde" />
      <file name="ImageReplacement.php" role="horde" />
      <file name="InitialPage.php" role="horde" />
      <file name="Mailto.php" role="horde" />
      <file name="NewmailSound.php" role="horde" />
      <file name="PgpPrivateKey.php" role="horde" />
      <file name="PgpPublicKey.php" role="horde" />
      <file name="Searches.php" role="horde" />
      <file name="Sentmail.php" role="horde" />
      <file name="SmimePrivateKey.php" role="horde" />
      <file name="SmimePublicKey.php" role="horde" />
      <file name="Sourceselect.php" role="horde" />
      <file name="Spam.php" role="horde" />
      <file name="SpecialMboxes.php" role="horde" />
      <file name="Trash.php" role="horde" />
     </dir> <!-- /lib/Prefs/Special -->
     <file name="Identity.php" role="horde" />
     <file name="Sort.php" role="horde" />
    </dir> <!-- /lib/Prefs -->
    <dir name="Quota">
     <file name="Hook.php" role="horde" />
     <file name="Imap.php" role="horde" />
     <file name="Null.php" role="horde" />
     <file name="Ui.php" role="horde" />
    </dir> <!-- /lib/Quota -->
    <dir name="Script">
     <dir name="Package">
      <file name="ComposeBase.php" role="horde" />
      <file name="Imp.php" role="horde" />
     </dir> <!-- /lib/Script/Package -->
    </dir> <!-- /lib/Script -->
    <dir name="Search">
     <dir name="Element">
      <file name="Attachment.php" role="horde" />
      <file name="Autogenerated.php" role="horde" />
      <file name="Bulk.php" role="horde" />
      <file name="Contacts.php" role="horde" />
      <file name="Date.php" role="horde" />
      <file name="Daterange.php" role="horde" />
      <file name="Flag.php" role="horde" />
      <file name="Header.php" role="horde" />
      <file name="Mailinglist.php" role="horde" />
      <file name="Or.php" role="horde" />
      <file name="Personal.php" role="horde" />
      <file name="Recipient.php" role="horde" />
      <file name="Size.php" role="horde" />
      <file name="Text.php" role="horde" />
      <file name="Within.php" role="horde" />
     </dir> <!-- /lib/Search/Element -->
     <dir name="Filter">
      <file name="Attachment.php" role="horde" />
      <file name="Autogenerated.php" role="horde" />
      <file name="Builtin.php" role="horde" />
      <file name="Bulk.php" role="horde" />
      <file name="Contacts.php" role="horde" />
      <file name="Mailinglist.php" role="horde" />
      <file name="Personal.php" role="horde" />
     </dir> <!-- /lib/Search/Filter -->
     <dir name="Vfolder">
      <file name="Builtin.php" role="horde" />
      <file name="Vinbox.php" role="horde" />
      <file name="Vtrash.php" role="horde" />
     </dir> <!-- /lib/Search/Vfolder -->
     <file name="Element.php" role="horde" />
     <file name="Filter.php" role="horde" />
     <file name="Query.php" role="horde" />
     <file name="Ui.php" role="horde" />
     <file name="Vfolder.php" role="horde" />
    </dir> <!-- /lib/Search -->
    <dir name="Sentmail">
     <file name="Mongo.php" role="horde" />
     <file name="Null.php" role="horde" />
     <file name="Sql.php" role="horde" />
    </dir> <!-- /lib/Sentmail -->
    <dir name="Spam">
     <file name="Base.php" role="horde" />
     <file name="Email.php" role="horde" />
     <file name="Null.php" role="horde" />
     <file name="Program.php" role="horde" />
    </dir> <!-- /lib/Spam -->
    <dir name="Tree">
     <file name="Flist.php" role="horde" />
     <file name="Jquerymobile.php" role="horde" />
     <file name="Simplehtml.php" role="horde" />
    </dir> <!-- /lib/Tree -->
    <dir name="View">
     <file name="Subinfo.php" role="horde" />
    </dir> <!-- /lib/View -->
    <file name=".htaccess" role="horde" />
    <file name="Api.php" role="horde" />
    <file name="Application.php" role="horde" />
    <file name="Auth.php" role="horde" />
    <file name="Compose.php" role="horde" />
    <file name="Contacts.php" role="horde" />
    <file name="Contents.php" role="horde" />
    <file name="Editor.php" role="horde" />
    <file name="Exception.php" role="horde" />
    <file name="Filter.php" role="horde" />
    <file name="Flags.php" role="horde" />
    <file name="Images.php" role="horde" />
    <file name="Imap.php" role="horde" />
    <file name="IMP.php" role="horde" />
    <file name="Indices.php" role="horde" />
    <file name="Mailbox.php" role="horde" />
    <file name="Maillog.php" role="horde" />
    <file name="Message.php" role="horde" />
    <file name="Perms.php" role="horde" />
    <file name="Quota.php" role="horde" />
    <file name="Search.php" role="horde" />
    <file name="Sentmail.php" role="horde" />
    <file name="Smartmobile.php" role="horde" />
    <file name="Spam.php" role="horde" />
    <file name="Test.php" role="horde" />
   </dir> <!-- /lib -->
   <dir name="locale">
    <dir name="ar">
     <dir name="LC_MESSAGES">
      <file name="imp.mo" role="horde" />
      <file name="imp.po" role="horde" />
     </dir> <!-- /locale/ar/LC_MESSAGES -->
    </dir> <!-- /locale/ar -->
    <dir name="ar_OM">
     <dir name="LC_MESSAGES">
      <file name="imp.mo" role="horde" />
      <file name="imp.po" role="horde" />
     </dir> <!-- /locale/ar_OM/LC_MESSAGES -->
    </dir> <!-- /locale/ar_OM -->
    <dir name="bg">
     <dir name="LC_MESSAGES">
      <file name="imp.mo" role="horde" />
      <file name="imp.po" role="horde" />
     </dir> <!-- /locale/bg/LC_MESSAGES -->
    </dir> <!-- /locale/bg -->
    <dir name="bs">
     <dir name="LC_MESSAGES">
      <file name="imp.mo" role="horde" />
      <file name="imp.po" role="horde" />
     </dir> <!-- /locale/bs/LC_MESSAGES -->
    </dir> <!-- /locale/bs -->
    <dir name="ca">
     <dir name="LC_MESSAGES">
      <file name="imp.mo" role="horde" />
      <file name="imp.po" role="horde" />
     </dir> <!-- /locale/ca/LC_MESSAGES -->
     <file name="help.xml" role="horde" />
    </dir> <!-- /locale/ca -->
    <dir name="cs">
     <dir name="LC_MESSAGES">
      <file name="imp.mo" role="horde" />
      <file name="imp.po" role="horde" />
     </dir> <!-- /locale/cs/LC_MESSAGES -->
     <file name="help.xml" role="horde" />
    </dir> <!-- /locale/cs -->
    <dir name="da">
     <dir name="LC_MESSAGES">
      <file name="imp.mo" role="horde" />
      <file name="imp.po" role="horde" />
     </dir> <!-- /locale/da/LC_MESSAGES -->
     <file name="help.xml" role="horde" />
    </dir> <!-- /locale/da -->
    <dir name="de">
     <dir name="LC_MESSAGES">
      <file name="imp.mo" role="horde" />
      <file name="imp.po" role="horde" />
     </dir> <!-- /locale/de/LC_MESSAGES -->
     <file name="help.xml" role="horde" />
    </dir> <!-- /locale/de -->
    <dir name="el">
     <dir name="LC_MESSAGES">
      <file name="imp.mo" role="horde" />
      <file name="imp.po" role="horde" />
     </dir> <!-- /locale/el/LC_MESSAGES -->
     <file name="help.xml" role="horde" />
    </dir> <!-- /locale/el -->
    <dir name="en">
     <file name="help.xml" role="horde" />
    </dir> <!-- /locale/en -->
    <dir name="es">
     <dir name="LC_MESSAGES">
      <file name="imp.mo" role="horde" />
      <file name="imp.po" role="horde" />
     </dir> <!-- /locale/es/LC_MESSAGES -->
     <file name="help.xml" role="horde" />
    </dir> <!-- /locale/es -->
    <dir name="et">
     <dir name="LC_MESSAGES">
      <file name="imp.mo" role="horde" />
      <file name="imp.po" role="horde" />
     </dir> <!-- /locale/et/LC_MESSAGES -->
     <file name="help.xml" role="horde" />
    </dir> <!-- /locale/et -->
    <dir name="eu">
     <dir name="LC_MESSAGES">
      <file name="imp.mo" role="horde" />
      <file name="imp.po" role="horde" />
     </dir> <!-- /locale/eu/LC_MESSAGES -->
     <file name="help.xml" role="horde" />
    </dir> <!-- /locale/eu -->
    <dir name="fa">
     <dir name="LC_MESSAGES">
      <file name="imp.mo" role="horde" />
      <file name="imp.po" role="horde" />
     </dir> <!-- /locale/fa/LC_MESSAGES -->
     <file name="help.xml" role="horde" />
    </dir> <!-- /locale/fa -->
    <dir name="fi">
     <dir name="LC_MESSAGES">
      <file name="imp.mo" role="horde" />
      <file name="imp.po" role="horde" />
     </dir> <!-- /locale/fi/LC_MESSAGES -->
     <file name="help.xml" role="horde" />
    </dir> <!-- /locale/fi -->
    <dir name="fr">
     <dir name="LC_MESSAGES">
      <file name="imp.mo" role="horde" />
      <file name="imp.po" role="horde" />
     </dir> <!-- /locale/fr/LC_MESSAGES -->
     <file name="help.xml" role="horde" />
    </dir> <!-- /locale/fr -->
    <dir name="gl">
     <dir name="LC_MESSAGES">
      <file name="imp.mo" role="horde" />
      <file name="imp.po" role="horde" />
     </dir> <!-- /locale/gl/LC_MESSAGES -->
    </dir> <!-- /locale/gl -->
    <dir name="he">
     <dir name="LC_MESSAGES">
      <file name="imp.mo" role="horde" />
      <file name="imp.po" role="horde" />
     </dir> <!-- /locale/he/LC_MESSAGES -->
    </dir> <!-- /locale/he -->
    <dir name="hr">
     <dir name="LC_MESSAGES">
      <file name="imp.mo" role="horde" />
      <file name="imp.po" role="horde" />
     </dir> <!-- /locale/hr/LC_MESSAGES -->
     <file name="help.xml" role="horde" />
    </dir> <!-- /locale/hr -->
    <dir name="hu">
     <dir name="LC_MESSAGES">
      <file name="imp.mo" role="horde" />
      <file name="imp.po" role="horde" />
     </dir> <!-- /locale/hu/LC_MESSAGES -->
     <file name="help.xml" role="horde" />
    </dir> <!-- /locale/hu -->
    <dir name="id">
     <dir name="LC_MESSAGES">
      <file name="imp.mo" role="horde" />
      <file name="imp.po" role="horde" />
     </dir> <!-- /locale/id/LC_MESSAGES -->
    </dir> <!-- /locale/id -->
    <dir name="is">
     <dir name="LC_MESSAGES">
      <file name="imp.mo" role="horde" />
      <file name="imp.po" role="horde" />
     </dir> <!-- /locale/is/LC_MESSAGES -->
    </dir> <!-- /locale/is -->
    <dir name="it">
     <dir name="LC_MESSAGES">
      <file name="imp.mo" role="horde" />
      <file name="imp.po" role="horde" />
     </dir> <!-- /locale/it/LC_MESSAGES -->
     <file name="help.xml" role="horde" />
    </dir> <!-- /locale/it -->
    <dir name="ja">
     <dir name="LC_MESSAGES">
      <file name="imp.mo" role="horde" />
      <file name="imp.po" role="horde" />
     </dir> <!-- /locale/ja/LC_MESSAGES -->
    </dir> <!-- /locale/ja -->
    <dir name="km">
     <dir name="LC_MESSAGES">
      <file name="imp.mo" role="horde" />
      <file name="imp.po" role="horde" />
     </dir> <!-- /locale/km/LC_MESSAGES -->
    </dir> <!-- /locale/km -->
    <dir name="ko">
     <dir name="LC_MESSAGES">
      <file name="imp.mo" role="horde" />
      <file name="imp.po" role="horde" />
     </dir> <!-- /locale/ko/LC_MESSAGES -->
     <file name="help.xml" role="horde" />
    </dir> <!-- /locale/ko -->
    <dir name="lt">
     <dir name="LC_MESSAGES">
      <file name="imp.mo" role="horde" />
      <file name="imp.po" role="horde" />
     </dir> <!-- /locale/lt/LC_MESSAGES -->
    </dir> <!-- /locale/lt -->
    <dir name="lv">
     <dir name="LC_MESSAGES">
      <file name="imp.mo" role="horde" />
      <file name="imp.po" role="horde" />
     </dir> <!-- /locale/lv/LC_MESSAGES -->
     <file name="help.xml" role="horde" />
    </dir> <!-- /locale/lv -->
    <dir name="mk">
     <dir name="LC_MESSAGES">
      <file name="imp.mo" role="horde" />
      <file name="imp.po" role="horde" />
     </dir> <!-- /locale/mk/LC_MESSAGES -->
    </dir> <!-- /locale/mk -->
    <dir name="nb">
     <dir name="LC_MESSAGES">
      <file name="imp.mo" role="horde" />
      <file name="imp.po" role="horde" />
     </dir> <!-- /locale/nb/LC_MESSAGES -->
     <file name="help.xml" role="horde" />
    </dir> <!-- /locale/nb -->
    <dir name="nl">
     <dir name="LC_MESSAGES">
      <file name="imp.mo" role="horde" />
      <file name="imp.po" role="horde" />
     </dir> <!-- /locale/nl/LC_MESSAGES -->
     <file name="help.xml" role="horde" />
    </dir> <!-- /locale/nl -->
    <dir name="nn">
     <dir name="LC_MESSAGES">
      <file name="imp.mo" role="horde" />
      <file name="imp.po" role="horde" />
     </dir> <!-- /locale/nn/LC_MESSAGES -->
    </dir> <!-- /locale/nn -->
    <dir name="pl">
     <dir name="LC_MESSAGES">
      <file name="imp.mo" role="horde" />
      <file name="imp.po" role="horde" />
     </dir> <!-- /locale/pl/LC_MESSAGES -->
     <file name="help.xml" role="horde" />
    </dir> <!-- /locale/pl -->
    <dir name="pt">
     <dir name="LC_MESSAGES">
      <file name="imp.mo" role="horde" />
      <file name="imp.po" role="horde" />
     </dir> <!-- /locale/pt/LC_MESSAGES -->
     <file name="help.xml" role="horde" />
    </dir> <!-- /locale/pt -->
    <dir name="pt_BR">
     <dir name="LC_MESSAGES">
      <file name="imp.mo" role="horde" />
      <file name="imp.po" role="horde" />
     </dir> <!-- /locale/pt_BR/LC_MESSAGES -->
     <file name="help.xml" role="horde" />
    </dir> <!-- /locale/pt_BR -->
    <dir name="ro">
     <dir name="LC_MESSAGES">
      <file name="imp.mo" role="horde" />
      <file name="imp.po" role="horde" />
     </dir> <!-- /locale/ro/LC_MESSAGES -->
    </dir> <!-- /locale/ro -->
    <dir name="ru">
     <dir name="LC_MESSAGES">
      <file name="imp.mo" role="horde" />
      <file name="imp.po" role="horde" />
     </dir> <!-- /locale/ru/LC_MESSAGES -->
     <file name="help.xml" role="horde" />
    </dir> <!-- /locale/ru -->
    <dir name="sk">
     <dir name="LC_MESSAGES">
      <file name="imp.mo" role="horde" />
      <file name="imp.po" role="horde" />
     </dir> <!-- /locale/sk/LC_MESSAGES -->
     <file name="help.xml" role="horde" />
    </dir> <!-- /locale/sk -->
    <dir name="sl">
     <dir name="LC_MESSAGES">
      <file name="imp.mo" role="horde" />
      <file name="imp.po" role="horde" />
     </dir> <!-- /locale/sl/LC_MESSAGES -->
    </dir> <!-- /locale/sl -->
    <dir name="sv">
     <dir name="LC_MESSAGES">
      <file name="imp.mo" role="horde" />
      <file name="imp.po" role="horde" />
     </dir> <!-- /locale/sv/LC_MESSAGES -->
     <file name="help.xml" role="horde" />
    </dir> <!-- /locale/sv -->
    <dir name="th">
     <dir name="LC_MESSAGES">
      <file name="imp.mo" role="horde" />
      <file name="imp.po" role="horde" />
     </dir> <!-- /locale/th/LC_MESSAGES -->
    </dir> <!-- /locale/th -->
    <dir name="tr">
     <dir name="LC_MESSAGES">
      <file name="imp.mo" role="horde" />
      <file name="imp.po" role="horde" />
     </dir> <!-- /locale/tr/LC_MESSAGES -->
     <file name="help.xml" role="horde" />
    </dir> <!-- /locale/tr -->
    <dir name="uk">
     <dir name="LC_MESSAGES">
      <file name="imp.mo" role="horde" />
      <file name="imp.po" role="horde" />
     </dir> <!-- /locale/uk/LC_MESSAGES -->
     <file name="help.xml" role="horde" />
    </dir> <!-- /locale/uk -->
    <dir name="zh_CN">
     <dir name="LC_MESSAGES">
      <file name="imp.mo" role="horde" />
      <file name="imp.po" role="horde" />
     </dir> <!-- /locale/zh_CN/LC_MESSAGES -->
     <file name="help.xml" role="horde" />
    </dir> <!-- /locale/zh_CN -->
    <dir name="zh_TW">
     <dir name="LC_MESSAGES">
      <file name="imp.mo" role="horde" />
      <file name="imp.po" role="horde" />
     </dir> <!-- /locale/zh_TW/LC_MESSAGES -->
     <file name="help.xml" role="horde" />
    </dir> <!-- /locale/zh_TW -->
    <file name=".htaccess" role="horde" />
    <file name="imp.pot" role="horde" />
   </dir> <!-- /locale -->
   <dir name="migration">
    <file name="1_imp_base_tables.php" role="horde" />
    <file name="2_imp_autoincrement_sentmail.php" role="horde" />
    <file name="3_imp_maillog_update.php" role="horde" />
   </dir> <!-- /migration -->
   <dir name="templates">
    <dir name="basic">
     <dir name="compose">
      <file name="compose.html.php" role="horde" />
      <file name="redirect.html.php" role="horde" />
      <file name="success.html.php" role="horde" />
     </dir> <!-- /templates/basic/compose -->
     <dir name="flist">
      <file name="flist.html.php" role="horde" />
     </dir> <!-- /templates/basic/flist -->
     <dir name="folders">
      <file name="actions.html.php" role="horde" />
      <file name="folders_confirm.html.php" role="horde" />
      <file name="folders_size.html.php" role="horde" />
      <file name="head.html.php" role="horde" />
      <file name="import.html.php" role="horde" />
     </dir> <!-- /templates/basic/folders -->
     <dir name="mailbox">
      <file name="actions.html.php" role="horde" />
      <file name="actions_deleted.html.php" role="horde" />
      <file name="empty_mailbox.html.php" role="horde" />
      <file name="form_start.html.php" role="horde" />
      <file name="header.html.php" role="horde" />
      <file name="mailbox.html.php" role="horde" />
      <file name="message_headers.html.php" role="horde" />
      <file name="navbar.html.php" role="horde" />
      <file name="searchmbox.html.php" role="horde" />
     </dir> <!-- /templates/basic/mailbox -->
     <dir name="message">
      <file name="message.html.php" role="horde" />
      <file name="navbar_actions.html.php" role="horde" />
      <file name="navbar_navigate.html.php" role="horde" />
      <file name="navbar_top.html.php" role="horde" />
     </dir> <!-- /templates/basic/message -->
     <dir name="search">
      <file name="search-basic.html.php" role="horde" />
     </dir> <!-- /templates/basic/search -->
     <file name="subinfo.html.php" role="horde" />
    </dir> <!-- /templates/basic -->
    <dir name="contacts">
     <file name="contacts.html.php" role="horde" />
    </dir> <!-- /templates/contacts -->
    <dir name="dynamic">
     <file name="compose-base.html.php" role="horde" />
     <file name="compose.html.php" role="horde" />
     <file name="header.html.php" role="horde" />
     <file name="mailbox.html.php" role="horde" />
     <file name="mailbox_subinfo.html.php" role="horde" />
     <file name="message.html.php" role="horde" />
     <file name="msglist_horiz.html" role="horde" />
     <file name="msglist_vert.html" role="horde" />
     <file name="qreply.html.php" role="horde" />
     <file name="redirect.html.php" role="horde" />
     <file name="sidebar.html.php" role="horde" />
    </dir> <!-- /templates/dynamic -->
    <dir name="itip">
     <file name="action.html.php" role="horde" />
     <file name="base.html.php" role="horde" />
    </dir> <!-- /templates/itip -->
    <dir name="minimal">
     <file name="compose.html.php" role="horde" />
     <file name="folders.html.php" role="horde" />
     <file name="header.html.php" role="horde" />
     <file name="mailbox.html.php" role="horde" />
     <file name="menu.html.php" role="horde" />
     <file name="message.html.php" role="horde" />
     <file name="messagepart.html.php" role="horde" />
     <file name="redirect.html.php" role="horde" />
     <file name="search.html.php" role="horde" />
    </dir> <!-- /templates/minimal -->
    <dir name="pgp">
     <file name="import_key.html.php" role="horde" />
    </dir> <!-- /templates/pgp -->
    <dir name="prefs">
     <file name="acl.html.php" role="horde" />
     <file name="composetemplates.html.php" role="horde" />
     <file name="drafts.html.php" role="horde" />
     <file name="encrypt.html.php" role="horde" />
     <file name="flags.html.php" role="horde" />
     <file name="imagereplacement.html.php" role="horde" />
     <file name="initialpage.html.php" role="horde" />
     <file name="mailto.html.php" role="horde" />
     <file name="newmailaudio.html.php" role="horde" />
     <file name="pgpprivatekey.html.php" role="horde" />
     <file name="pgppublickey.html.php" role="horde" />
     <file name="searches.html.php" role="horde" />
     <file name="sentmail.html.php" role="horde" />
     <file name="signaturehtml.html.php" role="horde" />
     <file name="smimeprivatekey.html.php" role="horde" />
     <file name="smimepublickey.html.php" role="horde" />
     <file name="spam.html.php" role="horde" />
     <file name="specialuse.html.php" role="horde" />
     <file name="trash.html.php" role="horde" />
    </dir> <!-- /templates/prefs -->
    <dir name="print">
     <file name="headers.html.php" role="horde" />
    </dir> <!-- /templates/print -->
    <dir name="rss">
     <file name="mailbox.rss.php" role="horde" />
    </dir> <!-- /templates/rss -->
    <dir name="saveimage">
     <file name="saveimage.html.php" role="horde" />
    </dir> <!-- /templates/saveimage -->
    <dir name="search">
     <file name="search-all.html.php" role="horde" />
     <file name="search.html.php" role="horde" />
    </dir> <!-- /templates/search -->
    <dir name="smartmobile">
     <file name="compose.html.php" role="horde" />
     <file name="copymove.html.php" role="horde" />
     <file name="folders.html.php" role="horde" />
     <file name="mailbox.html.php" role="horde" />
     <file name="message.html.php" role="horde" />
     <file name="search.html.php" role="horde" />
    </dir> <!-- /templates/smartmobile -->
    <dir name="smime">
     <file name="import_key.html.php" role="horde" />
    </dir> <!-- /templates/smime -->
    <dir name="test">
     <file name="mailserver.inc" role="horde" />
    </dir> <!-- /templates/test -->
    <dir name="thread">
     <file name="thread.html.php" role="horde" />
    </dir> <!-- /templates/thread -->
    <file name=".htaccess" role="horde" />
   </dir> <!-- /templates -->
   <dir name="test">
    <dir name="Imp">
     <dir name="fixtures">
      <file name="test.eml" role="test" />
      <file name="test.mbox" role="test" />
     </dir> <!-- /test/Imp/fixtures -->
     <dir name="Stub">
      <file name="HtmlViewer.php" role="test" />
      <file name="ItipRequest.php" role="test" />
     </dir> <!-- /test/Imp/Stub -->
     <dir name="Unit">
      <dir name="Mime">
       <dir name="Viewer">
        <file name="HtmlTest.php" role="test" />
        <file name="ItipTest.php" role="test" />
       </dir> <!-- /test/Imp/Unit/Mime/Viewer -->
      </dir> <!-- /test/Imp/Unit/Mime -->
      <file name="ComposeTest.php" role="test" />
      <file name="MboxParseTest.php" role="test" />
      <file name="QuotaTest.php" role="test" />
      <file name="ReferencesTest.php" role="test" />
     </dir> <!-- /test/Imp/Unit -->
     <file name="AllTests.php" role="test" />
     <file name="Autoload.php" role="test" />
     <file name="bootstrap.php" role="test" />
     <file name="phpunit.xml" role="test" />
    </dir> <!-- /test/Imp -->
   </dir> <!-- /test -->
   <dir name="themes">
    <dir name="default">
     <dir name="basic">
      <file name="screen.css" role="horde" />
     </dir> <!-- /themes/default/basic -->
     <dir name="block">
      <file name="screen.css" role="horde" />
     </dir> <!-- /themes/default/block -->
     <dir name="dynamic">
      <file name="screen.css" role="horde" />
     </dir> <!-- /themes/default/dynamic -->
     <dir name="graphics">
      <dir name="flags">
       <file name="answered-inv.png" role="horde" />
       <file name="answered.png" role="horde" />
       <file name="attachment-inv.png" role="horde" />
       <file name="attachment.png" role="horde" />
       <file name="deleted-inv.png" role="horde" />
       <file name="deleted.png" role="horde" />
       <file name="draft-inv.png" role="horde" />
       <file name="draft.png" role="horde" />
       <file name="encrypted-inv.png" role="horde" />
       <file name="encrypted.png" role="horde" />
       <file name="flagged-inv.png" role="horde" />
       <file name="flagged.png" role="horde" />
       <file name="forwarded-inv.png" role="horde" />
       <file name="forwarded.png" role="horde" />
       <file name="group-inv.png" role="horde" />
       <file name="group.png" role="horde" />
       <file name="innocent-inv.png" role="horde" />
       <file name="innocent.png" role="horde" />
       <file name="personal-inv.png" role="horde" />
       <file name="personal.png" role="horde" />
       <file name="priority_high-inv.png" role="horde" />
       <file name="priority_high.png" role="horde" />
       <file name="priority_low-inv.png" role="horde" />
       <file name="priority_low.png" role="horde" />
       <file name="seen-inv.png" role="horde" />
       <file name="seen.png" role="horde" />
       <file name="signed-inv.png" role="horde" />
       <file name="signed.png" role="horde" />
       <file name="spam-inv.png" role="horde" />
       <file name="spam.png" role="horde" />
       <file name="unseen-inv.png" role="horde" />
       <file name="unseen.png" role="horde" />
      </dir> <!-- /themes/default/graphics/flags -->
      <dir name="folders">
       <file name="create.png" role="horde" />
       <file name="drafts.png" role="horde" />
       <file name="edit.png" role="horde" />
       <file name="folder.png" role="horde" />
       <file name="inbox.png" role="horde" />
       <file name="minus.png" role="horde" />
       <file name="open.png" role="horde" />
       <file name="plus.png" role="horde" />
       <file name="sent.png" role="horde" />
       <file name="spam.png" role="horde" />
       <file name="trash.png" role="horde" />
      </dir> <!-- /themes/default/graphics/folders -->
      <dir name="mime">
       <file name="apple.png" role="horde" />
       <file name="compressed.png" role="horde" />
       <file name="itip.png" role="horde" />
      </dir> <!-- /themes/default/graphics/mime -->
      <dir name="nav">
       <file name="first-grey.png" role="horde" />
       <file name="first.png" role="horde" />
       <file name="last-grey.png" role="horde" />
       <file name="last.png" role="horde" />
       <file name="left-grey.png" role="horde" />
       <file name="left.png" role="horde" />
       <file name="right-grey.png" role="horde" />
       <file name="right.png" role="horde" />
      </dir> <!-- /themes/default/graphics/nav -->
      <file name="addressbook_browse.png" role="horde" />
      <file name="add_contact.png" role="horde" />
      <file name="answered.png" role="horde" />
      <file name="application_tile_horizontal.png" role="horde" />
      <file name="application_tile_vertical.png" role="horde" />
      <file name="arrow_collapsed.png" role="horde" />
      <file name="arrow_down.png" role="horde" />
      <file name="arrow_expanded.png" role="horde" />
      <file name="arrow_up.png" role="horde" />
      <file name="attachment.png" role="horde" />
      <file name="blacklist.png" role="horde" />
      <file name="button-split.png" role="horde" />
      <file name="calendar.png" role="horde" />
      <file name="checkbox_off.png" role="horde" />
      <file name="checkbox_on.png" role="horde" />
      <file name="checkbox_over.png" role="horde" />
      <file name="checkmail.png" role="horde" />
      <file name="clearflag.png" role="horde" />
      <file name="close.png" role="horde" />
      <file name="compose.png" role="horde" />
      <file name="delete.png" role="horde" />
      <file name="download.png" role="horde" />
      <file name="drafts.png" role="horde" />
      <file name="edit.png" role="horde" />
      <file name="empty_spam.png" role="horde" />
      <file name="empty_trash.png" role="horde" />
      <file name="favicon.ico" role="horde" />
      <file name="fetchmail.png" role="horde" />
      <file name="filters.png" role="horde" />
      <file name="flagged.png" role="horde" />
      <file name="forward.png" role="horde" />
      <file name="forwarded.png" role="horde" />
      <file name="gallery.png" role="horde" />
      <file name="ico_message_off.png" role="horde" />
      <file name="imp.png" role="horde" />
      <file name="info_icon.png" role="horde" />
      <file name="innocent.png" role="horde" />
      <file name="locked-inv.png" role="horde" />
      <file name="locked.png" role="horde" />
      <file name="logo.png" role="horde" />
      <file name="logout.png" role="horde" />
      <file name="message_source.png" role="horde" />
      <file name="mini-error.png" role="horde" />
      <file name="newmail.png" role="horde" />
      <file name="newwin.png" role="horde" />
      <file name="plus.png" role="horde" />
      <file name="popdown.png" role="horde" />
      <file name="prefs.png" role="horde" />
      <file name="preview.png" role="horde" />
      <file name="print.png" role="horde" />
      <file name="reload.gif" role="horde" />
      <file name="reload.png" role="horde" />
      <file name="reply.png" role="horde" />
      <file name="replyall.png" role="horde" />
      <file name="sbcursor_bottom.png" role="horde" />
      <file name="sbcursor_top.png" role="horde" />
      <file name="scroller.png" role="horde" />
      <file name="scroller_back.png" role="horde" />
      <file name="search.png" role="horde" />
      <file name="seen.png" role="horde" />
      <file name="shared.png" role="horde" />
      <file name="sortdown.png" role="horde" />
      <file name="sortup.png" role="horde" />
      <file name="spacer_red.png" role="horde" />
      <file name="spam.png" role="horde" />
      <file name="spellcheck.png" role="horde" />
      <file name="thread.png" role="horde" />
      <file name="undelete.png" role="horde" />
      <file name="unseen.png" role="horde" />
      <file name="warning.png" role="horde" />
      <file name="whitelist.png" role="horde" />
     </dir> <!-- /themes/default/graphics -->
     <dir name="minimal">
      <file name="screen.css" role="horde" />
     </dir> <!-- /themes/default/minimal -->
     <dir name="smartmobile">
      <file name="screen.css" role="horde" />
     </dir> <!-- /themes/default/smartmobile -->
     <file name="mime.css" role="horde" />
     <file name="rtl.css" role="horde" />
     <file name="screen.css" role="horde" />
    </dir> <!-- /themes/default -->
    </dir> <!-- /themes -->
   <file name="attachment.php" role="horde" />
   <file name="basic.php" role="horde" />
   <file name="COPYING" role="doc" />
   <file name="dynamic.php" role="horde" />
   <file name="index.php" role="horde" />
   <file name="minimal.php" role="horde" />
   <file name="README" role="doc" />
   <file name="rss.php" role="horde" />
   <file name="smartmobile.php" role="horde" />
   <file name="view.php" role="horde" />
  </dir> <!-- / -->
 </contents>
 <dependencies>
  <required>
   <php>
    <min>5.3.0</min>
   </php>
   <pearinstaller>
    <min>1.7.0</min>
   </pearinstaller>
   <package>
    <name>horde</name>
    <channel>pear.horde.org</channel>
    <min>5.0.0</min>
    <max>6.0.0alpha1</max>
    <exclude>6.0.0alpha1</exclude>
   </package>
   <package>
    <name>Horde_Auth</name>
    <channel>pear.horde.org</channel>
    <min>2.0.0</min>
    <max>3.0.0alpha1</max>
    <exclude>3.0.0alpha1</exclude>
   </package>
   <package>
    <name>Horde_Browser</name>
    <channel>pear.horde.org</channel>
    <min>2.0.0</min>
    <max>3.0.0alpha1</max>
    <exclude>3.0.0alpha1</exclude>
   </package>
   <package>
    <name>Horde_Cache</name>
    <channel>pear.horde.org</channel>
    <min>2.0.0</min>
    <max>3.0.0alpha1</max>
    <exclude>3.0.0alpha1</exclude>
   </package>
   <package>
    <name>Horde_Compress</name>
    <channel>pear.horde.org</channel>
    <min>2.0.0</min>
    <max>3.0.0alpha1</max>
    <exclude>3.0.0alpha1</exclude>
   </package>
   <package>
    <name>Horde_Core</name>
    <channel>pear.horde.org</channel>
    <min>2.7.0</min>
    <max>3.0.0alpha1</max>
    <exclude>3.0.0alpha1</exclude>
   </package>
   <package>
    <name>Horde_Crypt</name>
    <channel>pear.horde.org</channel>
    <min>2.1.0</min>
    <max>3.0.0alpha1</max>
    <exclude>3.0.0alpha1</exclude>
   </package>
   <package>
    <name>Horde_Css_Parser</name>
    <channel>pear.horde.org</channel>
    <min>1.0.0</min>
    <max>2.0.0alpha1</max>
    <exclude>2.0.0alpha1</exclude>
   </package>
   <package>
    <name>Horde_Date</name>
    <channel>pear.horde.org</channel>
    <min>2.0.0</min>
    <max>3.0.0alpha1</max>
    <exclude>3.0.0alpha1</exclude>
   </package>
   <package>
    <name>Horde_Editor</name>
    <channel>pear.horde.org</channel>
    <min>2.0.0</min>
    <max>3.0.0alpha1</max>
    <exclude>3.0.0alpha1</exclude>
   </package>
   <package>
    <name>Horde_Exception</name>
    <channel>pear.horde.org</channel>
    <min>2.0.0</min>
    <max>3.0.0alpha1</max>
    <exclude>3.0.0alpha1</exclude>
   </package>
   <package>
    <name>Horde_Icalendar</name>
    <channel>pear.horde.org</channel>
    <min>2.0.0</min>
    <max>3.0.0alpha1</max>
    <exclude>3.0.0alpha1</exclude>
   </package>
   <package>
    <name>Horde_Image</name>
    <channel>pear.horde.org</channel>
    <min>2.0.0</min>
    <max>3.0.0alpha1</max>
    <exclude>3.0.0alpha1</exclude>
   </package>
   <package>
    <name>Horde_Imap_Client</name>
    <channel>pear.horde.org</channel>
    <min>2.14.0</min>
    <max>3.0.0alpha1</max>
    <exclude>3.0.0alpha1</exclude>
   </package>
   <package>
    <name>Horde_Itip</name>
    <channel>pear.horde.org</channel>
    <min>2.0.0</min>
    <max>3.0.0alpha1</max>
    <exclude>3.0.0alpha1</exclude>
   </package>
   <package>
    <name>Horde_ListHeaders</name>
    <channel>pear.horde.org</channel>
    <min>1.0.0</min>
    <max>2.0.0alpha1</max>
    <exclude>2.0.0alpha1</exclude>
   </package>
   <package>
    <name>Horde_LoginTasks</name>
    <channel>pear.horde.org</channel>
    <min>2.0.0</min>
    <max>3.0.0alpha1</max>
    <exclude>3.0.0alpha1</exclude>
   </package>
   <package>
    <name>Horde_Mail</name>
    <channel>pear.horde.org</channel>
    <min>2.0.0</min>
    <max>3.0.0alpha1</max>
    <exclude>3.0.0alpha1</exclude>
   </package>
   <package>
    <name>Horde_Mime</name>
    <channel>pear.horde.org</channel>
    <min>2.1.0</min>
    <max>3.0.0alpha1</max>
    <exclude>3.0.0alpha1</exclude>
   </package>
   <package>
    <name>Horde_Mime_Viewer</name>
    <channel>pear.horde.org</channel>
    <min>2.0.0</min>
    <max>3.0.0alpha1</max>
    <exclude>3.0.0alpha1</exclude>
   </package>
   <package>
    <name>Horde_Nls</name>
    <channel>pear.horde.org</channel>
    <min>2.0.0</min>
    <max>3.0.0alpha1</max>
    <exclude>3.0.0alpha1</exclude>
   </package>
   <package>
    <name>Horde_Notification</name>
    <channel>pear.horde.org</channel>
    <min>2.0.0</min>
    <max>3.0.0alpha1</max>
    <exclude>3.0.0alpha1</exclude>
   </package>
   <package>
    <name>Horde_Perms</name>
    <channel>pear.horde.org</channel>
    <min>2.0.0</min>
    <max>3.0.0alpha1</max>
    <exclude>3.0.0alpha1</exclude>
   </package>
   <package>
    <name>Horde_Serialize</name>
    <channel>pear.horde.org</channel>
    <min>2.0.0</min>
    <max>3.0.0alpha1</max>
    <exclude>3.0.0alpha1</exclude>
   </package>
   <package>
    <name>Horde_SpellChecker</name>
    <channel>pear.horde.org</channel>
    <min>2.0.0</min>
    <max>3.0.0alpha1</max>
    <exclude>3.0.0alpha1</exclude>
   </package>
   <package>
    <name>Horde_Stream</name>
    <channel>pear.horde.org</channel>
    <min>1.0.0</min>
    <max>2.0.0alpha1</max>
    <exclude>2.0.0alpha1</exclude>
  </package>
  <package>
    <name>Horde_Stream_Filter</name>
    <channel>pear.horde.org</channel>
    <min>2.0.0</min>
    <max>3.0.0alpha1</max>
    <exclude>3.0.0alpha1</exclude>
   </package>
   <package>
    <name>Horde_Support</name>
    <channel>pear.horde.org</channel>
    <min>2.0.5</min>
    <max>3.0.0alpha1</max>
    <exclude>3.0.0alpha1</exclude>
   </package>
   <package>
    <name>Horde_Text_Filter</name>
    <channel>pear.horde.org</channel>
    <min>2.1.0</min>
    <max>3.0.0alpha1</max>
    <exclude>3.0.0alpha1</exclude>
   </package>
   <package>
    <name>Horde_Text_Flowed</name>
    <channel>pear.horde.org</channel>
    <min>2.0.0</min>
    <max>3.0.0alpha1</max>
    <exclude>3.0.0alpha1</exclude>
   </package>
   <package>
    <name>Horde_Token</name>
    <channel>pear.horde.org</channel>
    <min>2.0.0</min>
    <max>3.0.0alpha1</max>
    <exclude>3.0.0alpha1</exclude>
   </package>
   <package>
    <name>Horde_Tree</name>
    <channel>pear.horde.org</channel>
    <min>2.0.0</min>
    <max>3.0.0alpha1</max>
    <exclude>3.0.0alpha1</exclude>
   </package>
   <package>
    <name>Horde_Url</name>
    <channel>pear.horde.org</channel>
    <min>2.2.0</min>
    <max>3.0.0alpha1</max>
    <exclude>3.0.0alpha1</exclude>
   </package>
   <package>
    <name>Horde_Util</name>
    <channel>pear.horde.org</channel>
    <min>2.2.0</min>
    <max>3.0.0alpha1</max>
    <exclude>3.0.0alpha1</exclude>
   </package>
   <package>
    <name>Horde_Vfs</name>
    <channel>pear.horde.org</channel>
    <min>2.0.0</min>
    <max>3.0.0alpha1</max>
    <exclude>3.0.0alpha1</exclude>
   </package>
   <package>
    <name>Horde_View</name>
    <channel>pear.horde.org</channel>
    <min>2.0.0</min>
    <max>3.0.0alpha1</max>
    <exclude>3.0.0alpha1</exclude>
   </package>
   <extension>
    <name>dom</name>
   </extension>
   <extension>
    <name>gettext</name>
   </extension>
   <extension>
    <name>hash</name>
   </extension>
   <extension>
    <name>json</name>
   </extension>
  </required>
  <optional>
   <package>
    <name>Horde_History</name>
    <channel>pear.horde.org</channel>
    <min>2.0.0</min>
    <max>3.0.0alpha1</max>
    <exclude>3.0.0alpha1</exclude>
   </package>
   <package>
    <name>Horde_Http</name>
    <channel>pear.horde.org</channel>
    <min>2.0.0</min>
    <max>3.0.0alpha1</max>
    <exclude>3.0.0alpha1</exclude>
   </package>
   <package>
    <name>Horde_Text_Filter_Csstidy</name>
    <channel>pear.horde.org</channel>
    <min>2.0.0</min>
    <max>3.0.0alpha1</max>
    <exclude>3.0.0alpha1</exclude>
   </package>
   <extension>
    <name>openssl</name>
   </extension>
  </optional>
 </dependencies>
 <usesrole>
  <role>horde</role>
  <package>Role</package>
  <channel>pear.horde.org</channel>
 </usesrole>
 <phprelease>
  <filelist>
   <install as="imp-admin-upgrade" name="bin/imp-admin-upgrade" />
   <install as="imp-bounce-spam" name="bin/imp-bounce-spam" />
   <install as="imp-mailbox-decode" name="bin/imp-mailbox-decode" />
   <install as="imp-query-imap-cache" name="bin/imp-query-imap-cache" />
   <install as="imp/config/.htaccess" name="config/.htaccess" />
   <install as="imp/config/backends.php" name="config/backends.php" />
   <install as="imp/config/conf.xml" name="config/conf.xml" />
   <install as="imp/config/hooks.php.dist" name="config/hooks.php.dist" />
   <install as="imp/config/menu.php.dist" name="config/menu.php.dist" />
   <install as="imp/config/mime_drivers.php" name="config/mime_drivers.php" />
   <install as="imp/config/prefs.php" name="config/prefs.php" />
   <install as="CHANGES" name="docs/CHANGES" />
   <install as="CREDITS" name="docs/CREDITS" />
   <install as="INSTALL" name="docs/INSTALL" />
   <install as="PERFORMANCE" name="docs/PERFORMANCE" />
   <install as="RELEASE_NOTES" name="docs/RELEASE_NOTES" />
   <install as="RFCS" name="docs/RFCS" />
   <install as="UPGRADING" name="docs/UPGRADING" />
   <install as="imp/js/acl.js" name="js/acl.js" />
   <install as="imp/js/compose-base.js" name="js/compose-base.js" />
   <install as="imp/js/compose-dimp.js" name="js/compose-dimp.js" />
   <install as="imp/js/compose.js" name="js/compose.js" />
   <install as="imp/js/contacts.js" name="js/contacts.js" />
   <install as="imp/js/dimpbase.js" name="js/dimpbase.js" />
   <install as="imp/js/dimpcore.js" name="js/dimpcore.js" />
   <install as="imp/js/draghandler.js" name="js/draghandler.js" />
   <install as="imp/js/flagprefs.js" name="js/flagprefs.js" />
   <install as="imp/js/folderprefs.js" name="js/folderprefs.js" />
   <install as="imp/js/folders.js" name="js/folders.js" />
   <install as="imp/js/imp.js" name="js/imp.js" />
   <install as="imp/js/login.js" name="js/login.js" />
   <install as="imp/js/mailbox.js" name="js/mailbox.js" />
   <install as="imp/js/message-dimp.js" name="js/message-dimp.js" />
   <install as="imp/js/message.js" name="js/message.js" />
   <install as="imp/js/murmurhash3.js" name="js/murmurhash3.js" />
   <install as="imp/js/passphrase.js" name="js/passphrase.js" />
   <install as="imp/js/pgp.js" name="js/pgp.js" />
   <install as="imp/js/search.js" name="js/search.js" />
   <install as="imp/js/searchesprefs.js" name="js/searchesprefs.js" />
   <install as="imp/js/signaturehtml.js" name="js/signaturehtml.js" />
   <install as="imp/js/smartmobile.js" name="js/smartmobile.js" />
   <install as="imp/js/viewport.js" name="js/viewport.js" />
   <install as="imp/js/viewport_utils.js" name="js/viewport_utils.js" />
   <install as="imp/js/ckeditor/imageupload.js" name="js/ckeditor/imageupload.js" />
   <install as="imp/js/ckeditor/pasteattachment.js" name="js/ckeditor/pasteattachment.js" />
   <install as="imp/js/ckeditor/pasteignore.js" name="js/ckeditor/pasteignore.js" />
   <install as="imp/js/jquery.mobile/plugins/listviewtaphold.js" name="js/jquery.mobile/plugins/listviewtaphold.js" />
   <install as="imp/lib/.htaccess" name="lib/.htaccess" />
   <install as="imp/lib/Api.php" name="lib/Api.php" />
   <install as="imp/lib/Application.php" name="lib/Application.php" />
   <install as="imp/lib/Auth.php" name="lib/Auth.php" />
   <install as="imp/lib/Compose.php" name="lib/Compose.php" />
   <install as="imp/lib/Contacts.php" name="lib/Contacts.php" />
   <install as="imp/lib/Contents.php" name="lib/Contents.php" />
   <install as="imp/lib/Editor.php" name="lib/Editor.php" />
   <install as="imp/lib/Exception.php" name="lib/Exception.php" />
   <install as="imp/lib/Filter.php" name="lib/Filter.php" />
   <install as="imp/lib/Flags.php" name="lib/Flags.php" />
   <install as="imp/lib/Images.php" name="lib/Images.php" />
   <install as="imp/lib/Imap.php" name="lib/Imap.php" />
   <install as="imp/lib/IMP.php" name="lib/IMP.php" />
   <install as="imp/lib/Indices.php" name="lib/Indices.php" />
   <install as="imp/lib/Mailbox.php" name="lib/Mailbox.php" />
   <install as="imp/lib/Maillog.php" name="lib/Maillog.php" />
   <install as="imp/lib/Message.php" name="lib/Message.php" />
   <install as="imp/lib/Perms.php" name="lib/Perms.php" />
   <install as="imp/lib/Quota.php" name="lib/Quota.php" />
   <install as="imp/lib/Search.php" name="lib/Search.php" />
   <install as="imp/lib/Sentmail.php" name="lib/Sentmail.php" />
   <install as="imp/lib/Smartmobile.php" name="lib/Smartmobile.php" />
   <install as="imp/lib/Spam.php" name="lib/Spam.php" />
   <install as="imp/lib/Test.php" name="lib/Test.php" />
   <install as="imp/lib/Ajax/Application.php" name="lib/Ajax/Application.php" />
   <install as="imp/lib/Ajax/Queue.php" name="lib/Ajax/Queue.php" />
   <install as="imp/lib/Ajax/Application/Compose.php" name="lib/Ajax/Application/Compose.php" />
   <install as="imp/lib/Ajax/Application/ListMessages.php" name="lib/Ajax/Application/ListMessages.php" />
   <install as="imp/lib/Ajax/Application/ShowMessage.php" name="lib/Ajax/Application/ShowMessage.php" />
   <install as="imp/lib/Ajax/Application/Handler/Common.php" name="lib/Ajax/Application/Handler/Common.php" />
   <install as="imp/lib/Ajax/Application/Handler/ComposeAttach.php" name="lib/Ajax/Application/Handler/ComposeAttach.php" />
   <install as="imp/lib/Ajax/Application/Handler/Draft.php" name="lib/Ajax/Application/Handler/Draft.php" />
   <install as="imp/lib/Ajax/Application/Handler/Dynamic.php" name="lib/Ajax/Application/Handler/Dynamic.php" />
   <install as="imp/lib/Ajax/Application/Handler/ImageUnblock.php" name="lib/Ajax/Application/Handler/ImageUnblock.php" />
   <install as="imp/lib/Ajax/Application/Handler/Mboxtoggle.php" name="lib/Ajax/Application/Handler/Mboxtoggle.php" />
   <install as="imp/lib/Ajax/Application/Handler/Passphrase.php" name="lib/Ajax/Application/Handler/Passphrase.php" />
   <install as="imp/lib/Ajax/Application/Handler/Search.php" name="lib/Ajax/Application/Handler/Search.php" />
   <install as="imp/lib/Ajax/Application/Handler/Smartmobile.php" name="lib/Ajax/Application/Handler/Smartmobile.php" />
   <install as="imp/lib/Ajax/Imple/ContactAutoCompleter.php" name="lib/Ajax/Imple/ContactAutoCompleter.php" />
   <install as="imp/lib/Ajax/Imple/ImportEncryptKey.php" name="lib/Ajax/Imple/ImportEncryptKey.php" />
   <install as="imp/lib/Ajax/Imple/ItipRequest.php" name="lib/Ajax/Imple/ItipRequest.php" />
   <install as="imp/lib/Ajax/Imple/PassphraseDialog.php" name="lib/Ajax/Imple/PassphraseDialog.php" />
   <install as="imp/lib/Basic/Base.php" name="lib/Basic/Base.php" />
   <install as="imp/lib/Basic/Compose.php" name="lib/Basic/Compose.php" />
   <install as="imp/lib/Basic/Contacts.php" name="lib/Basic/Contacts.php" />
   <install as="imp/lib/Basic/Error.php" name="lib/Basic/Error.php" />
   <install as="imp/lib/Basic/Folders.php" name="lib/Basic/Folders.php" />
   <install as="imp/lib/Basic/Mailbox.php" name="lib/Basic/Mailbox.php" />
   <install as="imp/lib/Basic/Message.php" name="lib/Basic/Message.php" />
   <install as="imp/lib/Basic/Pgp.php" name="lib/Basic/Pgp.php" />
   <install as="imp/lib/Basic/Saveimage.php" name="lib/Basic/Saveimage.php" />
   <install as="imp/lib/Basic/Search.php" name="lib/Basic/Search.php" />
   <install as="imp/lib/Basic/Searchbasic.php" name="lib/Basic/Searchbasic.php" />
   <install as="imp/lib/Basic/Smime.php" name="lib/Basic/Smime.php" />
   <install as="imp/lib/Basic/Thread.php" name="lib/Basic/Thread.php" />
   <install as="imp/lib/Block/Newmail.php" name="lib/Block/Newmail.php" />
   <install as="imp/lib/Block/Summary.php" name="lib/Block/Summary.php" />
   <install as="imp/lib/Compose/Attachment.php" name="lib/Compose/Attachment.php" />
   <install as="imp/lib/Compose/Exception.php" name="lib/Compose/Exception.php" />
   <install as="imp/lib/Compose/Link.php" name="lib/Compose/Link.php" />
   <install as="imp/lib/Compose/LinkedAttachment.php" name="lib/Compose/LinkedAttachment.php" />
   <install as="imp/lib/Compose/References.php" name="lib/Compose/References.php" />
   <install as="imp/lib/Compose/Ui.php" name="lib/Compose/Ui.php" />
   <install as="imp/lib/Compose/View.php" name="lib/Compose/View.php" />
   <install as="imp/lib/Compose/Attachment/Linked.php" name="lib/Compose/Attachment/Linked.php" />
   <install as="imp/lib/Compose/Attachment/Storage.php" name="lib/Compose/Attachment/Storage.php" />
   <install as="imp/lib/Compose/Attachment/Linked/Metadata.php" name="lib/Compose/Attachment/Linked/Metadata.php" />
   <install as="imp/lib/Compose/Attachment/Storage/Vfs.php" name="lib/Compose/Attachment/Storage/Vfs.php" />
   <install as="imp/lib/Compose/Attachment/Storage/VfsLinked.php" name="lib/Compose/Attachment/Storage/VfsLinked.php" />
   <install as="imp/lib/Contents/View.php" name="lib/Contents/View.php" />
   <install as="imp/lib/Crypt/Pgp.php" name="lib/Crypt/Pgp.php" />
   <install as="imp/lib/Crypt/Smime.php" name="lib/Crypt/Smime.php" />
   <install as="imp/lib/Dynamic/AddressList.php" name="lib/Dynamic/AddressList.php" />
   <install as="imp/lib/Dynamic/Base.php" name="lib/Dynamic/Base.php" />
   <install as="imp/lib/Dynamic/Compose.php" name="lib/Dynamic/Compose.php" />
   <install as="imp/lib/Dynamic/Mailbox.php" name="lib/Dynamic/Mailbox.php" />
   <install as="imp/lib/Dynamic/Message.php" name="lib/Dynamic/Message.php" />
   <install as="imp/lib/Dynamic/Compose/Common.php" name="lib/Dynamic/Compose/Common.php" />
   <install as="imp/lib/Dynamic/Helper/Base.php" name="lib/Dynamic/Helper/Base.php" />
   <install as="imp/lib/Factory/AuthImap.php" name="lib/Factory/AuthImap.php" />
   <install as="imp/lib/Factory/Compose.php" name="lib/Factory/Compose.php" />
   <install as="imp/lib/Factory/ComposeAtc.php" name="lib/Factory/ComposeAtc.php" />
   <install as="imp/lib/Factory/Contents.php" name="lib/Factory/Contents.php" />
   <install as="imp/lib/Factory/Flags.php" name="lib/Factory/Flags.php" />
   <install as="imp/lib/Factory/Identity.php" name="lib/Factory/Identity.php" />
   <install as="imp/lib/Factory/Imap.php" name="lib/Factory/Imap.php" />
   <install as="imp/lib/Factory/Imaptree.php" name="lib/Factory/Imaptree.php" />
   <install as="imp/lib/Factory/Mail.php" name="lib/Factory/Mail.php" />
   <install as="imp/lib/Factory/Mailbox.php" name="lib/Factory/Mailbox.php" />
   <install as="imp/lib/Factory/MailboxList.php" name="lib/Factory/MailboxList.php" />
   <install as="imp/lib/Factory/Maillog.php" name="lib/Factory/Maillog.php" />
   <install as="imp/lib/Factory/MimeViewer.php" name="lib/Factory/MimeViewer.php" />
   <install as="imp/lib/Factory/Pgp.php" name="lib/Factory/Pgp.php" />
   <install as="imp/lib/Factory/PrefsSort.php" name="lib/Factory/PrefsSort.php" />
   <install as="imp/lib/Factory/Quota.php" name="lib/Factory/Quota.php" />
   <install as="imp/lib/Factory/Search.php" name="lib/Factory/Search.php" />
   <install as="imp/lib/Factory/Sentmail.php" name="lib/Factory/Sentmail.php" />
   <install as="imp/lib/Factory/Smime.php" name="lib/Factory/Smime.php" />
   <install as="imp/lib/Factory/Spam.php" name="lib/Factory/Spam.php" />
   <install as="imp/lib/Flag/Base.php" name="lib/Flag/Base.php" />
   <install as="imp/lib/Flag/Imap.php" name="lib/Flag/Imap.php" />
   <install as="imp/lib/Flag/User.php" name="lib/Flag/User.php" />
   <install as="imp/lib/Flag/Imap/Answered.php" name="lib/Flag/Imap/Answered.php" />
   <install as="imp/lib/Flag/Imap/Deleted.php" name="lib/Flag/Imap/Deleted.php" />
   <install as="imp/lib/Flag/Imap/Draft.php" name="lib/Flag/Imap/Draft.php" />
   <install as="imp/lib/Flag/Imap/Flagged.php" name="lib/Flag/Imap/Flagged.php" />
   <install as="imp/lib/Flag/Imap/Forwarded.php" name="lib/Flag/Imap/Forwarded.php" />
   <install as="imp/lib/Flag/Imap/Junk.php" name="lib/Flag/Imap/Junk.php" />
   <install as="imp/lib/Flag/Imap/NotJunk.php" name="lib/Flag/Imap/NotJunk.php" />
   <install as="imp/lib/Flag/Imap/Seen.php" name="lib/Flag/Imap/Seen.php" />
   <install as="imp/lib/Flag/System/Attachment.php" name="lib/Flag/System/Attachment.php" />
   <install as="imp/lib/Flag/System/Encrypted.php" name="lib/Flag/System/Encrypted.php" />
   <install as="imp/lib/Flag/System/HighPriority.php" name="lib/Flag/System/HighPriority.php" />
   <install as="imp/lib/Flag/System/List.php" name="lib/Flag/System/List.php" />
   <install as="imp/lib/Flag/System/LowPriority.php" name="lib/Flag/System/LowPriority.php" />
   <install as="imp/lib/Flag/System/Personal.php" name="lib/Flag/System/Personal.php" />
   <install as="imp/lib/Flag/System/Signed.php" name="lib/Flag/System/Signed.php" />
   <install as="imp/lib/Flag/System/Unseen.php" name="lib/Flag/System/Unseen.php" />
   <install as="imp/lib/Flag/System/Match/Address.php" name="lib/Flag/System/Match/Address.php" />
   <install as="imp/lib/Flag/System/Match/Flag.php" name="lib/Flag/System/Match/Flag.php" />
   <install as="imp/lib/Flag/System/Match/Header.php" name="lib/Flag/System/Match/Header.php" />
   <install as="imp/lib/Imap/Acl.php" name="lib/Imap/Acl.php" />
   <install as="imp/lib/Imap/Config.php" name="lib/Imap/Config.php" />
   <install as="imp/lib/Imap/Exception.php" name="lib/Imap/Exception.php" />
   <install as="imp/lib/Imap/Password.php" name="lib/Imap/Password.php" />
   <install as="imp/lib/Imap/PermanentFlags.php" name="lib/Imap/PermanentFlags.php" />
   <install as="imp/lib/Imap/Tree.php" name="lib/Imap/Tree.php" />
   <install as="imp/lib/Indices/Mailbox.php" name="lib/Indices/Mailbox.php" />
   <install as="imp/lib/LoginTasks/SystemTask/GarbageCollection.php" name="lib/LoginTasks/SystemTask/GarbageCollection.php" />
   <install as="imp/lib/LoginTasks/SystemTask/Upgrade.php" name="lib/LoginTasks/SystemTask/Upgrade.php" />
   <install as="imp/lib/LoginTasks/SystemTask/UpgradeAuth.php" name="lib/LoginTasks/SystemTask/UpgradeAuth.php" />
   <install as="imp/lib/LoginTasks/Task/Autocreate.php" name="lib/LoginTasks/Task/Autocreate.php" />
   <install as="imp/lib/LoginTasks/Task/DeleteAttachmentsMonthly.php" name="lib/LoginTasks/Task/DeleteAttachmentsMonthly.php" />
   <install as="imp/lib/LoginTasks/Task/DeleteSentmailMonthly.php" name="lib/LoginTasks/Task/DeleteSentmailMonthly.php" />
   <install as="imp/lib/LoginTasks/Task/FilterOnLogin.php" name="lib/LoginTasks/Task/FilterOnLogin.php" />
   <install as="imp/lib/LoginTasks/Task/PurgeSentmail.php" name="lib/LoginTasks/Task/PurgeSentmail.php" />
   <install as="imp/lib/LoginTasks/Task/PurgeSpam.php" name="lib/LoginTasks/Task/PurgeSpam.php" />
   <install as="imp/lib/LoginTasks/Task/PurgeTrash.php" name="lib/LoginTasks/Task/PurgeTrash.php" />
   <install as="imp/lib/LoginTasks/Task/RecoverDraft.php" name="lib/LoginTasks/Task/RecoverDraft.php" />
   <install as="imp/lib/LoginTasks/Task/RenameSentmailMonthly.php" name="lib/LoginTasks/Task/RenameSentmailMonthly.php" />
   <install as="imp/lib/Mailbox/List.php" name="lib/Mailbox/List.php" />
   <install as="imp/lib/Mailbox/Ui.php" name="lib/Mailbox/Ui.php" />
   <install as="imp/lib/Mailbox/List/Pop3.php" name="lib/Mailbox/List/Pop3.php" />
   <install as="imp/lib/Mailbox/List/Thread.php" name="lib/Mailbox/List/Thread.php" />
   <install as="imp/lib/Mailbox/List/Virtual.php" name="lib/Mailbox/List/Virtual.php" />
   <install as="imp/lib/Mbox/Generate.php" name="lib/Mbox/Generate.php" />
   <install as="imp/lib/Mbox/Import.php" name="lib/Mbox/Import.php" />
   <install as="imp/lib/Mbox/Parse.php" name="lib/Mbox/Parse.php" />
   <install as="imp/lib/Message/Ui.php" name="lib/Message/Ui.php" />
   <install as="imp/lib/Mime/Headers.php" name="lib/Mime/Headers.php" />
   <install as="imp/lib/Mime/Status.php" name="lib/Mime/Status.php" />
   <install as="imp/lib/Mime/Viewer/Alternative.php" name="lib/Mime/Viewer/Alternative.php" />
   <install as="imp/lib/Mime/Viewer/Appledouble.php" name="lib/Mime/Viewer/Appledouble.php" />
   <install as="imp/lib/Mime/Viewer/Audio.php" name="lib/Mime/Viewer/Audio.php" />
   <install as="imp/lib/Mime/Viewer/Enriched.php" name="lib/Mime/Viewer/Enriched.php" />
   <install as="imp/lib/Mime/Viewer/Externalbody.php" name="lib/Mime/Viewer/Externalbody.php" />
   <install as="imp/lib/Mime/Viewer/Html.php" name="lib/Mime/Viewer/Html.php" />
   <install as="imp/lib/Mime/Viewer/Images.php" name="lib/Mime/Viewer/Images.php" />
   <install as="imp/lib/Mime/Viewer/Itip.php" name="lib/Mime/Viewer/Itip.php" />
   <install as="imp/lib/Mime/Viewer/Mdn.php" name="lib/Mime/Viewer/Mdn.php" />
   <install as="imp/lib/Mime/Viewer/Partial.php" name="lib/Mime/Viewer/Partial.php" />
   <install as="imp/lib/Mime/Viewer/Pdf.php" name="lib/Mime/Viewer/Pdf.php" />
   <install as="imp/lib/Mime/Viewer/Pgp.php" name="lib/Mime/Viewer/Pgp.php" />
   <install as="imp/lib/Mime/Viewer/Plain.php" name="lib/Mime/Viewer/Plain.php" />
   <install as="imp/lib/Mime/Viewer/Related.php" name="lib/Mime/Viewer/Related.php" />
   <install as="imp/lib/Mime/Viewer/Rfc822.php" name="lib/Mime/Viewer/Rfc822.php" />
   <install as="imp/lib/Mime/Viewer/Smil.php" name="lib/Mime/Viewer/Smil.php" />
   <install as="imp/lib/Mime/Viewer/Smime.php" name="lib/Mime/Viewer/Smime.php" />
   <install as="imp/lib/Mime/Viewer/Status.php" name="lib/Mime/Viewer/Status.php" />
   <install as="imp/lib/Mime/Viewer/Vcard.php" name="lib/Mime/Viewer/Vcard.php" />
   <install as="imp/lib/Mime/Viewer/Video.php" name="lib/Mime/Viewer/Video.php" />
   <install as="imp/lib/Mime/Viewer/Zip.php" name="lib/Mime/Viewer/Zip.php" />
   <install as="imp/lib/Minimal/Base.php" name="lib/Minimal/Base.php" />
   <install as="imp/lib/Minimal/Compose.php" name="lib/Minimal/Compose.php" />
   <install as="imp/lib/Minimal/Error.php" name="lib/Minimal/Error.php" />
   <install as="imp/lib/Minimal/Folders.php" name="lib/Minimal/Folders.php" />
   <install as="imp/lib/Minimal/Mailbox.php" name="lib/Minimal/Mailbox.php" />
   <install as="imp/lib/Minimal/Message.php" name="lib/Minimal/Message.php" />
   <install as="imp/lib/Minimal/Messagepart.php" name="lib/Minimal/Messagepart.php" />
   <install as="imp/lib/Minimal/Search.php" name="lib/Minimal/Search.php" />
   <install as="imp/lib/Notification/Event/Status.php" name="lib/Notification/Event/Status.php" />
   <install as="imp/lib/Notification/Handler/Decorator/ImapAlerts.php" name="lib/Notification/Handler/Decorator/ImapAlerts.php" />
   <install as="imp/lib/Notification/Handler/Decorator/NewmailNotify.php" name="lib/Notification/Handler/Decorator/NewmailNotify.php" />
   <install as="imp/lib/Prefs/Identity.php" name="lib/Prefs/Identity.php" />
   <install as="imp/lib/Prefs/Sort.php" name="lib/Prefs/Sort.php" />
   <install as="imp/lib/Prefs/Sort/FixedDate.php" name="lib/Prefs/Sort/FixedDate.php" />
   <install as="imp/lib/Prefs/Sort/None.php" name="lib/Prefs/Sort/None.php" />
   <install as="imp/lib/Prefs/Sort/Sortpref.php" name="lib/Prefs/Sort/Sortpref.php" />
   <install as="imp/lib/Prefs/Sort/Sortpref/Locked.php" name="lib/Prefs/Sort/Sortpref/Locked.php" />
   <install as="imp/lib/Prefs/Special/Acl.php" name="lib/Prefs/Special/Acl.php" />
   <install as="imp/lib/Prefs/Special/ComposeTemplates.php" name="lib/Prefs/Special/ComposeTemplates.php" />
   <install as="imp/lib/Prefs/Special/Drafts.php" name="lib/Prefs/Special/Drafts.php" />
   <install as="imp/lib/Prefs/Special/Encrypt.php" name="lib/Prefs/Special/Encrypt.php" />
   <install as="imp/lib/Prefs/Special/Flag.php" name="lib/Prefs/Special/Flag.php" />
   <install as="imp/lib/Prefs/Special/HtmlSignature.php" name="lib/Prefs/Special/HtmlSignature.php" />
   <install as="imp/lib/Prefs/Special/ImageReplacement.php" name="lib/Prefs/Special/ImageReplacement.php" />
   <install as="imp/lib/Prefs/Special/InitialPage.php" name="lib/Prefs/Special/InitialPage.php" />
   <install as="imp/lib/Prefs/Special/Mailto.php" name="lib/Prefs/Special/Mailto.php" />
   <install as="imp/lib/Prefs/Special/NewmailSound.php" name="lib/Prefs/Special/NewmailSound.php" />
   <install as="imp/lib/Prefs/Special/PgpPrivateKey.php" name="lib/Prefs/Special/PgpPrivateKey.php" />
   <install as="imp/lib/Prefs/Special/PgpPublicKey.php" name="lib/Prefs/Special/PgpPublicKey.php" />
   <install as="imp/lib/Prefs/Special/Searches.php" name="lib/Prefs/Special/Searches.php" />
   <install as="imp/lib/Prefs/Special/Sentmail.php" name="lib/Prefs/Special/Sentmail.php" />
   <install as="imp/lib/Prefs/Special/SmimePrivateKey.php" name="lib/Prefs/Special/SmimePrivateKey.php" />
   <install as="imp/lib/Prefs/Special/SmimePublicKey.php" name="lib/Prefs/Special/SmimePublicKey.php" />
   <install as="imp/lib/Prefs/Special/Sourceselect.php" name="lib/Prefs/Special/Sourceselect.php" />
   <install as="imp/lib/Prefs/Special/Spam.php" name="lib/Prefs/Special/Spam.php" />
   <install as="imp/lib/Prefs/Special/SpecialMboxes.php" name="lib/Prefs/Special/SpecialMboxes.php" />
   <install as="imp/lib/Prefs/Special/Trash.php" name="lib/Prefs/Special/Trash.php" />
   <install as="imp/lib/Quota/Hook.php" name="lib/Quota/Hook.php" />
   <install as="imp/lib/Quota/Imap.php" name="lib/Quota/Imap.php" />
   <install as="imp/lib/Quota/Null.php" name="lib/Quota/Null.php" />
   <install as="imp/lib/Quota/Ui.php" name="lib/Quota/Ui.php" />
   <install as="imp/lib/Script/Package/ComposeBase.php" name="lib/Script/Package/ComposeBase.php" />
   <install as="imp/lib/Script/Package/Imp.php" name="lib/Script/Package/Imp.php" />
   <install as="imp/lib/Search/Element.php" name="lib/Search/Element.php" />
   <install as="imp/lib/Search/Filter.php" name="lib/Search/Filter.php" />
   <install as="imp/lib/Search/Query.php" name="lib/Search/Query.php" />
   <install as="imp/lib/Search/Ui.php" name="lib/Search/Ui.php" />
   <install as="imp/lib/Search/Vfolder.php" name="lib/Search/Vfolder.php" />
   <install as="imp/lib/Search/Element/Attachment.php" name="lib/Search/Element/Attachment.php" />
   <install as="imp/lib/Search/Element/Autogenerated.php" name="lib/Search/Element/Autogenerated.php" />
   <install as="imp/lib/Search/Element/Bulk.php" name="lib/Search/Element/Bulk.php" />
   <install as="imp/lib/Search/Element/Contacts.php" name="lib/Search/Element/Contacts.php" />
   <install as="imp/lib/Search/Element/Date.php" name="lib/Search/Element/Date.php" />
   <install as="imp/lib/Search/Element/Daterange.php" name="lib/Search/Element/Daterange.php" />
   <install as="imp/lib/Search/Element/Flag.php" name="lib/Search/Element/Flag.php" />
   <install as="imp/lib/Search/Element/Header.php" name="lib/Search/Element/Header.php" />
   <install as="imp/lib/Search/Element/Mailinglist.php" name="lib/Search/Element/Mailinglist.php" />
   <install as="imp/lib/Search/Element/Or.php" name="lib/Search/Element/Or.php" />
   <install as="imp/lib/Search/Element/Personal.php" name="lib/Search/Element/Personal.php" />
   <install as="imp/lib/Search/Element/Recipient.php" name="lib/Search/Element/Recipient.php" />
   <install as="imp/lib/Search/Element/Size.php" name="lib/Search/Element/Size.php" />
   <install as="imp/lib/Search/Element/Text.php" name="lib/Search/Element/Text.php" />
   <install as="imp/lib/Search/Element/Within.php" name="lib/Search/Element/Within.php" />
   <install as="imp/lib/Search/Filter/Attachment.php" name="lib/Search/Filter/Attachment.php" />
   <install as="imp/lib/Search/Filter/Autogenerated.php" name="lib/Search/Filter/Autogenerated.php" />
   <install as="imp/lib/Search/Filter/Builtin.php" name="lib/Search/Filter/Builtin.php" />
   <install as="imp/lib/Search/Filter/Bulk.php" name="lib/Search/Filter/Bulk.php" />
   <install as="imp/lib/Search/Filter/Contacts.php" name="lib/Search/Filter/Contacts.php" />
   <install as="imp/lib/Search/Filter/Mailinglist.php" name="lib/Search/Filter/Mailinglist.php" />
   <install as="imp/lib/Search/Filter/Personal.php" name="lib/Search/Filter/Personal.php" />
   <install as="imp/lib/Search/Vfolder/Builtin.php" name="lib/Search/Vfolder/Builtin.php" />
   <install as="imp/lib/Search/Vfolder/Vinbox.php" name="lib/Search/Vfolder/Vinbox.php" />
   <install as="imp/lib/Search/Vfolder/Vtrash.php" name="lib/Search/Vfolder/Vtrash.php" />
   <install as="imp/lib/Sentmail/Mongo.php" name="lib/Sentmail/Mongo.php" />
   <install as="imp/lib/Sentmail/Null.php" name="lib/Sentmail/Null.php" />
   <install as="imp/lib/Sentmail/Sql.php" name="lib/Sentmail/Sql.php" />
   <install as="imp/lib/Spam/Base.php" name="lib/Spam/Base.php" />
   <install as="imp/lib/Spam/Email.php" name="lib/Spam/Email.php" />
   <install as="imp/lib/Spam/Null.php" name="lib/Spam/Null.php" />
   <install as="imp/lib/Spam/Program.php" name="lib/Spam/Program.php" />
   <install as="imp/lib/Tree/Flist.php" name="lib/Tree/Flist.php" />
   <install as="imp/lib/Tree/Jquerymobile.php" name="lib/Tree/Jquerymobile.php" />
   <install as="imp/lib/Tree/Simplehtml.php" name="lib/Tree/Simplehtml.php" />
   <install as="imp/lib/View/Subinfo.php" name="lib/View/Subinfo.php" />
   <install as="imp/locale/.htaccess" name="locale/.htaccess" />
   <install as="imp/locale/imp.pot" name="locale/imp.pot" />
   <install as="imp/locale/ar/LC_MESSAGES/imp.mo" name="locale/ar/LC_MESSAGES/imp.mo" />
   <install as="imp/locale/ar/LC_MESSAGES/imp.po" name="locale/ar/LC_MESSAGES/imp.po" />
   <install as="imp/locale/ar_OM/LC_MESSAGES/imp.mo" name="locale/ar_OM/LC_MESSAGES/imp.mo" />
   <install as="imp/locale/ar_OM/LC_MESSAGES/imp.po" name="locale/ar_OM/LC_MESSAGES/imp.po" />
   <install as="imp/locale/bg/LC_MESSAGES/imp.mo" name="locale/bg/LC_MESSAGES/imp.mo" />
   <install as="imp/locale/bg/LC_MESSAGES/imp.po" name="locale/bg/LC_MESSAGES/imp.po" />
   <install as="imp/locale/bs/LC_MESSAGES/imp.mo" name="locale/bs/LC_MESSAGES/imp.mo" />
   <install as="imp/locale/bs/LC_MESSAGES/imp.po" name="locale/bs/LC_MESSAGES/imp.po" />
   <install as="imp/locale/ca/help.xml" name="locale/ca/help.xml" />
   <install as="imp/locale/ca/LC_MESSAGES/imp.mo" name="locale/ca/LC_MESSAGES/imp.mo" />
   <install as="imp/locale/ca/LC_MESSAGES/imp.po" name="locale/ca/LC_MESSAGES/imp.po" />
   <install as="imp/locale/cs/help.xml" name="locale/cs/help.xml" />
   <install as="imp/locale/cs/LC_MESSAGES/imp.mo" name="locale/cs/LC_MESSAGES/imp.mo" />
   <install as="imp/locale/cs/LC_MESSAGES/imp.po" name="locale/cs/LC_MESSAGES/imp.po" />
   <install as="imp/locale/da/help.xml" name="locale/da/help.xml" />
   <install as="imp/locale/da/LC_MESSAGES/imp.mo" name="locale/da/LC_MESSAGES/imp.mo" />
   <install as="imp/locale/da/LC_MESSAGES/imp.po" name="locale/da/LC_MESSAGES/imp.po" />
   <install as="imp/locale/de/help.xml" name="locale/de/help.xml" />
   <install as="imp/locale/de/LC_MESSAGES/imp.mo" name="locale/de/LC_MESSAGES/imp.mo" />
   <install as="imp/locale/de/LC_MESSAGES/imp.po" name="locale/de/LC_MESSAGES/imp.po" />
   <install as="imp/locale/el/help.xml" name="locale/el/help.xml" />
   <install as="imp/locale/el/LC_MESSAGES/imp.mo" name="locale/el/LC_MESSAGES/imp.mo" />
   <install as="imp/locale/el/LC_MESSAGES/imp.po" name="locale/el/LC_MESSAGES/imp.po" />
   <install as="imp/locale/en/help.xml" name="locale/en/help.xml" />
   <install as="imp/locale/es/help.xml" name="locale/es/help.xml" />
   <install as="imp/locale/es/LC_MESSAGES/imp.mo" name="locale/es/LC_MESSAGES/imp.mo" />
   <install as="imp/locale/es/LC_MESSAGES/imp.po" name="locale/es/LC_MESSAGES/imp.po" />
   <install as="imp/locale/et/help.xml" name="locale/et/help.xml" />
   <install as="imp/locale/et/LC_MESSAGES/imp.mo" name="locale/et/LC_MESSAGES/imp.mo" />
   <install as="imp/locale/et/LC_MESSAGES/imp.po" name="locale/et/LC_MESSAGES/imp.po" />
   <install as="imp/locale/eu/help.xml" name="locale/eu/help.xml" />
   <install as="imp/locale/eu/LC_MESSAGES/imp.mo" name="locale/eu/LC_MESSAGES/imp.mo" />
   <install as="imp/locale/eu/LC_MESSAGES/imp.po" name="locale/eu/LC_MESSAGES/imp.po" />
   <install as="imp/locale/fa/help.xml" name="locale/fa/help.xml" />
   <install as="imp/locale/fa/LC_MESSAGES/imp.mo" name="locale/fa/LC_MESSAGES/imp.mo" />
   <install as="imp/locale/fa/LC_MESSAGES/imp.po" name="locale/fa/LC_MESSAGES/imp.po" />
   <install as="imp/locale/fi/help.xml" name="locale/fi/help.xml" />
   <install as="imp/locale/fi/LC_MESSAGES/imp.mo" name="locale/fi/LC_MESSAGES/imp.mo" />
   <install as="imp/locale/fi/LC_MESSAGES/imp.po" name="locale/fi/LC_MESSAGES/imp.po" />
   <install as="imp/locale/fr/help.xml" name="locale/fr/help.xml" />
   <install as="imp/locale/fr/LC_MESSAGES/imp.mo" name="locale/fr/LC_MESSAGES/imp.mo" />
   <install as="imp/locale/fr/LC_MESSAGES/imp.po" name="locale/fr/LC_MESSAGES/imp.po" />
   <install as="imp/locale/gl/LC_MESSAGES/imp.mo" name="locale/gl/LC_MESSAGES/imp.mo" />
   <install as="imp/locale/gl/LC_MESSAGES/imp.po" name="locale/gl/LC_MESSAGES/imp.po" />
   <install as="imp/locale/he/LC_MESSAGES/imp.mo" name="locale/he/LC_MESSAGES/imp.mo" />
   <install as="imp/locale/he/LC_MESSAGES/imp.po" name="locale/he/LC_MESSAGES/imp.po" />
   <install as="imp/locale/hr/help.xml" name="locale/hr/help.xml" />
   <install as="imp/locale/hr/LC_MESSAGES/imp.mo" name="locale/hr/LC_MESSAGES/imp.mo" />
   <install as="imp/locale/hr/LC_MESSAGES/imp.po" name="locale/hr/LC_MESSAGES/imp.po" />
   <install as="imp/locale/hu/help.xml" name="locale/hu/help.xml" />
   <install as="imp/locale/hu/LC_MESSAGES/imp.mo" name="locale/hu/LC_MESSAGES/imp.mo" />
   <install as="imp/locale/hu/LC_MESSAGES/imp.po" name="locale/hu/LC_MESSAGES/imp.po" />
   <install as="imp/locale/id/LC_MESSAGES/imp.mo" name="locale/id/LC_MESSAGES/imp.mo" />
   <install as="imp/locale/id/LC_MESSAGES/imp.po" name="locale/id/LC_MESSAGES/imp.po" />
   <install as="imp/locale/is/LC_MESSAGES/imp.mo" name="locale/is/LC_MESSAGES/imp.mo" />
   <install as="imp/locale/is/LC_MESSAGES/imp.po" name="locale/is/LC_MESSAGES/imp.po" />
   <install as="imp/locale/it/help.xml" name="locale/it/help.xml" />
   <install as="imp/locale/it/LC_MESSAGES/imp.mo" name="locale/it/LC_MESSAGES/imp.mo" />
   <install as="imp/locale/it/LC_MESSAGES/imp.po" name="locale/it/LC_MESSAGES/imp.po" />
   <install as="imp/locale/ja/LC_MESSAGES/imp.mo" name="locale/ja/LC_MESSAGES/imp.mo" />
   <install as="imp/locale/ja/LC_MESSAGES/imp.po" name="locale/ja/LC_MESSAGES/imp.po" />
   <install as="imp/locale/km/LC_MESSAGES/imp.mo" name="locale/km/LC_MESSAGES/imp.mo" />
   <install as="imp/locale/km/LC_MESSAGES/imp.po" name="locale/km/LC_MESSAGES/imp.po" />
   <install as="imp/locale/ko/help.xml" name="locale/ko/help.xml" />
   <install as="imp/locale/ko/LC_MESSAGES/imp.mo" name="locale/ko/LC_MESSAGES/imp.mo" />
   <install as="imp/locale/ko/LC_MESSAGES/imp.po" name="locale/ko/LC_MESSAGES/imp.po" />
   <install as="imp/locale/lt/LC_MESSAGES/imp.mo" name="locale/lt/LC_MESSAGES/imp.mo" />
   <install as="imp/locale/lt/LC_MESSAGES/imp.po" name="locale/lt/LC_MESSAGES/imp.po" />
   <install as="imp/locale/lv/help.xml" name="locale/lv/help.xml" />
   <install as="imp/locale/lv/LC_MESSAGES/imp.mo" name="locale/lv/LC_MESSAGES/imp.mo" />
   <install as="imp/locale/lv/LC_MESSAGES/imp.po" name="locale/lv/LC_MESSAGES/imp.po" />
   <install as="imp/locale/mk/LC_MESSAGES/imp.mo" name="locale/mk/LC_MESSAGES/imp.mo" />
   <install as="imp/locale/mk/LC_MESSAGES/imp.po" name="locale/mk/LC_MESSAGES/imp.po" />
   <install as="imp/locale/nb/help.xml" name="locale/nb/help.xml" />
   <install as="imp/locale/nb/LC_MESSAGES/imp.mo" name="locale/nb/LC_MESSAGES/imp.mo" />
   <install as="imp/locale/nb/LC_MESSAGES/imp.po" name="locale/nb/LC_MESSAGES/imp.po" />
   <install as="imp/locale/nl/help.xml" name="locale/nl/help.xml" />
   <install as="imp/locale/nl/LC_MESSAGES/imp.mo" name="locale/nl/LC_MESSAGES/imp.mo" />
   <install as="imp/locale/nl/LC_MESSAGES/imp.po" name="locale/nl/LC_MESSAGES/imp.po" />
   <install as="imp/locale/nn/LC_MESSAGES/imp.mo" name="locale/nn/LC_MESSAGES/imp.mo" />
   <install as="imp/locale/nn/LC_MESSAGES/imp.po" name="locale/nn/LC_MESSAGES/imp.po" />
   <install as="imp/locale/pl/help.xml" name="locale/pl/help.xml" />
   <install as="imp/locale/pl/LC_MESSAGES/imp.mo" name="locale/pl/LC_MESSAGES/imp.mo" />
   <install as="imp/locale/pl/LC_MESSAGES/imp.po" name="locale/pl/LC_MESSAGES/imp.po" />
   <install as="imp/locale/pt/help.xml" name="locale/pt/help.xml" />
   <install as="imp/locale/pt/LC_MESSAGES/imp.mo" name="locale/pt/LC_MESSAGES/imp.mo" />
   <install as="imp/locale/pt/LC_MESSAGES/imp.po" name="locale/pt/LC_MESSAGES/imp.po" />
   <install as="imp/locale/pt_BR/help.xml" name="locale/pt_BR/help.xml" />
   <install as="imp/locale/pt_BR/LC_MESSAGES/imp.mo" name="locale/pt_BR/LC_MESSAGES/imp.mo" />
   <install as="imp/locale/pt_BR/LC_MESSAGES/imp.po" name="locale/pt_BR/LC_MESSAGES/imp.po" />
   <install as="imp/locale/ro/LC_MESSAGES/imp.mo" name="locale/ro/LC_MESSAGES/imp.mo" />
   <install as="imp/locale/ro/LC_MESSAGES/imp.po" name="locale/ro/LC_MESSAGES/imp.po" />
   <install as="imp/locale/ru/help.xml" name="locale/ru/help.xml" />
   <install as="imp/locale/ru/LC_MESSAGES/imp.mo" name="locale/ru/LC_MESSAGES/imp.mo" />
   <install as="imp/locale/ru/LC_MESSAGES/imp.po" name="locale/ru/LC_MESSAGES/imp.po" />
   <install as="imp/locale/sk/help.xml" name="locale/sk/help.xml" />
   <install as="imp/locale/sk/LC_MESSAGES/imp.mo" name="locale/sk/LC_MESSAGES/imp.mo" />
   <install as="imp/locale/sk/LC_MESSAGES/imp.po" name="locale/sk/LC_MESSAGES/imp.po" />
   <install as="imp/locale/sl/LC_MESSAGES/imp.mo" name="locale/sl/LC_MESSAGES/imp.mo" />
   <install as="imp/locale/sl/LC_MESSAGES/imp.po" name="locale/sl/LC_MESSAGES/imp.po" />
   <install as="imp/locale/sv/help.xml" name="locale/sv/help.xml" />
   <install as="imp/locale/sv/LC_MESSAGES/imp.mo" name="locale/sv/LC_MESSAGES/imp.mo" />
   <install as="imp/locale/sv/LC_MESSAGES/imp.po" name="locale/sv/LC_MESSAGES/imp.po" />
   <install as="imp/locale/th/LC_MESSAGES/imp.mo" name="locale/th/LC_MESSAGES/imp.mo" />
   <install as="imp/locale/th/LC_MESSAGES/imp.po" name="locale/th/LC_MESSAGES/imp.po" />
   <install as="imp/locale/tr/help.xml" name="locale/tr/help.xml" />
   <install as="imp/locale/tr/LC_MESSAGES/imp.mo" name="locale/tr/LC_MESSAGES/imp.mo" />
   <install as="imp/locale/tr/LC_MESSAGES/imp.po" name="locale/tr/LC_MESSAGES/imp.po" />
   <install as="imp/locale/uk/help.xml" name="locale/uk/help.xml" />
   <install as="imp/locale/uk/LC_MESSAGES/imp.mo" name="locale/uk/LC_MESSAGES/imp.mo" />
   <install as="imp/locale/uk/LC_MESSAGES/imp.po" name="locale/uk/LC_MESSAGES/imp.po" />
   <install as="imp/locale/zh_CN/help.xml" name="locale/zh_CN/help.xml" />
   <install as="imp/locale/zh_CN/LC_MESSAGES/imp.mo" name="locale/zh_CN/LC_MESSAGES/imp.mo" />
   <install as="imp/locale/zh_CN/LC_MESSAGES/imp.po" name="locale/zh_CN/LC_MESSAGES/imp.po" />
   <install as="imp/locale/zh_TW/help.xml" name="locale/zh_TW/help.xml" />
   <install as="imp/locale/zh_TW/LC_MESSAGES/imp.mo" name="locale/zh_TW/LC_MESSAGES/imp.mo" />
   <install as="imp/locale/zh_TW/LC_MESSAGES/imp.po" name="locale/zh_TW/LC_MESSAGES/imp.po" />
   <install as="imp/migration/1_imp_base_tables.php" name="migration/1_imp_base_tables.php" />
   <install as="imp/migration/2_imp_autoincrement_sentmail.php" name="migration/2_imp_autoincrement_sentmail.php" />
   <install as="imp/migration/3_imp_maillog_update.php" name="migration/3_imp_maillog_update.php" />
   <install as="imp/templates/.htaccess" name="templates/.htaccess" />
   <install as="imp/templates/basic/subinfo.html.php" name="templates/basic/subinfo.html.php" />
   <install as="imp/templates/basic/compose/compose.html.php" name="templates/basic/compose/compose.html.php" />
   <install as="imp/templates/basic/compose/redirect.html.php" name="templates/basic/compose/redirect.html.php" />
   <install as="imp/templates/basic/compose/success.html.php" name="templates/basic/compose/success.html.php" />
   <install as="imp/templates/basic/flist/flist.html.php" name="templates/basic/flist/flist.html.php" />
   <install as="imp/templates/basic/folders/actions.html.php" name="templates/basic/folders/actions.html.php" />
   <install as="imp/templates/basic/folders/folders_confirm.html.php" name="templates/basic/folders/folders_confirm.html.php" />
   <install as="imp/templates/basic/folders/folders_size.html.php" name="templates/basic/folders/folders_size.html.php" />
   <install as="imp/templates/basic/folders/head.html.php" name="templates/basic/folders/head.html.php" />
   <install as="imp/templates/basic/folders/import.html.php" name="templates/basic/folders/import.html.php" />
   <install as="imp/templates/basic/mailbox/actions.html.php" name="templates/basic/mailbox/actions.html.php" />
   <install as="imp/templates/basic/mailbox/actions_deleted.html.php" name="templates/basic/mailbox/actions_deleted.html.php" />
   <install as="imp/templates/basic/mailbox/empty_mailbox.html.php" name="templates/basic/mailbox/empty_mailbox.html.php" />
   <install as="imp/templates/basic/mailbox/form_start.html.php" name="templates/basic/mailbox/form_start.html.php" />
   <install as="imp/templates/basic/mailbox/header.html.php" name="templates/basic/mailbox/header.html.php" />
   <install as="imp/templates/basic/mailbox/mailbox.html.php" name="templates/basic/mailbox/mailbox.html.php" />
   <install as="imp/templates/basic/mailbox/message_headers.html.php" name="templates/basic/mailbox/message_headers.html.php" />
   <install as="imp/templates/basic/mailbox/navbar.html.php" name="templates/basic/mailbox/navbar.html.php" />
   <install as="imp/templates/basic/mailbox/searchmbox.html.php" name="templates/basic/mailbox/searchmbox.html.php" />
   <install as="imp/templates/basic/message/message.html.php" name="templates/basic/message/message.html.php" />
   <install as="imp/templates/basic/message/navbar_actions.html.php" name="templates/basic/message/navbar_actions.html.php" />
   <install as="imp/templates/basic/message/navbar_navigate.html.php" name="templates/basic/message/navbar_navigate.html.php" />
   <install as="imp/templates/basic/message/navbar_top.html.php" name="templates/basic/message/navbar_top.html.php" />
   <install as="imp/templates/basic/search/search-basic.html.php" name="templates/basic/search/search-basic.html.php" />
   <install as="imp/templates/contacts/contacts.html.php" name="templates/contacts/contacts.html.php" />
   <install as="imp/templates/dynamic/compose-base.html.php" name="templates/dynamic/compose-base.html.php" />
   <install as="imp/templates/dynamic/compose.html.php" name="templates/dynamic/compose.html.php" />
   <install as="imp/templates/dynamic/header.html.php" name="templates/dynamic/header.html.php" />
   <install as="imp/templates/dynamic/mailbox.html.php" name="templates/dynamic/mailbox.html.php" />
   <install as="imp/templates/dynamic/mailbox_subinfo.html.php" name="templates/dynamic/mailbox_subinfo.html.php" />
   <install as="imp/templates/dynamic/message.html.php" name="templates/dynamic/message.html.php" />
   <install as="imp/templates/dynamic/msglist_horiz.html" name="templates/dynamic/msglist_horiz.html" />
   <install as="imp/templates/dynamic/msglist_vert.html" name="templates/dynamic/msglist_vert.html" />
   <install as="imp/templates/dynamic/qreply.html.php" name="templates/dynamic/qreply.html.php" />
   <install as="imp/templates/dynamic/redirect.html.php" name="templates/dynamic/redirect.html.php" />
   <install as="imp/templates/dynamic/sidebar.html.php" name="templates/dynamic/sidebar.html.php" />
   <install as="imp/templates/itip/action.html.php" name="templates/itip/action.html.php" />
   <install as="imp/templates/itip/base.html.php" name="templates/itip/base.html.php" />
   <install as="imp/templates/minimal/compose.html.php" name="templates/minimal/compose.html.php" />
   <install as="imp/templates/minimal/folders.html.php" name="templates/minimal/folders.html.php" />
   <install as="imp/templates/minimal/header.html.php" name="templates/minimal/header.html.php" />
   <install as="imp/templates/minimal/mailbox.html.php" name="templates/minimal/mailbox.html.php" />
   <install as="imp/templates/minimal/menu.html.php" name="templates/minimal/menu.html.php" />
   <install as="imp/templates/minimal/message.html.php" name="templates/minimal/message.html.php" />
   <install as="imp/templates/minimal/messagepart.html.php" name="templates/minimal/messagepart.html.php" />
   <install as="imp/templates/minimal/redirect.html.php" name="templates/minimal/redirect.html.php" />
   <install as="imp/templates/minimal/search.html.php" name="templates/minimal/search.html.php" />
   <install as="imp/templates/pgp/import_key.html.php" name="templates/pgp/import_key.html.php" />
   <install as="imp/templates/prefs/acl.html.php" name="templates/prefs/acl.html.php" />
   <install as="imp/templates/prefs/composetemplates.html.php" name="templates/prefs/composetemplates.html.php" />
   <install as="imp/templates/prefs/drafts.html.php" name="templates/prefs/drafts.html.php" />
   <install as="imp/templates/prefs/encrypt.html.php" name="templates/prefs/encrypt.html.php" />
   <install as="imp/templates/prefs/flags.html.php" name="templates/prefs/flags.html.php" />
   <install as="imp/templates/prefs/imagereplacement.html.php" name="templates/prefs/imagereplacement.html.php" />
   <install as="imp/templates/prefs/initialpage.html.php" name="templates/prefs/initialpage.html.php" />
   <install as="imp/templates/prefs/mailto.html.php" name="templates/prefs/mailto.html.php" />
   <install as="imp/templates/prefs/newmailaudio.html.php" name="templates/prefs/newmailaudio.html.php" />
   <install as="imp/templates/prefs/pgpprivatekey.html.php" name="templates/prefs/pgpprivatekey.html.php" />
   <install as="imp/templates/prefs/pgppublickey.html.php" name="templates/prefs/pgppublickey.html.php" />
   <install as="imp/templates/prefs/searches.html.php" name="templates/prefs/searches.html.php" />
   <install as="imp/templates/prefs/sentmail.html.php" name="templates/prefs/sentmail.html.php" />
   <install as="imp/templates/prefs/signaturehtml.html.php" name="templates/prefs/signaturehtml.html.php" />
   <install as="imp/templates/prefs/smimeprivatekey.html.php" name="templates/prefs/smimeprivatekey.html.php" />
   <install as="imp/templates/prefs/smimepublickey.html.php" name="templates/prefs/smimepublickey.html.php" />
   <install as="imp/templates/prefs/spam.html.php" name="templates/prefs/spam.html.php" />
   <install as="imp/templates/prefs/specialuse.html.php" name="templates/prefs/specialuse.html.php" />
   <install as="imp/templates/prefs/trash.html.php" name="templates/prefs/trash.html.php" />
   <install as="imp/templates/print/headers.html.php" name="templates/print/headers.html.php" />
   <install as="imp/templates/rss/mailbox.rss.php" name="templates/rss/mailbox.rss.php" />
   <install as="imp/templates/saveimage/saveimage.html.php" name="templates/saveimage/saveimage.html.php" />
   <install as="imp/templates/search/search-all.html.php" name="templates/search/search-all.html.php" />
   <install as="imp/templates/search/search.html.php" name="templates/search/search.html.php" />
   <install as="imp/templates/smartmobile/compose.html.php" name="templates/smartmobile/compose.html.php" />
   <install as="imp/templates/smartmobile/copymove.html.php" name="templates/smartmobile/copymove.html.php" />
   <install as="imp/templates/smartmobile/folders.html.php" name="templates/smartmobile/folders.html.php" />
   <install as="imp/templates/smartmobile/mailbox.html.php" name="templates/smartmobile/mailbox.html.php" />
   <install as="imp/templates/smartmobile/message.html.php" name="templates/smartmobile/message.html.php" />
   <install as="imp/templates/smartmobile/search.html.php" name="templates/smartmobile/search.html.php" />
   <install as="imp/templates/smime/import_key.html.php" name="templates/smime/import_key.html.php" />
   <install as="imp/templates/test/mailserver.inc" name="templates/test/mailserver.inc" />
   <install as="imp/templates/thread/thread.html.php" name="templates/thread/thread.html.php" />
   <install as="Imp/AllTests.php" name="test/Imp/AllTests.php" />
   <install as="Imp/Autoload.php" name="test/Imp/Autoload.php" />
   <install as="Imp/bootstrap.php" name="test/Imp/bootstrap.php" />
   <install as="Imp/phpunit.xml" name="test/Imp/phpunit.xml" />
   <install as="Imp/fixtures/test.eml" name="test/Imp/fixtures/test.eml" />
   <install as="Imp/fixtures/test.mbox" name="test/Imp/fixtures/test.mbox" />
   <install as="Imp/Stub/HtmlViewer.php" name="test/Imp/Stub/HtmlViewer.php" />
   <install as="Imp/Stub/ItipRequest.php" name="test/Imp/Stub/ItipRequest.php" />
   <install as="Imp/Unit/ComposeTest.php" name="test/Imp/Unit/ComposeTest.php" />
   <install as="Imp/Unit/MboxParseTest.php" name="test/Imp/Unit/MboxParseTest.php" />
   <install as="Imp/Unit/QuotaTest.php" name="test/Imp/Unit/QuotaTest.php" />
   <install as="Imp/Unit/ReferencesTest.php" name="test/Imp/Unit/ReferencesTest.php" />
   <install as="Imp/Unit/Mime/Viewer/HtmlTest.php" name="test/Imp/Unit/Mime/Viewer/HtmlTest.php" />
   <install as="Imp/Unit/Mime/Viewer/ItipTest.php" name="test/Imp/Unit/Mime/Viewer/ItipTest.php" />
   <install as="imp/themes/default/mime.css" name="themes/default/mime.css" />
   <install as="imp/themes/default/rtl.css" name="themes/default/rtl.css" />
   <install as="imp/themes/default/screen.css" name="themes/default/screen.css" />
   <install as="imp/themes/default/basic/screen.css" name="themes/default/basic/screen.css" />
   <install as="imp/themes/default/block/screen.css" name="themes/default/block/screen.css" />
   <install as="imp/themes/default/dynamic/screen.css" name="themes/default/dynamic/screen.css" />
   <install as="imp/themes/default/graphics/addressbook_browse.png" name="themes/default/graphics/addressbook_browse.png" />
   <install as="imp/themes/default/graphics/add_contact.png" name="themes/default/graphics/add_contact.png" />
   <install as="imp/themes/default/graphics/answered.png" name="themes/default/graphics/answered.png" />
   <install as="imp/themes/default/graphics/application_tile_horizontal.png" name="themes/default/graphics/application_tile_horizontal.png" />
   <install as="imp/themes/default/graphics/application_tile_vertical.png" name="themes/default/graphics/application_tile_vertical.png" />
   <install as="imp/themes/default/graphics/arrow_collapsed.png" name="themes/default/graphics/arrow_collapsed.png" />
   <install as="imp/themes/default/graphics/arrow_down.png" name="themes/default/graphics/arrow_down.png" />
   <install as="imp/themes/default/graphics/arrow_expanded.png" name="themes/default/graphics/arrow_expanded.png" />
   <install as="imp/themes/default/graphics/arrow_up.png" name="themes/default/graphics/arrow_up.png" />
   <install as="imp/themes/default/graphics/attachment.png" name="themes/default/graphics/attachment.png" />
   <install as="imp/themes/default/graphics/blacklist.png" name="themes/default/graphics/blacklist.png" />
   <install as="imp/themes/default/graphics/button-split.png" name="themes/default/graphics/button-split.png" />
   <install as="imp/themes/default/graphics/calendar.png" name="themes/default/graphics/calendar.png" />
   <install as="imp/themes/default/graphics/checkbox_off.png" name="themes/default/graphics/checkbox_off.png" />
   <install as="imp/themes/default/graphics/checkbox_on.png" name="themes/default/graphics/checkbox_on.png" />
   <install as="imp/themes/default/graphics/checkbox_over.png" name="themes/default/graphics/checkbox_over.png" />
   <install as="imp/themes/default/graphics/checkmail.png" name="themes/default/graphics/checkmail.png" />
   <install as="imp/themes/default/graphics/clearflag.png" name="themes/default/graphics/clearflag.png" />
   <install as="imp/themes/default/graphics/close.png" name="themes/default/graphics/close.png" />
   <install as="imp/themes/default/graphics/compose.png" name="themes/default/graphics/compose.png" />
   <install as="imp/themes/default/graphics/delete.png" name="themes/default/graphics/delete.png" />
   <install as="imp/themes/default/graphics/download.png" name="themes/default/graphics/download.png" />
   <install as="imp/themes/default/graphics/drafts.png" name="themes/default/graphics/drafts.png" />
   <install as="imp/themes/default/graphics/edit.png" name="themes/default/graphics/edit.png" />
   <install as="imp/themes/default/graphics/empty_spam.png" name="themes/default/graphics/empty_spam.png" />
   <install as="imp/themes/default/graphics/empty_trash.png" name="themes/default/graphics/empty_trash.png" />
   <install as="imp/themes/default/graphics/favicon.ico" name="themes/default/graphics/favicon.ico" />
   <install as="imp/themes/default/graphics/fetchmail.png" name="themes/default/graphics/fetchmail.png" />
   <install as="imp/themes/default/graphics/filters.png" name="themes/default/graphics/filters.png" />
   <install as="imp/themes/default/graphics/flagged.png" name="themes/default/graphics/flagged.png" />
   <install as="imp/themes/default/graphics/forward.png" name="themes/default/graphics/forward.png" />
   <install as="imp/themes/default/graphics/forwarded.png" name="themes/default/graphics/forwarded.png" />
   <install as="imp/themes/default/graphics/gallery.png" name="themes/default/graphics/gallery.png" />
   <install as="imp/themes/default/graphics/ico_message_off.png" name="themes/default/graphics/ico_message_off.png" />
   <install as="imp/themes/default/graphics/imp.png" name="themes/default/graphics/imp.png" />
   <install as="imp/themes/default/graphics/info_icon.png" name="themes/default/graphics/info_icon.png" />
   <install as="imp/themes/default/graphics/innocent.png" name="themes/default/graphics/innocent.png" />
   <install as="imp/themes/default/graphics/locked-inv.png" name="themes/default/graphics/locked-inv.png" />
   <install as="imp/themes/default/graphics/locked.png" name="themes/default/graphics/locked.png" />
   <install as="imp/themes/default/graphics/logo.png" name="themes/default/graphics/logo.png" />
   <install as="imp/themes/default/graphics/logout.png" name="themes/default/graphics/logout.png" />
   <install as="imp/themes/default/graphics/message_source.png" name="themes/default/graphics/message_source.png" />
   <install as="imp/themes/default/graphics/mini-error.png" name="themes/default/graphics/mini-error.png" />
   <install as="imp/themes/default/graphics/newmail.png" name="themes/default/graphics/newmail.png" />
   <install as="imp/themes/default/graphics/newwin.png" name="themes/default/graphics/newwin.png" />
   <install as="imp/themes/default/graphics/plus.png" name="themes/default/graphics/plus.png" />
   <install as="imp/themes/default/graphics/popdown.png" name="themes/default/graphics/popdown.png" />
   <install as="imp/themes/default/graphics/prefs.png" name="themes/default/graphics/prefs.png" />
   <install as="imp/themes/default/graphics/preview.png" name="themes/default/graphics/preview.png" />
   <install as="imp/themes/default/graphics/print.png" name="themes/default/graphics/print.png" />
   <install as="imp/themes/default/graphics/reload.gif" name="themes/default/graphics/reload.gif" />
   <install as="imp/themes/default/graphics/reload.png" name="themes/default/graphics/reload.png" />
   <install as="imp/themes/default/graphics/reply.png" name="themes/default/graphics/reply.png" />
   <install as="imp/themes/default/graphics/replyall.png" name="themes/default/graphics/replyall.png" />
   <install as="imp/themes/default/graphics/sbcursor_bottom.png" name="themes/default/graphics/sbcursor_bottom.png" />
   <install as="imp/themes/default/graphics/sbcursor_top.png" name="themes/default/graphics/sbcursor_top.png" />
   <install as="imp/themes/default/graphics/scroller.png" name="themes/default/graphics/scroller.png" />
   <install as="imp/themes/default/graphics/scroller_back.png" name="themes/default/graphics/scroller_back.png" />
   <install as="imp/themes/default/graphics/search.png" name="themes/default/graphics/search.png" />
   <install as="imp/themes/default/graphics/seen.png" name="themes/default/graphics/seen.png" />
   <install as="imp/themes/default/graphics/shared.png" name="themes/default/graphics/shared.png" />
   <install as="imp/themes/default/graphics/sortdown.png" name="themes/default/graphics/sortdown.png" />
   <install as="imp/themes/default/graphics/sortup.png" name="themes/default/graphics/sortup.png" />
   <install as="imp/themes/default/graphics/spacer_red.png" name="themes/default/graphics/spacer_red.png" />
   <install as="imp/themes/default/graphics/spam.png" name="themes/default/graphics/spam.png" />
   <install as="imp/themes/default/graphics/spellcheck.png" name="themes/default/graphics/spellcheck.png" />
   <install as="imp/themes/default/graphics/thread.png" name="themes/default/graphics/thread.png" />
   <install as="imp/themes/default/graphics/undelete.png" name="themes/default/graphics/undelete.png" />
   <install as="imp/themes/default/graphics/unseen.png" name="themes/default/graphics/unseen.png" />
   <install as="imp/themes/default/graphics/warning.png" name="themes/default/graphics/warning.png" />
   <install as="imp/themes/default/graphics/whitelist.png" name="themes/default/graphics/whitelist.png" />
   <install as="imp/themes/default/graphics/flags/answered-inv.png" name="themes/default/graphics/flags/answered-inv.png" />
   <install as="imp/themes/default/graphics/flags/answered.png" name="themes/default/graphics/flags/answered.png" />
   <install as="imp/themes/default/graphics/flags/attachment-inv.png" name="themes/default/graphics/flags/attachment-inv.png" />
   <install as="imp/themes/default/graphics/flags/attachment.png" name="themes/default/graphics/flags/attachment.png" />
   <install as="imp/themes/default/graphics/flags/deleted-inv.png" name="themes/default/graphics/flags/deleted-inv.png" />
   <install as="imp/themes/default/graphics/flags/deleted.png" name="themes/default/graphics/flags/deleted.png" />
   <install as="imp/themes/default/graphics/flags/draft-inv.png" name="themes/default/graphics/flags/draft-inv.png" />
   <install as="imp/themes/default/graphics/flags/draft.png" name="themes/default/graphics/flags/draft.png" />
   <install as="imp/themes/default/graphics/flags/encrypted-inv.png" name="themes/default/graphics/flags/encrypted-inv.png" />
   <install as="imp/themes/default/graphics/flags/encrypted.png" name="themes/default/graphics/flags/encrypted.png" />
   <install as="imp/themes/default/graphics/flags/flagged-inv.png" name="themes/default/graphics/flags/flagged-inv.png" />
   <install as="imp/themes/default/graphics/flags/flagged.png" name="themes/default/graphics/flags/flagged.png" />
   <install as="imp/themes/default/graphics/flags/forwarded-inv.png" name="themes/default/graphics/flags/forwarded-inv.png" />
   <install as="imp/themes/default/graphics/flags/forwarded.png" name="themes/default/graphics/flags/forwarded.png" />
   <install as="imp/themes/default/graphics/flags/group-inv.png" name="themes/default/graphics/flags/group-inv.png" />
   <install as="imp/themes/default/graphics/flags/group.png" name="themes/default/graphics/flags/group.png" />
   <install as="imp/themes/default/graphics/flags/innocent-inv.png" name="themes/default/graphics/flags/innocent-inv.png" />
   <install as="imp/themes/default/graphics/flags/innocent.png" name="themes/default/graphics/flags/innocent.png" />
   <install as="imp/themes/default/graphics/flags/personal-inv.png" name="themes/default/graphics/flags/personal-inv.png" />
   <install as="imp/themes/default/graphics/flags/personal.png" name="themes/default/graphics/flags/personal.png" />
   <install as="imp/themes/default/graphics/flags/priority_high-inv.png" name="themes/default/graphics/flags/priority_high-inv.png" />
   <install as="imp/themes/default/graphics/flags/priority_high.png" name="themes/default/graphics/flags/priority_high.png" />
   <install as="imp/themes/default/graphics/flags/priority_low-inv.png" name="themes/default/graphics/flags/priority_low-inv.png" />
   <install as="imp/themes/default/graphics/flags/priority_low.png" name="themes/default/graphics/flags/priority_low.png" />
   <install as="imp/themes/default/graphics/flags/seen-inv.png" name="themes/default/graphics/flags/seen-inv.png" />
   <install as="imp/themes/default/graphics/flags/seen.png" name="themes/default/graphics/flags/seen.png" />
   <install as="imp/themes/default/graphics/flags/signed-inv.png" name="themes/default/graphics/flags/signed-inv.png" />
   <install as="imp/themes/default/graphics/flags/signed.png" name="themes/default/graphics/flags/signed.png" />
   <install as="imp/themes/default/graphics/flags/spam-inv.png" name="themes/default/graphics/flags/spam-inv.png" />
   <install as="imp/themes/default/graphics/flags/spam.png" name="themes/default/graphics/flags/spam.png" />
   <install as="imp/themes/default/graphics/flags/unseen-inv.png" name="themes/default/graphics/flags/unseen-inv.png" />
   <install as="imp/themes/default/graphics/flags/unseen.png" name="themes/default/graphics/flags/unseen.png" />
   <install as="imp/themes/default/graphics/folders/create.png" name="themes/default/graphics/folders/create.png" />
   <install as="imp/themes/default/graphics/folders/drafts.png" name="themes/default/graphics/folders/drafts.png" />
   <install as="imp/themes/default/graphics/folders/edit.png" name="themes/default/graphics/folders/edit.png" />
   <install as="imp/themes/default/graphics/folders/folder.png" name="themes/default/graphics/folders/folder.png" />
   <install as="imp/themes/default/graphics/folders/inbox.png" name="themes/default/graphics/folders/inbox.png" />
   <install as="imp/themes/default/graphics/folders/minus.png" name="themes/default/graphics/folders/minus.png" />
   <install as="imp/themes/default/graphics/folders/open.png" name="themes/default/graphics/folders/open.png" />
   <install as="imp/themes/default/graphics/folders/plus.png" name="themes/default/graphics/folders/plus.png" />
   <install as="imp/themes/default/graphics/folders/sent.png" name="themes/default/graphics/folders/sent.png" />
   <install as="imp/themes/default/graphics/folders/spam.png" name="themes/default/graphics/folders/spam.png" />
   <install as="imp/themes/default/graphics/folders/trash.png" name="themes/default/graphics/folders/trash.png" />
   <install as="imp/themes/default/graphics/mime/apple.png" name="themes/default/graphics/mime/apple.png" />
   <install as="imp/themes/default/graphics/mime/compressed.png" name="themes/default/graphics/mime/compressed.png" />
   <install as="imp/themes/default/graphics/mime/itip.png" name="themes/default/graphics/mime/itip.png" />
   <install as="imp/themes/default/graphics/nav/first-grey.png" name="themes/default/graphics/nav/first-grey.png" />
   <install as="imp/themes/default/graphics/nav/first.png" name="themes/default/graphics/nav/first.png" />
   <install as="imp/themes/default/graphics/nav/last-grey.png" name="themes/default/graphics/nav/last-grey.png" />
   <install as="imp/themes/default/graphics/nav/last.png" name="themes/default/graphics/nav/last.png" />
   <install as="imp/themes/default/graphics/nav/left-grey.png" name="themes/default/graphics/nav/left-grey.png" />
   <install as="imp/themes/default/graphics/nav/left.png" name="themes/default/graphics/nav/left.png" />
   <install as="imp/themes/default/graphics/nav/right-grey.png" name="themes/default/graphics/nav/right-grey.png" />
   <install as="imp/themes/default/graphics/nav/right.png" name="themes/default/graphics/nav/right.png" />
   <install as="imp/themes/default/minimal/screen.css" name="themes/default/minimal/screen.css" />
   <install as="imp/themes/default/smartmobile/screen.css" name="themes/default/smartmobile/screen.css" />
   <install as="imp/attachment.php" name="attachment.php" />
   <install as="imp/basic.php" name="basic.php" />
   <install as="COPYING" name="COPYING" />
   <install as="imp/dynamic.php" name="dynamic.php" />
   <install as="imp/index.php" name="index.php" />
   <install as="imp/minimal.php" name="minimal.php" />
   <install as="README" name="README" />
   <install as="imp/rss.php" name="rss.php" />
   <install as="imp/smartmobile.php" name="smartmobile.php" />
   <install as="imp/view.php" name="view.php" />
   </filelist>
 </phprelease>
 <changelog>
  <release>
   <version>
    <release>5.0.0alpha1</release>
    <api>5.0.0</api>
   </version>
   <stability>
    <release>alpha</release>
    <api>alpha</api>
   </stability>
   <date>2011-03-09</date>
   <license uri="http://www.horde.org/licenses/gpl">GPL-2.0</license>
   <notes>
* First alpha release for Horde 4.
   </notes>
  </release>
  <release>
   <version>
    <release>5.0.0beta1</release>
    <api>5.0.0</api>
   </version>
   <stability>
    <release>beta</release>
    <api>beta</api>
   </stability>
   <date>2011-03-16</date>
   <license uri="http://www.horde.org/licenses/gpl">GPL-2.0</license>
   <notes>
* Fix purging deleted messages in dynamic view (Bug #9627).
* Fix display of non-IMAP mailbox elements in folder lists (Bug #9650).
* Fix print part display.
* Fix listing users through IMP API.
   </notes>
  </release>
  <release>
   <version>
    <release>5.0.0RC1</release>
    <api>5.0.0</api>
   </version>
   <stability>
    <release>beta</release>
    <api>beta</api>
   </stability>
   <date>2011-03-23</date>
   <license uri="http://www.horde.org/licenses/gpl">GPL-2.0</license>
   <notes>
* First release candidate for Horde 4.
* [mms] Fix loading virtual folder as initial page in standard view (Bug #9696).
* [mms] Fix upgrading virtual folders from IMP 4 (Bug #9692).
* [mms] Fix editing the size search criteria.
* [mms] Optimize importing messages from mbox file.
* [mms] Fix deletion from Virtual Inbox in standard view (Bug #9686).
* [mms] Fix loading virtual folders from drop-down folder list (Bug #9687).
* [mms] Fix thread sort by newest messages first (Bug #9685).
* [mms] Add ability to import/download mailboxes in dynamic view.
* [jan] Remove application tabs from AJAX interface (Bug #9679).
* [mms] Move all portal rendering code to Horde.
* [mms] Fix flag display in message list in traditional view (Bug #9673).
   </notes>
  </release>
  <release>
   <version>
    <release>5.0.0RC2</release>
    <api>5.0.0</api>
   </version>
   <stability>
    <release>beta</release>
    <api>beta</api>
   </stability>
   <date>2011-03-29</date>
   <license uri="http://www.horde.org/licenses/gpl">GPL-2.0</license>
   <notes>
* Second release candidate for Horde 4.
* Fix max_folders permission (Bug #9741).
* [jan] Rename all scripts in bin/ to be prefixed with imp- (Request #9647).
* [jan] Correctly render notifications with embedded HTML in dynamic view (Bug #9729).
* [mms] Fix moving to new mailbox, tasklist, and notepad in traditional view (Bug #9732).
* [jan] Add left and right keys as aliases for up and down keys in dynamic view.
* [mms] Add mailbox sorting and select all messages to vertical layout in the dynamic view (Request #9708).
* [jan] Fix expansion of quoted sections in thread view.
* [jan] Fix message previews in traditional view (Bug #9695).
* [jan] Support importing of compressed mailbox files.
* [jan] Fix upgrading of search_fields preference.
* [jan] Fix key navigation in traditional mailbox view.
* [mms] Don&apos;t cache FETCH data for the Spam and Trash mailboxes.
* [mms] All views now honor &apos;initial_page&apos; preference.
* [mms] Fix loading virtual folder as initial page in standard view (Bug #9696).
   </notes>
  </release>
  <release>
   <version>
    <release>5.0.0</release>
    <api>5.0.0</api>
   </version>
   <stability>
    <release>stable</release>
    <api>stable</api>
   </stability>
   <date>2011-04-06</date>
   <license uri="http://www.horde.org/licenses/gpl">GPL-2.0</license>
   <notes>
* First stable release for Horde 4.
* [jan] Notify about new mails in any Horde application.
* [mms] New mail notifications now handled by the Horde Notification system (Request #9751).
* [mms] Fix resuming messages with attachments (Bug #9780).
* [mms] Fix javascript actions in standard view in IE 7/8 (Bugs #9801, 9809).
* [jan] Fix application-specific permission checks (Bug #9786).
* [mms] Fix printing of message parts in IE, regardless of local user settings (Bug #9756).
* [mms] Fix IMP_Maillog regression from RC2 (Bug #9763).
* [mms] Fix honoring default encryption option in dynamic view.
* [jan] Show full alarm notifications in dynamic view (Request #9748).
* [jan] Fix saving S/MIME certs to address book.
* [mms] Support importing of compressed mailbox files if the zip extension is not available.
   </notes>
  </release>
  <release>
   <version>
    <release>5.0.1</release>
    <api>5.0.0</api>
   </version>
   <stability>
    <release>stable</release>
    <api>stable</api>
   </stability>
   <date>2011-04-20</date>
   <license uri="http://www.horde.org/licenses/gpl">GPL-2.0</license>
   <notes>
* [mms] Fix resuming reply drafts in HTML mode (Bug #9928).
* [mms] Fix updating flags/logs on original messages after resuming from draft.
* [mms] Fix flagging messages in search mailboxes in dynamic view.
* [mms] Don&apos;t attempt to poll non-IMAP mailboxes (Bug #9896).
* [mms] Fix deleting attachments from compose message in dynamic view (Bug #9899).
* [mms] Newmail portal block can now be configured to auto-update.
* [mms] Fix deleteMessages and flagMessages API calls (Bug #9888).
* [mms] More intelligent polling in dynamic view (Request #9808).
* [mms] Fix spurious viewport loading in rare situations (Bug #9768).
* [mms] Show human readable message in multipart/report parts in the richest
        format possible (Bug #9873).
* [mms] Fix unneeded body part downloads in alternative parts (Bug #9862).
* [mms] Fix importing PGP private keys.
* [mms] More intelligent part naming if name is not specified in the message (Request #9853).
* [jan] Avoid double escaping of folder names in sent-mail drop down list.
* [jan] Fix translation of special folders on certain IMAP servers.
* [jan] Fix display of status icons in traditional view (Bug #9844).
* [mms] Fix displaying all message parts in standard view (Bug #9827).
* [mms] Allow .eml files to be imported into a mailbox (Request #9827).
* [mms] Fix vertical layout resize in dynamic view (Bug #9834).
* [mms] Fix link for filters menu item (Bug #9831).
* [mms] Fix composing messages in mobile view.
* [mms] IMP will refuse to work with POP3 servers that don&apos;t support UIDL.
* [mms] Many POP3 fixes.
   </notes>
  </release>
  <release>
   <version>
    <release>5.0.2</release>
    <api>5.0.0</api></version>
   <stability>
    <release>stable</release>
    <api>stable</api></stability>
   <date>2011-05-03</date>
   <license uri="http://www.horde.org/licenses/gpl">GPL-2.0</license>
   <notes>
* [mms] Add quick flag filtering to traditional view.
* [mms] Fix viewing linked attachments (Bug #9972).
* [mms] Add support for the content-id access type of message/external-body.
* [mms] Consolidate IMAP error handling code in IMP_Imap_Exception.
* [mms] Use translated namespace name if available.
   </notes>
  </release>
  <release>
   <version>
    <release>5.0.3</release>
    <api>5.0.0</api></version>
   <stability>
    <release>stable</release>
    <api>stable</api></stability>
   <date>2011-05-03</date>
   <license uri="http://www.horde.org/licenses/gpl">GPL-2.0</license>
   <notes>
* [jan] Add missing files to package.
   </notes>
  </release>
  <release>
   <version>
    <release>5.0.4</release>
    <api>5.0.0</api></version>
   <stability>
    <release>stable</release>
    <api>stable</api></stability>
   <date>2011-05-25</date>
   <license uri="http://www.horde.org/licenses/gpl">GPL-2.0</license>
   <notes>
* [mms] Fix filter links in the preferences UI (Bug #10117).
* [mms] Fix print icon for non text/html displayable attachments (Bug #10112).
* [mms] Support $Junk/$NotJunk keywords when marking spam/ham.
* [jan] Fix link to send PGP key to keyserver (Bug #10070).
* [mms] Fix resizing compose window in dynamic view for IE 7/8 (Bug #10075).
* [mms] Fix setting/unsetting passphrases in preferences (Bug #10096).
* [mms] Base64url encode breacdrumb hash information in dynamic view.
* [mms] Add login task to autocreate special mailboxes.
* [mms] Workaround broken messages by allow viewing multipart/related parts that are not referenced in the base part.
* [mms] Use ACLs to determine when to hide various UI options (Request #9537).
* [mms] Cache various calculated mailbox information in the session.
* [mms] Fix adding flags in advanced search (Bug #10049).
* [mms] Fix display of subfolders in mobile view (Bug #10043).
* [mms] Improved determination of available flags in a mailbox.
* [mms] Fix adding to whitelist from dynamic view (rui.carneiro@portugalmail.net, Bug #10036).
   </notes>
  </release>
  <release>
   <version>
    <release>5.0.5</release>
    <api>5.0.0</api></version>
   <stability>
    <release>stable</release>
    <api>stable</api></stability>
   <date>2011-06-01</date>
   <license uri="http://www.horde.org/licenses/gpl">GPL-2.0</license>
   <notes>
* [jan] Fix loading message previews from search results (Bug #10152).
* [mms] Fix sending messages with linked attachments (Bug #10125).
* [mms] Handle response codes/errors returned from POP3 servers.
* [mms] Fix POP3 regressions.
* [mms] Workaround broken suhosin extension to allow search mailboxes (Request #9842).
   </notes>
  </release>
  <release>
   <version>
    <release>5.0.6</release>
    <api>5.0.0</api></version>
   <stability>
    <release>stable</release>
    <api>stable</api></stability>
   <date>2011-06-08</date>
   <license uri="http://www.horde.org/licenses/gpl">GPL-2.0</license>
   <notes>
* [mms] Fix regression in renaming mailboxes in dynamic view (Bug #10207).
* [mms] Fix selecting sent-mail mailbox for not empty namespaces (Bug #10090).
* [mms] Fix saving expand/collapse state in traditional folders view.
* [mms] Update all flag changes in dynamic mode (Bug #10146).
* [mms] Fix editing saved searches in dynamic mode (Bug #10189).
* [mms] Fix regression in saving sent mail in traditional view (Bug #10193).
* [mms] Fix regression in deleting mailboxes in traditional view (Bug #10170).
* [mms] Fix currently selected mailbox in folder lists (Bug #10163).
* [jan] Don&apos;t show button to strip attachments if turned off in the preferences (Bug #10154).
* [jan] Fix printing from message popup (Bug #10188).
* [jan] Fix viewing messages source from message popup (Bug #10190).
* [jan] Fix editing saved searches in traditional view (Bug #10184).
   </notes>
  </release>
  <release>
   <version>
    <release>5.0.7</release>
    <api>5.0.0</api></version>
   <stability>
    <release>stable</release>
    <api>stable</api></stability>
   <date>2011-06-14</date>
   <license uri="http://www.horde.org/licenses/gpl">GPL-2.0</license>
   <notes>
* [mms] Don&apos;t strip HTML part of compose message when stripping attachments from saved sent-mail message (Bug #10234).
* [mms] Fix regression when copying/moving messages into a new mailbox in traditional view (Bug #10232).
* [mms] Fix regression when flagging all messages in a mailbox (Bug #10224).
* [jan] Fix folder links in virtual folders (Bug #10221).
* [mms] Show translated name for special mailboxes in sent mail lists (Bug #10220).
* [mms] Fix regression in filtering mailbox in traditional view (Bug #10213).
   </notes>
  </release>
  <release>
   <version>
    <release>5.0.8</release>
    <api>5.0.0</api></version>
   <stability>
    <release>stable</release>
    <api>stable</api></stability>
   <date>2011-07-05</date>
   <license uri="http://www.horde.org/licenses/gpl">GPL-2.0</license>
   <notes>
* [jan] Don&apos;t attempt to delete linked attachments monthly if they have been disabled (Bug #10166).
* [jan] Don&apos;t show basic headers twice when showing all headers (Bug #10276).
* [jan] Add IMP_Contents#getTree() to return a tree representation of a message&apos;s MIME parts.
* [mms] Fix regression in parsing list reply address (Bug #10258).
* [jan] Tick sent-mail checkbox off when selecting sent-mail folder in dynamic view.
* [jan] Keep key navigation active after clicking into a HTML message (Request #9720).
* [mms] Fix additional regression when flagging all messages in a mailbox (Bug #10243).
* [mms] Fix "Don&apos;t Show" filtering in traditional mailbox view (Bug #10244).
   </notes>
  </release>
  <release>
   <version>
    <release>5.0.9</release>
    <api>5.0.0</api></version>
   <stability>
    <release>stable</release>
    <api>stable</api></stability>
   <date>2011-08-02</date>
   <license uri="http://www.horde.org/licenses/gpl">GPL-2.0</license>
   <notes>
* [mms] Fix to allow search filters to be saved.
* [mjr] Fix mouse click handling on mobile view (Bug #10355).
* [mms] Ensure correct message charset is use if forward/reply headers contain non US-ASCII characters (Bug #10148).
* [mms] Select all checkbox in dynamic view can now be toggled (Request #10067).
* [mms] Remember vertical splitbar size in dynamic view.
* [mms] Workaround IE quirks for compose autocomplete box (Bug #10250).
* [mms] Fix resuming HTML drafts for non-reply messages (Bug #10298).
* [jan] Fix verifying of inline signed PGP messages (requires Horde_Crypt 1.0.4).
* [mms] Fix Shift-N shortcut in dynamic view (Bug #10352).
* [mms] Add save message link to dynamic view preview window.
* [mms] Correctly quote e-mail names when composing from compose links in the dynamic view (Bug #10292).
   </notes>
  </release>
  <release>
   <version>
    <release>5.0.10</release>
    <api>5.0.0</api></version>
   <stability>
    <release>stable</release>
    <api>stable</api></stability>
   <date>2011-08-17</date>
   <license uri="http://www.horde.org/licenses/gpl">GPL-2.0</license>
   <notes>
* [mms] Display flag to indicate a mailing list message.
* [mms] Immediately update mailbox list when message is deleted and the mailbox does not support flags (e.g. POP3) (Bug #10424).
* [mjr] Fix notifications not showing while accepting iTips
* [mms] Correctly determine page with first/last unseen messages when using descending sequence sorting (Bug #9882).
* [mms] Deletion works correctly from popup message view if base window is no longer available (Bug #9761).
* [mms] Fix explicitly applying filters in INBOX in dynamic view (Bug #10291).
* [mms] Add &apos;Edit as New&apos; action for messages (Request #10206).
* [mms] Remove &apos;allow_resume_all&apos; configuration option (Request #10206).
* [mms] Add personal contacts search filter.
* [mms] Add ability to search all mailboxes (Request #10204).
   </notes>
  </release>
  <release>
   <version>
    <release>5.0.11</release>
    <api>5.0.0</api></version>
   <stability>
    <release>stable</release>
    <api>stable</api></stability>
   <date>2011-08-31</date>
   <license uri="http://www.horde.org/licenses/gpl">GPL-2.0</license>
   <notes>
* [mms] Automatically track rownumber updates when selecting messages; fixes SHIFT-DEL behavior in the dynamic view.
* [mms] Fix contents of sent message when directly sending from spellcheck in standard view (Bug #10464).
* [mms] Fix namespace auto-detection for non-sane namespace configs (Bug #10447).
* [mms] Fix POP3 regression (Bug #10450).
* [mms] Forwarded messages no longer treated as an attachment in the UI (Request #9754).
* [mms] Correctly display submailboxes in dynamic view when new submailbox is created before parent mailbox is expanded (Bug #10429).
   </notes>
  </release>
  <release>
   <version>
    <release>5.0.12</release>
    <api>5.0.0</api></version>
   <stability>
    <release>stable</release>
    <api>stable</api></stability>
   <date>2011-09-21</date>
   <license uri="http://www.horde.org/licenses/gpl">GPL-2.0</license>
   <notes>
* [mms] Fix UI artifacts when renaming mailboxes in dynamic view (Bug #10533).
* [jan] Don&apos;t open certain links in HTML messages in the message pane.
* [mms] Add ability to toggle hide deleted messages in dynamic view (Request #10256).
* [mms] Add auto-generated message filter (see RFC 3834).
* [mms] Remove non-existent parent mailbox when removing last child mailbox in dynamic view (Bug #10495).
* [mms] Provide content duration information for audio &amp; video data if that information is available (RFC 3803).
* [jan] Fix setting sender when redirecting messages via SMTP (Bug #10488).
* [mms] Add List-ID information, if available, to auto-reply notification.
* [mms] Display information on reply method in standard view when automatically choosing the reply type.
* [mms] Fix generation of Save All attachments link.
* [mms] More intelligent quoting of flowed text messages sent in HTML format.
* [mms] Browser mailto-handler respects current IMP view mode (Bug #10475).
* [mms] More workarounds for broken suhosin extension (Bug #10462).
* [mms] Always show image thumbnail previews, if an image conversion utility is present on the system.
   </notes>
  </release>
  <release>
   <version>
    <release>5.0.13</release>
    <api>5.0.0</api></version>
   <stability>
    <release>stable</release>
    <api>stable</api></stability>
   <date>2011-09-21</date>
   <license uri="http://www.horde.org/licenses/gpl">GPL-2.0</license>
   <notes>
* [jan] Fix broken dependency on Text_Flowed.
   </notes>
  </release>
  <release>
   <version>
    <release>5.0.14</release>
    <api>5.0.0</api></version>
   <stability>
    <release>stable</release>
    <api>stable</api></stability>
   <date>2011-10-18</date>
   <license uri="http://www.horde.org/licenses/gpl">GPL-2.0</license>
   <notes>
* [mms] Workaround broken number_format() for PHP &lt; 5.4.0 (Bug #10618).
* [mms] Add preference to indicate preferred language for return replies on outgoing messages.
* [mms] For reply, indicate original sender&apos;s language preference.
* [mms] Fix/improve monthly sent-mail rename login task (Bug #10613).
* [mms] Fix display of encoded subject text on print page (Bug #9755).
* [mms] Fix setting MDN flag on sent message after compose (Bug #10579).
* [mms] When expanding a submailbox in dynamic view, honor expanded children status.
* [mms] Re-add &apos;msgs_shown&apos; parameter to Newmail block.
* [mms] Allow multiple messages to be sent via quickreply in dynamic view.
* [mms] Allow image attachments to be displayed without download in mobile view.
* [mms] Fix reporting spam/innocent on mailbox page in mobile view.
* [mms] Fix viewing next message after deleting message in mobile view.
* [mms] Fix composing messages in mobile view.
* [mms] Optimize deletion of messages in dynamic view.
* [mms] Fix accessing search mailboxes in dynamic view on IE 9 (Bug #10462).
* [mms] Fix altering background color of system message flags (Bug #10544).
* [jan] Fix sending notifications after download of linked attachments (Bug #10539).
   </notes>
  </release>
  <release>
   <version>
    <release>5.0.15</release>
    <api>5.0.0</api></version>
   <stability>
    <release>stable</release>
    <api>stable</api></stability>
   <date>2011-11-22</date>
   <license uri="http://www.horde.org/licenses/gpl">GPL-2.0</license>
   <notes>
* [mms] Honor sortpref locked status.
* [mms] HTML drafts saved in IMP are resumed in that mode, regardless of the &apos;compose_html&apos; preference (Request #10787).
* [mms] Improved tree display when displaying all message parts.
* [mms] Fix DNS resolution when sending attachment viewed messages (Bug #10784).
* [mms] Fix switching quicksearch criteria while a search is active in dynamic mode (Bug #10780).
* [mms] Fix redirecting message from dynamic view popup message (Bug #10738).
* [mms] Fix swapping signatures when composing in HTML mode (Bug #10768).
* [mms] Remove transparency for PDF thumbnails generated by imagemagick.
* [mms] Fix removing addresses on contacts page (Bug #10761).
* [mms] Virtual Trash fixes.
* [mms] Improve UI access to advanced sorting options in dynamic view.
* [mms] Fix stripping attachments in traditional view (Bug #10722).
* [mms] Fix creating new Drafts mailbox from Drafts preference page.
* [mms] Fix verifying a PGP signed part within a PGP encrypted part.
* [mms] HTML viewer passes Email Privacy Tester (http://grepular.com/email_privacy_tester/).
* [mms] Fix intermittent attachment loss when composing messages.
* [mms] Correctly reference CSS stylesheets contained within a multipart/related part.
* [mms] Sanitize LINK tags contained in HTML messages.
* [mjr] Only request the field values we actually need when searching the contacts API.
* [mms] Fix expand all mailboxes in dynamic view (Bug #10682).
* [mms] Re-add auto-detection of MIME types for message parts that lack this information.
* [mms] Add &apos;delete_mark_seen&apos; preference.
* [mms] Fix accessing POP3 servers that use commas in their UIDs.
* [mms] Fix updating flags in non-selected mailbox if IMAP server does not support CONDSTORE/QRESYNC (Bug #10627).
* [mms] Fix some dynamic view links on IE (Bug #10664).
   </notes>
  </release>
  <release>
   <version>
    <release>5.0.16</release>
    <api>5.0.0</api></version>
   <stability>
    <release>stable</release>
    <api>stable</api></stability>
   <date>2011-12-13</date>
   <license uri="http://www.horde.org/licenses/gpl">GPL-2.0</license>
   <notes>
* [jan] Use locale based folder sorting.
* [mms] Workaround broken PGP signed data contained within encrypted parts (Bug #10809).
* [mms] Fix signature verification display for combined encrypted/signed PGP messages.
* [mms] Add option to edit ACLs when right-clicking mailbox in dynamic view (Request #8060).
* [mms] Allow multiple messages to be redirected from traditional view mailbox page (Request #2084).
* [mms] Add ability to quickly add unsubscribed mailboxes to available search mailboxes in advanced search (Request #10832).
* [mms] Don&apos;t list parent mailboxes after child mailboxes (Bug #10802).
* [jan] Update Dutch translation (Pieterjan Heyse &lt;pieterjan.heyse@scheppers-wetteren.be&gt;).
* [mms] Fix setting compose message body on IE 9 in dynamic view.
* [mms] Redirect to login page if IMAP credentials are lost somehow during the session.
* [mms] Fix &apos;server&apos; credential in preauthenticate hook.
* [jan] Fix updating events from attendee responses (Bug #10772).
* [jan] Update Japanese translation (Hiromi Kimura &lt;hiromi@tac.tsukuba.ac.jp&gt;).
* [mms] Correctly apply default mail_domain value in all places it is needed.
* [mms] Correctly save mail_domain value if changed in preferences UI.
* [mms] Purge browser cache daily in dynamic view; updates time stamps to proper format (Request #9773).
   </notes>
  </release>
  <release>
   <version>
    <release>5.0.17</release>
    <api>5.0.0</api></version>
   <stability>
    <release>stable</release>
    <api>stable</api></stability>
   <date>2011-12-21</date>
   <license uri="http://www.horde.org/licenses/gpl">GPL-2.0</license>
   <notes>
* [mms] Cache message headers during a page access.
* [mms] Fix adding submailboxes to last mailbox in a level in dynamic view.
* [mms] Fix display of numerically-named mailboxes on IMAP servers without the LIST-EXTENDED IMAP capability (Bug #10869).
* [mms] Fix attachment detection search filter.
* [mms] Fix editing date search elements.
* [mms] Allow creation of the mailbox &apos;0&apos; (Bug #10866).
* [mms] Correctly handle numeric mailbox names.
* [mms] Fix display of mailbox names living under special mailboxes (Bug #10802).
* [mms] Fix broken Hide/Purge Deleted links in traditional view (Bug #10860).
* [mms] Fix issue in dynamic mailbox view with thread sorting and a reset of mailbox metadata (Bug #10835).
* [mms] Fix message redirection regression in dynamic view (Bug #10859).
   </notes>
  </release>
  <release>
   <version>
    <release>5.0.18</release>
    <api>5.0.0</api></version>
   <stability>
    <release>stable</release>
    <api>stable</api></stability>
   <date>2012-01-17</date>
   <license uri="http://www.horde.org/licenses/gpl">GPL-2.0</license>
   <notes>
* [mms] SECURITY: Fix XSS vulnerabilities on the compose page (traditional view), the contacts popup window, and with certain IMAP mailbox names.
* [mms] Fix updating context menu when a mailbox is converted into a container element after being deleted.
* [mms] Fix expand/collapse of folder tree in mobile view.
* [mms] Fix regression preventing sending of MDNs.
* [mms] Fix reporting as innocent in mobile view.
* [mms] Fix updating log information when replying/forwarding in dynamic view.
* [mms] Fix deleting virtual folders in dynamic view.
   </notes>
  </release>
  <release>
   <version>
    <release>5.0.19</release>
    <api>5.0.0</api></version>
   <stability>
    <release>stable</release>
    <api>stable</api></stability>
   <date>2012-02-28</date>
   <license uri="http://www.horde.org/licenses/gpl">GPL-2.0</license>
   <notes>
* [jan] Fix setting default values for identity preferences.
* [mms] Improve drag performance of elements in dynamic view.
* [mms] Fix saving initial_page preference.
* [mms] Workaround broken Thunderbird encrypted S/MIME messages.
* [mms] Fix regression where passphrase prompt would not appear for S/MIME encrypted messages.
* [mms] Fix regression in verifying signed &amp; encrypted S/MIME messages (Bug #10947).
* [mms] Fix reloading the folder list in the dynamic view (Bug #10769).
* [mms] Fix deleting messages from Virtual Trash.
* [mms] Fix regression in displaying PGP Armored signed/encrypted messages (Bug #10926).
* [mms] Catch IMAP server connection errors in traditional mailbox view.
* [mms] Fix purging moved messages from dynamic mailbox view if deleted messages are visible in the mailbox (Bug #10916).
* [mms] Fix message advancing when deleting messages in traditional view when deleted messages are visible in the mailbox.
   </notes>
  </release>
  <release>
   <version>
    <release>5.0.20</release>
    <api>5.0.0</api></version>
   <stability>
    <release>stable</release>
    <api>stable</api></stability>
   <date>2012-04-11</date>
   <license uri="http://www.horde.org/licenses/gpl">GPL-2.0</license>
   <notes>
* [mms] Added the &apos;delhide_trash&apos; preference.
* [jan] Update Hungarian translation (Zoltán Németh &lt;nemeth.zoltan@etit.hu&gt;).
* [mms] Ensure that PGP &amp; S/MIME signed message bodies are not altered after the signature is calculated (Bug #11058).
* [mms] Fix internal storage of date searches (Bug #11109).
* [mms] Fix regression in sending PGP encrypted messages (Bug #11085).
* [mms] Only poll mailboxes in dynamic view that exist in the browser folder tree.
* [mms] Fix regression in displaying From address on mailbox page in traditional view.
* [mms] Fix updating the compose address fields when using the contacts popup.
   </notes>
  </release>
  <release>
   <version>
    <release>5.0.21</release>
    <api>5.0.0</api></version>
   <stability>
    <release>stable</release>
    <api>stable</api></stability>
   <date>2012-05-09</date>
   <license uri="http://www.horde.org/licenses/gpl">GPL-2.0</license>
   <notes>
* [mms] SECURITY: Fix XSS vulnerabilities on the dynamic compose page and the minimal mailbox and message pages.
* [jan] Re-add leading paragraph before HTML signatures to avoid writing into the signature.
* [jan] Use preferred editor if not opening compose window from dynamic view.
* [jan] Update Italian translation (Emilien &lt;emilien@wifi.e4a.it&gt;).
* [mms] Save Bcc addresses when saving compose message as draft.
* [mms] Fix handling of RETURN keypress in the Subject input on the dynamic compose page.
* [jan] Fix regression in sending PGP encrypted messages (Bug #11150).
* [jan] Update Slovak translation (Marika Schvarczova &lt;schvarczova.marika@domeny.sk&gt;).
* [jan] Update Czech translation (Michal Foist &lt;michal@foist.cz&gt;).
   </notes>
  </release>
  <release>
   <version>
    <release>5.0.22</release>
    <api>5.0.0</api></version>
   <stability>
    <release>stable</release>
    <api>stable</api></stability>
   <date>2012-06-26</date>
   <license uri="http://www.horde.org/licenses/gpl">GPL-2.0</license>
   <notes>
* [mms] Only allow display of basic image types directly in browser.
* [jan] Update Turkish translation (İstanbul Technical University).
* [jan] Re-add option to report messages as spam/ham through redirection.
* [jan] Update Swedish translation (Jakob Alvermark &lt;jakob.alvermark@bsdlabs.com&gt;).
   </notes>
  </release>
  <release>
   <version>
    <release>5.0.23</release>
    <api>5.0.0</api></version>
   <stability>
    <release>stable</release>
    <api>stable</api></stability>
   <date>2012-06-26</date>
   <license uri="http://www.horde.org/licenses/gpl">GPL-2.0</license>
   <notes>
* [jan] Fix closing the compose window after redirecting (Bug #11259).
* [jan] Display correct values in permission-denied error messages (Bug #11253).
   </notes>
  </release>
  <release>
   <version>
    <release>5.0.24</release>
    <api>5.0.0</api></version>
   <stability>
    <release>stable</release>
    <api>stable</api></stability>
   <date>2012-07-20</date>
   <license uri="http://www.horde.org/licenses/gpl">GPL-2.0</license>
   <notes>
* [mms] SECURITY: Fix obscure XSS issue if uploading a file in dynamic view from the browser&apos;s local filesystem that has a filename that contains HTML.
* [mms] Don&apos;t attempt to use non-IMAP mailbox names in IMAP server commands (Bug #11623).
* [mms] Catch failure to add attachments in dynamic view because PHP&apos;s maximum allowed POST size was exceeded.
* [jan] Fix search link from portal if using dynamic view (Bug #11314).
* [mms] Fix regression in using Virtual Trash (Bug #11478; tonyb@go-concepts.com).
* [mms] Fix sending MDN notifications in traditional view (Bug #11311).
* [mms] Fix changing sort order in dynamic search mailboxes (Bug #11108).
* [mms] Fix regression in creating top-level mailbox in traditional view (Bug #11326).
* [mms] Fix spam reporting in minimal view.
   </notes>
  </release>
  <release>
   <date>2012-07-06</date>
   <time>19:14:26</time>
   <version>
    <release>6.0.0alpha1</release>
    <api>6.0.0alpha1</api>
   </version>
   <stability>
    <release>alpha</release>
    <api>alpha</api>
   </stability>
   <license uri="http://www.horde.org/licenses/gpl">GPL-2.0</license>
   <notes>
* First alpha release for Horde 5.
* [mms] Only show Inbox, special mailboxes, and polled mailboxes by default in smartmobile view.
* [mms] Add &apos;reply_strip_sig&apos; preference (Request #11056).
* [mms] Move attachment strip icon to MIME part tree display.
* [mms] Convert dynamic view to Horde_View.
* [mms] Convert minimal view to Horde_View.
* [mms] Honor initial_page preference in smartmobile view (Request #11165).
* [mms] Lock mailbox sort to descending date when using minimal view.
* [mms] Pre-fetch unseen messages in polled mailboxes in dynamic view.
* [mms] Allow Edit As New to be used as the default forward action (Request #11135).
* [mms] Improved handling of messages with multiple From addresses in mailbox views.
* [mms] Replying to a multipart/related message in HTML mode now correctly attaches data from the original message.
* [mms] Allow deletion of all subfolders at once in dynamic view.
* [mms] Provide details of when search results were last refreshed.
* [mms] Dynamically update unseen message counts in folder list in smartmobile view.
* [mms] Add mailbox caching to the smartmobile view.
* [mms] Cache last seen message in smartmobile view.
* [mms] Viewing a mailbox in smartmobile mode no longer resets the sortpref preference.
* [mms] Allow all SMTP configuration parameters to be overridden in the backends configuration file (Request #11051).
* [mms] Block images in HTML messages that appear to be sent from you by default, to prevent spammers form easily circumventing the block.
* [mms] Add &apos;Edit As New&apos; to Forward button dropdown menu in dynamic view.
* [mms] Allow identifying addresses to always display images for without requiring to add them to the addressbook.
* [mms] Disable text selection in dynamic view for everything but compose/message bodies.
* [mms] Rewritten vCal/iCal attachment viewer/handler.
* [mms] S/MIME certificate import from message data no longer requires popup window.
* [mms] PGP key import from message attachment no longer requires popup window.
* [mms] Improve PGP key import screen.
* [mms] Truncate large address lists (50+) by default in dynamic message views.
* [mms] Moved AJAX core features to Horde_Core package.
* [jan] Add reporting as spam/innocent to smartphone view.
* [mms] Workaround overquota error when deleting messages and using Trash mailbox.
* [jan] Add basic search to smartphone view.
* [jan] Add resume and "edit as new" to smartphone view.
* [mms] Hide deleted now works with threaded mailboxes.
* [mms] Threaded sorts now work in all search mailboxes (Request #9700).
* [mms] Improved threading performance.
* [mms] Improved date searching to search by range.
* [mms] Added &apos;mbox_sort&apos; hook.
* [mms] Make mailbox columns the same order in traditional view as in dynamic view.
* [jan] Add mailbox paging to smartphone view.
* [jan] Add copy and move to smartphone view.
* [jan] Add deleting messages to smartphone view.
* [jan] Add reply, forward and redirect to smartphone view.
* [jan] Add compose functionality to smartphone view.
* [mms] Accurately track changes to virtual folders in dynamic folder tree (Bug #10886).
* [mms] Traditional mode now requires javascript on the browser.
* [mms] Added &apos;mbox_special&apos; hook (rsalmon@mbpgroup.com, Request #10801).
* [mms] Converted stationery to the Templates special mailbox (Request #9296).
* [mms] Hide inactive buttons in dynamic view instead of dimming them.
* [mms] Added config option to limit size of messages with linked attachments (Request #6247).
* [mms] Allow expiration date to be provided when creating personal PGP key (Request #5754).
* [mms] Always use Horde default for sending charset unless reply_charset preference is active.
* [mms] Add ability to view all message parts in dynamic view (Request #9827).
* [mms] Remove signature from compose UI; signature is now added automatically when sending (Request #10487).
* [mms] Fix accessing mailboxes containing ampersands (Bug #10093).
* [mms] Size of sidebar now saved in dynamic view.
* [mms] Browser-specific UI elements in dynamic view now saved in browser storage (Request #10723).
   </notes>
  </release>
  <release>
   <version>
    <release>6.0.0beta1</release>
    <api>6.0.0beta1</api></version>
   <stability>
    <release>beta</release>
    <api>beta</api></stability>
   <date>2012-07-20</date>
   <license uri="http://www.horde.org/licenses/gpl">GPL-2.0</license>
   <notes>
* [mms] Fix regression in sorting of special mailboxes (Bug #11241).
* [mms] Fix mailbox sorting in traditional view (Bug #11278).
* [mms] Fix regression in IMAP cache query script preventing stats in all mailbox reports (Bug #11265).
* [mms] Fix regression in creating submailboxes in dynamic view.
* [mms] Fix browser-based AJAX autocompletion (Bug #11233).
* [jan] Fix displaying messages in a popup (Bug #11251).
* [jan] Fix automatic selection of the default identity if other identities contain the same address(es).
* [jan] Fix editing mailbox ACLs (Bug #11247).
* [jan] Fix using admin users and passwords for quota or mailbox management.
   </notes>
  </release>
  <release>
   <version>
    <release>6.0.0beta2</release>
    <api>6.0.0beta1</api></version>
   <stability>
    <release>beta</release>
    <api>beta</api></stability>
   <date>2012-08-07</date>
   <license uri="http://www.horde.org/licenses/gpl">GPL-2.0</license>
   <notes>
* [jan] Highlight quota level in dynamic mode.
* [mms] Add keyboard shortcuts to dynamic compose page (Michael Wing &lt;marsfurrycreature@gmail.com&gt;).
* [mms] Fix sidebar element wrapping.
* [mms] Fix regression preventing contacts popup window from working (Bug #11324).
* [mms] Fix regression in select all checkbox on traditional mailbox page (Bug #11317).
* [mms] Fix regression in altering sort direction in dynamic mailbox view (Bug #11300).
* [mms] Hide empty MIME parts when displaying inline.
* [mms] Fix expanding all mailboxes in dynamic view (Bug #11289).
* [mms] Fix handling of identity tie-to addresses when searching for matching identities.
* [mms] Fix recursive mailbox delete in dynamic view (Bug #11288).
   </notes>
  </release>
  <release>
   <version>
    <release>6.0.0beta3</release>
    <api>6.0.0beta1</api></version>
   <stability>
    <release>beta</release>
    <api>beta</api></stability>
   <date>2012-08-29</date>
   <license uri="http://www.horde.org/licenses/gpl">GPL-2.0</license>
   <notes>
* [mms] Allow certain iCalendar events to be configured to automatically update the local user&apos;s calendar (Request #11376).
* [mms] Remember message selections when changing mailboxes in dynamic view.
* [mms] Add ability to edit list of safe addresses used with the image_replacement preference.
* [mms] Add attachment download links to smartmobile view (Request #11379).
* [mms] Indicate deleted messages with strikethrough in smartmobile mailbox listing (Request #11362).
* [mms] Show polled children in smartmobile folder list when parent mailbox is not polled (Bug #11238).
* [mms] More complete handling of linked data in subject header across views (Bug #11372).
* [mms] Add Top link to smartmobile mailbox page.
* [mms] Fixes to the iTip Request handler (Bug #11264).
* [mms] Fix searching in smartmobile view (Bug #11365).
* [mms] Tweak smartmobile mailbox page to use mobile-style list clicking (Request #11364).
* [mms] Fix regression in updating dynamic folder list when deleting parent mailboxes that contain children (Bug #11296).
* [mms] Fix regression preventing compose messages from being sent in the smartmobile view (Bug #11342).
* [jan] Allow to reset flag colors and to specify as HTML colors.
* [mjr] The mailboxList API call now returns delimiter and attribute information.
* [jan] Fix polling for new mail from other applications.
   </notes>
  </release>
  <release>
   <version>
    <release>6.0.0beta4</release>
    <api>6.0.0beta1</api></version>
   <stability>
    <release>beta</release>
    <api>beta</api></stability>
   <date>2012-10-12</date>
   <license uri="http://www.horde.org/licenses/gpl">GPL-2.0</license>
   <notes>
* [mms] Add predefined templates to ACL management screen (Request #10648).
* [mms] Capture key shortcuts on dynamic mailbox page even if focus is on IFRAME HTML message data (Bug #11428).
* [mms] All IMP templates now use Horde_View.
* [mms] Add swipe action buttons to the smartmobile mailbox page.
* [mms] Optimize loading of message bodies when using dynamic view.
* [mms] Load new mailbox when renaming current mailbox in dynamic view (Request #11394).
* [mms] Add simple address autocompleter to smartmobile compose page.
* [mms] Add refresh button to smartmobile folder page.
* [jan] Fix popdown positioning in mailbox table header (Bug #11384).
   </notes>
  </release>
  <release>
   <version>
    <release>6.0.0RC1</release>
    <api>6.0.0beta1</api></version>
   <stability>
    <release>beta</release>
    <api>beta</api></stability>
   <date>2012-10-26</date>
   <license uri="http://www.horde.org/licenses/gpl">GPL-2.0</license>
   <notes>
* [mms] Attach as many files as possible instead of aborting on first failed attachment add.
* [mms] Fix determining first/last unseen message in a mailbox (use message date instead of arrival date).
* [jan] Don&apos;t show application menus in iTip MIME viewer popups.
* [mms] Hide subfolder creation option in dynamic view if IMAP server indicates that child mailboxes cannot be created.
* [mms] Correctly send deleted flag information to browser cache when using dynamic/smartmobile view (Bug #11362).
* [mms] Auto-update folders list in smartmobile view if special mailbox is auto-created (Request #11482).
* [mms] Load folders list on-demand in smartmobile view.
* [mms] Fix thread view when mailbox is not thread sorted (Bug #11320).
* [mms] Display message range when dragging slider on dynamic mailbox page.
   </notes>
  </release>
  <release>
   <version>
    <release>6.0.0RC2</release>
    <api>6.0.0beta1</api></version>
   <stability>
    <release>beta</release>
    <api>beta</api></stability>
   <date>2012-10-29</date>
   <license uri="http://www.horde.org/licenses/gpl">GPL-2.0</license>
   <notes>
* [jan] Update Polish translation (Krzysztof Kozera &lt;krzysztof113@o2.pl&gt;).
* [jan] Update Dutch translation (Arjen de Korte &lt;arjen+horde@de-korte.org&gt;).
* [mms] Fix regression causing large amounts of whitespace padding to be added to compose text in basic view.
* [mms] Fix regression in sending messages in basic/minimal mode if no attachment is added (Bug #11582).
* [jan] Fix key navigation in message view of basic mode.
   </notes>
  </release>
  <release>
   <version>
    <release>6.0.0</release>
    <api>6.0.0</api></version>
   <stability>
    <release>stable</release>
    <api>stable</api></stability>
   <date>2012-10-30</date>
   <license uri="http://www.horde.org/licenses/gpl">GPL-2.0</license>
   <notes>
* [mms] Fix regression in adding an attachment in minimal view.
   </notes>
  </release>
  <release>
   <version>
    <release>6.0.1</release>
    <api>6.0.0</api></version>
   <stability>
    <release>stable</release>
    <api>stable</api></stability>
   <date>2012-11-07</date>
   <license uri="http://www.horde.org/licenses/gpl">GPL-2.0</license>
   <notes>
* [mms] Fix shift-clicking in dynamic mailbox view when navigating to other mailboxes (Bug #11520).
* [mms] Disallow pasting non-text elements into the HTML editor (Bug #11650).
* [jan] Update Slovak translation (Jozef Sudolský &lt;jozef.sudolsky@elbia.sk&gt;).
* [mms] If persistent IMAP caching is disabled, use an in-memory cache for the current page load.
* [mms] Fix importing personal S/MIME certificate.
* [mms] Correctly show ACL entry for current user even if ACL response for mailbox is empty.
* [mms] Correctly remove unseen information from folder tree in dynamic mailbox view when mailbox is marked as not polled for new mail.
* [mms] Fix expanding folder list in dynamic view when opening a mailbox and folder expansion is not saved in the prefs (Bug #11609).
* [mms] Fix displaying HTML signature preference on identities preference page.
* [mms] Fix dynamic view loading in IE8 (Bug #11614).
* [mms] Optimize permission checking when creating a mailbox if no limit exists for a user.
* [mms] Fix displaying column headers in dynamic mailbox view when accessing a POP3 server.
* [mms] Fix display of innocent button in dynamic mailbox view (Bug #11604).
* [mms] Fix displaying move to spam mailbox option in the preferences (Bug #11603).
* [mms] Fixes to PGP Private key generation (Bug #11597).
* [mms] Don&apos;t block remote message styling if sender is in whitelist.
* [mms] Fix spellcheck display in dynamic view if HTML composition mode is the default (Bug #11592).
   </notes>
  </release>
  <release>
   <version>
    <release>6.0.2</release>
    <api>6.0.0</api></version>
   <stability>
    <release>stable</release>
    <api>stable</api></stability>
   <date>2012-11-27</date>
   <license uri="http://www.horde.org/licenses/gpl">GPL-2.0</license>
   <notes>
* [mms] Always add MDNSent flag when saving a draft/sent message.
* [mms] Fix preview message text in basic view (Bug #11724).
* [mms] Don&apos;t delete saved draft on session close.
* [mms] Improved generation and parsing of mbox files.
* [mms] Fix adding mailboxes with mull delimiters to the IMAP folder tree (Bug #11672).
* [mms] Fix editing/sending templates in dynamic view.
* [mms] Allow iCalendar events to be added to the calendar even if they are missing the required UID parameter (Bug #11669).
* [mms] Fix displaying flag changes for messages in search mailboxes in dynamic view (Bug #11622).
* [mms] Save sent-mail when composing in the smartmobile view (Bug #11670).
* [mms] Don&apos;t try to save sent-mail to a non-existent sent-mail mailbox.
* [mms] Fix displaying encrypted message in dynamic preview when correct passphrase is entered (Bug #11661).
* [mms] Purge IMAP cache data when upgrading from IMP 5.
   </notes>
  </release>
  <release>
   <version>
    <release>6.0.3</release>
    <api>6.0.0</api></version>
   <stability>
    <release>stable</release>
    <api>stable</api></stability>
   <date>2013-01-10</date>
   <license uri="http://www.horde.org/licenses/gpl">GPL-2.0</license>
   <notes>
* [mms] Re-add apply mail filters action in dynamic view.
* [mms] Improved parsing of References header when replying to a message.
* [mms] Fix verifying an enveloped signed &amp; encrypted S/MIME message (Bug #11874).
* [mms] Fix converting charset of signature/trailer in compose message if not sending in UTF-8 (Bug #11898).
* [mms] Fix redirection to mailbox page after sending message in minimal view (Thomas Jarosch &lt;thomas.jarosch@intra2net.com&gt;, Bug #11897).
* [mms] Fix duplicate signature being added to compose messages in minimal view (Thomas Jarosch &lt;thomas.jarosch@intra2net.com&gt;, Bug #11896).
* [jan] Update Basque translation (Ibon Igartua &lt;ibon.igartua@ehu.es&gt;).
* [mms] Fix loss of HTML body if related conversion is turned off (Thomas Jarosch &lt;thomas.jarosch@intra2net.com&gt;, Bug #11883).
* [mms] Ensure that polled mailboxes in dynamic view continue to show unseen message count if its child status changes (Bug #11864).
* [jan] Include address groups in auto-completion list if address book is below AJAX lookup threshold.
* [jan] Update French translation (Laurent Foucher &lt;laurent.foucher@iut-tlse3.fr&gt;).
* [mms] Correctly remember form state when refreshing basic view compose page (Bug #11794).
* [mms] Fix NOT criteria for custom header searches (Bug #11802).
* [mms] Fix saving compose message to draft mailbox when session expires (Bug #11795).
* [mms] Honor &apos;hide_when_unlimited&apos; option for the quota driver (Thomas Jarosch &lt;thomas.jarosch@intra2net.com&gt;, Bug #11782).
* [mms] Fix toggling other options in dynamic compose screen.
   </notes>
  </release>
  <release>
   <version>
    <release>6.0.4</release>
    <api>6.0.0</api></version>
   <stability>
    <release>stable</release>
    <api>stable</api></stability>
   <date>2013-02-12</date>
   <license uri="http://www.horde.org/licenses/gpl">GPL-2.0</license>
   <notes>
* [mms] Improved detection of charset in text/html message parts.
* [mms] Fix displaying dynamic compose screen when sent-mail preferences are locked (Bug #12009).
* [mms] Fix usage of textContent property on IE8 (Bug #12012).
* [jan] Update Slovak translation (Jozef Sudolský &lt;jozef.sudolsky@elbia.sk&gt;).
* [jan] Fix display of end dates/times of iTip attachments (Bug #11976).
* [mms] Fix Reply all/list buttons on basic compose page (Bug #11990).
* [mms] Fix deleting virtual folders/filters from preferences page (Bug #11982).
* [mms] Fix saving mailbox expansion state in basic folders view (Bug #11979).
* [mms] Hide attachment upload UI in dynamic view if file uploads are disabled.
* [jan] Fix JavaScript errors with Internet Explorer 8.
* [mms] Fix display of mail log icons on the basic message page (Bug #11964).
* [jan] Fix stripping attachments in dynamic view (aarno.sandvik@helsinki.fi, Bug #11959).
* [mms] Workaround broken Message-IDs generated by Outlook when replying to a message (Bug #11953).
* [mms] Fix display of attachment name in basic compose screen (Bug #11947).
   </notes>
  </release>
  <release>
   <version>
    <release>6.0.5</release>
    <api>6.0.0</api></version>
   <stability>
    <release>stable</release>
    <api>stable</api></stability>
   <date>2013-05-29</date>
   <license uri="http://www.horde.org/licenses/gpl">GPL-2.0</license>
   <notes>
* [mms] SECURITY: Fix XSS vulnerability on smartmobile message page (João Machado &lt;geral@jpaulo.eu&gt;).
* [mms] Fix navigating to search page in dynamic view from top menu (Bug #12273).
* [mms] Correctly update viewport selected status if mailbox is switched during a delete action (Bug #12230).
* [jan] Fix empty label for spellcheck button.
* [mms] Fix signature verification for PGP combined signed &amp; encrypted messages (Bug #12142).
* [mms] Don&apos;t display empty mailbox action for mailboxes when Virtual Trash is active (Bug #12162).
* [mms] Fix renaming mailboxes in dynamic view.
* [mms] Switching from HTML to text in dynamic compose view must be a synchronous operation, or else HTML tags may appear in compose window.
* [mms] Fix ability to switch to non-default date sorting algorithm in dynamic view (Bug #12139).
* [mms] Fix printing quoted text when viewing a list message.
* [mms] Use Horde_Css_Parser package, which is compatible with CSS3 declarations, instead of the unmaintained Horde_Text_Filter_Csstidy code.
* [mms] Fix verifying signed &amp; encrypted PGP messages (Bug #12100).
* [mms] Update virtual folder name in folder tree when editing the label (Bug #12079).
* [mms] Fix links to virtual folders on search preferences page.
* [mms] Fix edit links for virtual folders in dynamic view (Bug #12072).
* [mms] Fix regression in displaying user-defined virtual folders in folder listings.
* [mms] Correctly generate self URLs if a URL parameter is altered by the current message action (Bug #12058).
* [mms] Fix possible issue creating folder tree if multiple special mailboxes appeared in the same branch (Bug #12050).
   </notes>
  </release>
  <release>
   <date>2013-05-07</date>
   <version>
    <release>6.1.0beta1</release>
    <api>6.0.0</api>
   </version>
   <stability>
    <release>beta</release>
    <api>stable</api>
   </stability>
   <license uri="http://www.horde.org/licenses/gpl">GPL-2.0</license>
   <notes>
* [mms] Add ability to create new flag directly from dynamic mailbox screen.
* [mms] Implement &apos;refresh_time&apos; preference in smartmobile view.
* [mms] Add taphold message action menu to smartmobile mailbox page.
* [mms] Add MongoDB driver for sentmail log storage.
* [mms] Add IMAP cache specific purge action to the imap cache query script.
* [mms] Add support for using SQL and NoSQL backends for IMAP/POP caching.
* [mms] Add thumbnail generation for video attachments.
* [mms] Convert Data URLs in a reply message into attachments so that compose attachment limits can be enforced (Bug #12167).
* [mms] Allow attachments to be dragged/dropped from local filesystem on the dynamic compose page.
* [mms] Hide browser generated file input widget for attachment upload in dynamic compose page.
* [mms] Add attachment upload capability to smartmobile compose page.
* [mms] Add HTML image/style blocking to smartmobile view.
* [mms] Improved autocompleter in smartmobile compose view.
* [mms] Add saving compose drafts in smartmobile view.
* [mms] Rename &apos;compose_attach&apos; hook as &apos;compose_attachment&apos;.
* [mms] Honor forward_default preference in smartmobile view.
* [mms] Add PGP keylength configuration option (Request #12099).
* [mjr] Expose the Maillog via the public API.
* [mms] Better handling of flag change attempts when browser cached state (dynamic/smartmobile view) is different than the server state.
* [mms] Move backend configuration parsing/retrieval to IMP_Imap_Config.
* [mms] Spam reporting configuration has been moved to the backends file.
* [mms] Support showing blocked Data URIs in HTML message data.
* [mms] Add the &apos;mbox_acl&apos; hook.
* [mms] Move folder disabling configuration into the permission system.
* [mms] Upgraded IMP permissions to allow permissions to be set per active backend.
* [mms] Allow the active search query to be edited in the smartmobile view.
* [mms] Add link to exit out of search view in smartmobile view into the original mailbox.
* [mms] Allow default special mailbox names to be overriden by a backend.
* [mms] Move special mailboxes autocreation configuration into backends.php.
* [mms] Add SMTP debugging.
* [mms] Disable mailbox sorting by default if the remote server does not natively support it (Bug #12001).
* [mms] Add the &apos;msg_filter&apos; hook.
* [mms] Added the &apos;attach_body_check&apos; hook.
* [mms] Add linked attachment information directly to main body text.
* [mms] Added argument to the &apos;trailer&apos; hook to allow HTML trailers to be generated.
* [mms] Attachments can now be configured to be linked only if over a configurable size threshold.
* [mms] Linked attachments are no longer a user-configurable action.
* [mms] Spam/innocent reporting on the smartmobile message page now uses a popup instead of a modal dialog.
* [mms] Re-add alerts log to dynamic mailbox view.
* [mms] Rewritten/improved linked attachment code.
* [mms] Add discard draft option to compose page allowing the user to cancel composition and permanently delete the original draft (Request #12017).
* [mms] Minimal view menu entries are now accessible via numbered accesskeys (Request #5847).
* [mms] Add image upload feature to the HTML editor image plugin.
* [mms] Allow drag &amp; drop/pasting of images into the HTML editor.
* [mms] All basic view pages are now routed through the basic.php endpoint.
* [mms] Save AJAX showMessage call when reloading the dynamic mailbox page with a message preview active.
* [mms] Dynamically display MIME type icon for attachments uploaded on the dynamic compose page.
* [mms] Remove &apos;compose_cc&apos; and &apos;compose_bcc&apos; preferences.
* [mms] Support attaching vCard in dynamic compose.
* [mms] Support attaching PGP public keys in dynamic compose.
* [mms] Smartmobile view now uses additive loading instead of pagination on the mailbox page.
* [mms] Removed &apos;link_all_attachments&apos; configuration option.
* [mms] Support link attachment feature in dynamic view.
* [mms] Display Virtual Folders in smartmobile view.
* [mms] Abstract all UIDs used for mailbox/message navigation on the browser to BUIDs (browser UIDs) (Bug #10719).
* [mms] Use more efficient murmurhash3 to determine changes in compose message that will trigger auto saved drafts.
* [mms] Initialize viewport and mailbox list in single AJAX call when initially loading the dynamic mailbox view.
* [mms] Add message thread view to dynamic mailbox preview.
* [mms] Better UI for changing quicksearch criteria in dynamic mailbox screen.
* [mms] Collapse multiple mailbox export options in dynamic mailbox view to single action.
* [mms] Importing a PGP personal key now only requires the private key.
   </notes>
  </release>
  <release>
   <version>
    <release>6.1.0beta2</release>
    <api>6.0.0</api></version>
   <stability>
    <release>beta</release>
    <api>stable</api></stability>
   <date>2013-05-14</date>
   <license uri="http://www.horde.org/licenses/gpl">GPL-2.0</license>
   <notes>
* [mms] Directly output image thumbnails via data URIs when possible.
* [jan] Fix incorrect dependencies.
   </notes>
  </release>
  <release>
   <version>
    <release>6.1.0RC1</release>
    <api>6.0.0</api></version>
   <stability>
    <release>beta</release>
    <api>stable</api></stability>
   <date>2013-05-29</date>
   <license uri="http://www.horde.org/licenses/gpl">GPL-2.0</license>
   <notes>
* [mms] Add ability to [un]subscribe to all subfolders in dynamic view.
* [mms] When checking for personal addresses when deciding whether to display images, only check against e-mail field.
* [mms] Correctly notify dynamic mailbox view if sent-mail mailboxes are created in compose page.
* [mms] Fix sending group addresses from smartmobile view.
* [mms] Added &apos;horde_auth&apos; option to SMTP configuration in backends.php.
* [mms] Add null spam reporting driver.
* [mms] Display information to user if incorrect character set data is preventing a text part from being displayed.
* [mms] Fix regression in renaming mailboxes (Bug #12260).
   </notes>
  </release>
  <release>
   <version>
    <release>6.1.0</release>
    <api>6.1.0</api></version>
   <stability>
    <release>stable</release>
    <api>stable</api></stability>
   <date>2013-06-04</date>
   <license uri="http://www.horde.org/licenses/gpl">GPL-2.0</license>
   <notes>
* [mms] Fix fatal error when importing a S/MIME key (Bug #12290).
* [mms] Fixed segfaults caused by SMTP debugging.
   </notes>
  </release>
  <release>
   <version>
    <release>6.1.1</release>
    <api>6.1.0</api></version>
   <stability>
    <release>stable</release>
    <api>stable</api></stability>
   <date>2013-06-12</date>
   <license uri="http://www.horde.org/licenses/gpl">GPL-2.0</license>
   <notes>
* [mms] Fixes for regressions in linked attachment behavior.
* [mms] Catch invalid characters in user-defined flag names (Bug #12335).
* [mms] Workaround IE javascript limitations preventing attachments from being uploaded in dynamic view.
* [mms] Remember mailbox list position when viewing messages in smartmobile view.
* [mms] Fix handling unsuccessful mailbox import in dynamic view.
* [mms] Mailbox imports are now limited to 500 messages by default.
* [mms] Fix adding addresses from the contacts popup in certain situations (Bug #12312).
* [jan] Fix fatal error when importing a PGP key (Bug #12318).
* [mms] Fix regressions in navigation arrow links on basic message page.
* [mms] Fix regression preventing Virtual Inbox from refreshing once opened in dynamic view (Bug #12304).
* [mms] Don&apos;t show option to add senders to safe images list if the current address cannot be added to the safe list.
* [mms] Don&apos;t log authentication exception messages from the IMAP library; authentication failures are already logged by the authentication code.
   </notes>
  </release>
  <release>
   <version>
    <release>6.1.2</release>
    <api>6.1.0</api></version>
   <stability>
    <release>stable</release>
    <api>stable</api></stability>
   <date>2013-06-18</date>
   <license uri="http://www.horde.org/licenses/gpl">GPL-2.0</license>
   <notes>
* [mms] Fix saving S/MIME certificate to addressbook when message is both signed &amp; encrypted (Bug #12354).
* [jan] Fix displaying photos in rendered vCard files.
* [jan] Fix detecting capability to list users if called via RPC (Bug #12305).
* [mms] Clear cached previews in dynamic view when changing or refreshing a search mailbox (Bug #12349).
* [mms] Fix adding an HTML trailer to a compose message.
* [mms] Fix regression preventing ACLs from being added (Bug #12346).
   </notes>
  </release>
  <release>
   <version>
    <release>6.1.3</release>
    <api>6.1.0</api></version>
   <stability>
    <release>stable</release>
    <api>stable</api></stability>
   <date>2013-07-16</date>
   <license uri="http://www.horde.org/licenses/gpl">GPL-2.0</license>
   <notes>
* [mms] Workaround Chrome bug preventing drag/drop of attachments in dynamic compose (Bug #12418).
* [mms] Better handle transient mail server connection issues in basic and minimal views.
* [mms] Fix regression of redirect message not working in dynamic view (Bug #12417).
* [jan] Fix link to setup browser for mailto: protocol.
* [mms] Fix uploading attachments on Firefox 22+ in dynamic view.
* [mms] Fix image upload dialog in the HTML compose editor.
* [mms] Fix purging search previews from browser cache when switching mailboxes (Bug #12384).
* [mms] Fix parsing signed &amp; encrypted S/MIME messages sent from Outlook 2007/2010 (Bug #12374).
* [mms] Fix updating mailbox list when changing sort direction in search mailboxes (Bug #12369).
   </notes>
  </release>
  <release>
   <version>
    <release>6.1.4</release>
    <api>6.1.0</api></version>
   <stability>
    <release>stable</release>
    <api>stable</api></stability>
   <date>2013-08-20</date>
   <license uri="http://www.horde.org/licenses/gpl">GPL-2.0</license>
   <notes>
* [mms] Fix auto-complete of addresses on the dynamic redirect page.
* [mms] Fix updating flags in dynamic search view (Bug #12594).
* [mms] Use Horde_Smtp to send messages via SMTP.
* [mms] Fix applying the &apos;allow_folders&apos; permission.
* [mms] Fix canceling/discarding compose message in basic view (Bug #12555).
* [mms] Fix updating message index when deleting a message in basic message view (Bug #12539).
* [mms] &apos;trailer&apos; hook now has the user&apos;s identity and the list of recipients passed as parameters.
* [mms] Add ability to access all reply methods in smartmobile view.
* [mms] Smarter sizing of popup windows in dynamic view.
* [mms] Correctly save multipart/related data when saving compose message as a draft.
* [mms] When checking for newmail in a mailbox, use the total number of recent messages seen at any time during the page access (Request #12447).
* [mms] Workaround IE8&apos;s broken XMLHttpRequest when sending data in dynamic compose view (Bug #12474).
   </notes>
  </release>
 </changelog>
</package><|MERGE_RESOLUTION|>--- conflicted
+++ resolved
@@ -33,21 +33,6 @@
  </stability>
  <license uri="http://www.horde.org/licenses/gpl">GPL-2.0</license>
  <notes>
-<<<<<<< HEAD
-=======
-* [mms] Fix auto-complete of addresses on the dynamic redirect page.
-* [mms] Fix updating flags in dynamic search view (Bug #12594).
-* [mms] Use Horde_Smtp to send messages via SMTP.
-* [mms] Fix applying the &apos;allow_folders&apos; permission.
-* [mms] Fix canceling/discarding compose message in basic view (Bug #12555).
-* [mms] Fix updating message index when deleting a message in basic message view (Bug #12539).
-* [mms] &apos;trailer&apos; hook now has the user&apos;s identity and the list of recipients passed as parameters.
-* [mms] Add ability to access all reply methods in smartmobile view.
-* [mms] Smarter sizing of popup windows in dynamic view.
-* [mms] Correctly save multipart/related data when saving compose message as a draft.
-* [mms] When checking for newmail in a mailbox, use the total number of recent messages seen at any time during the page access (Request #12447).
-* [mms] Workaround IE8&apos;s broken XMLHttpRequest when sending data in dynamic compose view (Bug #12474).
->>>>>>> 9909915a
  </notes>
  <contents>
   <dir baseinstalldir="/" name="/">
