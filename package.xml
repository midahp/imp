<?xml version="1.0" encoding="UTF-8"?>
<package packagerversion="1.9.2" version="2.0" xmlns="http://pear.php.net/dtd/package-2.0" xmlns:tasks="http://pear.php.net/dtd/tasks-1.0" xmlns:xsi="http://www.w3.org/2001/XMLSchema-instance" xsi:schemaLocation="http://pear.php.net/dtd/tasks-1.0 http://pear.php.net/dtd/tasks-1.0.xsd http://pear.php.net/dtd/package-2.0 http://pear.php.net/dtd/package-2.0.xsd">
 <name>imp</name>
 <channel>pear.horde.org</channel>
 <summary>A web based webmail system</summary>
 <description>IMP, the Internet Mail Program, is one of the most popular and widely deployed open source webmail applications in the world. It allows universal, web-based access to IMAP and POP3 mail servers and provides Ajax, mobile and traditional interfaces with a rich range of features normally found only in desktop email clients.</description>
 <lead>
  <name>Michael Slusarz</name>
  <user>slusarz</user>
  <email>slusarz@horde.org</email>
  <active>yes</active>
 </lead>
 <lead>
  <name>Jan Schneider</name>
  <user>jan</user>
  <email>jan@horde.org</email>
  <active>yes</active>
 </lead>
 <lead>
  <name>Chuck Hagenbuch</name>
  <user>chuck</user>
  <email>chuck@horde.org</email>
  <active>yes</active>
 </lead>
<<<<<<< HEAD
 <date>2011-04-21</date>
 <time>18:54:43</time>
=======
 <date>2011-10-19</date>
 <time>00:20:16</time>
>>>>>>> b0dae473
 <version>
  <release>5.1.0</release>
  <api>5.1.0</api>
 </version>
 <stability>
  <release>stable</release>
  <api>stable</api>
 </stability>
 <license uri="http://www.horde.org/licenses/gpl">GPL-2.0</license>
 <notes>
<<<<<<< HEAD
*
=======
* [mms] Fix accessing POP3 servers that use commas in their UIDs.
* [mms] Fix updating flags in non-selected mailbox if IMAP server does not support CONDSTORE/QRESYNC (Bug #10627).
* [mms] Fix some dynamic view links on IE (Bug #10664).
>>>>>>> b0dae473
 </notes>
 <contents>
  <dir baseinstalldir="/" name="/">
   <dir name="bin">
    <file name="imp-bounce-spam" role="script" />
    <file name="imp-mailbox-decode" role="script" />
    <file name="imp-query-imap-cache" role="script" />
   </dir> <!-- /bin -->
   <dir name="config">
    <file name=".htaccess" role="horde" />
    <file name="backends.php" role="horde" />
    <file name="conf.xml" role="horde" />
    <file name="filter.txt.dist" role="horde" />
    <file name="hooks.php.dist" role="horde" />
    <file name="menu.php.dist" role="horde" />
    <file name="mime_drivers.php" role="horde" />
    <file name="prefs.php" role="horde" />
   </dir> <!-- /config -->
   <dir name="docs">
    <file name="CHANGES" role="doc" />
    <file name="CREDITS" role="doc" />
    <file name="INSTALL" role="doc" />
    <file name="PERFORMANCE" role="doc" />
    <file name="RELEASE_NOTES" role="doc" />
    <file name="RFCS" role="doc" />
    <file name="UPGRADING" role="doc" />
   </dir> <!-- /docs -->
   <dir name="js">
    <file name="acl.js" role="horde" />
    <file name="compose-base.js" role="horde" />
    <file name="compose-dimp.js" role="horde" />
    <file name="compose.js" role="horde" />
    <file name="contacts.js" role="horde" />
    <file name="dialog.js" role="horde" />
    <file name="dimpbase.js" role="horde" />
    <file name="dimpcore.js" role="horde" />
    <file name="flagprefs.js" role="horde" />
    <file name="folderprefs.js" role="horde" />
    <file name="folders.js" role="horde" />
    <file name="imp.js" role="horde" />
    <file name="indices.js" role="horde" />
    <file name="login.js" role="horde" />
    <file name="mailbox-dimp.js" role="horde" />
    <file name="mailbox.js" role="horde" />
    <file name="message-dimp.js" role="horde" />
    <file name="message.js" role="horde" />
    <file name="mobile.js" role="horde" />
    <file name="search.js" role="horde" />
    <file name="searchesprefs.js" role="horde" />
    <file name="signaturehtml.js" role="horde" />
    <file name="viewport.js" role="horde" />
   </dir> <!-- /js -->
   <dir name="lib">
    <dir name="Ajax">
     <dir name="Imple">
      <file name="ContactAutoCompleter.php" role="horde" />
      <file name="PassphraseDialog.php" role="horde" />
     </dir> <!-- /lib/Ajax/Imple -->
     <file name="Application.php" role="horde" />
     <file name="Queue.php" role="horde" />
    </dir> <!-- /lib/Ajax -->
    <dir name="Block">
     <file name="Newmail.php" role="horde" />
     <file name="Summary.php" role="horde" />
    </dir> <!-- /lib/Block -->
    <dir name="Compose">
     <file name="Exception.php" role="horde" />
     <file name="Stationery.php" role="horde" />
    </dir> <!-- /lib/Compose -->
    <dir name="Crypt">
     <file name="Pgp.php" role="horde" />
     <file name="Smime.php" role="horde" />
    </dir> <!-- /lib/Crypt -->
    <dir name="Factory">
     <file name="AuthImap.php" role="horde" />
     <file name="Compose.php" role="horde" />
     <file name="Contents.php" role="horde" />
     <file name="Flags.php" role="horde" />
     <file name="Identity.php" role="horde" />
     <file name="Imap.php" role="horde" />
     <file name="Imaptree.php" role="horde" />
     <file name="Mail.php" role="horde" />
     <file name="Mailbox.php" role="horde" />
     <file name="MailboxList.php" role="horde" />
     <file name="MimeViewer.php" role="horde" />
     <file name="Pgp.php" role="horde" />
     <file name="Quota.php" role="horde" />
     <file name="Search.php" role="horde" />
     <file name="Sentmail.php" role="horde" />
     <file name="Smime.php" role="horde" />
    </dir> <!-- /lib/Factory -->
    <dir name="Flag">
     <dir name="Imap">
      <file name="Answered.php" role="horde" />
      <file name="Deleted.php" role="horde" />
      <file name="Draft.php" role="horde" />
      <file name="Flagged.php" role="horde" />
      <file name="Forwarded.php" role="horde" />
      <file name="Junk.php" role="horde" />
      <file name="NotJunk.php" role="horde" />
      <file name="Seen.php" role="horde" />
     </dir> <!-- /lib/Flag/Imap -->
     <dir name="System">
      <dir name="Match">
       <file name="Address.php" role="horde" />
       <file name="Flag.php" role="horde" />
       <file name="Header.php" role="horde" />
      </dir> <!-- /lib/Flag/System/Match -->
      <file name="Attachment.php" role="horde" />
      <file name="Encrypted.php" role="horde" />
      <file name="HighPriority.php" role="horde" />
      <file name="List.php" role="horde" />
      <file name="LowPriority.php" role="horde" />
      <file name="Personal.php" role="horde" />
      <file name="Signed.php" role="horde" />
      <file name="Unseen.php" role="horde" />
     </dir> <!-- /lib/Flag/System -->
     <file name="Base.php" role="horde" />
     <file name="Imap.php" role="horde" />
     <file name="User.php" role="horde" />
    </dir> <!-- /lib/Flag -->
    <dir name="Imap">
     <file name="Acl.php" role="horde" />
     <file name="Exception.php" role="horde" />
     <file name="PermanentFlags.php" role="horde" />
     <file name="Thread.php" role="horde" />
     <file name="Tree.php" role="horde" />
    </dir> <!-- /lib/Imap -->
    <dir name="Indices">
     <file name="Form.php" role="horde" />
    </dir> <!-- /lib/Indices -->
    <dir name="LoginTasks">
     <dir name="SystemTask">
      <file name="GarbageCollection.php" role="horde" />
      <file name="Upgrade.php" role="horde" />
      <file name="UpgradeAuth.php" role="horde" />
     </dir> <!-- /lib/LoginTasks/SystemTask -->
     <dir name="Task">
      <file name="Autocreate.php" role="horde" />
      <file name="DeleteAttachmentsMonthly.php" role="horde" />
      <file name="DeleteSentmailMonthly.php" role="horde" />
      <file name="FilterOnLogin.php" role="horde" />
      <file name="PurgeSentmail.php" role="horde" />
      <file name="PurgeSpam.php" role="horde" />
      <file name="PurgeTrash.php" role="horde" />
      <file name="RecoverDraft.php" role="horde" />
      <file name="RenameSentmailMonthly.php" role="horde" />
     </dir> <!-- /lib/LoginTasks/Task -->
    </dir> <!-- /lib/LoginTasks -->
    <dir name="Mailbox">
     <dir name="List">
      <file name="Track.php" role="horde" />
     </dir> <!-- /lib/Mailbox/List -->
     <file name="List.php" role="horde" />
    </dir> <!-- /lib/Mailbox -->
    <dir name="Menu">
     <file name="Dimp.php" role="horde" />
    </dir> <!-- /lib/Menu -->
    <dir name="Mime">
     <dir name="Viewer">
      <file name="Alternative.php" role="horde" />
      <file name="Appledouble.php" role="horde" />
      <file name="Audio.php" role="horde" />
      <file name="Enriched.php" role="horde" />
      <file name="Externalbody.php" role="horde" />
      <file name="Html.php" role="horde" />
      <file name="Images.php" role="horde" />
      <file name="Itip.php" role="horde" />
      <file name="Mdn.php" role="horde" />
      <file name="Partial.php" role="horde" />
      <file name="Pdf.php" role="horde" />
      <file name="Pgp.php" role="horde" />
      <file name="Plain.php" role="horde" />
      <file name="Related.php" role="horde" />
      <file name="Rfc822.php" role="horde" />
      <file name="Smil.php" role="horde" />
      <file name="Smime.php" role="horde" />
      <file name="Status.php" role="horde" />
      <file name="Vcard.php" role="horde" />
      <file name="Video.php" role="horde" />
      <file name="Zip.php" role="horde" />
     </dir> <!-- /lib/Mime/Viewer -->
    </dir> <!-- /lib/Mime -->
    <dir name="Notification">
     <dir name="Event">
      <file name="Status.php" role="horde" />
     </dir> <!-- /lib/Notification/Event -->
     <dir name="Handler">
      <dir name="Decorator">
       <file name="ImapAlerts.php" role="horde" />
       <file name="NewmailNotify.php" role="horde" />
      </dir> <!-- /lib/Notification/Handler/Decorator -->
     </dir> <!-- /lib/Notification/Handler -->
     <dir name="Listener">
      <file name="AjaxStatus.php" role="horde" />
     </dir> <!-- /lib/Notification/Listener -->
    </dir> <!-- /lib/Notification -->
    <dir name="Prefs">
     <file name="Identity.php" role="horde" />
     <file name="Ui.php" role="horde" />
    </dir> <!-- /lib/Prefs -->
    <dir name="Quota">
     <file name="Base.php" role="horde" />
     <file name="Command.php" role="horde" />
     <file name="Hook.php" role="horde" />
     <file name="Imap.php" role="horde" />
     <file name="Maildir.php" role="horde" />
     <file name="Mdaemon.php" role="horde" />
     <file name="Mercury32.php" role="horde" />
     <file name="Null.php" role="horde" />
     <file name="Sql.php" role="horde" />
    </dir> <!-- /lib/Quota -->
    <dir name="Search">
     <dir name="Element">
      <file name="Attachment.php" role="horde" />
      <file name="Autogenerated.php" role="horde" />
      <file name="Bulk.php" role="horde" />
      <file name="Contacts.php" role="horde" />
      <file name="Date.php" role="horde" />
      <file name="Flag.php" role="horde" />
      <file name="Header.php" role="horde" />
      <file name="Mailinglist.php" role="horde" />
      <file name="Or.php" role="horde" />
      <file name="Personal.php" role="horde" />
      <file name="Recipient.php" role="horde" />
      <file name="Size.php" role="horde" />
      <file name="Text.php" role="horde" />
      <file name="Within.php" role="horde" />
     </dir> <!-- /lib/Search/Element -->
     <dir name="Filter">
      <file name="Attachment.php" role="horde" />
      <file name="Autogenerated.php" role="horde" />
      <file name="Builtin.php" role="horde" />
      <file name="Bulk.php" role="horde" />
      <file name="Contacts.php" role="horde" />
      <file name="Mailinglist.php" role="horde" />
      <file name="Personal.php" role="horde" />
     </dir> <!-- /lib/Search/Filter -->
     <dir name="Vfolder">
      <file name="Builtin.php" role="horde" />
      <file name="Vinbox.php" role="horde" />
      <file name="Vtrash.php" role="horde" />
     </dir> <!-- /lib/Search/Vfolder -->
     <file name="Element.php" role="horde" />
     <file name="Filter.php" role="horde" />
     <file name="Query.php" role="horde" />
     <file name="Vfolder.php" role="horde" />
    </dir> <!-- /lib/Search -->
    <dir name="Sentmail">
     <file name="Base.php" role="horde" />
     <file name="Null.php" role="horde" />
     <file name="Sql.php" role="horde" />
    </dir> <!-- /lib/Sentmail -->
    <dir name="Tree">
     <file name="Flist.php" role="horde" />
     <file name="Jquerymobile.php" role="horde" />
    </dir> <!-- /lib/Tree -->
    <dir name="Ui">
     <file name="Compose.php" role="horde" />
     <file name="Editor.php" role="horde" />
     <file name="Folder.php" role="horde" />
     <file name="Headers.php" role="horde" />
     <file name="Imageview.php" role="horde" />
     <file name="Mailbox.php" role="horde" />
     <file name="Message.php" role="horde" />
     <file name="Mimp.php" role="horde" />
    </dir> <!-- /lib/Ui -->
    <dir name="Views">
     <file name="Compose.php" role="horde" />
     <file name="ListMessages.php" role="horde" />
     <file name="ShowMessage.php" role="horde" />
    </dir> <!-- /lib/Views -->
    <file name=".htaccess" role="horde" />
    <file name="Api.php" role="horde" />
    <file name="Application.php" role="horde" />
    <file name="Auth.php" role="horde" />
    <file name="Compose.php" role="horde" />
    <file name="Contents.php" role="horde" />
    <file name="Dimp.php" role="horde" />
    <file name="Exception.php" role="horde" />
    <file name="Filter.php" role="horde" />
    <file name="Flags.php" role="horde" />
    <file name="Imap.php" role="horde" />
    <file name="IMP.php" role="horde" />
    <file name="Indices.php" role="horde" />
    <file name="Mailbox.php" role="horde" />
    <file name="Maillog.php" role="horde" />
    <file name="Message.php" role="horde" />
    <file name="Quota.php" role="horde" />
    <file name="Search.php" role="horde" />
    <file name="Sentmail.php" role="horde" />
    <file name="Spam.php" role="horde" />
    <file name="Test.php" role="horde" />
   </dir> <!-- /lib -->
   <dir name="locale">
    <dir name="ar">
     <dir name="LC_MESSAGES">
      <file name="imp.mo" role="horde" />
      <file name="imp.po" role="horde" />
     </dir> <!-- /locale/ar/LC_MESSAGES -->
    </dir> <!-- /locale/ar -->
    <dir name="ar_OM">
     <dir name="LC_MESSAGES">
      <file name="imp.mo" role="horde" />
      <file name="imp.po" role="horde" />
     </dir> <!-- /locale/ar_OM/LC_MESSAGES -->
    </dir> <!-- /locale/ar_OM -->
    <dir name="bg">
     <dir name="LC_MESSAGES">
      <file name="imp.mo" role="horde" />
      <file name="imp.po" role="horde" />
     </dir> <!-- /locale/bg/LC_MESSAGES -->
    </dir> <!-- /locale/bg -->
    <dir name="bs">
     <dir name="LC_MESSAGES">
      <file name="imp.mo" role="horde" />
      <file name="imp.po" role="horde" />
     </dir> <!-- /locale/bs/LC_MESSAGES -->
    </dir> <!-- /locale/bs -->
    <dir name="ca">
     <dir name="LC_MESSAGES">
      <file name="imp.mo" role="horde" />
      <file name="imp.po" role="horde" />
     </dir> <!-- /locale/ca/LC_MESSAGES -->
     <file name="help.xml" role="horde" />
    </dir> <!-- /locale/ca -->
    <dir name="cs">
     <dir name="LC_MESSAGES">
      <file name="imp.mo" role="horde" />
      <file name="imp.po" role="horde" />
     </dir> <!-- /locale/cs/LC_MESSAGES -->
     <file name="help.xml" role="horde" />
    </dir> <!-- /locale/cs -->
    <dir name="da">
     <dir name="LC_MESSAGES">
      <file name="imp.mo" role="horde" />
      <file name="imp.po" role="horde" />
     </dir> <!-- /locale/da/LC_MESSAGES -->
     <file name="help.xml" role="horde" />
    </dir> <!-- /locale/da -->
    <dir name="de">
     <dir name="LC_MESSAGES">
      <file name="imp.mo" role="horde" />
      <file name="imp.po" role="horde" />
     </dir> <!-- /locale/de/LC_MESSAGES -->
     <file name="help.xml" role="horde" />
    </dir> <!-- /locale/de -->
    <dir name="el">
     <dir name="LC_MESSAGES">
      <file name="imp.mo" role="horde" />
      <file name="imp.po" role="horde" />
     </dir> <!-- /locale/el/LC_MESSAGES -->
     <file name="help.xml" role="horde" />
    </dir> <!-- /locale/el -->
    <dir name="en">
     <file name="help.xml" role="horde" />
    </dir> <!-- /locale/en -->
    <dir name="es">
     <dir name="LC_MESSAGES">
      <file name="imp.mo" role="horde" />
      <file name="imp.po" role="horde" />
     </dir> <!-- /locale/es/LC_MESSAGES -->
     <file name="help.xml" role="horde" />
    </dir> <!-- /locale/es -->
    <dir name="et">
     <dir name="LC_MESSAGES">
      <file name="imp.mo" role="horde" />
      <file name="imp.po" role="horde" />
     </dir> <!-- /locale/et/LC_MESSAGES -->
     <file name="help.xml" role="horde" />
    </dir> <!-- /locale/et -->
    <dir name="eu">
     <dir name="LC_MESSAGES">
      <file name="imp.mo" role="horde" />
      <file name="imp.po" role="horde" />
     </dir> <!-- /locale/eu/LC_MESSAGES -->
     <file name="help.xml" role="horde" />
    </dir> <!-- /locale/eu -->
    <dir name="fa">
     <dir name="LC_MESSAGES">
      <file name="imp.mo" role="horde" />
      <file name="imp.po" role="horde" />
     </dir> <!-- /locale/fa/LC_MESSAGES -->
     <file name="help.xml" role="horde" />
    </dir> <!-- /locale/fa -->
    <dir name="fi">
     <dir name="LC_MESSAGES">
      <file name="imp.mo" role="horde" />
      <file name="imp.po" role="horde" />
     </dir> <!-- /locale/fi/LC_MESSAGES -->
     <file name="help.xml" role="horde" />
    </dir> <!-- /locale/fi -->
    <dir name="fr">
     <dir name="LC_MESSAGES">
      <file name="imp.mo" role="horde" />
      <file name="imp.po" role="horde" />
     </dir> <!-- /locale/fr/LC_MESSAGES -->
     <file name="help.xml" role="horde" />
    </dir> <!-- /locale/fr -->
    <dir name="gl">
     <dir name="LC_MESSAGES">
      <file name="imp.mo" role="horde" />
      <file name="imp.po" role="horde" />
     </dir> <!-- /locale/gl/LC_MESSAGES -->
    </dir> <!-- /locale/gl -->
    <dir name="he">
     <dir name="LC_MESSAGES">
      <file name="imp.mo" role="horde" />
      <file name="imp.po" role="horde" />
     </dir> <!-- /locale/he/LC_MESSAGES -->
    </dir> <!-- /locale/he -->
    <dir name="hr">
     <dir name="LC_MESSAGES">
      <file name="imp.mo" role="horde" />
      <file name="imp.po" role="horde" />
     </dir> <!-- /locale/hr/LC_MESSAGES -->
     <file name="help.xml" role="horde" />
    </dir> <!-- /locale/hr -->
    <dir name="hu">
     <dir name="LC_MESSAGES">
      <file name="imp.mo" role="horde" />
      <file name="imp.po" role="horde" />
     </dir> <!-- /locale/hu/LC_MESSAGES -->
     <file name="help.xml" role="horde" />
    </dir> <!-- /locale/hu -->
    <dir name="id">
     <dir name="LC_MESSAGES">
      <file name="imp.mo" role="horde" />
      <file name="imp.po" role="horde" />
     </dir> <!-- /locale/id/LC_MESSAGES -->
    </dir> <!-- /locale/id -->
    <dir name="is">
     <dir name="LC_MESSAGES">
      <file name="imp.mo" role="horde" />
      <file name="imp.po" role="horde" />
     </dir> <!-- /locale/is/LC_MESSAGES -->
    </dir> <!-- /locale/is -->
    <dir name="it">
     <dir name="LC_MESSAGES">
      <file name="imp.mo" role="horde" />
      <file name="imp.po" role="horde" />
     </dir> <!-- /locale/it/LC_MESSAGES -->
     <file name="help.xml" role="horde" />
    </dir> <!-- /locale/it -->
    <dir name="ja">
     <dir name="LC_MESSAGES">
      <file name="imp.mo" role="horde" />
      <file name="imp.po" role="horde" />
     </dir> <!-- /locale/ja/LC_MESSAGES -->
    </dir> <!-- /locale/ja -->
    <dir name="km">
     <dir name="LC_MESSAGES">
      <file name="imp.mo" role="horde" />
      <file name="imp.po" role="horde" />
     </dir> <!-- /locale/km/LC_MESSAGES -->
    </dir> <!-- /locale/km -->
    <dir name="ko">
     <dir name="LC_MESSAGES">
      <file name="imp.mo" role="horde" />
      <file name="imp.po" role="horde" />
     </dir> <!-- /locale/ko/LC_MESSAGES -->
     <file name="help.xml" role="horde" />
    </dir> <!-- /locale/ko -->
    <dir name="lt">
     <dir name="LC_MESSAGES">
      <file name="imp.mo" role="horde" />
      <file name="imp.po" role="horde" />
     </dir> <!-- /locale/lt/LC_MESSAGES -->
    </dir> <!-- /locale/lt -->
    <dir name="lv">
     <dir name="LC_MESSAGES">
      <file name="imp.mo" role="horde" />
      <file name="imp.po" role="horde" />
     </dir> <!-- /locale/lv/LC_MESSAGES -->
     <file name="help.xml" role="horde" />
    </dir> <!-- /locale/lv -->
    <dir name="mk">
     <dir name="LC_MESSAGES">
      <file name="imp.mo" role="horde" />
      <file name="imp.po" role="horde" />
     </dir> <!-- /locale/mk/LC_MESSAGES -->
    </dir> <!-- /locale/mk -->
    <dir name="nb">
     <dir name="LC_MESSAGES">
      <file name="imp.mo" role="horde" />
      <file name="imp.po" role="horde" />
     </dir> <!-- /locale/nb/LC_MESSAGES -->
     <file name="help.xml" role="horde" />
    </dir> <!-- /locale/nb -->
    <dir name="nl">
     <dir name="LC_MESSAGES">
      <file name="imp.mo" role="horde" />
      <file name="imp.po" role="horde" />
     </dir> <!-- /locale/nl/LC_MESSAGES -->
     <file name="help.xml" role="horde" />
    </dir> <!-- /locale/nl -->
    <dir name="nn">
     <dir name="LC_MESSAGES">
      <file name="imp.mo" role="horde" />
      <file name="imp.po" role="horde" />
     </dir> <!-- /locale/nn/LC_MESSAGES -->
    </dir> <!-- /locale/nn -->
    <dir name="pl">
     <dir name="LC_MESSAGES">
      <file name="imp.mo" role="horde" />
      <file name="imp.po" role="horde" />
     </dir> <!-- /locale/pl/LC_MESSAGES -->
     <file name="help.xml" role="horde" />
    </dir> <!-- /locale/pl -->
    <dir name="pt">
     <dir name="LC_MESSAGES">
      <file name="imp.mo" role="horde" />
      <file name="imp.po" role="horde" />
     </dir> <!-- /locale/pt/LC_MESSAGES -->
     <file name="help.xml" role="horde" />
    </dir> <!-- /locale/pt -->
    <dir name="pt_BR">
     <dir name="LC_MESSAGES">
      <file name="imp.mo" role="horde" />
      <file name="imp.po" role="horde" />
     </dir> <!-- /locale/pt_BR/LC_MESSAGES -->
     <file name="help.xml" role="horde" />
    </dir> <!-- /locale/pt_BR -->
    <dir name="ro">
     <dir name="LC_MESSAGES">
      <file name="imp.mo" role="horde" />
      <file name="imp.po" role="horde" />
     </dir> <!-- /locale/ro/LC_MESSAGES -->
    </dir> <!-- /locale/ro -->
    <dir name="ru">
     <dir name="LC_MESSAGES">
      <file name="imp.mo" role="horde" />
      <file name="imp.po" role="horde" />
     </dir> <!-- /locale/ru/LC_MESSAGES -->
     <file name="help.xml" role="horde" />
    </dir> <!-- /locale/ru -->
    <dir name="sk">
     <dir name="LC_MESSAGES">
      <file name="imp.mo" role="horde" />
      <file name="imp.po" role="horde" />
     </dir> <!-- /locale/sk/LC_MESSAGES -->
     <file name="help.xml" role="horde" />
    </dir> <!-- /locale/sk -->
    <dir name="sl">
     <dir name="LC_MESSAGES">
      <file name="imp.mo" role="horde" />
      <file name="imp.po" role="horde" />
     </dir> <!-- /locale/sl/LC_MESSAGES -->
    </dir> <!-- /locale/sl -->
    <dir name="sv">
     <dir name="LC_MESSAGES">
      <file name="imp.mo" role="horde" />
      <file name="imp.po" role="horde" />
     </dir> <!-- /locale/sv/LC_MESSAGES -->
     <file name="help.xml" role="horde" />
    </dir> <!-- /locale/sv -->
    <dir name="th">
     <dir name="LC_MESSAGES">
      <file name="imp.mo" role="horde" />
      <file name="imp.po" role="horde" />
     </dir> <!-- /locale/th/LC_MESSAGES -->
    </dir> <!-- /locale/th -->
    <dir name="tr">
     <dir name="LC_MESSAGES">
      <file name="imp.mo" role="horde" />
      <file name="imp.po" role="horde" />
     </dir> <!-- /locale/tr/LC_MESSAGES -->
     <file name="help.xml" role="horde" />
    </dir> <!-- /locale/tr -->
    <dir name="uk">
     <dir name="LC_MESSAGES">
      <file name="imp.mo" role="horde" />
      <file name="imp.po" role="horde" />
     </dir> <!-- /locale/uk/LC_MESSAGES -->
     <file name="help.xml" role="horde" />
    </dir> <!-- /locale/uk -->
    <dir name="zh_CN">
     <dir name="LC_MESSAGES">
      <file name="imp.mo" role="horde" />
      <file name="imp.po" role="horde" />
     </dir> <!-- /locale/zh_CN/LC_MESSAGES -->
     <file name="help.xml" role="horde" />
    </dir> <!-- /locale/zh_CN -->
    <dir name="zh_TW">
     <dir name="LC_MESSAGES">
      <file name="imp.mo" role="horde" />
      <file name="imp.po" role="horde" />
     </dir> <!-- /locale/zh_TW/LC_MESSAGES -->
     <file name="help.xml" role="horde" />
    </dir> <!-- /locale/zh_TW -->
    <file name=".htaccess" role="horde" />
    <file name="imp.pot" role="horde" />
   </dir> <!-- /locale -->
   <dir name="migration">
    <file name="1_imp_base_tables.php" role="horde" />
    <file name="2_imp_autoincrement_sentmail.php" role="horde" />
   </dir> <!-- /migration -->
   <dir name="templates">
    <dir name="dimp">
     <dir name="compose">
      <file name="compose-base.html" role="horde" />
      <file name="compose.html" role="horde" />
     </dir> <!-- /templates/dimp/compose -->
     <dir name="message">
      <file name="message.html" role="horde" />
     </dir> <!-- /templates/dimp/message -->
     <file name="index.inc" role="horde" />
     <file name="javascript_defs.php" role="horde" />
    </dir> <!-- /templates/dimp -->
    <dir name="imp">
     <dir name="compose">
      <file name="compose.html" role="horde" />
      <file name="redirect.html" role="horde" />
      <file name="success.html" role="horde" />
     </dir> <!-- /templates/imp/compose -->
     <dir name="contacts">
      <file name="contacts.html" role="horde" />
     </dir> <!-- /templates/imp/contacts -->
     <dir name="flist">
      <file name="flist.html" role="horde" />
     </dir> <!-- /templates/imp/flist -->
     <dir name="folders">
      <file name="actions.html" role="horde" />
      <file name="folders_confirm.html" role="horde" />
      <file name="folders_size.html" role="horde" />
      <file name="head.html" role="horde" />
      <file name="import.html" role="horde" />
     </dir> <!-- /templates/imp/folders -->
     <dir name="mailbox">
      <file name="actions.html" role="horde" />
      <file name="actions_deleted.html" role="horde" />
      <file name="empty_mailbox.html" role="horde" />
      <file name="form_start.html" role="horde" />
      <file name="header.html" role="horde" />
      <file name="mailbox.html" role="horde" />
      <file name="message_headers.html" role="horde" />
      <file name="navbar.html" role="horde" />
      <file name="searchfolder.html" role="horde" />
     </dir> <!-- /templates/imp/mailbox -->
     <dir name="menu">
      <file name="menu.html" role="horde" />
     </dir> <!-- /templates/imp/menu -->
     <dir name="message">
      <file name="message.html" role="horde" />
      <file name="navbar_actions.html" role="horde" />
      <file name="navbar_navigate.html" role="horde" />
      <file name="navbar_top.html" role="horde" />
     </dir> <!-- /templates/imp/message -->
     <dir name="search">
      <file name="search-all.html" role="horde" />
      <file name="search-basic.html" role="horde" />
      <file name="search.html" role="horde" />
     </dir> <!-- /templates/imp/search -->
     <dir name="thread">
      <file name="thread.html" role="horde" />
     </dir> <!-- /templates/imp/thread -->
     <file name="javascript_defs.php" role="horde" />
    </dir> <!-- /templates/imp -->
    <dir name="mimp">
     <dir name="compose">
      <file name="compose.html" role="horde" />
     </dir> <!-- /templates/mimp/compose -->
     <dir name="folders">
      <file name="folders.html" role="horde" />
     </dir> <!-- /templates/mimp/folders -->
     <dir name="mailbox">
      <file name="mailbox.html" role="horde" />
      <file name="search.html" role="horde" />
     </dir> <!-- /templates/mimp/mailbox -->
     <dir name="message">
      <file name="message.html" role="horde" />
      <file name="part.html" role="horde" />
     </dir> <!-- /templates/mimp/message -->
    </dir> <!-- /templates/mimp -->
    <dir name="mobile">
     <file name="folders.html.php" role="horde" />
     <file name="head.html.php" role="horde" />
     <file name="javascript_defs.php" role="horde" />
     <file name="mailbox.html.php" role="horde" />
     <file name="message.html.php" role="horde" />
     <file name="notice.html.php" role="horde" />
    </dir> <!-- /templates/mobile -->
    <dir name="pgp">
     <file name="import_key.html" role="horde" />
    </dir> <!-- /templates/pgp -->
    <dir name="prefs">
     <file name="acl.html" role="horde" />
     <file name="drafts.html" role="horde" />
     <file name="encrypt.html" role="horde" />
     <file name="flags.html" role="horde" />
     <file name="initialpage.html" role="horde" />
     <file name="mailto.html" role="horde" />
     <file name="newmailaudio.html" role="horde" />
     <file name="pgpprivatekey.html" role="horde" />
     <file name="pgppublickey.html" role="horde" />
     <file name="searches.html" role="horde" />
     <file name="sentmail.html" role="horde" />
     <file name="signaturehtml.html" role="horde" />
     <file name="smimeprivatekey.html" role="horde" />
     <file name="smimepublickey.html" role="horde" />
     <file name="spam.html" role="horde" />
     <file name="specialuse.html" role="horde" />
     <file name="stationery.html" role="horde" />
     <file name="trash.html" role="horde" />
    </dir> <!-- /templates/prefs -->
    <dir name="print">
     <file name="headers.html" role="horde" />
    </dir> <!-- /templates/print -->
    <dir name="quota">
     <file name="quota.html" role="horde" />
    </dir> <!-- /templates/quota -->
    <dir name="rss">
     <file name="mailbox.rss" role="horde" />
    </dir> <!-- /templates/rss -->
    <dir name="saveimage">
     <file name="saveimage.html" role="horde" />
    </dir> <!-- /templates/saveimage -->
    <dir name="smime">
     <file name="import_key.html" role="horde" />
    </dir> <!-- /templates/smime -->
    <dir name="test">
     <file name="mailserver.inc" role="horde" />
    </dir> <!-- /templates/test -->
    <file name=".htaccess" role="horde" />
    <file name="common-header.inc" role="horde" />
   </dir> <!-- /templates -->
   <dir name="test">
    <dir name="Imp">
     <dir name="fixtures">
      <file name="maildirsize" role="test" />
     </dir> <!-- /test/Imp/fixtures -->
     <dir name="Stub">
      <file name="HtmlViewer.php" role="test" />
     </dir> <!-- /test/Imp/Stub -->
     <dir name="Unit">
      <dir name="Mime">
       <dir name="Viewer">
        <file name="HtmlTest.php" role="test" />
        <file name="ItipTest.php" role="test" />
       </dir> <!-- /test/Imp/Unit/Mime/Viewer -->
      </dir> <!-- /test/Imp/Unit/Mime -->
      <file name="ComposeTest.php" role="test" />
      <file name="QuotaTest.php" role="test" />
     </dir> <!-- /test/Imp/Unit -->
     <file name="AllTests.php" role="test" />
     <file name="Autoload.php" role="test" />
     <file name="phpunit.xml" role="test" />
    </dir> <!-- /test/Imp -->
   </dir> <!-- /test -->
   <dir name="themes">
    <dir name="azur">
     <file name="screen.css" role="horde" />
    </dir> <!-- /themes/azur -->
    <dir name="bluemoon">
     <file name="screen.css" role="horde" />
    </dir> <!-- /themes/bluemoon -->
    <dir name="bluewhite">
     <dir name="dimp">
      <file name="screen.css" role="horde" />
     </dir> <!-- /themes/bluewhite/dimp -->
     <file name="screen.css" role="horde" />
    </dir> <!-- /themes/bluewhite -->
    <dir name="brown">
     <file name="screen.css" role="horde" />
    </dir> <!-- /themes/brown -->
    <dir name="burntorange">
     <file name="screen.css" role="horde" />
    </dir> <!-- /themes/burntorange -->
    <dir name="cornflower">
     <file name="screen.css" role="horde" />
    </dir> <!-- /themes/cornflower -->
    <dir name="default">
     <dir name="dimp">
      <file name="ie7.css" role="horde" />
      <file name="screen.css" role="horde" />
     </dir> <!-- /themes/default/dimp -->
     <dir name="graphics">
      <dir name="folders">
       <file name="create.png" role="horde" />
       <file name="delete.png" role="horde" />
       <file name="drafts.png" role="horde" />
       <file name="edit.png" role="horde" />
       <file name="folder.png" role="horde" />
       <file name="inbox.png" role="horde" />
       <file name="minus.png" role="horde" />
       <file name="open.png" role="horde" />
       <file name="plus.png" role="horde" />
       <file name="sent.png" role="horde" />
       <file name="spam.png" role="horde" />
       <file name="trash.png" role="horde" />
      </dir> <!-- /themes/default/graphics/folders -->
      <dir name="mime">
       <file name="apple.png" role="horde" />
       <file name="compressed.png" role="horde" />
       <file name="itip.png" role="horde" />
      </dir> <!-- /themes/default/graphics/mime -->
      <dir name="nav">
       <file name="first-grey.png" role="horde" />
       <file name="first.png" role="horde" />
       <file name="last-grey.png" role="horde" />
       <file name="last.png" role="horde" />
       <file name="left-grey.png" role="horde" />
       <file name="left.png" role="horde" />
       <file name="right-grey.png" role="horde" />
       <file name="right.png" role="horde" />
      </dir> <!-- /themes/default/graphics/nav -->
      <file name="addressbook_add.png" role="horde" />
      <file name="addressbook_browse.png" role="horde" />
      <file name="add_contact.png" role="horde" />
      <file name="application_tile_horizontal.png" role="horde" />
      <file name="application_tile_vertical.png" role="horde" />
      <file name="arrow_collapsed.png" role="horde" />
      <file name="arrow_expanded.png" role="horde" />
      <file name="attachment.png" role="horde" />
      <file name="backhead_orderby.png" role="horde" />
      <file name="backhead_r.png" role="horde" />
      <file name="backhead_s2.png" role="horde" />
      <file name="backhead_shadow.png" role="horde" />
      <file name="blacklist.png" role="horde" />
      <file name="calendar.png" role="horde" />
      <file name="checkbox_off.png" role="horde" />
      <file name="checkbox_on.png" role="horde" />
      <file name="checkbox_over.png" role="horde" />
      <file name="checkmail.png" role="horde" />
      <file name="close.png" role="horde" />
      <file name="compose.png" role="horde" />
      <file name="delete.png" role="horde" />
      <file name="download.png" role="horde" />
      <file name="drafts.png" role="horde" />
      <file name="dragHandle.png" role="horde" />
      <file name="dragHandleVert.png" role="horde" />
      <file name="edit.png" role="horde" />
      <file name="empty_spam.png" role="horde" />
      <file name="empty_trash.png" role="horde" />
      <file name="encrypted.png" role="horde" />
      <file name="favicon.ico" role="horde" />
      <file name="fetchmail.png" role="horde" />
      <file name="filters.png" role="horde" />
      <file name="forward.png" role="horde" />
      <file name="gallery.png" role="horde" />
      <file name="group.png" role="horde" />
      <file name="ham.png" role="horde" />
      <file name="help.png" role="horde" />
      <file name="ico_message_off.png" role="horde" />
      <file name="imp.png" role="horde" />
      <file name="info_icon.png" role="horde" />
      <file name="key_down.png" role="horde" />
      <file name="key_up.png" role="horde" />
      <file name="loading.gif" role="horde" />
      <file name="locked.png" role="horde" />
      <file name="logo.png" role="horde" />
      <file name="logout.png" role="horde" />
      <file name="mail_answered.png" role="horde" />
      <file name="mail_clearflag.png" role="horde" />
      <file name="mail_deleted.png" role="horde" />
      <file name="mail_draft.png" role="horde" />
      <file name="mail_flagged.png" role="horde" />
      <file name="mail_forwarded.png" role="horde" />
      <file name="mail_personal.png" role="horde" />
      <file name="mail_priority_high.png" role="horde" />
      <file name="mail_priority_low.png" role="horde" />
      <file name="mail_seen.png" role="horde" />
      <file name="mail_unseen.png" role="horde" />
      <file name="manage_attachments.png" role="horde" />
      <file name="message_source.png" role="horde" />
      <file name="mini-error.png" role="horde" />
      <file name="newmail.png" role="horde" />
      <file name="newwin.png" role="horde" />
      <file name="plus.png" role="horde" />
      <file name="popdown.png" role="horde" />
      <file name="prefs.png" role="horde" />
      <file name="preview.png" role="horde" />
      <file name="print.png" role="horde" />
      <file name="quotaback.jpg" role="horde" />
      <file name="quotauncover.gif" role="horde" />
      <file name="reload.png" role="horde" />
      <file name="reply.png" role="horde" />
      <file name="replyall.png" role="horde" />
      <file name="sbcursor_bottom.png" role="horde" />
      <file name="sbcursor_top.png" role="horde" />
      <file name="scroller.png" role="horde" />
      <file name="scroller_back.png" role="horde" />
      <file name="search.png" role="horde" />
      <file name="select.png" role="horde" />
      <file name="shared.png" role="horde" />
      <file name="signed.png" role="horde" />
      <file name="sortdown.png" role="horde" />
      <file name="sortup.png" role="horde" />
      <file name="spacer_red.png" role="horde" />
      <file name="spam.png" role="horde" />
      <file name="spellcheck.png" role="horde" />
      <file name="undelete.png" role="horde" />
      <file name="warning.png" role="horde" />
      <file name="whitelist.png" role="horde" />
     </dir> <!-- /themes/default/graphics -->
     <dir name="mimp">
      <file name="screen.css" role="horde" />
     </dir> <!-- /themes/default/mimp -->
     <file name="ie6_or_less.css" role="horde" />
     <file name="ie7.css" role="horde" />
     <file name="mobile.css" role="horde" />
     <file name="rtl.css" role="horde" />
     <file name="screen.css" role="horde" />
    </dir> <!-- /themes/default -->
    <dir name="fadetogreen">
     <file name="screen.css" role="horde" />
    </dir> <!-- /themes/fadetogreen -->
    <dir name="gennevilliers">
     <file name="screen.css" role="horde" />
    </dir> <!-- /themes/gennevilliers -->
    <dir name="green">
     <file name="screen.css" role="horde" />
    </dir> <!-- /themes/green -->
    <dir name="grey">
     <file name="screen.css" role="horde" />
    </dir> <!-- /themes/grey -->
    <dir name="ideas">
     <file name="screen.css" role="horde" />
    </dir> <!-- /themes/ideas -->
    <dir name="lavander">
     <file name="screen.css" role="horde" />
    </dir> <!-- /themes/lavander -->
    <dir name="luc">
     <file name="screen.css" role="horde" />
    </dir> <!-- /themes/luc -->
    <dir name="lucblue">
     <file name="screen.css" role="horde" />
    </dir> <!-- /themes/lucblue -->
    <dir name="mozilla">
     <file name="screen.css" role="horde" />
    </dir> <!-- /themes/mozilla -->
    <dir name="postnuke">
     <file name="screen.css" role="horde" />
    </dir> <!-- /themes/postnuke -->
    <dir name="purple">
     <dir name="dimp">
      <file name="screen.css" role="horde" />
     </dir> <!-- /themes/purple/dimp -->
     <file name="screen.css" role="horde" />
    </dir> <!-- /themes/purple -->
    <dir name="silver">
     <dir name="dimp">
      <file name="screen.css" role="horde" />
     </dir> <!-- /themes/silver/dimp -->
     <dir name="graphics">
      <dir name="folders">
       <file name="create.png" role="horde" />
       <file name="delete.png" role="horde" />
       <file name="drafts.png" role="horde" />
       <file name="edit.png" role="horde" />
       <file name="explore.png" role="horde" />
       <file name="folder.png" role="horde" />
       <file name="inbox.png" role="horde" />
       <file name="minus.png" role="horde" />
       <file name="open.png" role="horde" />
       <file name="options.png" role="horde" />
       <file name="plus.png" role="horde" />
       <file name="sent.png" role="horde" />
       <file name="spam.png" role="horde" />
       <file name="trash.png" role="horde" />
      </dir> <!-- /themes/silver/graphics/folders -->
      <dir name="mime">
       <file name="compressed.png" role="horde" />
       <file name="itip.php" role="horde" />
      </dir> <!-- /themes/silver/graphics/mime -->
      <dir name="nav">
       <file name="first-grey.png" role="horde" />
       <file name="first.png" role="horde" />
       <file name="last-grey.png" role="horde" />
       <file name="last.png" role="horde" />
       <file name="left-grey.png" role="horde" />
       <file name="left.png" role="horde" />
       <file name="right-grey.png" role="horde" />
       <file name="right.png" role="horde" />
      </dir> <!-- /themes/silver/graphics/nav -->
      <file name="addressbook_add.png" role="horde" />
      <file name="addressbook_browse.png" role="horde" />
      <file name="add_contact.png" role="horde" />
      <file name="application_tile_horizontal.png" role="horde" />
      <file name="application_tile_vertical.png" role="horde" />
      <file name="arrow_collapsed.png" role="horde" />
      <file name="arrow_expanded.png" role="horde" />
      <file name="attachment.png" role="horde" />
      <file name="blacklist.png" role="horde" />
      <file name="calendar.png" role="horde" />
      <file name="checkmail.png" role="horde" />
      <file name="close.png" role="horde" />
      <file name="compose.png" role="horde" />
      <file name="delete.png" role="horde" />
      <file name="download.png" role="horde" />
      <file name="drafts.png" role="horde" />
      <file name="edit.png" role="horde" />
      <file name="empty_spam.png" role="horde" />
      <file name="empty_trash.png" role="horde" />
      <file name="encrypted.png" role="horde" />
      <file name="fetchmail.png" role="horde" />
      <file name="filters.png" role="horde" />
      <file name="forward.png" role="horde" />
      <file name="group.png" role="horde" />
      <file name="ham.png" role="horde" />
      <file name="help.png" role="horde" />
      <file name="imp.png" role="horde" />
      <file name="info_icon.png" role="horde" />
      <file name="locked.png" role="horde" />
      <file name="logout.png" role="horde" />
      <file name="mail_answered.png" role="horde" />
      <file name="mail_clearflag.png" role="horde" />
      <file name="mail_deleted.png" role="horde" />
      <file name="mail_draft.png" role="horde" />
      <file name="mail_flagged.png" role="horde" />
      <file name="mail_forwarded.png" role="horde" />
      <file name="mail_personal.png" role="horde" />
      <file name="mail_priority_high.png" role="horde" />
      <file name="mail_priority_low.png" role="horde" />
      <file name="mail_seen.png" role="horde" />
      <file name="mail_unseen.png" role="horde" />
      <file name="manage_attachments.png" role="horde" />
      <file name="message_source.png" role="horde" />
      <file name="newmail.png" role="horde" />
      <file name="newwin.png" role="horde" />
      <file name="plus.png" role="horde" />
      <file name="popdown.png" role="horde" />
      <file name="prefs.png" role="horde" />
      <file name="preview.png" role="horde" />
      <file name="print.png" role="horde" />
      <file name="reload.png" role="horde" />
      <file name="reply.png" role="horde" />
      <file name="replyall.png" role="horde" />
      <file name="search.png" role="horde" />
      <file name="shared.png" role="horde" />
      <file name="signed.png" role="horde" />
      <file name="sortdown.png" role="horde" />
      <file name="sortup.png" role="horde" />
      <file name="spam.png" role="horde" />
      <file name="spellcheck.png" role="horde" />
      <file name="undelete.png" role="horde" />
      <file name="warning.png" role="horde" />
      <file name="whitelist.png" role="horde" />
     </dir> <!-- /themes/silver/graphics -->
     <file name="rtl.css" role="horde" />
     <file name="screen.css" role="horde" />
    </dir> <!-- /themes/silver -->
    <dir name="simplex">
     <file name="screen.css" role="horde" />
    </dir> <!-- /themes/simplex -->
    <dir name="tango-blue">
     <dir name="dimp">
      <file name="screen.css" role="horde" />
     </dir> <!-- /themes/tango-blue/dimp -->
     <dir name="graphics">
      <dir name="folders">
       <file name="drafts.png" role="horde" />
       <file name="folder.png" role="horde" />
       <file name="inbox.png" role="horde" />
       <file name="open.png" role="horde" />
       <file name="sent.png" role="horde" />
       <file name="spam.png" role="horde" />
       <file name="trash.png" role="horde" />
      </dir> <!-- /themes/tango-blue/graphics/folders -->
      <file name="addressbook_browse.png" role="horde" />
      <file name="attachment.png" role="horde" />
      <file name="calendar.png" role="horde" />
      <file name="close.png" role="horde" />
      <file name="compose.png" role="horde" />
      <file name="empty_trash.png" role="horde" />
      <file name="encrypted.png" role="horde" />
      <file name="favicon.ico" role="horde" />
      <file name="fetchmail.png" role="horde" />
      <file name="filters.png" role="horde" />
      <file name="imp.png" role="horde" />
      <file name="mail_answered.png" role="horde" />
      <file name="mail_deleted.png" role="horde" />
      <file name="mail_draft.png" role="horde" />
      <file name="mail_flagged.png" role="horde" />
      <file name="mail_personal.png" role="horde" />
      <file name="mail_priority_high.png" role="horde" />
      <file name="mail_priority_low.png" role="horde" />
      <file name="mail_unseen.png" role="horde" />
      <file name="manage_attachments.png" role="horde" />
      <file name="newmail.png" role="horde" />
      <file name="reload.png" role="horde" />
      <file name="shared.png" role="horde" />
      <file name="signed.png" role="horde" />
      <file name="spellcheck.png" role="horde" />
     </dir> <!-- /themes/tango-blue/graphics -->
     <file name="screen.css" role="horde" />
    </dir> <!-- /themes/tango-blue -->
   </dir> <!-- /themes -->
   <file name="attachment.php" role="horde" />
   <file name="compose-dimp.php" role="horde" />
   <file name="compose-mimp.php" role="horde" />
   <file name="compose.php" role="horde" />
   <file name="contacts.php" role="horde" />
   <file name="COPYING" role="doc" />
   <file name="folders-mimp.php" role="horde" />
   <file name="folders.php" role="horde" />
   <file name="index-dimp.php" role="horde" />
   <file name="index.php" role="horde" />
   <file name="mailbox-mimp.php" role="horde" />
   <file name="mailbox.php" role="horde" />
   <file name="message-dimp.php" role="horde" />
   <file name="message-mimp.php" role="horde" />
   <file name="message.php" role="horde" />
   <file name="mobile.php" role="horde" />
   <file name="pgp.php" role="horde" />
   <file name="README" role="doc" />
   <file name="rss.php" role="horde" />
   <file name="saveimage.php" role="horde" />
   <file name="search-basic.php" role="horde" />
   <file name="search.php" role="horde" />
   <file name="smime.php" role="horde" />
   <file name="thread.php" role="horde" />
   <file name="view.php" role="horde" />
  </dir> <!-- / -->
 </contents>
 <dependencies>
  <required>
   <php>
    <min>5.2.0</min>
   </php>
   <pearinstaller>
    <min>1.7.0</min>
   </pearinstaller>
   <package>
    <name>horde</name>
    <channel>pear.horde.org</channel>
    <min>4.0.0</min>
    <max>5.0.0</max>
    <exclude>5.0.0</exclude>
   </package>
   <package>
    <name>Horde_Auth</name>
    <channel>pear.horde.org</channel>
    <min>1.0.4</min>
    <max>2.0.0</max>
    <exclude>2.0.0</exclude>
   </package>
   <package>
    <name>Horde_Browser</name>
    <channel>pear.horde.org</channel>
    <min>1.0.0</min>
    <max>2.0.0</max>
    <exclude>2.0.0</exclude>
   </package>
   <package>
    <name>Horde_Compress</name>
    <channel>pear.horde.org</channel>
    <min>1.0.0</min>
    <max>2.0.0</max>
    <exclude>2.0.0</exclude>
   </package>
   <package>
    <name>Horde_Core</name>
    <channel>pear.horde.org</channel>
    <min>1.4.0</min>
    <max>2.0.0</max>
    <exclude>2.0.0</exclude>
   </package>
   <package>
    <name>Horde_Crypt</name>
    <channel>pear.horde.org</channel>
    <min>1.0.0</min>
    <max>2.0.0</max>
    <exclude>2.0.0</exclude>
   </package>
   <package>
    <name>Horde_Date</name>
    <channel>pear.horde.org</channel>
    <min>1.0.0</min>
    <max>2.0.0</max>
    <exclude>2.0.0</exclude>
   </package>
   <package>
    <name>Horde_Editor</name>
    <channel>pear.horde.org</channel>
    <min>1.0.0</min>
    <max>2.0.0</max>
    <exclude>2.0.0</exclude>
   </package>
   <package>
    <name>Horde_Exception</name>
    <channel>pear.horde.org</channel>
    <min>1.0.0</min>
    <max>2.0.0</max>
    <exclude>2.0.0</exclude>
   </package>
   <package>
    <name>Horde_Form</name>
    <channel>pear.horde.org</channel>
    <min>1.0.0</min>
    <max>2.0.0</max>
    <exclude>2.0.0</exclude>
   </package>
   <package>
    <name>Horde_Icalendar</name>
    <channel>pear.horde.org</channel>
    <min>1.0.0</min>
    <max>2.0.0</max>
    <exclude>2.0.0</exclude>
   </package>
   <package>
    <name>Horde_Image</name>
    <channel>pear.horde.org</channel>
    <min>1.0.0</min>
    <max>2.0.0</max>
    <exclude>2.0.0</exclude>
   </package>
   <package>
    <name>Horde_Imap_Client</name>
    <channel>pear.horde.org</channel>
    <min>1.2.0</min>
    <max>2.0.0</max>
    <exclude>2.0.0</exclude>
   </package>
   <package>
    <name>Horde_Itip</name>
    <channel>pear.horde.org</channel>
    <min>1.0.0</min>
    <max>2.0.0</max>
    <exclude>2.0.0</exclude>
   </package>
   <package>
    <name>Horde_LoginTasks</name>
    <channel>pear.horde.org</channel>
    <min>1.0.0</min>
    <max>2.0.0</max>
    <exclude>2.0.0</exclude>
   </package>
   <package>
    <name>Horde_Mail</name>
    <channel>pear.horde.org</channel>
    <min>1.0.0</min>
    <max>2.0.0</max>
    <exclude>2.0.0</exclude>
   </package>
   <package>
    <name>Horde_Mime</name>
    <channel>pear.horde.org</channel>
    <min>1.0.0</min>
    <max>2.0.0</max>
    <exclude>2.0.0</exclude>
   </package>
   <package>
    <name>Horde_Mime_Viewer</name>
    <channel>pear.horde.org</channel>
    <min>1.0.0</min>
    <max>2.0.0</max>
    <exclude>2.0.0</exclude>
   </package>
   <package>
    <name>Horde_Nls</name>
    <channel>pear.horde.org</channel>
    <min>1.1.0</min>
    <max>2.0.0</max>
    <exclude>2.0.0</exclude>
   </package>
   <package>
    <name>Horde_Notification</name>
    <channel>pear.horde.org</channel>
    <min>1.0.0</min>
    <max>2.0.0</max>
    <exclude>2.0.0</exclude>
   </package>
   <package>
    <name>Horde_Perms</name>
    <channel>pear.horde.org</channel>
    <min>1.0.0</min>
    <max>2.0.0</max>
    <exclude>2.0.0</exclude>
   </package>
   <package>
    <name>Horde_Serialize</name>
    <channel>pear.horde.org</channel>
    <min>1.0.0</min>
    <max>2.0.0</max>
    <exclude>2.0.0</exclude>
   </package>
   <package>
    <name>Horde_SpellChecker</name>
    <channel>pear.horde.org</channel>
    <min>1.0.0</min>
    <max>2.0.0</max>
    <exclude>2.0.0</exclude>
   </package>
   <package>
    <name>Horde_Support</name>
    <channel>pear.horde.org</channel>
    <min>1.0.0</min>
    <max>2.0.0</max>
    <exclude>2.0.0</exclude>
   </package>
   <package>
    <name>Horde_Text_Filter</name>
    <channel>pear.horde.org</channel>
    <min>1.1.0</min>
    <max>2.0.0</max>
    <exclude>2.0.0</exclude>
   </package>
   <package>
    <name>Horde_Text_Flowed</name>
    <channel>pear.horde.org</channel>
    <min>1.0.0</min>
    <max>2.0.0</max>
    <exclude>2.0.0</exclude>
   </package>
   <package>
    <name>Horde_Token</name>
    <channel>pear.horde.org</channel>
    <min>1.0.0</min>
    <max>2.0.0</max>
    <exclude>2.0.0</exclude>
   </package>
   <package>
    <name>Horde_Tree</name>
    <channel>pear.horde.org</channel>
    <min>1.0.0</min>
    <max>2.0.0</max>
    <exclude>2.0.0</exclude>
   </package>
   <package>
    <name>Horde_Url</name>
    <channel>pear.horde.org</channel>
    <min>1.0.0</min>
    <max>2.0.0</max>
    <exclude>2.0.0</exclude>
   </package>
   <package>
    <name>Horde_Util</name>
    <channel>pear.horde.org</channel>
    <min>1.0.0</min>
    <max>2.0.0</max>
    <exclude>2.0.0</exclude>
   </package>
   <package>
    <name>Horde_View</name>
    <channel>pear.horde.org</channel>
    <min>1.0.0</min>
    <max>2.0.0</max>
    <exclude>2.0.0</exclude>
   </package>
   <extension>
    <name>dom</name>
   </extension>
   <extension>
    <name>gettext</name>
   </extension>
   <extension>
    <name>hash</name>
   </extension>
   <extension>
    <name>json</name>
   </extension>
  </required>
  <optional>
   <package>
    <name>Horde_Text_Filter_Csstidy</name>
    <channel>pear.horde.org</channel>
    <min>1.0.0</min>
    <max>2.0.0</max>
    <exclude>2.0.0</exclude>
   </package>
   <package>
    <name>Horde_Vfs</name>
    <channel>pear.horde.org</channel>
    <min>1.0.0</min>
    <max>2.0.0</max>
    <exclude>2.0.0</exclude>
   </package>
   <extension>
    <name>openssl</name>
   </extension>
  </optional>
 </dependencies>
 <usesrole>
  <role>horde</role>
  <package>Role</package>
  <channel>pear.horde.org</channel>
 </usesrole>
 <phprelease>
  <filelist>
   <install as="imp-bounce-spam" name="bin/imp-bounce-spam" />
   <install as="imp-mailbox-decode" name="bin/imp-mailbox-decode" />
   <install as="imp-query-imap-cache" name="bin/imp-query-imap-cache" />
   <install as="imp/config/.htaccess" name="config/.htaccess" />
   <install as="imp/config/backends.php" name="config/backends.php" />
   <install as="imp/config/conf.xml" name="config/conf.xml" />
   <install as="imp/config/filter.txt.dist" name="config/filter.txt.dist" />
   <install as="imp/config/hooks.php.dist" name="config/hooks.php.dist" />
   <install as="imp/config/menu.php.dist" name="config/menu.php.dist" />
   <install as="imp/config/mime_drivers.php" name="config/mime_drivers.php" />
   <install as="imp/config/prefs.php" name="config/prefs.php" />
   <install as="CHANGES" name="docs/CHANGES" />
   <install as="CREDITS" name="docs/CREDITS" />
   <install as="INSTALL" name="docs/INSTALL" />
   <install as="PERFORMANCE" name="docs/PERFORMANCE" />
   <install as="RELEASE_NOTES" name="docs/RELEASE_NOTES" />
   <install as="RFCS" name="docs/RFCS" />
   <install as="UPGRADING" name="docs/UPGRADING" />
   <install as="imp/js/acl.js" name="js/acl.js" />
   <install as="imp/js/compose-base.js" name="js/compose-base.js" />
   <install as="imp/js/compose-dimp.js" name="js/compose-dimp.js" />
   <install as="imp/js/compose.js" name="js/compose.js" />
   <install as="imp/js/contacts.js" name="js/contacts.js" />
   <install as="imp/js/dialog.js" name="js/dialog.js" />
   <install as="imp/js/dimpbase.js" name="js/dimpbase.js" />
   <install as="imp/js/dimpcore.js" name="js/dimpcore.js" />
   <install as="imp/js/flagprefs.js" name="js/flagprefs.js" />
   <install as="imp/js/folderprefs.js" name="js/folderprefs.js" />
   <install as="imp/js/folders.js" name="js/folders.js" />
   <install as="imp/js/imp.js" name="js/imp.js" />
   <install as="imp/js/indices.js" name="js/indices.js" />
   <install as="imp/js/login.js" name="js/login.js" />
   <install as="imp/js/mailbox-dimp.js" name="js/mailbox-dimp.js" />
   <install as="imp/js/mailbox.js" name="js/mailbox.js" />
   <install as="imp/js/message-dimp.js" name="js/message-dimp.js" />
   <install as="imp/js/message.js" name="js/message.js" />
   <install as="imp/js/mobile.js" name="js/mobile.js" />
   <install as="imp/js/search.js" name="js/search.js" />
   <install as="imp/js/searchesprefs.js" name="js/searchesprefs.js" />
   <install as="imp/js/signaturehtml.js" name="js/signaturehtml.js" />
   <install as="imp/js/viewport.js" name="js/viewport.js" />
   <install as="imp/lib/.htaccess" name="lib/.htaccess" />
   <install as="imp/lib/Api.php" name="lib/Api.php" />
   <install as="imp/lib/Application.php" name="lib/Application.php" />
   <install as="imp/lib/Auth.php" name="lib/Auth.php" />
   <install as="imp/lib/Compose.php" name="lib/Compose.php" />
   <install as="imp/lib/Contents.php" name="lib/Contents.php" />
   <install as="imp/lib/Dimp.php" name="lib/Dimp.php" />
   <install as="imp/lib/Exception.php" name="lib/Exception.php" />
   <install as="imp/lib/Filter.php" name="lib/Filter.php" />
   <install as="imp/lib/Flags.php" name="lib/Flags.php" />
   <install as="imp/lib/Imap.php" name="lib/Imap.php" />
   <install as="imp/lib/IMP.php" name="lib/IMP.php" />
   <install as="imp/lib/Indices.php" name="lib/Indices.php" />
   <install as="imp/lib/Mailbox.php" name="lib/Mailbox.php" />
   <install as="imp/lib/Maillog.php" name="lib/Maillog.php" />
   <install as="imp/lib/Message.php" name="lib/Message.php" />
   <install as="imp/lib/Quota.php" name="lib/Quota.php" />
   <install as="imp/lib/Search.php" name="lib/Search.php" />
   <install as="imp/lib/Sentmail.php" name="lib/Sentmail.php" />
   <install as="imp/lib/Spam.php" name="lib/Spam.php" />
   <install as="imp/lib/Test.php" name="lib/Test.php" />
   <install as="imp/lib/Ajax/Application.php" name="lib/Ajax/Application.php" />
   <install as="imp/lib/Ajax/Queue.php" name="lib/Ajax/Queue.php" />
   <install as="imp/lib/Ajax/Imple/ContactAutoCompleter.php" name="lib/Ajax/Imple/ContactAutoCompleter.php" />
   <install as="imp/lib/Ajax/Imple/PassphraseDialog.php" name="lib/Ajax/Imple/PassphraseDialog.php" />
   <install as="imp/lib/Block/Newmail.php" name="lib/Block/Newmail.php" />
   <install as="imp/lib/Block/Summary.php" name="lib/Block/Summary.php" />
   <install as="imp/lib/Compose/Exception.php" name="lib/Compose/Exception.php" />
   <install as="imp/lib/Compose/Stationery.php" name="lib/Compose/Stationery.php" />
   <install as="imp/lib/Crypt/Pgp.php" name="lib/Crypt/Pgp.php" />
   <install as="imp/lib/Crypt/Smime.php" name="lib/Crypt/Smime.php" />
   <install as="imp/lib/Factory/AuthImap.php" name="lib/Factory/AuthImap.php" />
   <install as="imp/lib/Factory/Compose.php" name="lib/Factory/Compose.php" />
   <install as="imp/lib/Factory/Contents.php" name="lib/Factory/Contents.php" />
   <install as="imp/lib/Factory/Flags.php" name="lib/Factory/Flags.php" />
   <install as="imp/lib/Factory/Identity.php" name="lib/Factory/Identity.php" />
   <install as="imp/lib/Factory/Imap.php" name="lib/Factory/Imap.php" />
   <install as="imp/lib/Factory/Imaptree.php" name="lib/Factory/Imaptree.php" />
   <install as="imp/lib/Factory/Mail.php" name="lib/Factory/Mail.php" />
   <install as="imp/lib/Factory/Mailbox.php" name="lib/Factory/Mailbox.php" />
   <install as="imp/lib/Factory/MailboxList.php" name="lib/Factory/MailboxList.php" />
   <install as="imp/lib/Factory/MimeViewer.php" name="lib/Factory/MimeViewer.php" />
   <install as="imp/lib/Factory/Pgp.php" name="lib/Factory/Pgp.php" />
   <install as="imp/lib/Factory/Quota.php" name="lib/Factory/Quota.php" />
   <install as="imp/lib/Factory/Search.php" name="lib/Factory/Search.php" />
   <install as="imp/lib/Factory/Sentmail.php" name="lib/Factory/Sentmail.php" />
   <install as="imp/lib/Factory/Smime.php" name="lib/Factory/Smime.php" />
   <install as="imp/lib/Flag/Base.php" name="lib/Flag/Base.php" />
   <install as="imp/lib/Flag/Imap.php" name="lib/Flag/Imap.php" />
   <install as="imp/lib/Flag/User.php" name="lib/Flag/User.php" />
   <install as="imp/lib/Flag/Imap/Answered.php" name="lib/Flag/Imap/Answered.php" />
   <install as="imp/lib/Flag/Imap/Deleted.php" name="lib/Flag/Imap/Deleted.php" />
   <install as="imp/lib/Flag/Imap/Draft.php" name="lib/Flag/Imap/Draft.php" />
   <install as="imp/lib/Flag/Imap/Flagged.php" name="lib/Flag/Imap/Flagged.php" />
   <install as="imp/lib/Flag/Imap/Forwarded.php" name="lib/Flag/Imap/Forwarded.php" />
   <install as="imp/lib/Flag/Imap/Junk.php" name="lib/Flag/Imap/Junk.php" />
   <install as="imp/lib/Flag/Imap/NotJunk.php" name="lib/Flag/Imap/NotJunk.php" />
   <install as="imp/lib/Flag/Imap/Seen.php" name="lib/Flag/Imap/Seen.php" />
   <install as="imp/lib/Flag/System/Attachment.php" name="lib/Flag/System/Attachment.php" />
   <install as="imp/lib/Flag/System/Encrypted.php" name="lib/Flag/System/Encrypted.php" />
   <install as="imp/lib/Flag/System/HighPriority.php" name="lib/Flag/System/HighPriority.php" />
   <install as="imp/lib/Flag/System/List.php" name="lib/Flag/System/List.php" />
   <install as="imp/lib/Flag/System/LowPriority.php" name="lib/Flag/System/LowPriority.php" />
   <install as="imp/lib/Flag/System/Personal.php" name="lib/Flag/System/Personal.php" />
   <install as="imp/lib/Flag/System/Signed.php" name="lib/Flag/System/Signed.php" />
   <install as="imp/lib/Flag/System/Unseen.php" name="lib/Flag/System/Unseen.php" />
   <install as="imp/lib/Flag/System/Match/Address.php" name="lib/Flag/System/Match/Address.php" />
   <install as="imp/lib/Flag/System/Match/Flag.php" name="lib/Flag/System/Match/Flag.php" />
   <install as="imp/lib/Flag/System/Match/Header.php" name="lib/Flag/System/Match/Header.php" />
   <install as="imp/lib/Imap/Acl.php" name="lib/Imap/Acl.php" />
   <install as="imp/lib/Imap/Exception.php" name="lib/Imap/Exception.php" />
   <install as="imp/lib/Imap/PermanentFlags.php" name="lib/Imap/PermanentFlags.php" />
   <install as="imp/lib/Imap/Thread.php" name="lib/Imap/Thread.php" />
   <install as="imp/lib/Imap/Tree.php" name="lib/Imap/Tree.php" />
   <install as="imp/lib/Indices/Form.php" name="lib/Indices/Form.php" />
   <install as="imp/lib/LoginTasks/SystemTask/GarbageCollection.php" name="lib/LoginTasks/SystemTask/GarbageCollection.php" />
   <install as="imp/lib/LoginTasks/SystemTask/Upgrade.php" name="lib/LoginTasks/SystemTask/Upgrade.php" />
   <install as="imp/lib/LoginTasks/SystemTask/UpgradeAuth.php" name="lib/LoginTasks/SystemTask/UpgradeAuth.php" />
   <install as="imp/lib/LoginTasks/Task/Autocreate.php" name="lib/LoginTasks/Task/Autocreate.php" />
   <install as="imp/lib/LoginTasks/Task/DeleteAttachmentsMonthly.php" name="lib/LoginTasks/Task/DeleteAttachmentsMonthly.php" />
   <install as="imp/lib/LoginTasks/Task/DeleteSentmailMonthly.php" name="lib/LoginTasks/Task/DeleteSentmailMonthly.php" />
   <install as="imp/lib/LoginTasks/Task/FilterOnLogin.php" name="lib/LoginTasks/Task/FilterOnLogin.php" />
   <install as="imp/lib/LoginTasks/Task/PurgeSentmail.php" name="lib/LoginTasks/Task/PurgeSentmail.php" />
   <install as="imp/lib/LoginTasks/Task/PurgeSpam.php" name="lib/LoginTasks/Task/PurgeSpam.php" />
   <install as="imp/lib/LoginTasks/Task/PurgeTrash.php" name="lib/LoginTasks/Task/PurgeTrash.php" />
   <install as="imp/lib/LoginTasks/Task/RecoverDraft.php" name="lib/LoginTasks/Task/RecoverDraft.php" />
   <install as="imp/lib/LoginTasks/Task/RenameSentmailMonthly.php" name="lib/LoginTasks/Task/RenameSentmailMonthly.php" />
   <install as="imp/lib/Mailbox/List.php" name="lib/Mailbox/List.php" />
   <install as="imp/lib/Mailbox/List/Track.php" name="lib/Mailbox/List/Track.php" />
   <install as="imp/lib/Menu/Dimp.php" name="lib/Menu/Dimp.php" />
   <install as="imp/lib/Mime/Viewer/Alternative.php" name="lib/Mime/Viewer/Alternative.php" />
   <install as="imp/lib/Mime/Viewer/Appledouble.php" name="lib/Mime/Viewer/Appledouble.php" />
   <install as="imp/lib/Mime/Viewer/Audio.php" name="lib/Mime/Viewer/Audio.php" />
   <install as="imp/lib/Mime/Viewer/Enriched.php" name="lib/Mime/Viewer/Enriched.php" />
   <install as="imp/lib/Mime/Viewer/Externalbody.php" name="lib/Mime/Viewer/Externalbody.php" />
   <install as="imp/lib/Mime/Viewer/Html.php" name="lib/Mime/Viewer/Html.php" />
   <install as="imp/lib/Mime/Viewer/Images.php" name="lib/Mime/Viewer/Images.php" />
   <install as="imp/lib/Mime/Viewer/Itip.php" name="lib/Mime/Viewer/Itip.php" />
   <install as="imp/lib/Mime/Viewer/Mdn.php" name="lib/Mime/Viewer/Mdn.php" />
   <install as="imp/lib/Mime/Viewer/Partial.php" name="lib/Mime/Viewer/Partial.php" />
   <install as="imp/lib/Mime/Viewer/Pdf.php" name="lib/Mime/Viewer/Pdf.php" />
   <install as="imp/lib/Mime/Viewer/Pgp.php" name="lib/Mime/Viewer/Pgp.php" />
   <install as="imp/lib/Mime/Viewer/Plain.php" name="lib/Mime/Viewer/Plain.php" />
   <install as="imp/lib/Mime/Viewer/Related.php" name="lib/Mime/Viewer/Related.php" />
   <install as="imp/lib/Mime/Viewer/Rfc822.php" name="lib/Mime/Viewer/Rfc822.php" />
   <install as="imp/lib/Mime/Viewer/Smil.php" name="lib/Mime/Viewer/Smil.php" />
   <install as="imp/lib/Mime/Viewer/Smime.php" name="lib/Mime/Viewer/Smime.php" />
   <install as="imp/lib/Mime/Viewer/Status.php" name="lib/Mime/Viewer/Status.php" />
   <install as="imp/lib/Mime/Viewer/Vcard.php" name="lib/Mime/Viewer/Vcard.php" />
   <install as="imp/lib/Mime/Viewer/Video.php" name="lib/Mime/Viewer/Video.php" />
   <install as="imp/lib/Mime/Viewer/Zip.php" name="lib/Mime/Viewer/Zip.php" />
   <install as="imp/lib/Notification/Event/Status.php" name="lib/Notification/Event/Status.php" />
   <install as="imp/lib/Notification/Handler/Decorator/ImapAlerts.php" name="lib/Notification/Handler/Decorator/ImapAlerts.php" />
   <install as="imp/lib/Notification/Handler/Decorator/NewmailNotify.php" name="lib/Notification/Handler/Decorator/NewmailNotify.php" />
   <install as="imp/lib/Notification/Listener/AjaxStatus.php" name="lib/Notification/Listener/AjaxStatus.php" />
   <install as="imp/lib/Prefs/Identity.php" name="lib/Prefs/Identity.php" />
   <install as="imp/lib/Prefs/Ui.php" name="lib/Prefs/Ui.php" />
   <install as="imp/lib/Quota/Base.php" name="lib/Quota/Base.php" />
   <install as="imp/lib/Quota/Command.php" name="lib/Quota/Command.php" />
   <install as="imp/lib/Quota/Hook.php" name="lib/Quota/Hook.php" />
   <install as="imp/lib/Quota/Imap.php" name="lib/Quota/Imap.php" />
   <install as="imp/lib/Quota/Maildir.php" name="lib/Quota/Maildir.php" />
   <install as="imp/lib/Quota/Mdaemon.php" name="lib/Quota/Mdaemon.php" />
   <install as="imp/lib/Quota/Mercury32.php" name="lib/Quota/Mercury32.php" />
   <install as="imp/lib/Quota/Null.php" name="lib/Quota/Null.php" />
   <install as="imp/lib/Quota/Sql.php" name="lib/Quota/Sql.php" />
   <install as="imp/lib/Search/Element.php" name="lib/Search/Element.php" />
   <install as="imp/lib/Search/Filter.php" name="lib/Search/Filter.php" />
   <install as="imp/lib/Search/Query.php" name="lib/Search/Query.php" />
   <install as="imp/lib/Search/Vfolder.php" name="lib/Search/Vfolder.php" />
   <install as="imp/lib/Search/Element/Attachment.php" name="lib/Search/Element/Attachment.php" />
   <install as="imp/lib/Search/Element/Autogenerated.php" name="lib/Search/Element/Autogenerated.php" />
   <install as="imp/lib/Search/Element/Bulk.php" name="lib/Search/Element/Bulk.php" />
   <install as="imp/lib/Search/Element/Contacts.php" name="lib/Search/Element/Contacts.php" />
   <install as="imp/lib/Search/Element/Date.php" name="lib/Search/Element/Date.php" />
   <install as="imp/lib/Search/Element/Flag.php" name="lib/Search/Element/Flag.php" />
   <install as="imp/lib/Search/Element/Header.php" name="lib/Search/Element/Header.php" />
   <install as="imp/lib/Search/Element/Mailinglist.php" name="lib/Search/Element/Mailinglist.php" />
   <install as="imp/lib/Search/Element/Or.php" name="lib/Search/Element/Or.php" />
   <install as="imp/lib/Search/Element/Personal.php" name="lib/Search/Element/Personal.php" />
   <install as="imp/lib/Search/Element/Recipient.php" name="lib/Search/Element/Recipient.php" />
   <install as="imp/lib/Search/Element/Size.php" name="lib/Search/Element/Size.php" />
   <install as="imp/lib/Search/Element/Text.php" name="lib/Search/Element/Text.php" />
   <install as="imp/lib/Search/Element/Within.php" name="lib/Search/Element/Within.php" />
   <install as="imp/lib/Search/Filter/Attachment.php" name="lib/Search/Filter/Attachment.php" />
   <install as="imp/lib/Search/Filter/Autogenerated.php" name="lib/Search/Filter/Autogenerated.php" />
   <install as="imp/lib/Search/Filter/Builtin.php" name="lib/Search/Filter/Builtin.php" />
   <install as="imp/lib/Search/Filter/Bulk.php" name="lib/Search/Filter/Bulk.php" />
   <install as="imp/lib/Search/Filter/Contacts.php" name="lib/Search/Filter/Contacts.php" />
   <install as="imp/lib/Search/Filter/Mailinglist.php" name="lib/Search/Filter/Mailinglist.php" />
   <install as="imp/lib/Search/Filter/Personal.php" name="lib/Search/Filter/Personal.php" />
   <install as="imp/lib/Search/Vfolder/Builtin.php" name="lib/Search/Vfolder/Builtin.php" />
   <install as="imp/lib/Search/Vfolder/Vinbox.php" name="lib/Search/Vfolder/Vinbox.php" />
   <install as="imp/lib/Search/Vfolder/Vtrash.php" name="lib/Search/Vfolder/Vtrash.php" />
   <install as="imp/lib/Sentmail/Base.php" name="lib/Sentmail/Base.php" />
   <install as="imp/lib/Sentmail/Null.php" name="lib/Sentmail/Null.php" />
   <install as="imp/lib/Sentmail/Sql.php" name="lib/Sentmail/Sql.php" />
   <install as="imp/lib/Tree/Flist.php" name="lib/Tree/Flist.php" />
   <install as="imp/lib/Tree/Jquerymobile.php" name="lib/Tree/Jquerymobile.php" />
   <install as="imp/lib/Ui/Compose.php" name="lib/Ui/Compose.php" />
   <install as="imp/lib/Ui/Editor.php" name="lib/Ui/Editor.php" />
   <install as="imp/lib/Ui/Folder.php" name="lib/Ui/Folder.php" />
   <install as="imp/lib/Ui/Headers.php" name="lib/Ui/Headers.php" />
   <install as="imp/lib/Ui/Imageview.php" name="lib/Ui/Imageview.php" />
   <install as="imp/lib/Ui/Mailbox.php" name="lib/Ui/Mailbox.php" />
   <install as="imp/lib/Ui/Message.php" name="lib/Ui/Message.php" />
   <install as="imp/lib/Ui/Mimp.php" name="lib/Ui/Mimp.php" />
   <install as="imp/lib/Views/Compose.php" name="lib/Views/Compose.php" />
   <install as="imp/lib/Views/ListMessages.php" name="lib/Views/ListMessages.php" />
   <install as="imp/lib/Views/ShowMessage.php" name="lib/Views/ShowMessage.php" />
   <install as="imp/locale/.htaccess" name="locale/.htaccess" />
   <install as="imp/locale/imp.pot" name="locale/imp.pot" />
   <install as="imp/locale/ar/LC_MESSAGES/imp.mo" name="locale/ar/LC_MESSAGES/imp.mo" />
   <install as="imp/locale/ar/LC_MESSAGES/imp.po" name="locale/ar/LC_MESSAGES/imp.po" />
   <install as="imp/locale/ar_OM/LC_MESSAGES/imp.mo" name="locale/ar_OM/LC_MESSAGES/imp.mo" />
   <install as="imp/locale/ar_OM/LC_MESSAGES/imp.po" name="locale/ar_OM/LC_MESSAGES/imp.po" />
   <install as="imp/locale/bg/LC_MESSAGES/imp.mo" name="locale/bg/LC_MESSAGES/imp.mo" />
   <install as="imp/locale/bg/LC_MESSAGES/imp.po" name="locale/bg/LC_MESSAGES/imp.po" />
   <install as="imp/locale/bs/LC_MESSAGES/imp.mo" name="locale/bs/LC_MESSAGES/imp.mo" />
   <install as="imp/locale/bs/LC_MESSAGES/imp.po" name="locale/bs/LC_MESSAGES/imp.po" />
   <install as="imp/locale/ca/help.xml" name="locale/ca/help.xml" />
   <install as="imp/locale/ca/LC_MESSAGES/imp.mo" name="locale/ca/LC_MESSAGES/imp.mo" />
   <install as="imp/locale/ca/LC_MESSAGES/imp.po" name="locale/ca/LC_MESSAGES/imp.po" />
   <install as="imp/locale/cs/help.xml" name="locale/cs/help.xml" />
   <install as="imp/locale/cs/LC_MESSAGES/imp.mo" name="locale/cs/LC_MESSAGES/imp.mo" />
   <install as="imp/locale/cs/LC_MESSAGES/imp.po" name="locale/cs/LC_MESSAGES/imp.po" />
   <install as="imp/locale/da/help.xml" name="locale/da/help.xml" />
   <install as="imp/locale/da/LC_MESSAGES/imp.mo" name="locale/da/LC_MESSAGES/imp.mo" />
   <install as="imp/locale/da/LC_MESSAGES/imp.po" name="locale/da/LC_MESSAGES/imp.po" />
   <install as="imp/locale/de/help.xml" name="locale/de/help.xml" />
   <install as="imp/locale/de/LC_MESSAGES/imp.mo" name="locale/de/LC_MESSAGES/imp.mo" />
   <install as="imp/locale/de/LC_MESSAGES/imp.po" name="locale/de/LC_MESSAGES/imp.po" />
   <install as="imp/locale/el/help.xml" name="locale/el/help.xml" />
   <install as="imp/locale/el/LC_MESSAGES/imp.mo" name="locale/el/LC_MESSAGES/imp.mo" />
   <install as="imp/locale/el/LC_MESSAGES/imp.po" name="locale/el/LC_MESSAGES/imp.po" />
   <install as="imp/locale/en/help.xml" name="locale/en/help.xml" />
   <install as="imp/locale/es/help.xml" name="locale/es/help.xml" />
   <install as="imp/locale/es/LC_MESSAGES/imp.mo" name="locale/es/LC_MESSAGES/imp.mo" />
   <install as="imp/locale/es/LC_MESSAGES/imp.po" name="locale/es/LC_MESSAGES/imp.po" />
   <install as="imp/locale/et/help.xml" name="locale/et/help.xml" />
   <install as="imp/locale/et/LC_MESSAGES/imp.mo" name="locale/et/LC_MESSAGES/imp.mo" />
   <install as="imp/locale/et/LC_MESSAGES/imp.po" name="locale/et/LC_MESSAGES/imp.po" />
   <install as="imp/locale/eu/help.xml" name="locale/eu/help.xml" />
   <install as="imp/locale/eu/LC_MESSAGES/imp.mo" name="locale/eu/LC_MESSAGES/imp.mo" />
   <install as="imp/locale/eu/LC_MESSAGES/imp.po" name="locale/eu/LC_MESSAGES/imp.po" />
   <install as="imp/locale/fa/help.xml" name="locale/fa/help.xml" />
   <install as="imp/locale/fa/LC_MESSAGES/imp.mo" name="locale/fa/LC_MESSAGES/imp.mo" />
   <install as="imp/locale/fa/LC_MESSAGES/imp.po" name="locale/fa/LC_MESSAGES/imp.po" />
   <install as="imp/locale/fi/help.xml" name="locale/fi/help.xml" />
   <install as="imp/locale/fi/LC_MESSAGES/imp.mo" name="locale/fi/LC_MESSAGES/imp.mo" />
   <install as="imp/locale/fi/LC_MESSAGES/imp.po" name="locale/fi/LC_MESSAGES/imp.po" />
   <install as="imp/locale/fr/help.xml" name="locale/fr/help.xml" />
   <install as="imp/locale/fr/LC_MESSAGES/imp.mo" name="locale/fr/LC_MESSAGES/imp.mo" />
   <install as="imp/locale/fr/LC_MESSAGES/imp.po" name="locale/fr/LC_MESSAGES/imp.po" />
   <install as="imp/locale/gl/LC_MESSAGES/imp.mo" name="locale/gl/LC_MESSAGES/imp.mo" />
   <install as="imp/locale/gl/LC_MESSAGES/imp.po" name="locale/gl/LC_MESSAGES/imp.po" />
   <install as="imp/locale/he/LC_MESSAGES/imp.mo" name="locale/he/LC_MESSAGES/imp.mo" />
   <install as="imp/locale/he/LC_MESSAGES/imp.po" name="locale/he/LC_MESSAGES/imp.po" />
   <install as="imp/locale/hr/help.xml" name="locale/hr/help.xml" />
   <install as="imp/locale/hr/LC_MESSAGES/imp.mo" name="locale/hr/LC_MESSAGES/imp.mo" />
   <install as="imp/locale/hr/LC_MESSAGES/imp.po" name="locale/hr/LC_MESSAGES/imp.po" />
   <install as="imp/locale/hu/help.xml" name="locale/hu/help.xml" />
   <install as="imp/locale/hu/LC_MESSAGES/imp.mo" name="locale/hu/LC_MESSAGES/imp.mo" />
   <install as="imp/locale/hu/LC_MESSAGES/imp.po" name="locale/hu/LC_MESSAGES/imp.po" />
   <install as="imp/locale/id/LC_MESSAGES/imp.mo" name="locale/id/LC_MESSAGES/imp.mo" />
   <install as="imp/locale/id/LC_MESSAGES/imp.po" name="locale/id/LC_MESSAGES/imp.po" />
   <install as="imp/locale/is/LC_MESSAGES/imp.mo" name="locale/is/LC_MESSAGES/imp.mo" />
   <install as="imp/locale/is/LC_MESSAGES/imp.po" name="locale/is/LC_MESSAGES/imp.po" />
   <install as="imp/locale/it/help.xml" name="locale/it/help.xml" />
   <install as="imp/locale/it/LC_MESSAGES/imp.mo" name="locale/it/LC_MESSAGES/imp.mo" />
   <install as="imp/locale/it/LC_MESSAGES/imp.po" name="locale/it/LC_MESSAGES/imp.po" />
   <install as="imp/locale/ja/LC_MESSAGES/imp.mo" name="locale/ja/LC_MESSAGES/imp.mo" />
   <install as="imp/locale/ja/LC_MESSAGES/imp.po" name="locale/ja/LC_MESSAGES/imp.po" />
   <install as="imp/locale/km/LC_MESSAGES/imp.mo" name="locale/km/LC_MESSAGES/imp.mo" />
   <install as="imp/locale/km/LC_MESSAGES/imp.po" name="locale/km/LC_MESSAGES/imp.po" />
   <install as="imp/locale/ko/help.xml" name="locale/ko/help.xml" />
   <install as="imp/locale/ko/LC_MESSAGES/imp.mo" name="locale/ko/LC_MESSAGES/imp.mo" />
   <install as="imp/locale/ko/LC_MESSAGES/imp.po" name="locale/ko/LC_MESSAGES/imp.po" />
   <install as="imp/locale/lt/LC_MESSAGES/imp.mo" name="locale/lt/LC_MESSAGES/imp.mo" />
   <install as="imp/locale/lt/LC_MESSAGES/imp.po" name="locale/lt/LC_MESSAGES/imp.po" />
   <install as="imp/locale/lv/help.xml" name="locale/lv/help.xml" />
   <install as="imp/locale/lv/LC_MESSAGES/imp.mo" name="locale/lv/LC_MESSAGES/imp.mo" />
   <install as="imp/locale/lv/LC_MESSAGES/imp.po" name="locale/lv/LC_MESSAGES/imp.po" />
   <install as="imp/locale/mk/LC_MESSAGES/imp.mo" name="locale/mk/LC_MESSAGES/imp.mo" />
   <install as="imp/locale/mk/LC_MESSAGES/imp.po" name="locale/mk/LC_MESSAGES/imp.po" />
   <install as="imp/locale/nb/help.xml" name="locale/nb/help.xml" />
   <install as="imp/locale/nb/LC_MESSAGES/imp.mo" name="locale/nb/LC_MESSAGES/imp.mo" />
   <install as="imp/locale/nb/LC_MESSAGES/imp.po" name="locale/nb/LC_MESSAGES/imp.po" />
   <install as="imp/locale/nl/help.xml" name="locale/nl/help.xml" />
   <install as="imp/locale/nl/LC_MESSAGES/imp.mo" name="locale/nl/LC_MESSAGES/imp.mo" />
   <install as="imp/locale/nl/LC_MESSAGES/imp.po" name="locale/nl/LC_MESSAGES/imp.po" />
   <install as="imp/locale/nn/LC_MESSAGES/imp.mo" name="locale/nn/LC_MESSAGES/imp.mo" />
   <install as="imp/locale/nn/LC_MESSAGES/imp.po" name="locale/nn/LC_MESSAGES/imp.po" />
   <install as="imp/locale/pl/help.xml" name="locale/pl/help.xml" />
   <install as="imp/locale/pl/LC_MESSAGES/imp.mo" name="locale/pl/LC_MESSAGES/imp.mo" />
   <install as="imp/locale/pl/LC_MESSAGES/imp.po" name="locale/pl/LC_MESSAGES/imp.po" />
   <install as="imp/locale/pt/help.xml" name="locale/pt/help.xml" />
   <install as="imp/locale/pt/LC_MESSAGES/imp.mo" name="locale/pt/LC_MESSAGES/imp.mo" />
   <install as="imp/locale/pt/LC_MESSAGES/imp.po" name="locale/pt/LC_MESSAGES/imp.po" />
   <install as="imp/locale/pt_BR/help.xml" name="locale/pt_BR/help.xml" />
   <install as="imp/locale/pt_BR/LC_MESSAGES/imp.mo" name="locale/pt_BR/LC_MESSAGES/imp.mo" />
   <install as="imp/locale/pt_BR/LC_MESSAGES/imp.po" name="locale/pt_BR/LC_MESSAGES/imp.po" />
   <install as="imp/locale/ro/LC_MESSAGES/imp.mo" name="locale/ro/LC_MESSAGES/imp.mo" />
   <install as="imp/locale/ro/LC_MESSAGES/imp.po" name="locale/ro/LC_MESSAGES/imp.po" />
   <install as="imp/locale/ru/help.xml" name="locale/ru/help.xml" />
   <install as="imp/locale/ru/LC_MESSAGES/imp.mo" name="locale/ru/LC_MESSAGES/imp.mo" />
   <install as="imp/locale/ru/LC_MESSAGES/imp.po" name="locale/ru/LC_MESSAGES/imp.po" />
   <install as="imp/locale/sk/help.xml" name="locale/sk/help.xml" />
   <install as="imp/locale/sk/LC_MESSAGES/imp.mo" name="locale/sk/LC_MESSAGES/imp.mo" />
   <install as="imp/locale/sk/LC_MESSAGES/imp.po" name="locale/sk/LC_MESSAGES/imp.po" />
   <install as="imp/locale/sl/LC_MESSAGES/imp.mo" name="locale/sl/LC_MESSAGES/imp.mo" />
   <install as="imp/locale/sl/LC_MESSAGES/imp.po" name="locale/sl/LC_MESSAGES/imp.po" />
   <install as="imp/locale/sv/help.xml" name="locale/sv/help.xml" />
   <install as="imp/locale/sv/LC_MESSAGES/imp.mo" name="locale/sv/LC_MESSAGES/imp.mo" />
   <install as="imp/locale/sv/LC_MESSAGES/imp.po" name="locale/sv/LC_MESSAGES/imp.po" />
   <install as="imp/locale/th/LC_MESSAGES/imp.mo" name="locale/th/LC_MESSAGES/imp.mo" />
   <install as="imp/locale/th/LC_MESSAGES/imp.po" name="locale/th/LC_MESSAGES/imp.po" />
   <install as="imp/locale/tr/help.xml" name="locale/tr/help.xml" />
   <install as="imp/locale/tr/LC_MESSAGES/imp.mo" name="locale/tr/LC_MESSAGES/imp.mo" />
   <install as="imp/locale/tr/LC_MESSAGES/imp.po" name="locale/tr/LC_MESSAGES/imp.po" />
   <install as="imp/locale/uk/help.xml" name="locale/uk/help.xml" />
   <install as="imp/locale/uk/LC_MESSAGES/imp.mo" name="locale/uk/LC_MESSAGES/imp.mo" />
   <install as="imp/locale/uk/LC_MESSAGES/imp.po" name="locale/uk/LC_MESSAGES/imp.po" />
   <install as="imp/locale/zh_CN/help.xml" name="locale/zh_CN/help.xml" />
   <install as="imp/locale/zh_CN/LC_MESSAGES/imp.mo" name="locale/zh_CN/LC_MESSAGES/imp.mo" />
   <install as="imp/locale/zh_CN/LC_MESSAGES/imp.po" name="locale/zh_CN/LC_MESSAGES/imp.po" />
   <install as="imp/locale/zh_TW/help.xml" name="locale/zh_TW/help.xml" />
   <install as="imp/locale/zh_TW/LC_MESSAGES/imp.mo" name="locale/zh_TW/LC_MESSAGES/imp.mo" />
   <install as="imp/locale/zh_TW/LC_MESSAGES/imp.po" name="locale/zh_TW/LC_MESSAGES/imp.po" />
   <install as="imp/migration/1_imp_base_tables.php" name="migration/1_imp_base_tables.php" />
   <install as="imp/migration/2_imp_autoincrement_sentmail.php" name="migration/2_imp_autoincrement_sentmail.php" />
   <install as="imp/templates/.htaccess" name="templates/.htaccess" />
   <install as="imp/templates/common-header.inc" name="templates/common-header.inc" />
   <install as="imp/templates/dimp/index.inc" name="templates/dimp/index.inc" />
   <install as="imp/templates/dimp/javascript_defs.php" name="templates/dimp/javascript_defs.php" />
   <install as="imp/templates/dimp/compose/compose-base.html" name="templates/dimp/compose/compose-base.html" />
   <install as="imp/templates/dimp/compose/compose.html" name="templates/dimp/compose/compose.html" />
   <install as="imp/templates/dimp/message/message.html" name="templates/dimp/message/message.html" />
   <install as="imp/templates/imp/javascript_defs.php" name="templates/imp/javascript_defs.php" />
   <install as="imp/templates/imp/compose/compose.html" name="templates/imp/compose/compose.html" />
   <install as="imp/templates/imp/compose/redirect.html" name="templates/imp/compose/redirect.html" />
   <install as="imp/templates/imp/compose/success.html" name="templates/imp/compose/success.html" />
   <install as="imp/templates/imp/contacts/contacts.html" name="templates/imp/contacts/contacts.html" />
   <install as="imp/templates/imp/flist/flist.html" name="templates/imp/flist/flist.html" />
   <install as="imp/templates/imp/folders/actions.html" name="templates/imp/folders/actions.html" />
   <install as="imp/templates/imp/folders/folders_confirm.html" name="templates/imp/folders/folders_confirm.html" />
   <install as="imp/templates/imp/folders/folders_size.html" name="templates/imp/folders/folders_size.html" />
   <install as="imp/templates/imp/folders/head.html" name="templates/imp/folders/head.html" />
   <install as="imp/templates/imp/folders/import.html" name="templates/imp/folders/import.html" />
   <install as="imp/templates/imp/mailbox/actions.html" name="templates/imp/mailbox/actions.html" />
   <install as="imp/templates/imp/mailbox/actions_deleted.html" name="templates/imp/mailbox/actions_deleted.html" />
   <install as="imp/templates/imp/mailbox/empty_mailbox.html" name="templates/imp/mailbox/empty_mailbox.html" />
   <install as="imp/templates/imp/mailbox/form_start.html" name="templates/imp/mailbox/form_start.html" />
   <install as="imp/templates/imp/mailbox/header.html" name="templates/imp/mailbox/header.html" />
   <install as="imp/templates/imp/mailbox/mailbox.html" name="templates/imp/mailbox/mailbox.html" />
   <install as="imp/templates/imp/mailbox/message_headers.html" name="templates/imp/mailbox/message_headers.html" />
   <install as="imp/templates/imp/mailbox/navbar.html" name="templates/imp/mailbox/navbar.html" />
   <install as="imp/templates/imp/mailbox/searchfolder.html" name="templates/imp/mailbox/searchfolder.html" />
   <install as="imp/templates/imp/menu/menu.html" name="templates/imp/menu/menu.html" />
   <install as="imp/templates/imp/message/message.html" name="templates/imp/message/message.html" />
   <install as="imp/templates/imp/message/navbar_actions.html" name="templates/imp/message/navbar_actions.html" />
   <install as="imp/templates/imp/message/navbar_navigate.html" name="templates/imp/message/navbar_navigate.html" />
   <install as="imp/templates/imp/message/navbar_top.html" name="templates/imp/message/navbar_top.html" />
   <install as="imp/templates/imp/search/search-all.html" name="templates/imp/search/search-all.html" />
   <install as="imp/templates/imp/search/search-basic.html" name="templates/imp/search/search-basic.html" />
   <install as="imp/templates/imp/search/search.html" name="templates/imp/search/search.html" />
   <install as="imp/templates/imp/thread/thread.html" name="templates/imp/thread/thread.html" />
   <install as="imp/templates/mimp/compose/compose.html" name="templates/mimp/compose/compose.html" />
   <install as="imp/templates/mimp/folders/folders.html" name="templates/mimp/folders/folders.html" />
   <install as="imp/templates/mimp/mailbox/mailbox.html" name="templates/mimp/mailbox/mailbox.html" />
   <install as="imp/templates/mimp/mailbox/search.html" name="templates/mimp/mailbox/search.html" />
   <install as="imp/templates/mimp/message/message.html" name="templates/mimp/message/message.html" />
   <install as="imp/templates/mimp/message/part.html" name="templates/mimp/message/part.html" />
   <install as="imp/templates/mobile/folders.html.php" name="templates/mobile/folders.html.php" />
   <install as="imp/templates/mobile/head.html.php" name="templates/mobile/head.html.php" />
   <install as="imp/templates/mobile/javascript_defs.php" name="templates/mobile/javascript_defs.php" />
   <install as="imp/templates/mobile/mailbox.html.php" name="templates/mobile/mailbox.html.php" />
   <install as="imp/templates/mobile/message.html.php" name="templates/mobile/message.html.php" />
   <install as="imp/templates/mobile/notice.html.php" name="templates/mobile/notice.html.php" />
   <install as="imp/templates/pgp/import_key.html" name="templates/pgp/import_key.html" />
   <install as="imp/templates/prefs/acl.html" name="templates/prefs/acl.html" />
   <install as="imp/templates/prefs/drafts.html" name="templates/prefs/drafts.html" />
   <install as="imp/templates/prefs/encrypt.html" name="templates/prefs/encrypt.html" />
   <install as="imp/templates/prefs/flags.html" name="templates/prefs/flags.html" />
   <install as="imp/templates/prefs/initialpage.html" name="templates/prefs/initialpage.html" />
   <install as="imp/templates/prefs/mailto.html" name="templates/prefs/mailto.html" />
   <install as="imp/templates/prefs/newmailaudio.html" name="templates/prefs/newmailaudio.html" />
   <install as="imp/templates/prefs/pgpprivatekey.html" name="templates/prefs/pgpprivatekey.html" />
   <install as="imp/templates/prefs/pgppublickey.html" name="templates/prefs/pgppublickey.html" />
   <install as="imp/templates/prefs/searches.html" name="templates/prefs/searches.html" />
   <install as="imp/templates/prefs/sentmail.html" name="templates/prefs/sentmail.html" />
   <install as="imp/templates/prefs/signaturehtml.html" name="templates/prefs/signaturehtml.html" />
   <install as="imp/templates/prefs/smimeprivatekey.html" name="templates/prefs/smimeprivatekey.html" />
   <install as="imp/templates/prefs/smimepublickey.html" name="templates/prefs/smimepublickey.html" />
   <install as="imp/templates/prefs/spam.html" name="templates/prefs/spam.html" />
   <install as="imp/templates/prefs/specialuse.html" name="templates/prefs/specialuse.html" />
   <install as="imp/templates/prefs/stationery.html" name="templates/prefs/stationery.html" />
   <install as="imp/templates/prefs/trash.html" name="templates/prefs/trash.html" />
   <install as="imp/templates/print/headers.html" name="templates/print/headers.html" />
   <install as="imp/templates/quota/quota.html" name="templates/quota/quota.html" />
   <install as="imp/templates/rss/mailbox.rss" name="templates/rss/mailbox.rss" />
   <install as="imp/templates/saveimage/saveimage.html" name="templates/saveimage/saveimage.html" />
   <install as="imp/templates/smime/import_key.html" name="templates/smime/import_key.html" />
   <install as="imp/templates/test/mailserver.inc" name="templates/test/mailserver.inc" />
   <install as="Imp/AllTests.php" name="test/Imp/AllTests.php" />
   <install as="Imp/Autoload.php" name="test/Imp/Autoload.php" />
   <install as="Imp/phpunit.xml" name="test/Imp/phpunit.xml" />
   <install as="Imp/fixtures/maildirsize" name="test/Imp/fixtures/maildirsize" />
   <install as="Imp/Stub/HtmlViewer.php" name="test/Imp/Stub/HtmlViewer.php" />
   <install as="Imp/Unit/ComposeTest.php" name="test/Imp/Unit/ComposeTest.php" />
   <install as="Imp/Unit/QuotaTest.php" name="test/Imp/Unit/QuotaTest.php" />
   <install as="Imp/Unit/Mime/Viewer/HtmlTest.php" name="test/Imp/Unit/Mime/Viewer/HtmlTest.php" />
   <install as="Imp/Unit/Mime/Viewer/ItipTest.php" name="test/Imp/Unit/Mime/Viewer/ItipTest.php" />
   <install as="imp/themes/azur/screen.css" name="themes/azur/screen.css" />
   <install as="imp/themes/bluemoon/screen.css" name="themes/bluemoon/screen.css" />
   <install as="imp/themes/bluewhite/screen.css" name="themes/bluewhite/screen.css" />
   <install as="imp/themes/bluewhite/dimp/screen.css" name="themes/bluewhite/dimp/screen.css" />
   <install as="imp/themes/brown/screen.css" name="themes/brown/screen.css" />
   <install as="imp/themes/burntorange/screen.css" name="themes/burntorange/screen.css" />
   <install as="imp/themes/cornflower/screen.css" name="themes/cornflower/screen.css" />
   <install as="imp/themes/default/ie6_or_less.css" name="themes/default/ie6_or_less.css" />
   <install as="imp/themes/default/ie7.css" name="themes/default/ie7.css" />
   <install as="imp/themes/default/mobile.css" name="themes/default/mobile.css" />
   <install as="imp/themes/default/rtl.css" name="themes/default/rtl.css" />
   <install as="imp/themes/default/screen.css" name="themes/default/screen.css" />
   <install as="imp/themes/default/dimp/ie7.css" name="themes/default/dimp/ie7.css" />
   <install as="imp/themes/default/dimp/screen.css" name="themes/default/dimp/screen.css" />
   <install as="imp/themes/default/graphics/addressbook_add.png" name="themes/default/graphics/addressbook_add.png" />
   <install as="imp/themes/default/graphics/addressbook_browse.png" name="themes/default/graphics/addressbook_browse.png" />
   <install as="imp/themes/default/graphics/add_contact.png" name="themes/default/graphics/add_contact.png" />
   <install as="imp/themes/default/graphics/application_tile_horizontal.png" name="themes/default/graphics/application_tile_horizontal.png" />
   <install as="imp/themes/default/graphics/application_tile_vertical.png" name="themes/default/graphics/application_tile_vertical.png" />
   <install as="imp/themes/default/graphics/arrow_collapsed.png" name="themes/default/graphics/arrow_collapsed.png" />
   <install as="imp/themes/default/graphics/arrow_expanded.png" name="themes/default/graphics/arrow_expanded.png" />
   <install as="imp/themes/default/graphics/attachment.png" name="themes/default/graphics/attachment.png" />
   <install as="imp/themes/default/graphics/backhead_orderby.png" name="themes/default/graphics/backhead_orderby.png" />
   <install as="imp/themes/default/graphics/backhead_r.png" name="themes/default/graphics/backhead_r.png" />
   <install as="imp/themes/default/graphics/backhead_s2.png" name="themes/default/graphics/backhead_s2.png" />
   <install as="imp/themes/default/graphics/backhead_shadow.png" name="themes/default/graphics/backhead_shadow.png" />
   <install as="imp/themes/default/graphics/blacklist.png" name="themes/default/graphics/blacklist.png" />
   <install as="imp/themes/default/graphics/calendar.png" name="themes/default/graphics/calendar.png" />
   <install as="imp/themes/default/graphics/checkbox_off.png" name="themes/default/graphics/checkbox_off.png" />
   <install as="imp/themes/default/graphics/checkbox_on.png" name="themes/default/graphics/checkbox_on.png" />
   <install as="imp/themes/default/graphics/checkbox_over.png" name="themes/default/graphics/checkbox_over.png" />
   <install as="imp/themes/default/graphics/checkmail.png" name="themes/default/graphics/checkmail.png" />
   <install as="imp/themes/default/graphics/close.png" name="themes/default/graphics/close.png" />
   <install as="imp/themes/default/graphics/compose.png" name="themes/default/graphics/compose.png" />
   <install as="imp/themes/default/graphics/delete.png" name="themes/default/graphics/delete.png" />
   <install as="imp/themes/default/graphics/download.png" name="themes/default/graphics/download.png" />
   <install as="imp/themes/default/graphics/drafts.png" name="themes/default/graphics/drafts.png" />
   <install as="imp/themes/default/graphics/dragHandle.png" name="themes/default/graphics/dragHandle.png" />
   <install as="imp/themes/default/graphics/dragHandleVert.png" name="themes/default/graphics/dragHandleVert.png" />
   <install as="imp/themes/default/graphics/edit.png" name="themes/default/graphics/edit.png" />
   <install as="imp/themes/default/graphics/empty_spam.png" name="themes/default/graphics/empty_spam.png" />
   <install as="imp/themes/default/graphics/empty_trash.png" name="themes/default/graphics/empty_trash.png" />
   <install as="imp/themes/default/graphics/encrypted.png" name="themes/default/graphics/encrypted.png" />
   <install as="imp/themes/default/graphics/favicon.ico" name="themes/default/graphics/favicon.ico" />
   <install as="imp/themes/default/graphics/fetchmail.png" name="themes/default/graphics/fetchmail.png" />
   <install as="imp/themes/default/graphics/filters.png" name="themes/default/graphics/filters.png" />
   <install as="imp/themes/default/graphics/forward.png" name="themes/default/graphics/forward.png" />
   <install as="imp/themes/default/graphics/gallery.png" name="themes/default/graphics/gallery.png" />
   <install as="imp/themes/default/graphics/group.png" name="themes/default/graphics/group.png" />
   <install as="imp/themes/default/graphics/ham.png" name="themes/default/graphics/ham.png" />
   <install as="imp/themes/default/graphics/help.png" name="themes/default/graphics/help.png" />
   <install as="imp/themes/default/graphics/ico_message_off.png" name="themes/default/graphics/ico_message_off.png" />
   <install as="imp/themes/default/graphics/imp.png" name="themes/default/graphics/imp.png" />
   <install as="imp/themes/default/graphics/info_icon.png" name="themes/default/graphics/info_icon.png" />
   <install as="imp/themes/default/graphics/key_down.png" name="themes/default/graphics/key_down.png" />
   <install as="imp/themes/default/graphics/key_up.png" name="themes/default/graphics/key_up.png" />
   <install as="imp/themes/default/graphics/loading.gif" name="themes/default/graphics/loading.gif" />
   <install as="imp/themes/default/graphics/locked.png" name="themes/default/graphics/locked.png" />
   <install as="imp/themes/default/graphics/logo.png" name="themes/default/graphics/logo.png" />
   <install as="imp/themes/default/graphics/logout.png" name="themes/default/graphics/logout.png" />
   <install as="imp/themes/default/graphics/mail_answered.png" name="themes/default/graphics/mail_answered.png" />
   <install as="imp/themes/default/graphics/mail_clearflag.png" name="themes/default/graphics/mail_clearflag.png" />
   <install as="imp/themes/default/graphics/mail_deleted.png" name="themes/default/graphics/mail_deleted.png" />
   <install as="imp/themes/default/graphics/mail_draft.png" name="themes/default/graphics/mail_draft.png" />
   <install as="imp/themes/default/graphics/mail_flagged.png" name="themes/default/graphics/mail_flagged.png" />
   <install as="imp/themes/default/graphics/mail_forwarded.png" name="themes/default/graphics/mail_forwarded.png" />
   <install as="imp/themes/default/graphics/mail_personal.png" name="themes/default/graphics/mail_personal.png" />
   <install as="imp/themes/default/graphics/mail_priority_high.png" name="themes/default/graphics/mail_priority_high.png" />
   <install as="imp/themes/default/graphics/mail_priority_low.png" name="themes/default/graphics/mail_priority_low.png" />
   <install as="imp/themes/default/graphics/mail_seen.png" name="themes/default/graphics/mail_seen.png" />
   <install as="imp/themes/default/graphics/mail_unseen.png" name="themes/default/graphics/mail_unseen.png" />
   <install as="imp/themes/default/graphics/manage_attachments.png" name="themes/default/graphics/manage_attachments.png" />
   <install as="imp/themes/default/graphics/message_source.png" name="themes/default/graphics/message_source.png" />
   <install as="imp/themes/default/graphics/mini-error.png" name="themes/default/graphics/mini-error.png" />
   <install as="imp/themes/default/graphics/newmail.png" name="themes/default/graphics/newmail.png" />
   <install as="imp/themes/default/graphics/newwin.png" name="themes/default/graphics/newwin.png" />
   <install as="imp/themes/default/graphics/plus.png" name="themes/default/graphics/plus.png" />
   <install as="imp/themes/default/graphics/popdown.png" name="themes/default/graphics/popdown.png" />
   <install as="imp/themes/default/graphics/prefs.png" name="themes/default/graphics/prefs.png" />
   <install as="imp/themes/default/graphics/preview.png" name="themes/default/graphics/preview.png" />
   <install as="imp/themes/default/graphics/print.png" name="themes/default/graphics/print.png" />
   <install as="imp/themes/default/graphics/quotaback.jpg" name="themes/default/graphics/quotaback.jpg" />
   <install as="imp/themes/default/graphics/quotauncover.gif" name="themes/default/graphics/quotauncover.gif" />
   <install as="imp/themes/default/graphics/reload.png" name="themes/default/graphics/reload.png" />
   <install as="imp/themes/default/graphics/reply.png" name="themes/default/graphics/reply.png" />
   <install as="imp/themes/default/graphics/replyall.png" name="themes/default/graphics/replyall.png" />
   <install as="imp/themes/default/graphics/sbcursor_bottom.png" name="themes/default/graphics/sbcursor_bottom.png" />
   <install as="imp/themes/default/graphics/sbcursor_top.png" name="themes/default/graphics/sbcursor_top.png" />
   <install as="imp/themes/default/graphics/scroller.png" name="themes/default/graphics/scroller.png" />
   <install as="imp/themes/default/graphics/scroller_back.png" name="themes/default/graphics/scroller_back.png" />
   <install as="imp/themes/default/graphics/search.png" name="themes/default/graphics/search.png" />
   <install as="imp/themes/default/graphics/select.png" name="themes/default/graphics/select.png" />
   <install as="imp/themes/default/graphics/shared.png" name="themes/default/graphics/shared.png" />
   <install as="imp/themes/default/graphics/signed.png" name="themes/default/graphics/signed.png" />
   <install as="imp/themes/default/graphics/sortdown.png" name="themes/default/graphics/sortdown.png" />
   <install as="imp/themes/default/graphics/sortup.png" name="themes/default/graphics/sortup.png" />
   <install as="imp/themes/default/graphics/spacer_red.png" name="themes/default/graphics/spacer_red.png" />
   <install as="imp/themes/default/graphics/spam.png" name="themes/default/graphics/spam.png" />
   <install as="imp/themes/default/graphics/spellcheck.png" name="themes/default/graphics/spellcheck.png" />
   <install as="imp/themes/default/graphics/undelete.png" name="themes/default/graphics/undelete.png" />
   <install as="imp/themes/default/graphics/warning.png" name="themes/default/graphics/warning.png" />
   <install as="imp/themes/default/graphics/whitelist.png" name="themes/default/graphics/whitelist.png" />
   <install as="imp/themes/default/graphics/folders/create.png" name="themes/default/graphics/folders/create.png" />
   <install as="imp/themes/default/graphics/folders/delete.png" name="themes/default/graphics/folders/delete.png" />
   <install as="imp/themes/default/graphics/folders/drafts.png" name="themes/default/graphics/folders/drafts.png" />
   <install as="imp/themes/default/graphics/folders/edit.png" name="themes/default/graphics/folders/edit.png" />
   <install as="imp/themes/default/graphics/folders/folder.png" name="themes/default/graphics/folders/folder.png" />
   <install as="imp/themes/default/graphics/folders/inbox.png" name="themes/default/graphics/folders/inbox.png" />
   <install as="imp/themes/default/graphics/folders/minus.png" name="themes/default/graphics/folders/minus.png" />
   <install as="imp/themes/default/graphics/folders/open.png" name="themes/default/graphics/folders/open.png" />
   <install as="imp/themes/default/graphics/folders/plus.png" name="themes/default/graphics/folders/plus.png" />
   <install as="imp/themes/default/graphics/folders/sent.png" name="themes/default/graphics/folders/sent.png" />
   <install as="imp/themes/default/graphics/folders/spam.png" name="themes/default/graphics/folders/spam.png" />
   <install as="imp/themes/default/graphics/folders/trash.png" name="themes/default/graphics/folders/trash.png" />
   <install as="imp/themes/default/graphics/mime/apple.png" name="themes/default/graphics/mime/apple.png" />
   <install as="imp/themes/default/graphics/mime/compressed.png" name="themes/default/graphics/mime/compressed.png" />
   <install as="imp/themes/default/graphics/mime/itip.png" name="themes/default/graphics/mime/itip.png" />
   <install as="imp/themes/default/graphics/nav/first-grey.png" name="themes/default/graphics/nav/first-grey.png" />
   <install as="imp/themes/default/graphics/nav/first.png" name="themes/default/graphics/nav/first.png" />
   <install as="imp/themes/default/graphics/nav/last-grey.png" name="themes/default/graphics/nav/last-grey.png" />
   <install as="imp/themes/default/graphics/nav/last.png" name="themes/default/graphics/nav/last.png" />
   <install as="imp/themes/default/graphics/nav/left-grey.png" name="themes/default/graphics/nav/left-grey.png" />
   <install as="imp/themes/default/graphics/nav/left.png" name="themes/default/graphics/nav/left.png" />
   <install as="imp/themes/default/graphics/nav/right-grey.png" name="themes/default/graphics/nav/right-grey.png" />
   <install as="imp/themes/default/graphics/nav/right.png" name="themes/default/graphics/nav/right.png" />
   <install as="imp/themes/default/mimp/screen.css" name="themes/default/mimp/screen.css" />
   <install as="imp/themes/fadetogreen/screen.css" name="themes/fadetogreen/screen.css" />
   <install as="imp/themes/gennevilliers/screen.css" name="themes/gennevilliers/screen.css" />
   <install as="imp/themes/green/screen.css" name="themes/green/screen.css" />
   <install as="imp/themes/grey/screen.css" name="themes/grey/screen.css" />
   <install as="imp/themes/ideas/screen.css" name="themes/ideas/screen.css" />
   <install as="imp/themes/lavander/screen.css" name="themes/lavander/screen.css" />
   <install as="imp/themes/luc/screen.css" name="themes/luc/screen.css" />
   <install as="imp/themes/lucblue/screen.css" name="themes/lucblue/screen.css" />
   <install as="imp/themes/mozilla/screen.css" name="themes/mozilla/screen.css" />
   <install as="imp/themes/postnuke/screen.css" name="themes/postnuke/screen.css" />
   <install as="imp/themes/purple/screen.css" name="themes/purple/screen.css" />
   <install as="imp/themes/purple/dimp/screen.css" name="themes/purple/dimp/screen.css" />
   <install as="imp/themes/silver/rtl.css" name="themes/silver/rtl.css" />
   <install as="imp/themes/silver/screen.css" name="themes/silver/screen.css" />
   <install as="imp/themes/silver/dimp/screen.css" name="themes/silver/dimp/screen.css" />
   <install as="imp/themes/silver/graphics/addressbook_add.png" name="themes/silver/graphics/addressbook_add.png" />
   <install as="imp/themes/silver/graphics/addressbook_browse.png" name="themes/silver/graphics/addressbook_browse.png" />
   <install as="imp/themes/silver/graphics/add_contact.png" name="themes/silver/graphics/add_contact.png" />
   <install as="imp/themes/silver/graphics/application_tile_horizontal.png" name="themes/silver/graphics/application_tile_horizontal.png" />
   <install as="imp/themes/silver/graphics/application_tile_vertical.png" name="themes/silver/graphics/application_tile_vertical.png" />
   <install as="imp/themes/silver/graphics/arrow_collapsed.png" name="themes/silver/graphics/arrow_collapsed.png" />
   <install as="imp/themes/silver/graphics/arrow_expanded.png" name="themes/silver/graphics/arrow_expanded.png" />
   <install as="imp/themes/silver/graphics/attachment.png" name="themes/silver/graphics/attachment.png" />
   <install as="imp/themes/silver/graphics/blacklist.png" name="themes/silver/graphics/blacklist.png" />
   <install as="imp/themes/silver/graphics/calendar.png" name="themes/silver/graphics/calendar.png" />
   <install as="imp/themes/silver/graphics/checkmail.png" name="themes/silver/graphics/checkmail.png" />
   <install as="imp/themes/silver/graphics/close.png" name="themes/silver/graphics/close.png" />
   <install as="imp/themes/silver/graphics/compose.png" name="themes/silver/graphics/compose.png" />
   <install as="imp/themes/silver/graphics/delete.png" name="themes/silver/graphics/delete.png" />
   <install as="imp/themes/silver/graphics/download.png" name="themes/silver/graphics/download.png" />
   <install as="imp/themes/silver/graphics/drafts.png" name="themes/silver/graphics/drafts.png" />
   <install as="imp/themes/silver/graphics/edit.png" name="themes/silver/graphics/edit.png" />
   <install as="imp/themes/silver/graphics/empty_spam.png" name="themes/silver/graphics/empty_spam.png" />
   <install as="imp/themes/silver/graphics/empty_trash.png" name="themes/silver/graphics/empty_trash.png" />
   <install as="imp/themes/silver/graphics/encrypted.png" name="themes/silver/graphics/encrypted.png" />
   <install as="imp/themes/silver/graphics/fetchmail.png" name="themes/silver/graphics/fetchmail.png" />
   <install as="imp/themes/silver/graphics/filters.png" name="themes/silver/graphics/filters.png" />
   <install as="imp/themes/silver/graphics/forward.png" name="themes/silver/graphics/forward.png" />
   <install as="imp/themes/silver/graphics/group.png" name="themes/silver/graphics/group.png" />
   <install as="imp/themes/silver/graphics/ham.png" name="themes/silver/graphics/ham.png" />
   <install as="imp/themes/silver/graphics/help.png" name="themes/silver/graphics/help.png" />
   <install as="imp/themes/silver/graphics/imp.png" name="themes/silver/graphics/imp.png" />
   <install as="imp/themes/silver/graphics/info_icon.png" name="themes/silver/graphics/info_icon.png" />
   <install as="imp/themes/silver/graphics/locked.png" name="themes/silver/graphics/locked.png" />
   <install as="imp/themes/silver/graphics/logout.png" name="themes/silver/graphics/logout.png" />
   <install as="imp/themes/silver/graphics/mail_answered.png" name="themes/silver/graphics/mail_answered.png" />
   <install as="imp/themes/silver/graphics/mail_clearflag.png" name="themes/silver/graphics/mail_clearflag.png" />
   <install as="imp/themes/silver/graphics/mail_deleted.png" name="themes/silver/graphics/mail_deleted.png" />
   <install as="imp/themes/silver/graphics/mail_draft.png" name="themes/silver/graphics/mail_draft.png" />
   <install as="imp/themes/silver/graphics/mail_flagged.png" name="themes/silver/graphics/mail_flagged.png" />
   <install as="imp/themes/silver/graphics/mail_forwarded.png" name="themes/silver/graphics/mail_forwarded.png" />
   <install as="imp/themes/silver/graphics/mail_personal.png" name="themes/silver/graphics/mail_personal.png" />
   <install as="imp/themes/silver/graphics/mail_priority_high.png" name="themes/silver/graphics/mail_priority_high.png" />
   <install as="imp/themes/silver/graphics/mail_priority_low.png" name="themes/silver/graphics/mail_priority_low.png" />
   <install as="imp/themes/silver/graphics/mail_seen.png" name="themes/silver/graphics/mail_seen.png" />
   <install as="imp/themes/silver/graphics/mail_unseen.png" name="themes/silver/graphics/mail_unseen.png" />
   <install as="imp/themes/silver/graphics/manage_attachments.png" name="themes/silver/graphics/manage_attachments.png" />
   <install as="imp/themes/silver/graphics/message_source.png" name="themes/silver/graphics/message_source.png" />
   <install as="imp/themes/silver/graphics/newmail.png" name="themes/silver/graphics/newmail.png" />
   <install as="imp/themes/silver/graphics/newwin.png" name="themes/silver/graphics/newwin.png" />
   <install as="imp/themes/silver/graphics/plus.png" name="themes/silver/graphics/plus.png" />
   <install as="imp/themes/silver/graphics/popdown.png" name="themes/silver/graphics/popdown.png" />
   <install as="imp/themes/silver/graphics/prefs.png" name="themes/silver/graphics/prefs.png" />
   <install as="imp/themes/silver/graphics/preview.png" name="themes/silver/graphics/preview.png" />
   <install as="imp/themes/silver/graphics/print.png" name="themes/silver/graphics/print.png" />
   <install as="imp/themes/silver/graphics/reload.png" name="themes/silver/graphics/reload.png" />
   <install as="imp/themes/silver/graphics/reply.png" name="themes/silver/graphics/reply.png" />
   <install as="imp/themes/silver/graphics/replyall.png" name="themes/silver/graphics/replyall.png" />
   <install as="imp/themes/silver/graphics/search.png" name="themes/silver/graphics/search.png" />
   <install as="imp/themes/silver/graphics/shared.png" name="themes/silver/graphics/shared.png" />
   <install as="imp/themes/silver/graphics/signed.png" name="themes/silver/graphics/signed.png" />
   <install as="imp/themes/silver/graphics/sortdown.png" name="themes/silver/graphics/sortdown.png" />
   <install as="imp/themes/silver/graphics/sortup.png" name="themes/silver/graphics/sortup.png" />
   <install as="imp/themes/silver/graphics/spam.png" name="themes/silver/graphics/spam.png" />
   <install as="imp/themes/silver/graphics/spellcheck.png" name="themes/silver/graphics/spellcheck.png" />
   <install as="imp/themes/silver/graphics/undelete.png" name="themes/silver/graphics/undelete.png" />
   <install as="imp/themes/silver/graphics/warning.png" name="themes/silver/graphics/warning.png" />
   <install as="imp/themes/silver/graphics/whitelist.png" name="themes/silver/graphics/whitelist.png" />
   <install as="imp/themes/silver/graphics/folders/create.png" name="themes/silver/graphics/folders/create.png" />
   <install as="imp/themes/silver/graphics/folders/delete.png" name="themes/silver/graphics/folders/delete.png" />
   <install as="imp/themes/silver/graphics/folders/drafts.png" name="themes/silver/graphics/folders/drafts.png" />
   <install as="imp/themes/silver/graphics/folders/edit.png" name="themes/silver/graphics/folders/edit.png" />
   <install as="imp/themes/silver/graphics/folders/explore.png" name="themes/silver/graphics/folders/explore.png" />
   <install as="imp/themes/silver/graphics/folders/folder.png" name="themes/silver/graphics/folders/folder.png" />
   <install as="imp/themes/silver/graphics/folders/inbox.png" name="themes/silver/graphics/folders/inbox.png" />
   <install as="imp/themes/silver/graphics/folders/minus.png" name="themes/silver/graphics/folders/minus.png" />
   <install as="imp/themes/silver/graphics/folders/open.png" name="themes/silver/graphics/folders/open.png" />
   <install as="imp/themes/silver/graphics/folders/options.png" name="themes/silver/graphics/folders/options.png" />
   <install as="imp/themes/silver/graphics/folders/plus.png" name="themes/silver/graphics/folders/plus.png" />
   <install as="imp/themes/silver/graphics/folders/sent.png" name="themes/silver/graphics/folders/sent.png" />
   <install as="imp/themes/silver/graphics/folders/spam.png" name="themes/silver/graphics/folders/spam.png" />
   <install as="imp/themes/silver/graphics/folders/trash.png" name="themes/silver/graphics/folders/trash.png" />
   <install as="imp/themes/silver/graphics/mime/compressed.png" name="themes/silver/graphics/mime/compressed.png" />
   <install as="imp/themes/silver/graphics/mime/itip.php" name="themes/silver/graphics/mime/itip.php" />
   <install as="imp/themes/silver/graphics/nav/first-grey.png" name="themes/silver/graphics/nav/first-grey.png" />
   <install as="imp/themes/silver/graphics/nav/first.png" name="themes/silver/graphics/nav/first.png" />
   <install as="imp/themes/silver/graphics/nav/last-grey.png" name="themes/silver/graphics/nav/last-grey.png" />
   <install as="imp/themes/silver/graphics/nav/last.png" name="themes/silver/graphics/nav/last.png" />
   <install as="imp/themes/silver/graphics/nav/left-grey.png" name="themes/silver/graphics/nav/left-grey.png" />
   <install as="imp/themes/silver/graphics/nav/left.png" name="themes/silver/graphics/nav/left.png" />
   <install as="imp/themes/silver/graphics/nav/right-grey.png" name="themes/silver/graphics/nav/right-grey.png" />
   <install as="imp/themes/silver/graphics/nav/right.png" name="themes/silver/graphics/nav/right.png" />
   <install as="imp/themes/simplex/screen.css" name="themes/simplex/screen.css" />
   <install as="imp/themes/tango-blue/screen.css" name="themes/tango-blue/screen.css" />
   <install as="imp/themes/tango-blue/dimp/screen.css" name="themes/tango-blue/dimp/screen.css" />
   <install as="imp/themes/tango-blue/graphics/addressbook_browse.png" name="themes/tango-blue/graphics/addressbook_browse.png" />
   <install as="imp/themes/tango-blue/graphics/attachment.png" name="themes/tango-blue/graphics/attachment.png" />
   <install as="imp/themes/tango-blue/graphics/calendar.png" name="themes/tango-blue/graphics/calendar.png" />
   <install as="imp/themes/tango-blue/graphics/close.png" name="themes/tango-blue/graphics/close.png" />
   <install as="imp/themes/tango-blue/graphics/compose.png" name="themes/tango-blue/graphics/compose.png" />
   <install as="imp/themes/tango-blue/graphics/empty_trash.png" name="themes/tango-blue/graphics/empty_trash.png" />
   <install as="imp/themes/tango-blue/graphics/encrypted.png" name="themes/tango-blue/graphics/encrypted.png" />
   <install as="imp/themes/tango-blue/graphics/favicon.ico" name="themes/tango-blue/graphics/favicon.ico" />
   <install as="imp/themes/tango-blue/graphics/fetchmail.png" name="themes/tango-blue/graphics/fetchmail.png" />
   <install as="imp/themes/tango-blue/graphics/filters.png" name="themes/tango-blue/graphics/filters.png" />
   <install as="imp/themes/tango-blue/graphics/imp.png" name="themes/tango-blue/graphics/imp.png" />
   <install as="imp/themes/tango-blue/graphics/mail_answered.png" name="themes/tango-blue/graphics/mail_answered.png" />
   <install as="imp/themes/tango-blue/graphics/mail_deleted.png" name="themes/tango-blue/graphics/mail_deleted.png" />
   <install as="imp/themes/tango-blue/graphics/mail_draft.png" name="themes/tango-blue/graphics/mail_draft.png" />
   <install as="imp/themes/tango-blue/graphics/mail_flagged.png" name="themes/tango-blue/graphics/mail_flagged.png" />
   <install as="imp/themes/tango-blue/graphics/mail_personal.png" name="themes/tango-blue/graphics/mail_personal.png" />
   <install as="imp/themes/tango-blue/graphics/mail_priority_high.png" name="themes/tango-blue/graphics/mail_priority_high.png" />
   <install as="imp/themes/tango-blue/graphics/mail_priority_low.png" name="themes/tango-blue/graphics/mail_priority_low.png" />
   <install as="imp/themes/tango-blue/graphics/mail_unseen.png" name="themes/tango-blue/graphics/mail_unseen.png" />
   <install as="imp/themes/tango-blue/graphics/manage_attachments.png" name="themes/tango-blue/graphics/manage_attachments.png" />
   <install as="imp/themes/tango-blue/graphics/newmail.png" name="themes/tango-blue/graphics/newmail.png" />
   <install as="imp/themes/tango-blue/graphics/reload.png" name="themes/tango-blue/graphics/reload.png" />
   <install as="imp/themes/tango-blue/graphics/shared.png" name="themes/tango-blue/graphics/shared.png" />
   <install as="imp/themes/tango-blue/graphics/signed.png" name="themes/tango-blue/graphics/signed.png" />
   <install as="imp/themes/tango-blue/graphics/spellcheck.png" name="themes/tango-blue/graphics/spellcheck.png" />
   <install as="imp/themes/tango-blue/graphics/folders/drafts.png" name="themes/tango-blue/graphics/folders/drafts.png" />
   <install as="imp/themes/tango-blue/graphics/folders/folder.png" name="themes/tango-blue/graphics/folders/folder.png" />
   <install as="imp/themes/tango-blue/graphics/folders/inbox.png" name="themes/tango-blue/graphics/folders/inbox.png" />
   <install as="imp/themes/tango-blue/graphics/folders/open.png" name="themes/tango-blue/graphics/folders/open.png" />
   <install as="imp/themes/tango-blue/graphics/folders/sent.png" name="themes/tango-blue/graphics/folders/sent.png" />
   <install as="imp/themes/tango-blue/graphics/folders/spam.png" name="themes/tango-blue/graphics/folders/spam.png" />
   <install as="imp/themes/tango-blue/graphics/folders/trash.png" name="themes/tango-blue/graphics/folders/trash.png" />
   <install as="imp/attachment.php" name="attachment.php" />
   <install as="imp/compose-dimp.php" name="compose-dimp.php" />
   <install as="imp/compose-mimp.php" name="compose-mimp.php" />
   <install as="imp/compose.php" name="compose.php" />
   <install as="imp/contacts.php" name="contacts.php" />
   <install as="COPYING" name="COPYING" />
   <install as="imp/folders-mimp.php" name="folders-mimp.php" />
   <install as="imp/folders.php" name="folders.php" />
   <install as="imp/index-dimp.php" name="index-dimp.php" />
   <install as="imp/index.php" name="index.php" />
   <install as="imp/mailbox-mimp.php" name="mailbox-mimp.php" />
   <install as="imp/mailbox.php" name="mailbox.php" />
   <install as="imp/message-dimp.php" name="message-dimp.php" />
   <install as="imp/message-mimp.php" name="message-mimp.php" />
   <install as="imp/message.php" name="message.php" />
   <install as="imp/mobile.php" name="mobile.php" />
   <install as="imp/pgp.php" name="pgp.php" />
   <install as="README" name="README" />
   <install as="imp/rss.php" name="rss.php" />
   <install as="imp/saveimage.php" name="saveimage.php" />
   <install as="imp/search-basic.php" name="search-basic.php" />
   <install as="imp/search.php" name="search.php" />
   <install as="imp/smime.php" name="smime.php" />
   <install as="imp/thread.php" name="thread.php" />
   <install as="imp/view.php" name="view.php" />
  </filelist>
 </phprelease>
 <changelog>
  <release>
   <version>
    <release>5.0.0alpha1</release>
    <api>5.0.0</api>
   </version>
   <stability>
    <release>alpha</release>
    <api>alpha</api>
   </stability>
   <date>2011-03-09</date>
   <license uri="http://www.horde.org/licenses/gpl">GPL-2.0</license>
   <notes>
* First alpha release for Horde 4.
   </notes>
  </release>
  <release>
   <version>
    <release>5.0.0beta1</release>
    <api>5.0.0</api>
   </version>
   <stability>
    <release>beta</release>
    <api>beta</api>
   </stability>
   <date>2011-03-16</date>
   <license uri="http://www.horde.org/licenses/gpl">GPL-2.0</license>
   <notes>
* Fix purging deleted messages in dynamic view (Bug #9627).
* Fix display of non-IMAP mailbox elements in folder lists (Bug #9650).
* Fix print part display.
* Fix listing users through IMP API.
   </notes>
  </release>
  <release>
   <version>
    <release>5.0.0RC1</release>
    <api>5.0.0</api>
   </version>
   <stability>
    <release>beta</release>
    <api>beta</api>
   </stability>
   <date>2011-03-23</date>
   <license uri="http://www.horde.org/licenses/gpl">GPL-2.0</license>
   <notes>
* First release candidate for Horde 4.
* [mms] Fix loading virtual folder as initial page in standard view (Bug #9696).
* [mms] Fix upgrading virtual folders from IMP 4 (Bug #9692).
* [mms] Fix editing the size search criteria.
* [mms] Optimize importing messages from mbox file.
* [mms] Fix deletion from Virtual Inbox in standard view (Bug #9686).
* [mms] Fix loading virtual folders from drop-down folder list (Bug #9687).
* [mms] Fix thread sort by newest messages first (Bug #9685).
* [mms] Add ability to import/download mailboxes in dynamic view.
* [jan] Remove application tabs from AJAX interface (Bug #9679).
* [mms] Move all portal rendering code to Horde.
* [mms] Fix flag display in message list in traditional view (Bug #9673).
   </notes>
  </release>
  <release>
   <version>
    <release>5.0.0RC2</release>
    <api>5.0.0</api>
   </version>
   <stability>
    <release>beta</release>
    <api>beta</api>
   </stability>
   <date>2011-03-29</date>
   <license uri="http://www.horde.org/licenses/gpl">GPL-2.0</license>
   <notes>
* Second release candidate for Horde 4.
* Fix max_folders permission (Bug #9741).
* [jan] Rename all scripts in bin/ to be prefixed with imp- (Request #9647).
* [jan] Correctly render notifications with embedded HTML in dynamic view (Bug #9729).
* [mms] Fix moving to new mailbox, tasklist, and notepad in traditional view (Bug #9732).
* [jan] Add left and right keys as aliases for up and down keys in dynamic view.
* [mms] Add mailbox sorting and select all messages to vertical layout in the dynamic view (Request #9708).
* [jan] Fix expansion of quoted sections in thread view.
* [jan] Fix message previews in traditional view (Bug #9695).
* [jan] Support importing of compressed mailbox files.
* [jan] Fix upgrading of search_fields preference.
* [jan] Fix key navigation in traditional mailbox view.
* [mms] Don&apos;t cache FETCH data for the Spam and Trash mailboxes.
* [mms] All views now honor &apos;initial_page&apos; preference.
* [mms] Fix loading virtual folder as initial page in standard view (Bug #9696).
   </notes>
  </release>
  <release>
   <version>
    <release>5.0.0</release>
    <api>5.0.0</api>
   </version>
   <stability>
    <release>stable</release>
    <api>stable</api>
   </stability>
   <date>2011-04-06</date>
   <license uri="http://www.horde.org/licenses/gpl">GPL-2.0</license>
   <notes>
* First stable release for Horde 4.
* [jan] Notify about new mails in any Horde application.
* [mms] New mail notifications now handled by the Horde Notification system (Request #9751).
* [mms] Fix resuming messages with attachments (Bug #9780).
* [mms] Fix javascript actions in standard view in IE 7/8 (Bugs #9801, 9809).
* [jan] Fix application-specific permission checks (Bug #9786).
* [mms] Fix printing of message parts in IE, regardless of local user settings (Bug #9756).
* [mms] Fix IMP_Maillog regression from RC2 (Bug #9763).
* [mms] Fix honoring default encryption option in dynamic view.
* [jan] Show full alarm notifications in dynamic view (Request #9748).
* [jan] Fix saving S/MIME certs to address book.
* [mms] Support importing of compressed mailbox files if the zip extension is not available.
   </notes>
  </release>
  <release>
   <version>
    <release>5.0.1</release>
    <api>5.0.0</api>
   </version>
   <stability>
    <release>stable</release>
    <api>stable</api>
   </stability>
   <date>2011-04-20</date>
   <license uri="http://www.horde.org/licenses/gpl">GPL-2.0</license>
   <notes>
* [mms] Fix resuming reply drafts in HTML mode (Bug #9928).
* [mms] Fix updating flags/logs on original messages after resuming from draft.
* [mms] Fix flagging messages in search mailboxes in dynamic view.
* [mms] Don&apos;t attempt to poll non-IMAP mailboxes (Bug #9896).
* [mms] Fix deleting attachments from compose message in dynamic view (Bug #9899).
* [mms] Newmail portal block can now be configured to auto-update.
* [mms] Fix deleteMessages and flagMessages API calls (Bug #9888).
* [mms] More intelligent polling in dynamic view (Request #9808).
* [mms] Fix spurious viewport loading in rare situations (Bug #9768).
* [mms] Show human readable message in multipart/report parts in the richest
        format possible (Bug #9873).
* [mms] Fix unneeded body part downloads in alternative parts (Bug #9862).
* [mms] Fix importing PGP private keys.
* [mms] More intelligent part naming if name is not specified in the message (Request #9853).
* [jan] Avoid double escaping of folder names in sent-mail drop down list.
* [jan] Fix translation of special folders on certain IMAP servers.
* [jan] Fix display of status icons in traditional view (Bug #9844).
* [mms] Fix displaying all message parts in standard view (Bug #9827).
* [mms] Allow .eml files to be imported into a mailbox (Request #9827).
* [mms] Fix vertical layout resize in dynamic view (Bug #9834).
* [mms] Fix link for filters menu item (Bug #9831).
* [mms] Fix composing messages in mobile view.
* [mms] IMP will refuse to work with POP3 servers that don&apos;t support UIDL.
* [mms] Many POP3 fixes.
   </notes>
  </release>
  <release>
   <version>
    <release>5.0.2</release>
    <api>5.0.0</api></version>
   <stability>
    <release>stable</release>
    <api>stable</api></stability>
   <date>2011-05-03</date>
   <license uri="http://www.horde.org/licenses/gpl">GPL-2.0</license>
   <notes>
* [mms] Add quick flag filtering to traditional view.
* [mms] Fix viewing linked attachments (Bug #9972).
* [mms] Add support for the content-id access type of message/external-body.
* [mms] Consolidate IMAP error handling code in IMP_Imap_Exception.
* [mms] Use translated namespace name if available.
   </notes>
  </release>
  <release>
   <version>
    <release>5.0.3</release>
    <api>5.0.0</api></version>
   <stability>
    <release>stable</release>
    <api>stable</api></stability>
   <date>2011-05-03</date>
   <license uri="http://www.horde.org/licenses/gpl">GPL-2.0</license>
   <notes>
* [jan] Add missing files to package.
   </notes>
  </release>
  <release>
   <version>
    <release>5.0.4</release>
    <api>5.0.0</api></version>
   <stability>
    <release>stable</release>
    <api>stable</api></stability>
   <date>2011-05-25</date>
   <license uri="http://www.horde.org/licenses/gpl">GPL-2.0</license>
   <notes>
* [mms] Fix filter links in the preferences UI (Bug #10117).
* [mms] Fix print icon for non text/html displayable attachments (Bug #10112).
* [mms] Support $Junk/$NotJunk keywords when marking spam/ham.
* [jan] Fix link to send PGP key to keyserver (Bug #10070).
* [mms] Fix resizing compose window in dynamic view for IE 7/8 (Bug #10075).
* [mms] Fix setting/unsetting passphrases in preferences (Bug #10096).
* [mms] Base64url encode breacdrumb hash information in dynamic view.
* [mms] Add login task to autocreate special mailboxes.
* [mms] Workaround broken messages by allow viewing multipart/related parts that are not referenced in the base part.
* [mms] Use ACLs to determine when to hide various UI options (Request #9537).
* [mms] Cache various calculated mailbox information in the session.
* [mms] Fix adding flags in advanced search (Bug #10049).
* [mms] Fix display of subfolders in mobile view (Bug #10043).
* [mms] Improved determination of available flags in a mailbox.
* [mms] Fix adding to whitelist from dynamic view (rui.carneiro@portugalmail.net, Bug #10036).
   </notes>
  </release>
  <release>
   <version>
    <release>5.0.5</release>
    <api>5.0.0</api></version>
   <stability>
    <release>stable</release>
    <api>stable</api></stability>
   <date>2011-06-01</date>
   <license uri="http://www.horde.org/licenses/gpl">GPL-2.0</license>
   <notes>
* [jan] Fix loading message previews from search results (Bug #10152).
* [mms] Fix sending messages with linked attachments (Bug #10125).
* [mms] Handle response codes/errors returned from POP3 servers.
* [mms] Fix POP3 regressions.
* [mms] Workaround broken suhosin extension to allow search mailboxes (Request #9842).
   </notes>
  </release>
  <release>
   <version>
    <release>5.0.6</release>
    <api>5.0.0</api></version>
   <stability>
    <release>stable</release>
    <api>stable</api></stability>
   <date>2011-06-08</date>
   <license uri="http://www.horde.org/licenses/gpl">GPL-2.0</license>
   <notes>
* [mms] Fix regression in renaming mailboxes in dynamic view (Bug #10207).
* [mms] Fix selecting sent-mail mailbox for not empty namespaces (Bug #10090).
* [mms] Fix saving expand/collapse state in traditional folders view.
* [mms] Update all flag changes in dynamic mode (Bug #10146).
* [mms] Fix editing saved searches in dynamic mode (Bug #10189).
* [mms] Fix regression in saving sent mail in traditional view (Bug #10193).
* [mms] Fix regression in deleting mailboxes in traditional view (Bug #10170).
* [mms] Fix currently selected mailbox in folder lists (Bug #10163).
* [jan] Don&apos;t show button to strip attachments if turned off in the preferences (Bug #10154).
* [jan] Fix printing from message popup (Bug #10188).
* [jan] Fix viewing messages source from message popup (Bug #10190).
* [jan] Fix editing saved searches in traditional view (Bug #10184).
   </notes>
  </release>
  <release>
   <version>
    <release>5.0.7</release>
    <api>5.0.0</api></version>
   <stability>
    <release>stable</release>
    <api>stable</api></stability>
   <date>2011-06-14</date>
   <license uri="http://www.horde.org/licenses/gpl">GPL-2.0</license>
   <notes>
* [mms] Don&apos;t strip HTML part of compose message when stripping attachments from saved sent-mail message (Bug #10234).
* [mms] Fix regression when copying/moving messages into a new mailbox in traditional view (Bug #10232).
* [mms] Fix regression when flagging all messages in a mailbox (Bug #10224).
* [jan] Fix folder links in virtual folders (Bug #10221).
* [mms] Show translated name for special mailboxes in sent mail lists (Bug #10220).
* [mms] Fix regression in filtering mailbox in traditional view (Bug #10213).
   </notes>
  </release>
  <release>
   <version>
    <release>5.0.8</release>
    <api>5.0.0</api></version>
   <stability>
    <release>stable</release>
    <api>stable</api></stability>
   <date>2011-07-05</date>
   <license uri="http://www.horde.org/licenses/gpl">GPL-2.0</license>
   <notes>
* [jan] Don&apos;t attempt to delete linked attachments monthly if they have been disabled (Bug #10166).
* [jan] Don&apos;t show basic headers twice when showing all headers (Bug #10276).
* [jan] Add IMP_Contents#getTree() to return a tree representation of a message&apos;s MIME parts.
* [mms] Fix regression in parsing list reply address (Bug #10258).
* [jan] Tick sent-mail checkbox off when selecting sent-mail folder in dynamic view.
* [jan] Keep key navigation active after clicking into a HTML message (Request #9720).
* [mms] Fix additional regression when flagging all messages in a mailbox (Bug #10243).
* [mms] Fix "Don&apos;t Show" filtering in traditional mailbox view (Bug #10244).
   </notes>
  </release>
  <release>
   <version>
    <release>5.0.9</release>
    <api>5.0.0</api></version>
   <stability>
    <release>stable</release>
    <api>stable</api></stability>
   <date>2011-08-02</date>
   <license uri="http://www.horde.org/licenses/gpl">GPL-2.0</license>
   <notes>
* [mms] Fix to allow search filters to be saved.
* [mjr] Fix mouse click handling on mobile view (Bug #10355).
* [mms] Ensure correct message charset is use if forward/reply headers contain non US-ASCII characters (Bug #10148).
* [mms] Select all checkbox in dynamic view can now be toggled (Request #10067).
* [mms] Remember vertical splitbar size in dynamic view.
* [mms] Workaround IE quirks for compose autocomplete box (Bug #10250).
* [mms] Fix resuming HTML drafts for non-reply messages (Bug #10298).
* [jan] Fix verifying of inline signed PGP messages (requires Horde_Crypt 1.0.4).
* [mms] Fix Shift-N shortcut in dynamic view (Bug #10352).
* [mms] Add save message link to dynamic view preview window.
* [mms] Correctly quote e-mail names when composing from compose links in the dynamic view (Bug #10292).
   </notes>
  </release>
  <release>
   <version>
    <release>5.0.10</release>
    <api>5.0.0</api></version>
   <stability>
    <release>stable</release>
    <api>stable</api></stability>
   <date>2011-08-17</date>
   <license uri="http://www.horde.org/licenses/gpl">GPL-2.0</license>
   <notes>
* [mms] Display flag to indicate a mailing list message.
* [mms] Immediately update mailbox list when message is deleted and the mailbox does not support flags (e.g. POP3) (Bug #10424).
* [mjr] Fix notifications not showing while accepting iTips
* [mms] Correctly determine page with first/last unseen messages when using descending sequence sorting (Bug #9882).
* [mms] Deletion works correctly from popup message view if base window is no longer available (Bug #9761).
* [mms] Fix explicitly applying filters in INBOX in dynamic view (Bug #10291).
* [mms] Add &apos;Edit as New&apos; action for messages (Request #10206).
* [mms] Remove &apos;allow_resume_all&apos; configuration option (Request #10206).
* [mms] Add personal contacts search filter.
* [mms] Add ability to search all mailboxes (Request #10204).
   </notes>
  </release>
  <release>
   <version>
    <release>5.0.11</release>
    <api>5.0.0</api></version>
   <stability>
    <release>stable</release>
    <api>stable</api></stability>
   <date>2011-08-31</date>
   <license uri="http://www.horde.org/licenses/gpl">GPL-2.0</license>
   <notes>
* [mms] Automatically track rownumber updates when selecting messages; fixes SHIFT-DEL behavior in the dynamic view.
* [mms] Fix contents of sent message when directly sending from spellcheck in standard view (Bug #10464).
* [mms] Fix namespace auto-detection for non-sane namespace configs (Bug #10447).
* [mms] Fix POP3 regression (Bug #10450).
* [mms] Forwarded messages no longer treated as an attachment in the UI (Request #9754).
* [mms] Correctly display submailboxes in dynamic view when new submailbox is created before parent mailbox is expanded (Bug #10429).
   </notes>
  </release>
  <release>
   <version>
    <release>5.0.12</release>
    <api>5.0.0</api></version>
   <stability>
    <release>stable</release>
    <api>stable</api></stability>
   <date>2011-09-21</date>
   <license uri="http://www.horde.org/licenses/gpl">GPL-2.0</license>
   <notes>
* [mms] Fix UI artifacts when renaming mailboxes in dynamic view (Bug #10533).
* [jan] Don&apos;t open certain links in HTML messages in the message pane.
* [mms] Add ability to toggle hide deleted messages in dynamic view (Request #10256).
* [mms] Add auto-generated message filter (see RFC 3834).
* [mms] Remove non-existent parent mailbox when removing last child mailbox in dynamic view (Bug #10495).
* [mms] Provide content duration information for audio &amp; video data if that information is available (RFC 3803).
* [jan] Fix setting sender when redirecting messages via SMTP (Bug #10488).
* [mms] Add List-ID information, if available, to auto-reply notification.
* [mms] Display information on reply method in standard view when automatically choosing the reply type.
* [mms] Fix generation of Save All attachments link.
* [mms] More intelligent quoting of flowed text messages sent in HTML format.
* [mms] Browser mailto-handler respects current IMP view mode (Bug #10475).
* [mms] More workarounds for broken suhosin extension (Bug #10462).
* [mms] Always show image thumbnail previews, if an image conversion utility is present on the system.
   </notes>
  </release>
  <release>
   <version>
    <release>5.0.13</release>
    <api>5.0.0</api></version>
   <stability>
    <release>stable</release>
    <api>stable</api></stability>
   <date>2011-09-21</date>
   <license uri="http://www.horde.org/licenses/gpl">GPL-2.0</license>
   <notes>
* [jan] Fix broken dependency on Text_Flowed.
   </notes>
  </release>
  <release>
   <version>
    <release>5.0.14</release>
    <api>5.0.0</api></version>
   <stability>
    <release>stable</release>
    <api>stable</api></stability>
   <date>2011-10-18</date>
   <license uri="http://www.horde.org/licenses/gpl">GPL-2.0</license>
   <notes>
* [mms] Workaround broken number_format() for PHP &lt; 5.4.0 (Bug #10618).
* [mms] Add preference to indicate preferred language for return replies on outgoing messages.
* [mms] For reply, indicate original sender&apos;s language preference.
* [mms] Fix/improve monthly sent-mail rename login task (Bug #10613).
* [mms] Fix display of encoded subject text on print page (Bug #9755).
* [mms] Fix setting MDN flag on sent message after compose (Bug #10579).
* [mms] When expanding a submailbox in dynamic view, honor expanded children status.
* [mms] Re-add &apos;msgs_shown&apos; parameter to Newmail block.
* [mms] Allow multiple messages to be sent via quickreply in dynamic view.
* [mms] Allow image attachments to be displayed without download in mobile view.
* [mms] Fix reporting spam/innocent on mailbox page in mobile view.
* [mms] Fix viewing next message after deleting message in mobile view.
* [mms] Fix composing messages in mobile view.
* [mms] Optimize deletion of messages in dynamic view.
* [mms] Fix accessing search mailboxes in dynamic view on IE 9 (Bug #10462).
* [mms] Fix altering background color of system message flags (Bug #10544).
* [jan] Fix sending notifications after download of linked attachments (Bug #10539).
   </notes>
  </release>
  <release>
   <version>
    <release>5.0.15</release>
    <api>5.0.0</api></version>
   <stability>
    <release>stable</release>
    <api>stable</api></stability>
   <date>2011-10-19</date>
   <license uri="http://www.horde.org/licenses/gpl">GPL-2.0</license>
   <notes>
* [mms] Fix updating flags in non-selected mailbox if IMAP server does not support CONDSTORE/QRESYNC (Bug #10627).
* [mms] Fix some dynamic view links on IE (Bug #10664).
   </notes>
  </release>
 </changelog>
</package><|MERGE_RESOLUTION|>--- conflicted
+++ resolved
@@ -22,13 +22,8 @@
   <email>chuck@horde.org</email>
   <active>yes</active>
  </lead>
-<<<<<<< HEAD
  <date>2011-04-21</date>
  <time>18:54:43</time>
-=======
- <date>2011-10-19</date>
- <time>00:20:16</time>
->>>>>>> b0dae473
  <version>
   <release>5.1.0</release>
   <api>5.1.0</api>
@@ -39,13 +34,7 @@
  </stability>
  <license uri="http://www.horde.org/licenses/gpl">GPL-2.0</license>
  <notes>
-<<<<<<< HEAD
 *
-=======
-* [mms] Fix accessing POP3 servers that use commas in their UIDs.
-* [mms] Fix updating flags in non-selected mailbox if IMAP server does not support CONDSTORE/QRESYNC (Bug #10627).
-* [mms] Fix some dynamic view links on IE (Bug #10664).
->>>>>>> b0dae473
  </notes>
  <contents>
   <dir baseinstalldir="/" name="/">
