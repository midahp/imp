<?xml version="1.0" encoding="UTF-8"?>
<package packagerversion="1.9.2" version="2.0" xmlns="http://pear.php.net/dtd/package-2.0" xmlns:tasks="http://pear.php.net/dtd/tasks-1.0" xmlns:xsi="http://www.w3.org/2001/XMLSchema-instance" xsi:schemaLocation="http://pear.php.net/dtd/tasks-1.0 http://pear.php.net/dtd/tasks-1.0.xsd http://pear.php.net/dtd/package-2.0 http://pear.php.net/dtd/package-2.0.xsd">
 <name>imp</name>
 <channel>pear.horde.org</channel>
 <summary>A web based webmail system</summary>
 <description>IMP, the Internet Mail Program, is one of the most popular and widely deployed open source webmail applications in the world. It allows universal, web-based access to IMAP and POP3 mail servers and provides Ajax, mobile and traditional interfaces with a rich range of features normally found only in desktop email clients.</description>
 <lead>
  <name>Michael Slusarz</name>
  <user>slusarz</user>
  <email>slusarz@horde.org</email>
  <active>yes</active>
 </lead>
 <lead>
  <name>Jan Schneider</name>
  <user>jan</user>
  <email>jan@horde.org</email>
  <active>yes</active>
 </lead>
 <lead>
  <name>Chuck Hagenbuch</name>
  <user>chuck</user>
  <email>chuck@horde.org</email>
  <active>yes</active>
 </lead>
 <date>2013-03-05</date>
 <version>
  <release>6.1.0</release>
  <api>6.0.0</api>
 </version>
 <stability>
  <release>stable</release>
  <api>stable</api>
 </stability>
 <license uri="http://www.horde.org/licenses/gpl">GPL-2.0</license>
 <notes>
<<<<<<< HEAD
* [mms] Honor forward_default preference in smartmobile view.
* [mms] Add PGP keylength configuration option (Request #12099).
* [mjr] Expose the Maillog via the public API.
* [mms] Better handling of flag change attempts when browser cached state (dynamic/smartmobile view) is different than the server state.
* [mms] Move backend configuration parsing/retrieval to IMP_Imap_Config.
* [mms] Spam reporting configuration has been moved to the backends file.
* [mms] Support showing blocked Data URIs in HTML message data.
* [mms] Add the &apos;mbox_acl&apos; hook.
* [mms] Move folder disabling configuration into the permission system.
* [mms] Upgraded IMP permissions to allow permissions to be set per active backend.
* [mms] Allow the active search query to be edited in the smartmobile view.
* [mms] Add link to exit out of search view in smartmobile view into the original mailbox.
* [mms] Allow default special mailbox names to be overriden by a backend.
* [mms] Move special mailboxes autocreation configuration into backends.php.
* [mms] Add SMTP debugging.
* [mms] Disable mailbox sorting by default if the remote server does not natively support it (Bug #12001).
* [mms] Add the &apos;msg_filter&apos; hook.
* [mms] Added the &apos;attach_body_check&apos; hook.
* [mms] Add linked attachment information directly to main body text.
* [mms] Added argument to the &apos;trailer&apos; hook to allow HTML trailers to be generated.
* [mms] Attachments can now be configured to be linked only if over a configurable size threshold.
* [mms] Linked attachments are no longer a user-configurable action.
* [mms] Spam/innocent reporting on the smartmobile message page now uses a popup instead of a modal dialog.
* [mms] Re-add alerts log to dynamic mailbox view.
* [mms] Rewritten/improved linked attachment code.
* [mms] Add discard draft option to compose page allowing the user to cancel composition and permanently delete the original draft (Request #12017).
* [mms] Minimal view menu entries are now accessible via numbered accesskeys (Request #5847).
* [mms] Add image upload feature to the HTML editor image plugin.
* [mms] Allow drag &amp; drop/pasting of images into the HTML editor.
* [mms] All basic view pages are now routed through the basic.php endpoint.
* [mms] Save AJAX showMessage call when reloading the dynamic mailbox page with a message preview active.
* [mms] Dynamically display MIME type icon for attachments uploaded on the dynamic compose page.
* [mms] Remove &apos;compose_cc&apos; and &apos;compose_bcc&apos; preferences.
* [mms] Support attaching vCard in dynamic compose.
* [mms] Support attaching PGP public keys in dynamic compose.
* [mms] Smartmobile view now uses additive loading instead of pagination on the mailbox page.
* [mms] Removed &apos;link_all_attachments&apos; configuration option.
* [mms] Support link attachment feature in dynamic view.
* [mms] Display Virtual Folders in smartmobile view.
* [mms] Abstract all UIDs used for mailbox/message navigation on the browser to BUIDs (browser UIDs) (Bug #10719).
* [mms] Use more efficient murmurhash3 to determine changes in compose message that will trigger auto saved drafts.
* [mms] Initialize viewport and mailbox list in single AJAX call when initially loading the dynamic mailbox view.
* [mms] Add message thread view to dynamic mailbox preview.
* [mms] Better UI for changing quicksearch criteria in dynamic mailbox screen.
* [mms] Collapse multiple mailbox export options in dynamic mailbox view to single action.
* [mms] Importing a PGP personal key now only requires the private key.
=======
* [mms] Fix ability to switch to non-default date sorting algorithm in dynamic view (Bug #12139).
* [mms] Use more efficient date sorting algorithm as the default choice.
* [mms] Fix printing quoted text when viewing a list message.
* [mms] Use Horde_Css_Parser package, which is compatible with CSS3 declarations, instead of the unmaintained Horde_Text_Filter_Csstidy code.
* [mms] Fix verifying signed &amp; encrypted PGP messages (Bug #12100).
* [mms] Update virtual folder name in folder tree when editing the label (Bug #12079).
* [mms] Fix links to virtual folders on search preferences page.
* [mms] Fix edit links for virtual folders in dynamic view (Bug #12072).
* [mms] Fix regression in displaying user-defined virtual folders in folder listings.
* [mms] Correctly generate self URLs if a URL parameter is altered by the current message action (Bug #12058).
* [mms] Fix possible issue creating folder tree if multiple special mailboxes appeared in the same branch (Bug #12050).
>>>>>>> a6d2ba46
 </notes>
 <contents>
  <dir baseinstalldir="/" name="/">
   <dir name="bin">
    <file name="imp-admin-upgrade" role="script" />
    <file name="imp-bounce-spam" role="script">
     <tasks:replace from="/usr/bin/env php" to="php_bin" type="pear-config" />
    </file>
    <file name="imp-mailbox-decode" role="script">
     <tasks:replace from="/usr/bin/env php" to="php_bin" type="pear-config" />
    </file>
    <file name="imp-query-imap-cache" role="script">
     <tasks:replace from="/usr/bin/env php" to="php_bin" type="pear-config" />
    </file>
   </dir> <!-- /bin -->
   <dir name="config">
    <file name=".htaccess" role="horde" />
    <file name="backends.php" role="horde" />
    <file name="conf.xml" role="horde" />
    <file name="hooks.php.dist" role="horde" />
    <file name="menu.php.dist" role="horde" />
    <file name="mime_drivers.php" role="horde" />
    <file name="prefs.php" role="horde" />
   </dir> <!-- /config -->
   <dir name="docs">
    <file name="CHANGES" role="doc" />
    <file name="CREDITS" role="doc" />
    <file name="INSTALL" role="doc" />
    <file name="PERFORMANCE" role="doc" />
    <file name="RELEASE_NOTES" role="doc" />
    <file name="RFCS" role="doc" />
    <file name="UPGRADING" role="doc" />
   </dir> <!-- /docs -->
   <dir name="js">
    <dir name="ckeditor">
     <file name="imageupload.js" role="horde" />
     <file name="pasteattachment.js" role="horde" />
     <file name="pasteignore.js" role="horde" />
    </dir> <!-- /js/ckeditor -->
    <file name="acl.js" role="horde" />
    <file name="compose-base.js" role="horde" />
    <file name="compose-dimp.js" role="horde" />
    <file name="compose.js" role="horde" />
    <file name="contacts.js" role="horde" />
    <file name="dimpbase.js" role="horde" />
    <file name="dimpcore.js" role="horde" />
    <file name="flagprefs.js" role="horde" />
    <file name="folderprefs.js" role="horde" />
    <file name="folders.js" role="horde" />
    <file name="imp.js" role="horde" />
    <file name="login.js" role="horde" />
    <file name="mailbox.js" role="horde" />
    <file name="message-dimp.js" role="horde" />
    <file name="message.js" role="horde" />
    <file name="murmurhash3.js" role="horde" />
    <file name="passphrase.js" role="horde" />
    <file name="pgp.js" role="horde" />
    <file name="search.js" role="horde" />
    <file name="searchesprefs.js" role="horde" />
    <file name="signaturehtml.js" role="horde" />
    <file name="smartmobile.js" role="horde" />
    <file name="viewport.js" role="horde" />
    <file name="viewport_utils.js" role="horde" />
   </dir> <!-- /js -->
   <dir name="lib">
    <dir name="Ajax">
     <dir name="Application">
      <dir name="Handler">
       <file name="Common.php" role="horde" />
       <file name="Dynamic.php" role="horde" />
       <file name="ImageUnblock.php" role="horde" />
       <file name="Mboxtoggle.php" role="horde" />
       <file name="Passphrase.php" role="horde" />
       <file name="Search.php" role="horde" />
       <file name="Smartmobile.php" role="horde" />
      </dir> <!-- /lib/Ajax/Application/Handler -->
      <file name="Compose.php" role="horde" />
      <file name="ListMessages.php" role="horde" />
      <file name="ShowMessage.php" role="horde" />
     </dir> <!-- /lib/Ajax/Application -->
     <dir name="Imple">
      <file name="ContactAutoCompleter.php" role="horde" />
      <file name="ImportEncryptKey.php" role="horde" />
      <file name="ItipRequest.php" role="horde" />
      <file name="PassphraseDialog.php" role="horde" />
     </dir> <!-- /lib/Ajax/Imple -->
     <file name="Application.php" role="horde" />
     <file name="Queue.php" role="horde" />
    </dir> <!-- /lib/Ajax -->
    <dir name="Basic">
     <file name="Base.php" role="horde" />
     <file name="Compose.php" role="horde" />
     <file name="Contacts.php" role="horde" />
     <file name="Folders.php" role="horde" />
     <file name="Mailbox.php" role="horde" />
     <file name="Message.php" role="horde" />
     <file name="Pgp.php" role="horde" />
     <file name="Saveimage.php" role="horde" />
     <file name="Search.php" role="horde" />
     <file name="Searchbasic.php" role="horde" />
     <file name="Smime.php" role="horde" />
     <file name="Thread.php" role="horde" />
    </dir> <!-- /lib/Basic -->
    <dir name="Block">
     <file name="Newmail.php" role="horde" />
     <file name="Summary.php" role="horde" />
    </dir> <!-- /lib/Block -->
    <dir name="Compose">
     <file name="Attachment.php" role="horde" />
     <file name="Exception.php" role="horde" />
     <file name="LinkedAttachment.php" role="horde" />
     <file name="References.php" role="horde" />
     <file name="Ui.php" role="horde" />
     <file name="View.php" role="horde" />
    </dir> <!-- /lib/Compose -->
    <dir name="Contents">
     <file name="View.php" role="horde" />
    </dir> <!-- /lib/Contents -->
    <dir name="Crypt">
     <file name="Pgp.php" role="horde" />
     <file name="Smime.php" role="horde" />
    </dir> <!-- /lib/Crypt -->
    <dir name="Dynamic">
     <dir name="Compose">
      <file name="Common.php" role="horde" />
     </dir> <!-- /lib/Dynamic/Compose -->
     <dir name="Helper">
      <file name="Base.php" role="horde" />
     </dir> <!-- /lib/Dynamic/Helper -->
     <file name="AddressList.php" role="horde" />
     <file name="Base.php" role="horde" />
     <file name="Compose.php" role="horde" />
     <file name="Mailbox.php" role="horde" />
     <file name="Message.php" role="horde" />
    </dir> <!-- /lib/Dynamic -->
    <dir name="Factory">
     <file name="AuthImap.php" role="horde" />
     <file name="Compose.php" role="horde" />
     <file name="ComposeVfs.php" role="horde" />
     <file name="Contents.php" role="horde" />
     <file name="Flags.php" role="horde" />
     <file name="Identity.php" role="horde" />
     <file name="Imap.php" role="horde" />
     <file name="Imaptree.php" role="horde" />
     <file name="Mail.php" role="horde" />
     <file name="Mailbox.php" role="horde" />
     <file name="MailboxList.php" role="horde" />
     <file name="Maillog.php" role="horde" />
     <file name="MimeViewer.php" role="horde" />
     <file name="Pgp.php" role="horde" />
     <file name="PrefsSort.php" role="horde" />
     <file name="Quota.php" role="horde" />
     <file name="Search.php" role="horde" />
     <file name="Sentmail.php" role="horde" />
     <file name="Smime.php" role="horde" />
    </dir> <!-- /lib/Factory -->
    <dir name="Flag">
     <dir name="Imap">
      <file name="Answered.php" role="horde" />
      <file name="Deleted.php" role="horde" />
      <file name="Draft.php" role="horde" />
      <file name="Flagged.php" role="horde" />
      <file name="Forwarded.php" role="horde" />
      <file name="Junk.php" role="horde" />
      <file name="NotJunk.php" role="horde" />
      <file name="Seen.php" role="horde" />
     </dir> <!-- /lib/Flag/Imap -->
     <dir name="System">
      <dir name="Match">
       <file name="Address.php" role="horde" />
       <file name="Flag.php" role="horde" />
       <file name="Header.php" role="horde" />
      </dir> <!-- /lib/Flag/System/Match -->
      <file name="Attachment.php" role="horde" />
      <file name="Encrypted.php" role="horde" />
      <file name="HighPriority.php" role="horde" />
      <file name="List.php" role="horde" />
      <file name="LowPriority.php" role="horde" />
      <file name="Personal.php" role="horde" />
      <file name="Signed.php" role="horde" />
      <file name="Unseen.php" role="horde" />
     </dir> <!-- /lib/Flag/System -->
     <file name="Base.php" role="horde" />
     <file name="Imap.php" role="horde" />
     <file name="User.php" role="horde" />
    </dir> <!-- /lib/Flag -->
    <dir name="Imap">
     <file name="Acl.php" role="horde" />
     <file name="Config.php" role="horde" />
     <file name="Exception.php" role="horde" />
     <file name="PermanentFlags.php" role="horde" />
     <file name="Tree.php" role="horde" />
    </dir> <!-- /lib/Imap -->
    <dir name="Indices">
     <file name="Mailbox.php" role="horde" />
    </dir> <!-- /lib/Indices -->
    <dir name="LoginTasks">
     <dir name="SystemTask">
      <file name="GarbageCollection.php" role="horde" />
      <file name="Upgrade.php" role="horde" />
      <file name="UpgradeAuth.php" role="horde" />
     </dir> <!-- /lib/LoginTasks/SystemTask -->
     <dir name="Task">
      <file name="Autocreate.php" role="horde" />
      <file name="DeleteAttachmentsMonthly.php" role="horde" />
      <file name="DeleteSentmailMonthly.php" role="horde" />
      <file name="FilterOnLogin.php" role="horde" />
      <file name="PurgeSentmail.php" role="horde" />
      <file name="PurgeSpam.php" role="horde" />
      <file name="PurgeTrash.php" role="horde" />
      <file name="RecoverDraft.php" role="horde" />
      <file name="RenameSentmailMonthly.php" role="horde" />
     </dir> <!-- /lib/LoginTasks/Task -->
    </dir> <!-- /lib/LoginTasks -->
    <dir name="Mailbox">
     <dir name="List">
      <file name="Pop3.php" role="horde" />
      <file name="Thread.php" role="horde" />
      <file name="Virtual.php" role="horde" />
     </dir> <!-- /lib/Mailbox/List -->
     <file name="List.php" role="horde" />
     <file name="Ui.php" role="horde" />
    </dir> <!-- /lib/Mailbox -->
    <dir name="Mbox">
     <file name="Generate.php" role="horde" />
     <file name="Import.php" role="horde" />
     <file name="Parse.php" role="horde" />
    </dir> <!-- /lib/Mbox -->
    <dir name="Message">
     <file name="Ui.php" role="horde" />
    </dir> <!-- /lib/Message -->
    <dir name="Mime">
     <dir name="Viewer">
      <file name="Alternative.php" role="horde" />
      <file name="Appledouble.php" role="horde" />
      <file name="Audio.php" role="horde" />
      <file name="Enriched.php" role="horde" />
      <file name="Externalbody.php" role="horde" />
      <file name="Html.php" role="horde" />
      <file name="Images.php" role="horde" />
      <file name="Itip.php" role="horde" />
      <file name="Mdn.php" role="horde" />
      <file name="Partial.php" role="horde" />
      <file name="Pdf.php" role="horde" />
      <file name="Pgp.php" role="horde" />
      <file name="Plain.php" role="horde" />
      <file name="Related.php" role="horde" />
      <file name="Rfc822.php" role="horde" />
      <file name="Smil.php" role="horde" />
      <file name="Smime.php" role="horde" />
      <file name="Status.php" role="horde" />
      <file name="Vcard.php" role="horde" />
      <file name="Video.php" role="horde" />
      <file name="Zip.php" role="horde" />
     </dir> <!-- /lib/Mime/Viewer -->
     <file name="Headers.php" role="horde" />
     <file name="Status.php" role="horde" />
    </dir> <!-- /lib/Mime -->
    <dir name="Minimal">
     <file name="Base.php" role="horde" />
     <file name="Compose.php" role="horde" />
     <file name="Folders.php" role="horde" />
     <file name="Mailbox.php" role="horde" />
     <file name="Message.php" role="horde" />
     <file name="Messagepart.php" role="horde" />
     <file name="Search.php" role="horde" />
    </dir> <!-- /lib/Minimal -->
    <dir name="Notification">
     <dir name="Event">
      <file name="Status.php" role="horde" />
     </dir> <!-- /lib/Notification/Event -->
     <dir name="Handler">
      <dir name="Decorator">
       <file name="ImapAlerts.php" role="horde" />
       <file name="NewmailNotify.php" role="horde" />
      </dir> <!-- /lib/Notification/Handler/Decorator -->
     </dir> <!-- /lib/Notification/Handler -->
     </dir> <!-- /lib/Notification -->
    <dir name="Prefs">
     <dir name="Sort">
      <dir name="Sortpref">
       <file name="Locked.php" role="horde" />
      </dir> <!-- /lib/Prefs/Sort/Sortpref -->
      <file name="FixedDate.php" role="horde" />
      <file name="None.php" role="horde" />
      <file name="Sortpref.php" role="horde" />
     </dir> <!-- /lib/Prefs/Sort -->
     <dir name="Special">
      <file name="Acl.php" role="horde" />
      <file name="ComposeTemplates.php" role="horde" />
      <file name="Drafts.php" role="horde" />
      <file name="Encrypt.php" role="horde" />
      <file name="Flag.php" role="horde" />
      <file name="HtmlSignature.php" role="horde" />
      <file name="ImageReplacement.php" role="horde" />
      <file name="InitialPage.php" role="horde" />
      <file name="Mailto.php" role="horde" />
      <file name="NewmailSound.php" role="horde" />
      <file name="PgpPrivateKey.php" role="horde" />
      <file name="PgpPublicKey.php" role="horde" />
      <file name="Searches.php" role="horde" />
      <file name="Sentmail.php" role="horde" />
      <file name="SmimePrivateKey.php" role="horde" />
      <file name="SmimePublicKey.php" role="horde" />
      <file name="Sourceselect.php" role="horde" />
      <file name="Spam.php" role="horde" />
      <file name="SpecialMboxes.php" role="horde" />
      <file name="Trash.php" role="horde" />
     </dir> <!-- /lib/Prefs/Special -->
     <file name="Identity.php" role="horde" />
     <file name="Sort.php" role="horde" />
    </dir> <!-- /lib/Prefs -->
    <dir name="Quota">
     <file name="Command.php" role="horde" />
     <file name="Hook.php" role="horde" />
     <file name="Imap.php" role="horde" />
     <file name="Maildir.php" role="horde" />
     <file name="Mdaemon.php" role="horde" />
     <file name="Mercury32.php" role="horde" />
     <file name="Null.php" role="horde" />
     <file name="Sql.php" role="horde" />
     <file name="Ui.php" role="horde" />
    </dir> <!-- /lib/Quota -->
    <dir name="Script">
     <dir name="Package">
      <file name="ComposeBase.php" role="horde" />
      <file name="Imp.php" role="horde" />
     </dir> <!-- /lib/Script/Package -->
    </dir> <!-- /lib/Script -->
    <dir name="Search">
     <dir name="Element">
      <file name="Attachment.php" role="horde" />
      <file name="Autogenerated.php" role="horde" />
      <file name="Bulk.php" role="horde" />
      <file name="Contacts.php" role="horde" />
      <file name="Date.php" role="horde" />
      <file name="Daterange.php" role="horde" />
      <file name="Flag.php" role="horde" />
      <file name="Header.php" role="horde" />
      <file name="Mailinglist.php" role="horde" />
      <file name="Or.php" role="horde" />
      <file name="Personal.php" role="horde" />
      <file name="Recipient.php" role="horde" />
      <file name="Size.php" role="horde" />
      <file name="Text.php" role="horde" />
      <file name="Within.php" role="horde" />
     </dir> <!-- /lib/Search/Element -->
     <dir name="Filter">
      <file name="Attachment.php" role="horde" />
      <file name="Autogenerated.php" role="horde" />
      <file name="Builtin.php" role="horde" />
      <file name="Bulk.php" role="horde" />
      <file name="Contacts.php" role="horde" />
      <file name="Mailinglist.php" role="horde" />
      <file name="Personal.php" role="horde" />
     </dir> <!-- /lib/Search/Filter -->
     <dir name="Vfolder">
      <file name="Builtin.php" role="horde" />
      <file name="Vinbox.php" role="horde" />
      <file name="Vtrash.php" role="horde" />
     </dir> <!-- /lib/Search/Vfolder -->
     <file name="Element.php" role="horde" />
     <file name="Filter.php" role="horde" />
     <file name="Query.php" role="horde" />
     <file name="Ui.php" role="horde" />
     <file name="Vfolder.php" role="horde" />
    </dir> <!-- /lib/Search -->
    <dir name="Sentmail">
     <file name="Null.php" role="horde" />
     <file name="Sql.php" role="horde" />
    </dir> <!-- /lib/Sentmail -->
    <dir name="Tree">
     <file name="Flist.php" role="horde" />
     <file name="Jquerymobile.php" role="horde" />
     <file name="Simplehtml.php" role="horde" />
    </dir> <!-- /lib/Tree -->
    <dir name="View">
     <file name="Subinfo.php" role="horde" />
    </dir> <!-- /lib/View -->
    <file name=".htaccess" role="horde" />
    <file name="Api.php" role="horde" />
    <file name="Application.php" role="horde" />
    <file name="Auth.php" role="horde" />
    <file name="Compose.php" role="horde" />
    <file name="Contacts.php" role="horde" />
    <file name="Contents.php" role="horde" />
    <file name="Editor.php" role="horde" />
    <file name="Exception.php" role="horde" />
    <file name="Filter.php" role="horde" />
    <file name="Flags.php" role="horde" />
    <file name="Images.php" role="horde" />
    <file name="Imap.php" role="horde" />
    <file name="IMP.php" role="horde" />
    <file name="Indices.php" role="horde" />
    <file name="Mailbox.php" role="horde" />
    <file name="Maillog.php" role="horde" />
    <file name="Message.php" role="horde" />
    <file name="Perms.php" role="horde" />
    <file name="Quota.php" role="horde" />
    <file name="Search.php" role="horde" />
    <file name="Sentmail.php" role="horde" />
    <file name="Smartmobile.php" role="horde" />
    <file name="Spam.php" role="horde" />
    <file name="Test.php" role="horde" />
   </dir> <!-- /lib -->
   <dir name="locale">
    <dir name="ar">
     <dir name="LC_MESSAGES">
      <file name="imp.mo" role="horde" />
      <file name="imp.po" role="horde" />
     </dir> <!-- /locale/ar/LC_MESSAGES -->
    </dir> <!-- /locale/ar -->
    <dir name="ar_OM">
     <dir name="LC_MESSAGES">
      <file name="imp.mo" role="horde" />
      <file name="imp.po" role="horde" />
     </dir> <!-- /locale/ar_OM/LC_MESSAGES -->
    </dir> <!-- /locale/ar_OM -->
    <dir name="bg">
     <dir name="LC_MESSAGES">
      <file name="imp.mo" role="horde" />
      <file name="imp.po" role="horde" />
     </dir> <!-- /locale/bg/LC_MESSAGES -->
    </dir> <!-- /locale/bg -->
    <dir name="bs">
     <dir name="LC_MESSAGES">
      <file name="imp.mo" role="horde" />
      <file name="imp.po" role="horde" />
     </dir> <!-- /locale/bs/LC_MESSAGES -->
    </dir> <!-- /locale/bs -->
    <dir name="ca">
     <dir name="LC_MESSAGES">
      <file name="imp.mo" role="horde" />
      <file name="imp.po" role="horde" />
     </dir> <!-- /locale/ca/LC_MESSAGES -->
     <file name="help.xml" role="horde" />
    </dir> <!-- /locale/ca -->
    <dir name="cs">
     <dir name="LC_MESSAGES">
      <file name="imp.mo" role="horde" />
      <file name="imp.po" role="horde" />
     </dir> <!-- /locale/cs/LC_MESSAGES -->
     <file name="help.xml" role="horde" />
    </dir> <!-- /locale/cs -->
    <dir name="da">
     <dir name="LC_MESSAGES">
      <file name="imp.mo" role="horde" />
      <file name="imp.po" role="horde" />
     </dir> <!-- /locale/da/LC_MESSAGES -->
     <file name="help.xml" role="horde" />
    </dir> <!-- /locale/da -->
    <dir name="de">
     <dir name="LC_MESSAGES">
      <file name="imp.mo" role="horde" />
      <file name="imp.po" role="horde" />
     </dir> <!-- /locale/de/LC_MESSAGES -->
     <file name="help.xml" role="horde" />
    </dir> <!-- /locale/de -->
    <dir name="el">
     <dir name="LC_MESSAGES">
      <file name="imp.mo" role="horde" />
      <file name="imp.po" role="horde" />
     </dir> <!-- /locale/el/LC_MESSAGES -->
     <file name="help.xml" role="horde" />
    </dir> <!-- /locale/el -->
    <dir name="en">
     <file name="help.xml" role="horde" />
    </dir> <!-- /locale/en -->
    <dir name="es">
     <dir name="LC_MESSAGES">
      <file name="imp.mo" role="horde" />
      <file name="imp.po" role="horde" />
     </dir> <!-- /locale/es/LC_MESSAGES -->
     <file name="help.xml" role="horde" />
    </dir> <!-- /locale/es -->
    <dir name="et">
     <dir name="LC_MESSAGES">
      <file name="imp.mo" role="horde" />
      <file name="imp.po" role="horde" />
     </dir> <!-- /locale/et/LC_MESSAGES -->
     <file name="help.xml" role="horde" />
    </dir> <!-- /locale/et -->
    <dir name="eu">
     <dir name="LC_MESSAGES">
      <file name="imp.mo" role="horde" />
      <file name="imp.po" role="horde" />
     </dir> <!-- /locale/eu/LC_MESSAGES -->
     <file name="help.xml" role="horde" />
    </dir> <!-- /locale/eu -->
    <dir name="fa">
     <dir name="LC_MESSAGES">
      <file name="imp.mo" role="horde" />
      <file name="imp.po" role="horde" />
     </dir> <!-- /locale/fa/LC_MESSAGES -->
     <file name="help.xml" role="horde" />
    </dir> <!-- /locale/fa -->
    <dir name="fi">
     <dir name="LC_MESSAGES">
      <file name="imp.mo" role="horde" />
      <file name="imp.po" role="horde" />
     </dir> <!-- /locale/fi/LC_MESSAGES -->
     <file name="help.xml" role="horde" />
    </dir> <!-- /locale/fi -->
    <dir name="fr">
     <dir name="LC_MESSAGES">
      <file name="imp.mo" role="horde" />
      <file name="imp.po" role="horde" />
     </dir> <!-- /locale/fr/LC_MESSAGES -->
     <file name="help.xml" role="horde" />
    </dir> <!-- /locale/fr -->
    <dir name="gl">
     <dir name="LC_MESSAGES">
      <file name="imp.mo" role="horde" />
      <file name="imp.po" role="horde" />
     </dir> <!-- /locale/gl/LC_MESSAGES -->
    </dir> <!-- /locale/gl -->
    <dir name="he">
     <dir name="LC_MESSAGES">
      <file name="imp.mo" role="horde" />
      <file name="imp.po" role="horde" />
     </dir> <!-- /locale/he/LC_MESSAGES -->
    </dir> <!-- /locale/he -->
    <dir name="hr">
     <dir name="LC_MESSAGES">
      <file name="imp.mo" role="horde" />
      <file name="imp.po" role="horde" />
     </dir> <!-- /locale/hr/LC_MESSAGES -->
     <file name="help.xml" role="horde" />
    </dir> <!-- /locale/hr -->
    <dir name="hu">
     <dir name="LC_MESSAGES">
      <file name="imp.mo" role="horde" />
      <file name="imp.po" role="horde" />
     </dir> <!-- /locale/hu/LC_MESSAGES -->
     <file name="help.xml" role="horde" />
    </dir> <!-- /locale/hu -->
    <dir name="id">
     <dir name="LC_MESSAGES">
      <file name="imp.mo" role="horde" />
      <file name="imp.po" role="horde" />
     </dir> <!-- /locale/id/LC_MESSAGES -->
    </dir> <!-- /locale/id -->
    <dir name="is">
     <dir name="LC_MESSAGES">
      <file name="imp.mo" role="horde" />
      <file name="imp.po" role="horde" />
     </dir> <!-- /locale/is/LC_MESSAGES -->
    </dir> <!-- /locale/is -->
    <dir name="it">
     <dir name="LC_MESSAGES">
      <file name="imp.mo" role="horde" />
      <file name="imp.po" role="horde" />
     </dir> <!-- /locale/it/LC_MESSAGES -->
     <file name="help.xml" role="horde" />
    </dir> <!-- /locale/it -->
    <dir name="ja">
     <dir name="LC_MESSAGES">
      <file name="imp.mo" role="horde" />
      <file name="imp.po" role="horde" />
     </dir> <!-- /locale/ja/LC_MESSAGES -->
    </dir> <!-- /locale/ja -->
    <dir name="km">
     <dir name="LC_MESSAGES">
      <file name="imp.mo" role="horde" />
      <file name="imp.po" role="horde" />
     </dir> <!-- /locale/km/LC_MESSAGES -->
    </dir> <!-- /locale/km -->
    <dir name="ko">
     <dir name="LC_MESSAGES">
      <file name="imp.mo" role="horde" />
      <file name="imp.po" role="horde" />
     </dir> <!-- /locale/ko/LC_MESSAGES -->
     <file name="help.xml" role="horde" />
    </dir> <!-- /locale/ko -->
    <dir name="lt">
     <dir name="LC_MESSAGES">
      <file name="imp.mo" role="horde" />
      <file name="imp.po" role="horde" />
     </dir> <!-- /locale/lt/LC_MESSAGES -->
    </dir> <!-- /locale/lt -->
    <dir name="lv">
     <dir name="LC_MESSAGES">
      <file name="imp.mo" role="horde" />
      <file name="imp.po" role="horde" />
     </dir> <!-- /locale/lv/LC_MESSAGES -->
     <file name="help.xml" role="horde" />
    </dir> <!-- /locale/lv -->
    <dir name="mk">
     <dir name="LC_MESSAGES">
      <file name="imp.mo" role="horde" />
      <file name="imp.po" role="horde" />
     </dir> <!-- /locale/mk/LC_MESSAGES -->
    </dir> <!-- /locale/mk -->
    <dir name="nb">
     <dir name="LC_MESSAGES">
      <file name="imp.mo" role="horde" />
      <file name="imp.po" role="horde" />
     </dir> <!-- /locale/nb/LC_MESSAGES -->
     <file name="help.xml" role="horde" />
    </dir> <!-- /locale/nb -->
    <dir name="nl">
     <dir name="LC_MESSAGES">
      <file name="imp.mo" role="horde" />
      <file name="imp.po" role="horde" />
     </dir> <!-- /locale/nl/LC_MESSAGES -->
     <file name="help.xml" role="horde" />
    </dir> <!-- /locale/nl -->
    <dir name="nn">
     <dir name="LC_MESSAGES">
      <file name="imp.mo" role="horde" />
      <file name="imp.po" role="horde" />
     </dir> <!-- /locale/nn/LC_MESSAGES -->
    </dir> <!-- /locale/nn -->
    <dir name="pl">
     <dir name="LC_MESSAGES">
      <file name="imp.mo" role="horde" />
      <file name="imp.po" role="horde" />
     </dir> <!-- /locale/pl/LC_MESSAGES -->
     <file name="help.xml" role="horde" />
    </dir> <!-- /locale/pl -->
    <dir name="pt">
     <dir name="LC_MESSAGES">
      <file name="imp.mo" role="horde" />
      <file name="imp.po" role="horde" />
     </dir> <!-- /locale/pt/LC_MESSAGES -->
     <file name="help.xml" role="horde" />
    </dir> <!-- /locale/pt -->
    <dir name="pt_BR">
     <dir name="LC_MESSAGES">
      <file name="imp.mo" role="horde" />
      <file name="imp.po" role="horde" />
     </dir> <!-- /locale/pt_BR/LC_MESSAGES -->
     <file name="help.xml" role="horde" />
    </dir> <!-- /locale/pt_BR -->
    <dir name="ro">
     <dir name="LC_MESSAGES">
      <file name="imp.mo" role="horde" />
      <file name="imp.po" role="horde" />
     </dir> <!-- /locale/ro/LC_MESSAGES -->
    </dir> <!-- /locale/ro -->
    <dir name="ru">
     <dir name="LC_MESSAGES">
      <file name="imp.mo" role="horde" />
      <file name="imp.po" role="horde" />
     </dir> <!-- /locale/ru/LC_MESSAGES -->
     <file name="help.xml" role="horde" />
    </dir> <!-- /locale/ru -->
    <dir name="sk">
     <dir name="LC_MESSAGES">
      <file name="imp.mo" role="horde" />
      <file name="imp.po" role="horde" />
     </dir> <!-- /locale/sk/LC_MESSAGES -->
     <file name="help.xml" role="horde" />
    </dir> <!-- /locale/sk -->
    <dir name="sl">
     <dir name="LC_MESSAGES">
      <file name="imp.mo" role="horde" />
      <file name="imp.po" role="horde" />
     </dir> <!-- /locale/sl/LC_MESSAGES -->
    </dir> <!-- /locale/sl -->
    <dir name="sv">
     <dir name="LC_MESSAGES">
      <file name="imp.mo" role="horde" />
      <file name="imp.po" role="horde" />
     </dir> <!-- /locale/sv/LC_MESSAGES -->
     <file name="help.xml" role="horde" />
    </dir> <!-- /locale/sv -->
    <dir name="th">
     <dir name="LC_MESSAGES">
      <file name="imp.mo" role="horde" />
      <file name="imp.po" role="horde" />
     </dir> <!-- /locale/th/LC_MESSAGES -->
    </dir> <!-- /locale/th -->
    <dir name="tr">
     <dir name="LC_MESSAGES">
      <file name="imp.mo" role="horde" />
      <file name="imp.po" role="horde" />
     </dir> <!-- /locale/tr/LC_MESSAGES -->
     <file name="help.xml" role="horde" />
    </dir> <!-- /locale/tr -->
    <dir name="uk">
     <dir name="LC_MESSAGES">
      <file name="imp.mo" role="horde" />
      <file name="imp.po" role="horde" />
     </dir> <!-- /locale/uk/LC_MESSAGES -->
     <file name="help.xml" role="horde" />
    </dir> <!-- /locale/uk -->
    <dir name="zh_CN">
     <dir name="LC_MESSAGES">
      <file name="imp.mo" role="horde" />
      <file name="imp.po" role="horde" />
     </dir> <!-- /locale/zh_CN/LC_MESSAGES -->
     <file name="help.xml" role="horde" />
    </dir> <!-- /locale/zh_CN -->
    <dir name="zh_TW">
     <dir name="LC_MESSAGES">
      <file name="imp.mo" role="horde" />
      <file name="imp.po" role="horde" />
     </dir> <!-- /locale/zh_TW/LC_MESSAGES -->
     <file name="help.xml" role="horde" />
    </dir> <!-- /locale/zh_TW -->
    <file name=".htaccess" role="horde" />
    <file name="imp.pot" role="horde" />
   </dir> <!-- /locale -->
   <dir name="migration">
    <file name="1_imp_base_tables.php" role="horde" />
    <file name="2_imp_autoincrement_sentmail.php" role="horde" />
   </dir> <!-- /migration -->
   <dir name="templates">
    <dir name="basic">
     <dir name="compose">
      <file name="compose.html.php" role="horde" />
      <file name="redirect.html.php" role="horde" />
      <file name="success.html.php" role="horde" />
     </dir> <!-- /templates/basic/compose -->
     <dir name="flist">
      <file name="flist.html.php" role="horde" />
     </dir> <!-- /templates/basic/flist -->
     <dir name="folders">
      <file name="actions.html.php" role="horde" />
      <file name="folders_confirm.html.php" role="horde" />
      <file name="folders_size.html.php" role="horde" />
      <file name="head.html.php" role="horde" />
      <file name="import.html.php" role="horde" />
     </dir> <!-- /templates/basic/folders -->
     <dir name="mailbox">
      <file name="actions.html.php" role="horde" />
      <file name="actions_deleted.html.php" role="horde" />
      <file name="empty_mailbox.html.php" role="horde" />
      <file name="form_start.html.php" role="horde" />
      <file name="header.html.php" role="horde" />
      <file name="mailbox.html.php" role="horde" />
      <file name="message_headers.html.php" role="horde" />
      <file name="navbar.html.php" role="horde" />
      <file name="searchmbox.html.php" role="horde" />
     </dir> <!-- /templates/basic/mailbox -->
     <dir name="message">
      <file name="message.html.php" role="horde" />
      <file name="navbar_actions.html.php" role="horde" />
      <file name="navbar_navigate.html.php" role="horde" />
      <file name="navbar_top.html.php" role="horde" />
     </dir> <!-- /templates/basic/message -->
     <dir name="search">
      <file name="search-basic.html.php" role="horde" />
     </dir> <!-- /templates/basic/search -->
     <file name="subinfo.html.php" role="horde" />
    </dir> <!-- /templates/basic -->
    <dir name="contacts">
     <file name="contacts.html.php" role="horde" />
    </dir> <!-- /templates/contacts -->
    <dir name="dynamic">
     <file name="compose-base.html.php" role="horde" />
     <file name="compose.html.php" role="horde" />
     <file name="header.html.php" role="horde" />
     <file name="mailbox.html.php" role="horde" />
     <file name="mailbox_subinfo.html.php" role="horde" />
     <file name="message.html.php" role="horde" />
     <file name="msglist_horiz.html" role="horde" />
     <file name="msglist_vert.html" role="horde" />
     <file name="qreply.html.php" role="horde" />
     <file name="redirect.html.php" role="horde" />
     <file name="sidebar.html.php" role="horde" />
    </dir> <!-- /templates/dynamic -->
    <dir name="itip">
     <file name="action.html.php" role="horde" />
     <file name="base.html.php" role="horde" />
    </dir> <!-- /templates/itip -->
    <dir name="minimal">
     <file name="compose.html.php" role="horde" />
     <file name="folders.html.php" role="horde" />
     <file name="header.html.php" role="horde" />
     <file name="mailbox.html.php" role="horde" />
     <file name="menu.html.php" role="horde" />
     <file name="message.html.php" role="horde" />
     <file name="messagepart.html.php" role="horde" />
     <file name="redirect.html.php" role="horde" />
     <file name="search.html.php" role="horde" />
    </dir> <!-- /templates/minimal -->
    <dir name="pgp">
     <file name="import_key.html.php" role="horde" />
    </dir> <!-- /templates/pgp -->
    <dir name="prefs">
     <file name="acl.html.php" role="horde" />
     <file name="composetemplates.html.php" role="horde" />
     <file name="drafts.html.php" role="horde" />
     <file name="encrypt.html.php" role="horde" />
     <file name="flags.html.php" role="horde" />
     <file name="imagereplacement.html.php" role="horde" />
     <file name="initialpage.html.php" role="horde" />
     <file name="mailto.html.php" role="horde" />
     <file name="newmailaudio.html.php" role="horde" />
     <file name="pgpprivatekey.html.php" role="horde" />
     <file name="pgppublickey.html.php" role="horde" />
     <file name="searches.html.php" role="horde" />
     <file name="sentmail.html.php" role="horde" />
     <file name="signaturehtml.html.php" role="horde" />
     <file name="smimeprivatekey.html.php" role="horde" />
     <file name="smimepublickey.html.php" role="horde" />
     <file name="spam.html.php" role="horde" />
     <file name="specialuse.html.php" role="horde" />
     <file name="trash.html.php" role="horde" />
    </dir> <!-- /templates/prefs -->
    <dir name="print">
     <file name="headers.html.php" role="horde" />
    </dir> <!-- /templates/print -->
    <dir name="rss">
     <file name="mailbox.rss.php" role="horde" />
    </dir> <!-- /templates/rss -->
    <dir name="saveimage">
     <file name="saveimage.html.php" role="horde" />
    </dir> <!-- /templates/saveimage -->
    <dir name="search">
     <file name="search-all.html.php" role="horde" />
     <file name="search.html.php" role="horde" />
    </dir> <!-- /templates/search -->
    <dir name="smartmobile">
     <file name="compose.html.php" role="horde" />
     <file name="copymove.html.php" role="horde" />
     <file name="folders.html.php" role="horde" />
     <file name="mailbox.html.php" role="horde" />
     <file name="message.html.php" role="horde" />
     <file name="search.html.php" role="horde" />
    </dir> <!-- /templates/smartmobile -->
    <dir name="smime">
     <file name="import_key.html.php" role="horde" />
    </dir> <!-- /templates/smime -->
    <dir name="test">
     <file name="mailserver.inc" role="horde" />
    </dir> <!-- /templates/test -->
    <dir name="thread">
     <file name="thread.html.php" role="horde" />
    </dir> <!-- /templates/thread -->
    <file name=".htaccess" role="horde" />
   </dir> <!-- /templates -->
   <dir name="test">
    <dir name="Imp">
     <dir name="fixtures">
      <file name="maildirsize" role="test" />
      <file name="test.eml" role="test" />
      <file name="test.mbox" role="test" />
     </dir> <!-- /test/Imp/fixtures -->
     <dir name="Stub">
      <file name="HtmlViewer.php" role="test" />
      <file name="ItipRequest.php" role="test" />
     </dir> <!-- /test/Imp/Stub -->
     <dir name="Unit">
      <dir name="Mime">
       <dir name="Viewer">
        <file name="HtmlTest.php" role="test" />
        <file name="ItipTest.php" role="test" />
       </dir> <!-- /test/Imp/Unit/Mime/Viewer -->
      </dir> <!-- /test/Imp/Unit/Mime -->
      <file name="ComposeTest.php" role="test" />
      <file name="MboxParseTest.php" role="test" />
      <file name="QuotaTest.php" role="test" />
      <file name="ReferencesTest.php" role="test" />
     </dir> <!-- /test/Imp/Unit -->
     <file name="AllTests.php" role="test" />
     <file name="Autoload.php" role="test" />
     <file name="bootstrap.php" role="test" />
     <file name="phpunit.xml" role="test" />
    </dir> <!-- /test/Imp -->
   </dir> <!-- /test -->
   <dir name="themes">
    <dir name="default">
     <dir name="basic">
      <file name="screen.css" role="horde" />
     </dir> <!-- /themes/default/basic -->
     <dir name="block">
      <file name="screen.css" role="horde" />
     </dir> <!-- /themes/default/block -->
     <dir name="dynamic">
      <file name="screen.css" role="horde" />
     </dir> <!-- /themes/default/dynamic -->
     <dir name="graphics">
      <dir name="flags">
       <file name="answered-inv.png" role="horde" />
       <file name="answered.png" role="horde" />
       <file name="attachment-inv.png" role="horde" />
       <file name="attachment.png" role="horde" />
       <file name="deleted-inv.png" role="horde" />
       <file name="deleted.png" role="horde" />
       <file name="draft-inv.png" role="horde" />
       <file name="draft.png" role="horde" />
       <file name="encrypted-inv.png" role="horde" />
       <file name="encrypted.png" role="horde" />
       <file name="flagged-inv.png" role="horde" />
       <file name="flagged.png" role="horde" />
       <file name="forwarded-inv.png" role="horde" />
       <file name="forwarded.png" role="horde" />
       <file name="group-inv.png" role="horde" />
       <file name="group.png" role="horde" />
       <file name="innocent-inv.png" role="horde" />
       <file name="innocent.png" role="horde" />
       <file name="personal-inv.png" role="horde" />
       <file name="personal.png" role="horde" />
       <file name="priority_high-inv.png" role="horde" />
       <file name="priority_high.png" role="horde" />
       <file name="priority_low-inv.png" role="horde" />
       <file name="priority_low.png" role="horde" />
       <file name="seen-inv.png" role="horde" />
       <file name="seen.png" role="horde" />
       <file name="signed-inv.png" role="horde" />
       <file name="signed.png" role="horde" />
       <file name="spam-inv.png" role="horde" />
       <file name="spam.png" role="horde" />
       <file name="unseen-inv.png" role="horde" />
       <file name="unseen.png" role="horde" />
      </dir> <!-- /themes/default/graphics/flags -->
      <dir name="folders">
       <file name="create.png" role="horde" />
       <file name="drafts.png" role="horde" />
       <file name="edit.png" role="horde" />
       <file name="folder.png" role="horde" />
       <file name="inbox.png" role="horde" />
       <file name="minus.png" role="horde" />
       <file name="open.png" role="horde" />
       <file name="plus.png" role="horde" />
       <file name="sent.png" role="horde" />
       <file name="spam.png" role="horde" />
       <file name="trash.png" role="horde" />
      </dir> <!-- /themes/default/graphics/folders -->
      <dir name="mime">
       <file name="apple.png" role="horde" />
       <file name="compressed.png" role="horde" />
       <file name="itip.png" role="horde" />
      </dir> <!-- /themes/default/graphics/mime -->
      <dir name="nav">
       <file name="first-grey.png" role="horde" />
       <file name="first.png" role="horde" />
       <file name="last-grey.png" role="horde" />
       <file name="last.png" role="horde" />
       <file name="left-grey.png" role="horde" />
       <file name="left.png" role="horde" />
       <file name="right-grey.png" role="horde" />
       <file name="right.png" role="horde" />
      </dir> <!-- /themes/default/graphics/nav -->
      <file name="addressbook_browse.png" role="horde" />
      <file name="add_contact.png" role="horde" />
      <file name="answered.png" role="horde" />
      <file name="application_tile_horizontal.png" role="horde" />
      <file name="application_tile_vertical.png" role="horde" />
      <file name="arrow_collapsed.png" role="horde" />
      <file name="arrow_down.png" role="horde" />
      <file name="arrow_expanded.png" role="horde" />
      <file name="arrow_up.png" role="horde" />
      <file name="attachment.png" role="horde" />
      <file name="blacklist.png" role="horde" />
      <file name="button-split.png" role="horde" />
      <file name="calendar.png" role="horde" />
      <file name="checkbox_off.png" role="horde" />
      <file name="checkbox_on.png" role="horde" />
      <file name="checkbox_over.png" role="horde" />
      <file name="checkmail.png" role="horde" />
      <file name="clearflag.png" role="horde" />
      <file name="close.png" role="horde" />
      <file name="compose.png" role="horde" />
      <file name="delete.png" role="horde" />
      <file name="download.png" role="horde" />
      <file name="drafts.png" role="horde" />
      <file name="edit.png" role="horde" />
      <file name="empty_spam.png" role="horde" />
      <file name="empty_trash.png" role="horde" />
      <file name="favicon.ico" role="horde" />
      <file name="fetchmail.png" role="horde" />
      <file name="filters.png" role="horde" />
      <file name="flagged.png" role="horde" />
      <file name="forward.png" role="horde" />
      <file name="forwarded.png" role="horde" />
      <file name="gallery.png" role="horde" />
      <file name="ico_message_off.png" role="horde" />
      <file name="imp.png" role="horde" />
      <file name="info_icon.png" role="horde" />
      <file name="innocent.png" role="horde" />
      <file name="locked-inv.png" role="horde" />
      <file name="locked.png" role="horde" />
      <file name="logo.png" role="horde" />
      <file name="logout.png" role="horde" />
      <file name="message_source.png" role="horde" />
      <file name="mini-error.png" role="horde" />
      <file name="newmail.png" role="horde" />
      <file name="newwin.png" role="horde" />
      <file name="plus.png" role="horde" />
      <file name="popdown.png" role="horde" />
      <file name="prefs.png" role="horde" />
      <file name="preview.png" role="horde" />
      <file name="print.png" role="horde" />
      <file name="reload.gif" role="horde" />
      <file name="reload.png" role="horde" />
      <file name="reply.png" role="horde" />
      <file name="replyall.png" role="horde" />
      <file name="sbcursor_bottom.png" role="horde" />
      <file name="sbcursor_top.png" role="horde" />
      <file name="scroller.png" role="horde" />
      <file name="scroller_back.png" role="horde" />
      <file name="search.png" role="horde" />
      <file name="seen.png" role="horde" />
      <file name="shared.png" role="horde" />
      <file name="sortdown.png" role="horde" />
      <file name="sortup.png" role="horde" />
      <file name="spacer_red.png" role="horde" />
      <file name="spam.png" role="horde" />
      <file name="spellcheck.png" role="horde" />
      <file name="thread.png" role="horde" />
      <file name="undelete.png" role="horde" />
      <file name="unseen.png" role="horde" />
      <file name="warning.png" role="horde" />
      <file name="whitelist.png" role="horde" />
     </dir> <!-- /themes/default/graphics -->
     <dir name="minimal">
      <file name="screen.css" role="horde" />
     </dir> <!-- /themes/default/minimal -->
     <dir name="smartmobile">
      <file name="screen.css" role="horde" />
     </dir> <!-- /themes/default/smartmobile -->
     <file name="mime.css" role="horde" />
     <file name="rtl.css" role="horde" />
     <file name="screen.css" role="horde" />
    </dir> <!-- /themes/default -->
    </dir> <!-- /themes -->
   <file name="attachment.php" role="horde" />
   <file name="basic.php" role="horde" />
   <file name="COPYING" role="doc" />
   <file name="dynamic.php" role="horde" />
   <file name="index.php" role="horde" />
   <file name="minimal.php" role="horde" />
   <file name="README" role="doc" />
   <file name="rss.php" role="horde" />
   <file name="smartmobile.php" role="horde" />
   <file name="view.php" role="horde" />
  </dir> <!-- / -->
 </contents>
 <dependencies>
  <required>
   <php>
    <min>5.3.0</min>
   </php>
   <pearinstaller>
    <min>1.7.0</min>
   </pearinstaller>
   <package>
    <name>horde</name>
    <channel>pear.horde.org</channel>
    <min>5.0.0</min>
    <max>6.0.0alpha1</max>
    <exclude>6.0.0alpha1</exclude>
   </package>
   <package>
    <name>Horde_Auth</name>
    <channel>pear.horde.org</channel>
    <min>2.0.0</min>
    <max>3.0.0alpha1</max>
    <exclude>3.0.0alpha1</exclude>
   </package>
   <package>
    <name>Horde_Browser</name>
    <channel>pear.horde.org</channel>
    <min>2.0.0</min>
    <max>3.0.0alpha1</max>
    <exclude>3.0.0alpha1</exclude>
   </package>
   <package>
    <name>Horde_Cache</name>
    <channel>pear.horde.org</channel>
    <min>2.0.0</min>
    <max>3.0.0alpha1</max>
    <exclude>3.0.0alpha1</exclude>
   </package>
   <package>
    <name>Horde_Compress</name>
    <channel>pear.horde.org</channel>
    <min>2.3.0</min>
    <max>3.0.0alpha1</max>
    <exclude>3.0.0alpha1</exclude>
   </package>
   <package>
    <name>Horde_Core</name>
    <channel>pear.horde.org</channel>
    <min>2.3.0</min>
    <max>3.0.0alpha1</max>
    <exclude>3.0.0alpha1</exclude>
   </package>
   <package>
    <name>Horde_Crypt</name>
    <channel>pear.horde.org</channel>
    <min>2.0.0</min>
    <max>3.0.0alpha1</max>
    <exclude>3.0.0alpha1</exclude>
   </package>
   <package>
    <name>Horde_Css_Parser</name>
    <channel>pear.horde.org</channel>
    <min>1.0.0</min>
    <max>2.0.0alpha1</max>
    <exclude>2.0.0alpha1</exclude>
   </package>
   <package>
    <name>Horde_Date</name>
    <channel>pear.horde.org</channel>
    <min>2.1.0</min>
    <max>3.0.0alpha1</max>
    <exclude>3.0.0alpha1</exclude>
   </package>
   <package>
    <name>Horde_Date</name>
    <channel>pear.horde.org</channel>
    <min>2.0.0</min>
    <max>3.0.0alpha1</max>
    <exclude>3.0.0alpha1</exclude>
   </package>
   <package>
    <name>Horde_Editor</name>
    <channel>pear.horde.org</channel>
    <min>2.0.0</min>
    <max>3.0.0alpha1</max>
    <exclude>3.0.0alpha1</exclude>
   </package>
   <package>
    <name>Horde_Exception</name>
    <channel>pear.horde.org</channel>
    <min>2.0.0</min>
    <max>3.0.0alpha1</max>
    <exclude>3.0.0alpha1</exclude>
   </package>
   <package>
    <name>Horde_Icalendar</name>
    <channel>pear.horde.org</channel>
    <min>2.0.0</min>
    <max>3.0.0alpha1</max>
    <exclude>3.0.0alpha1</exclude>
   </package>
   <package>
    <name>Horde_Image</name>
    <channel>pear.horde.org</channel>
    <min>2.0.0</min>
    <max>3.0.0alpha1</max>
    <exclude>3.0.0alpha1</exclude>
   </package>
   <package>
    <name>Horde_Imap_Client</name>
    <channel>pear.horde.org</channel>
    <min>2.8.0</min>
    <max>3.0.0alpha1</max>
    <exclude>3.0.0alpha1</exclude>
   </package>
   <package>
    <name>Horde_Itip</name>
    <channel>pear.horde.org</channel>
    <min>2.0.0</min>
    <max>3.0.0alpha1</max>
    <exclude>3.0.0alpha1</exclude>
   </package>
   <package>
    <name>Horde_ListHeaders</name>
    <channel>pear.horde.org</channel>
    <min>1.0.0</min>
    <max>2.0.0alpha1</max>
    <exclude>2.0.0alpha1</exclude>
   </package>
   <package>
    <name>Horde_LoginTasks</name>
    <channel>pear.horde.org</channel>
    <min>2.0.0</min>
    <max>3.0.0alpha1</max>
    <exclude>3.0.0alpha1</exclude>
   </package>
   <package>
    <name>Horde_Mail</name>
    <channel>pear.horde.org</channel>
    <min>2.0.0</min>
    <max>3.0.0alpha1</max>
    <exclude>3.0.0alpha1</exclude>
   </package>
   <package>
    <name>Horde_Mime</name>
    <channel>pear.horde.org</channel>
    <min>2.0.0</min>
    <max>3.0.0alpha1</max>
    <exclude>3.0.0alpha1</exclude>
   </package>
   <package>
    <name>Horde_Mime_Viewer</name>
    <channel>pear.horde.org</channel>
    <min>2.0.0</min>
    <max>3.0.0alpha1</max>
    <exclude>3.0.0alpha1</exclude>
   </package>
   <package>
    <name>Horde_Nls</name>
    <channel>pear.horde.org</channel>
    <min>2.0.0</min>
    <max>3.0.0alpha1</max>
    <exclude>3.0.0alpha1</exclude>
   </package>
   <package>
    <name>Horde_Notification</name>
    <channel>pear.horde.org</channel>
    <min>2.0.0</min>
    <max>3.0.0alpha1</max>
    <exclude>3.0.0alpha1</exclude>
   </package>
   <package>
    <name>Horde_Perms</name>
    <channel>pear.horde.org</channel>
    <min>2.0.0</min>
    <max>3.0.0alpha1</max>
    <exclude>3.0.0alpha1</exclude>
   </package>
   <package>
    <name>Horde_Secret</name>
    <channel>pear.horde.org</channel>
    <min>2.0.0</min>
    <max>3.0.0alpha1</max>
    <exclude>3.0.0alpha1</exclude>
   </package>
   <package>
    <name>Horde_Serialize</name>
    <channel>pear.horde.org</channel>
    <min>2.0.0</min>
    <max>3.0.0alpha1</max>
    <exclude>3.0.0alpha1</exclude>
   </package>
   <package>
    <name>Horde_SpellChecker</name>
    <channel>pear.horde.org</channel>
    <min>2.0.0</min>
    <max>3.0.0alpha1</max>
    <exclude>3.0.0alpha1</exclude>
   </package>
   <package>
    <name>Horde_Stream</name>
    <channel>pear.horde.org</channel>
    <min>1.0.0</min>
    <max>2.0.0alpha1</max>
    <exclude>2.0.0alpha1</exclude>
  </package>
  <package>
    <name>Horde_Stream_Filter</name>
    <channel>pear.horde.org</channel>
    <min>2.0.0</min>
    <max>3.0.0alpha1</max>
    <exclude>3.0.0alpha1</exclude>
   </package>
   <package>
    <name>Horde_Support</name>
    <channel>pear.horde.org</channel>
    <min>2.0.5</min>
    <max>3.0.0alpha1</max>
    <exclude>3.0.0alpha1</exclude>
   </package>
   <package>
    <name>Horde_Text_Filter</name>
    <channel>pear.horde.org</channel>
    <min>2.1.0</min>
    <max>3.0.0alpha1</max>
    <exclude>3.0.0alpha1</exclude>
   </package>
   <package>
    <name>Horde_Text_Flowed</name>
    <channel>pear.horde.org</channel>
    <min>2.0.0</min>
    <max>3.0.0alpha1</max>
    <exclude>3.0.0alpha1</exclude>
   </package>
   <package>
    <name>Horde_Token</name>
    <channel>pear.horde.org</channel>
    <min>2.0.0</min>
    <max>3.0.0alpha1</max>
    <exclude>3.0.0alpha1</exclude>
   </package>
   <package>
    <name>Horde_Tree</name>
    <channel>pear.horde.org</channel>
    <min>2.0.0</min>
    <max>3.0.0alpha1</max>
    <exclude>3.0.0alpha1</exclude>
   </package>
   <package>
    <name>Horde_Url</name>
    <channel>pear.horde.org</channel>
    <min>2.2.0</min>
    <max>3.0.0alpha1</max>
    <exclude>3.0.0alpha1</exclude>
   </package>
   <package>
    <name>Horde_Util</name>
    <channel>pear.horde.org</channel>
    <min>2.2.0</min>
    <max>3.0.0alpha1</max>
    <exclude>3.0.0alpha1</exclude>
   </package>
   <package>
    <name>Horde_View</name>
    <channel>pear.horde.org</channel>
    <min>2.0.0</min>
    <max>3.0.0alpha1</max>
    <exclude>3.0.0alpha1</exclude>
   </package>
   <extension>
    <name>dom</name>
   </extension>
   <extension>
    <name>gettext</name>
   </extension>
   <extension>
    <name>hash</name>
   </extension>
   <extension>
    <name>json</name>
   </extension>
  </required>
  <optional>
   <package>
    <name>Horde_History</name>
    <channel>pear.horde.org</channel>
    <min>2.0.0</min>
    <max>3.0.0alpha1</max>
    <exclude>3.0.0alpha1</exclude>
   </package>
   <package>
    <name>Horde_Http</name>
    <channel>pear.horde.org</channel>
    <min>2.0.0</min>
    <max>3.0.0alpha1</max>
    <exclude>3.0.0alpha1</exclude>
   </package>
   <package>
    <name>Horde_Stream_Filter</name>
    <channel>pear.horde.org</channel>
    <min>2.0.0</min>
    <max>3.0.0alpha1</max>
    <exclude>3.0.0alpha1</exclude>
   </package>
   <package>
    <name>Horde_Text_Filter_Csstidy</name>
    <channel>pear.horde.org</channel>
    <min>2.0.0</min>
    <max>3.0.0alpha1</max>
    <exclude>3.0.0alpha1</exclude>
   </package>
   <package>
    <name>Horde_Vfs</name>
    <channel>pear.horde.org</channel>
    <min>2.0.0</min>
    <max>3.0.0alpha1</max>
    <exclude>3.0.0alpha1</exclude>
   </package>
   <extension>
    <name>openssl</name>
   </extension>
  </optional>
 </dependencies>
 <usesrole>
  <role>horde</role>
  <package>Role</package>
  <channel>pear.horde.org</channel>
 </usesrole>
 <phprelease>
  <filelist>
   <install as="imp-admin-upgrade" name="bin/imp-admin-upgrade" />
   <install as="imp-bounce-spam" name="bin/imp-bounce-spam" />
   <install as="imp-mailbox-decode" name="bin/imp-mailbox-decode" />
   <install as="imp-query-imap-cache" name="bin/imp-query-imap-cache" />
   <install as="imp/config/.htaccess" name="config/.htaccess" />
   <install as="imp/config/backends.php" name="config/backends.php" />
   <install as="imp/config/conf.xml" name="config/conf.xml" />
   <install as="imp/config/hooks.php.dist" name="config/hooks.php.dist" />
   <install as="imp/config/menu.php.dist" name="config/menu.php.dist" />
   <install as="imp/config/mime_drivers.php" name="config/mime_drivers.php" />
   <install as="imp/config/prefs.php" name="config/prefs.php" />
   <install as="CHANGES" name="docs/CHANGES" />
   <install as="CREDITS" name="docs/CREDITS" />
   <install as="INSTALL" name="docs/INSTALL" />
   <install as="PERFORMANCE" name="docs/PERFORMANCE" />
   <install as="RELEASE_NOTES" name="docs/RELEASE_NOTES" />
   <install as="RFCS" name="docs/RFCS" />
   <install as="UPGRADING" name="docs/UPGRADING" />
   <install as="imp/js/acl.js" name="js/acl.js" />
   <install as="imp/js/compose-base.js" name="js/compose-base.js" />
   <install as="imp/js/compose-dimp.js" name="js/compose-dimp.js" />
   <install as="imp/js/compose.js" name="js/compose.js" />
   <install as="imp/js/contacts.js" name="js/contacts.js" />
   <install as="imp/js/dimpbase.js" name="js/dimpbase.js" />
   <install as="imp/js/dimpcore.js" name="js/dimpcore.js" />
   <install as="imp/js/flagprefs.js" name="js/flagprefs.js" />
   <install as="imp/js/folderprefs.js" name="js/folderprefs.js" />
   <install as="imp/js/folders.js" name="js/folders.js" />
   <install as="imp/js/imp.js" name="js/imp.js" />
   <install as="imp/js/login.js" name="js/login.js" />
   <install as="imp/js/mailbox.js" name="js/mailbox.js" />
   <install as="imp/js/message-dimp.js" name="js/message-dimp.js" />
   <install as="imp/js/message.js" name="js/message.js" />
   <install as="imp/js/murmurhash3.js" name="js/murmurhash3.js" />
   <install as="imp/js/passphrase.js" name="js/passphrase.js" />
   <install as="imp/js/pgp.js" name="js/pgp.js" />
   <install as="imp/js/search.js" name="js/search.js" />
   <install as="imp/js/searchesprefs.js" name="js/searchesprefs.js" />
   <install as="imp/js/signaturehtml.js" name="js/signaturehtml.js" />
   <install as="imp/js/smartmobile.js" name="js/smartmobile.js" />
   <install as="imp/js/viewport.js" name="js/viewport.js" />
   <install as="imp/js/viewport_utils.js" name="js/viewport_utils.js" />
   <install as="imp/js/ckeditor/imageupload.js" name="js/ckeditor/imageupload.js" />
   <install as="imp/js/ckeditor/pasteattachment.js" name="js/ckeditor/pasteattachment.js" />
   <install as="imp/js/ckeditor/pasteignore.js" name="js/ckeditor/pasteignore.js" />
   <install as="imp/lib/.htaccess" name="lib/.htaccess" />
   <install as="imp/lib/Api.php" name="lib/Api.php" />
   <install as="imp/lib/Application.php" name="lib/Application.php" />
   <install as="imp/lib/Auth.php" name="lib/Auth.php" />
   <install as="imp/lib/Compose.php" name="lib/Compose.php" />
   <install as="imp/lib/Contacts.php" name="lib/Contacts.php" />
   <install as="imp/lib/Contents.php" name="lib/Contents.php" />
   <install as="imp/lib/Editor.php" name="lib/Editor.php" />
   <install as="imp/lib/Exception.php" name="lib/Exception.php" />
   <install as="imp/lib/Filter.php" name="lib/Filter.php" />
   <install as="imp/lib/Flags.php" name="lib/Flags.php" />
   <install as="imp/lib/Images.php" name="lib/Images.php" />
   <install as="imp/lib/Imap.php" name="lib/Imap.php" />
   <install as="imp/lib/IMP.php" name="lib/IMP.php" />
   <install as="imp/lib/Indices.php" name="lib/Indices.php" />
   <install as="imp/lib/Mailbox.php" name="lib/Mailbox.php" />
   <install as="imp/lib/Maillog.php" name="lib/Maillog.php" />
   <install as="imp/lib/Message.php" name="lib/Message.php" />
   <install as="imp/lib/Perms.php" name="lib/Perms.php" />
   <install as="imp/lib/Quota.php" name="lib/Quota.php" />
   <install as="imp/lib/Search.php" name="lib/Search.php" />
   <install as="imp/lib/Sentmail.php" name="lib/Sentmail.php" />
   <install as="imp/lib/Smartmobile.php" name="lib/Smartmobile.php" />
   <install as="imp/lib/Spam.php" name="lib/Spam.php" />
   <install as="imp/lib/Test.php" name="lib/Test.php" />
   <install as="imp/lib/Ajax/Application.php" name="lib/Ajax/Application.php" />
   <install as="imp/lib/Ajax/Queue.php" name="lib/Ajax/Queue.php" />
   <install as="imp/lib/Ajax/Application/Compose.php" name="lib/Ajax/Application/Compose.php" />
   <install as="imp/lib/Ajax/Application/ListMessages.php" name="lib/Ajax/Application/ListMessages.php" />
   <install as="imp/lib/Ajax/Application/ShowMessage.php" name="lib/Ajax/Application/ShowMessage.php" />
   <install as="imp/lib/Ajax/Application/Handler/Common.php" name="lib/Ajax/Application/Handler/Common.php" />
   <install as="imp/lib/Ajax/Application/Handler/Dynamic.php" name="lib/Ajax/Application/Handler/Dynamic.php" />
   <install as="imp/lib/Ajax/Application/Handler/ImageUnblock.php" name="lib/Ajax/Application/Handler/ImageUnblock.php" />
   <install as="imp/lib/Ajax/Application/Handler/Mboxtoggle.php" name="lib/Ajax/Application/Handler/Mboxtoggle.php" />
   <install as="imp/lib/Ajax/Application/Handler/Passphrase.php" name="lib/Ajax/Application/Handler/Passphrase.php" />
   <install as="imp/lib/Ajax/Application/Handler/Search.php" name="lib/Ajax/Application/Handler/Search.php" />
   <install as="imp/lib/Ajax/Application/Handler/Smartmobile.php" name="lib/Ajax/Application/Handler/Smartmobile.php" />
   <install as="imp/lib/Ajax/Imple/ContactAutoCompleter.php" name="lib/Ajax/Imple/ContactAutoCompleter.php" />
   <install as="imp/lib/Ajax/Imple/ImportEncryptKey.php" name="lib/Ajax/Imple/ImportEncryptKey.php" />
   <install as="imp/lib/Ajax/Imple/ItipRequest.php" name="lib/Ajax/Imple/ItipRequest.php" />
   <install as="imp/lib/Ajax/Imple/PassphraseDialog.php" name="lib/Ajax/Imple/PassphraseDialog.php" />
   <install as="imp/lib/Basic/Base.php" name="lib/Basic/Base.php" />
   <install as="imp/lib/Basic/Compose.php" name="lib/Basic/Compose.php" />
   <install as="imp/lib/Basic/Contacts.php" name="lib/Basic/Contacts.php" />
   <install as="imp/lib/Basic/Folders.php" name="lib/Basic/Folders.php" />
   <install as="imp/lib/Basic/Mailbox.php" name="lib/Basic/Mailbox.php" />
   <install as="imp/lib/Basic/Message.php" name="lib/Basic/Message.php" />
   <install as="imp/lib/Basic/Pgp.php" name="lib/Basic/Pgp.php" />
   <install as="imp/lib/Basic/Saveimage.php" name="lib/Basic/Saveimage.php" />
   <install as="imp/lib/Basic/Search.php" name="lib/Basic/Search.php" />
   <install as="imp/lib/Basic/Searchbasic.php" name="lib/Basic/Searchbasic.php" />
   <install as="imp/lib/Basic/Smime.php" name="lib/Basic/Smime.php" />
   <install as="imp/lib/Basic/Thread.php" name="lib/Basic/Thread.php" />
   <install as="imp/lib/Block/Newmail.php" name="lib/Block/Newmail.php" />
   <install as="imp/lib/Block/Summary.php" name="lib/Block/Summary.php" />
   <install as="imp/lib/Compose/Attachment.php" name="lib/Compose/Attachment.php" />
   <install as="imp/lib/Compose/Exception.php" name="lib/Compose/Exception.php" />
   <install as="imp/lib/Compose/LinkedAttachment.php" name="lib/Compose/LinkedAttachment.php" />
   <install as="imp/lib/Compose/References.php" name="lib/Compose/References.php" />
   <install as="imp/lib/Compose/Ui.php" name="lib/Compose/Ui.php" />
   <install as="imp/lib/Compose/View.php" name="lib/Compose/View.php" />
   <install as="imp/lib/Contents/View.php" name="lib/Contents/View.php" />
   <install as="imp/lib/Crypt/Pgp.php" name="lib/Crypt/Pgp.php" />
   <install as="imp/lib/Crypt/Smime.php" name="lib/Crypt/Smime.php" />
   <install as="imp/lib/Dynamic/AddressList.php" name="lib/Dynamic/AddressList.php" />
   <install as="imp/lib/Dynamic/Base.php" name="lib/Dynamic/Base.php" />
   <install as="imp/lib/Dynamic/Compose.php" name="lib/Dynamic/Compose.php" />
   <install as="imp/lib/Dynamic/Mailbox.php" name="lib/Dynamic/Mailbox.php" />
   <install as="imp/lib/Dynamic/Message.php" name="lib/Dynamic/Message.php" />
   <install as="imp/lib/Dynamic/Compose/Common.php" name="lib/Dynamic/Compose/Common.php" />
   <install as="imp/lib/Dynamic/Helper/Base.php" name="lib/Dynamic/Helper/Base.php" />
   <install as="imp/lib/Factory/AuthImap.php" name="lib/Factory/AuthImap.php" />
   <install as="imp/lib/Factory/Compose.php" name="lib/Factory/Compose.php" />
   <install as="imp/lib/Factory/ComposeVfs.php" name="lib/Factory/ComposeVfs.php" />
   <install as="imp/lib/Factory/Contents.php" name="lib/Factory/Contents.php" />
   <install as="imp/lib/Factory/Flags.php" name="lib/Factory/Flags.php" />
   <install as="imp/lib/Factory/Identity.php" name="lib/Factory/Identity.php" />
   <install as="imp/lib/Factory/Imap.php" name="lib/Factory/Imap.php" />
   <install as="imp/lib/Factory/Imaptree.php" name="lib/Factory/Imaptree.php" />
   <install as="imp/lib/Factory/Mail.php" name="lib/Factory/Mail.php" />
   <install as="imp/lib/Factory/Mailbox.php" name="lib/Factory/Mailbox.php" />
   <install as="imp/lib/Factory/MailboxList.php" name="lib/Factory/MailboxList.php" />
   <install as="imp/lib/Factory/Maillog.php" name="lib/Factory/Maillog.php" />
   <install as="imp/lib/Factory/MimeViewer.php" name="lib/Factory/MimeViewer.php" />
   <install as="imp/lib/Factory/Pgp.php" name="lib/Factory/Pgp.php" />
   <install as="imp/lib/Factory/PrefsSort.php" name="lib/Factory/PrefsSort.php" />
   <install as="imp/lib/Factory/Quota.php" name="lib/Factory/Quota.php" />
   <install as="imp/lib/Factory/Search.php" name="lib/Factory/Search.php" />
   <install as="imp/lib/Factory/Sentmail.php" name="lib/Factory/Sentmail.php" />
   <install as="imp/lib/Factory/Smime.php" name="lib/Factory/Smime.php" />
   <install as="imp/lib/Flag/Base.php" name="lib/Flag/Base.php" />
   <install as="imp/lib/Flag/Imap.php" name="lib/Flag/Imap.php" />
   <install as="imp/lib/Flag/User.php" name="lib/Flag/User.php" />
   <install as="imp/lib/Flag/Imap/Answered.php" name="lib/Flag/Imap/Answered.php" />
   <install as="imp/lib/Flag/Imap/Deleted.php" name="lib/Flag/Imap/Deleted.php" />
   <install as="imp/lib/Flag/Imap/Draft.php" name="lib/Flag/Imap/Draft.php" />
   <install as="imp/lib/Flag/Imap/Flagged.php" name="lib/Flag/Imap/Flagged.php" />
   <install as="imp/lib/Flag/Imap/Forwarded.php" name="lib/Flag/Imap/Forwarded.php" />
   <install as="imp/lib/Flag/Imap/Junk.php" name="lib/Flag/Imap/Junk.php" />
   <install as="imp/lib/Flag/Imap/NotJunk.php" name="lib/Flag/Imap/NotJunk.php" />
   <install as="imp/lib/Flag/Imap/Seen.php" name="lib/Flag/Imap/Seen.php" />
   <install as="imp/lib/Flag/System/Attachment.php" name="lib/Flag/System/Attachment.php" />
   <install as="imp/lib/Flag/System/Encrypted.php" name="lib/Flag/System/Encrypted.php" />
   <install as="imp/lib/Flag/System/HighPriority.php" name="lib/Flag/System/HighPriority.php" />
   <install as="imp/lib/Flag/System/List.php" name="lib/Flag/System/List.php" />
   <install as="imp/lib/Flag/System/LowPriority.php" name="lib/Flag/System/LowPriority.php" />
   <install as="imp/lib/Flag/System/Personal.php" name="lib/Flag/System/Personal.php" />
   <install as="imp/lib/Flag/System/Signed.php" name="lib/Flag/System/Signed.php" />
   <install as="imp/lib/Flag/System/Unseen.php" name="lib/Flag/System/Unseen.php" />
   <install as="imp/lib/Flag/System/Match/Address.php" name="lib/Flag/System/Match/Address.php" />
   <install as="imp/lib/Flag/System/Match/Flag.php" name="lib/Flag/System/Match/Flag.php" />
   <install as="imp/lib/Flag/System/Match/Header.php" name="lib/Flag/System/Match/Header.php" />
   <install as="imp/lib/Imap/Acl.php" name="lib/Imap/Acl.php" />
   <install as="imp/lib/Imap/Config.php" name="lib/Imap/Config.php" />
   <install as="imp/lib/Imap/Exception.php" name="lib/Imap/Exception.php" />
   <install as="imp/lib/Imap/PermanentFlags.php" name="lib/Imap/PermanentFlags.php" />
   <install as="imp/lib/Imap/Tree.php" name="lib/Imap/Tree.php" />
   <install as="imp/lib/Indices/Mailbox.php" name="lib/Indices/Mailbox.php" />
   <install as="imp/lib/LoginTasks/SystemTask/GarbageCollection.php" name="lib/LoginTasks/SystemTask/GarbageCollection.php" />
   <install as="imp/lib/LoginTasks/SystemTask/Upgrade.php" name="lib/LoginTasks/SystemTask/Upgrade.php" />
   <install as="imp/lib/LoginTasks/SystemTask/UpgradeAuth.php" name="lib/LoginTasks/SystemTask/UpgradeAuth.php" />
   <install as="imp/lib/LoginTasks/Task/Autocreate.php" name="lib/LoginTasks/Task/Autocreate.php" />
   <install as="imp/lib/LoginTasks/Task/DeleteAttachmentsMonthly.php" name="lib/LoginTasks/Task/DeleteAttachmentsMonthly.php" />
   <install as="imp/lib/LoginTasks/Task/DeleteSentmailMonthly.php" name="lib/LoginTasks/Task/DeleteSentmailMonthly.php" />
   <install as="imp/lib/LoginTasks/Task/FilterOnLogin.php" name="lib/LoginTasks/Task/FilterOnLogin.php" />
   <install as="imp/lib/LoginTasks/Task/PurgeSentmail.php" name="lib/LoginTasks/Task/PurgeSentmail.php" />
   <install as="imp/lib/LoginTasks/Task/PurgeSpam.php" name="lib/LoginTasks/Task/PurgeSpam.php" />
   <install as="imp/lib/LoginTasks/Task/PurgeTrash.php" name="lib/LoginTasks/Task/PurgeTrash.php" />
   <install as="imp/lib/LoginTasks/Task/RecoverDraft.php" name="lib/LoginTasks/Task/RecoverDraft.php" />
   <install as="imp/lib/LoginTasks/Task/RenameSentmailMonthly.php" name="lib/LoginTasks/Task/RenameSentmailMonthly.php" />
   <install as="imp/lib/Mailbox/List.php" name="lib/Mailbox/List.php" />
   <install as="imp/lib/Mailbox/Ui.php" name="lib/Mailbox/Ui.php" />
   <install as="imp/lib/Mailbox/List/Pop3.php" name="lib/Mailbox/List/Pop3.php" />
   <install as="imp/lib/Mailbox/List/Thread.php" name="lib/Mailbox/List/Thread.php" />
   <install as="imp/lib/Mailbox/List/Virtual.php" name="lib/Mailbox/List/Virtual.php" />
   <install as="imp/lib/Mbox/Generate.php" name="lib/Mbox/Generate.php" />
   <install as="imp/lib/Mbox/Import.php" name="lib/Mbox/Import.php" />
   <install as="imp/lib/Mbox/Parse.php" name="lib/Mbox/Parse.php" />
   <install as="imp/lib/Message/Ui.php" name="lib/Message/Ui.php" />
   <install as="imp/lib/Mime/Headers.php" name="lib/Mime/Headers.php" />
   <install as="imp/lib/Mime/Status.php" name="lib/Mime/Status.php" />
   <install as="imp/lib/Mime/Viewer/Alternative.php" name="lib/Mime/Viewer/Alternative.php" />
   <install as="imp/lib/Mime/Viewer/Appledouble.php" name="lib/Mime/Viewer/Appledouble.php" />
   <install as="imp/lib/Mime/Viewer/Audio.php" name="lib/Mime/Viewer/Audio.php" />
   <install as="imp/lib/Mime/Viewer/Enriched.php" name="lib/Mime/Viewer/Enriched.php" />
   <install as="imp/lib/Mime/Viewer/Externalbody.php" name="lib/Mime/Viewer/Externalbody.php" />
   <install as="imp/lib/Mime/Viewer/Html.php" name="lib/Mime/Viewer/Html.php" />
   <install as="imp/lib/Mime/Viewer/Images.php" name="lib/Mime/Viewer/Images.php" />
   <install as="imp/lib/Mime/Viewer/Itip.php" name="lib/Mime/Viewer/Itip.php" />
   <install as="imp/lib/Mime/Viewer/Mdn.php" name="lib/Mime/Viewer/Mdn.php" />
   <install as="imp/lib/Mime/Viewer/Partial.php" name="lib/Mime/Viewer/Partial.php" />
   <install as="imp/lib/Mime/Viewer/Pdf.php" name="lib/Mime/Viewer/Pdf.php" />
   <install as="imp/lib/Mime/Viewer/Pgp.php" name="lib/Mime/Viewer/Pgp.php" />
   <install as="imp/lib/Mime/Viewer/Plain.php" name="lib/Mime/Viewer/Plain.php" />
   <install as="imp/lib/Mime/Viewer/Related.php" name="lib/Mime/Viewer/Related.php" />
   <install as="imp/lib/Mime/Viewer/Rfc822.php" name="lib/Mime/Viewer/Rfc822.php" />
   <install as="imp/lib/Mime/Viewer/Smil.php" name="lib/Mime/Viewer/Smil.php" />
   <install as="imp/lib/Mime/Viewer/Smime.php" name="lib/Mime/Viewer/Smime.php" />
   <install as="imp/lib/Mime/Viewer/Status.php" name="lib/Mime/Viewer/Status.php" />
   <install as="imp/lib/Mime/Viewer/Vcard.php" name="lib/Mime/Viewer/Vcard.php" />
   <install as="imp/lib/Mime/Viewer/Video.php" name="lib/Mime/Viewer/Video.php" />
   <install as="imp/lib/Mime/Viewer/Zip.php" name="lib/Mime/Viewer/Zip.php" />
   <install as="imp/lib/Minimal/Base.php" name="lib/Minimal/Base.php" />
   <install as="imp/lib/Minimal/Compose.php" name="lib/Minimal/Compose.php" />
   <install as="imp/lib/Minimal/Folders.php" name="lib/Minimal/Folders.php" />
   <install as="imp/lib/Minimal/Mailbox.php" name="lib/Minimal/Mailbox.php" />
   <install as="imp/lib/Minimal/Message.php" name="lib/Minimal/Message.php" />
   <install as="imp/lib/Minimal/Messagepart.php" name="lib/Minimal/Messagepart.php" />
   <install as="imp/lib/Minimal/Search.php" name="lib/Minimal/Search.php" />
   <install as="imp/lib/Notification/Event/Status.php" name="lib/Notification/Event/Status.php" />
   <install as="imp/lib/Notification/Handler/Decorator/ImapAlerts.php" name="lib/Notification/Handler/Decorator/ImapAlerts.php" />
   <install as="imp/lib/Notification/Handler/Decorator/NewmailNotify.php" name="lib/Notification/Handler/Decorator/NewmailNotify.php" />
   <install as="imp/lib/Prefs/Identity.php" name="lib/Prefs/Identity.php" />
   <install as="imp/lib/Prefs/Sort.php" name="lib/Prefs/Sort.php" />
   <install as="imp/lib/Prefs/Sort/FixedDate.php" name="lib/Prefs/Sort/FixedDate.php" />
   <install as="imp/lib/Prefs/Sort/None.php" name="lib/Prefs/Sort/None.php" />
   <install as="imp/lib/Prefs/Sort/Sortpref.php" name="lib/Prefs/Sort/Sortpref.php" />
   <install as="imp/lib/Prefs/Sort/Sortpref/Locked.php" name="lib/Prefs/Sort/Sortpref/Locked.php" />
   <install as="imp/lib/Prefs/Special/Acl.php" name="lib/Prefs/Special/Acl.php" />
   <install as="imp/lib/Prefs/Special/ComposeTemplates.php" name="lib/Prefs/Special/ComposeTemplates.php" />
   <install as="imp/lib/Prefs/Special/Drafts.php" name="lib/Prefs/Special/Drafts.php" />
   <install as="imp/lib/Prefs/Special/Encrypt.php" name="lib/Prefs/Special/Encrypt.php" />
   <install as="imp/lib/Prefs/Special/Flag.php" name="lib/Prefs/Special/Flag.php" />
   <install as="imp/lib/Prefs/Special/HtmlSignature.php" name="lib/Prefs/Special/HtmlSignature.php" />
   <install as="imp/lib/Prefs/Special/ImageReplacement.php" name="lib/Prefs/Special/ImageReplacement.php" />
   <install as="imp/lib/Prefs/Special/InitialPage.php" name="lib/Prefs/Special/InitialPage.php" />
   <install as="imp/lib/Prefs/Special/Mailto.php" name="lib/Prefs/Special/Mailto.php" />
   <install as="imp/lib/Prefs/Special/NewmailSound.php" name="lib/Prefs/Special/NewmailSound.php" />
   <install as="imp/lib/Prefs/Special/PgpPrivateKey.php" name="lib/Prefs/Special/PgpPrivateKey.php" />
   <install as="imp/lib/Prefs/Special/PgpPublicKey.php" name="lib/Prefs/Special/PgpPublicKey.php" />
   <install as="imp/lib/Prefs/Special/Searches.php" name="lib/Prefs/Special/Searches.php" />
   <install as="imp/lib/Prefs/Special/Sentmail.php" name="lib/Prefs/Special/Sentmail.php" />
   <install as="imp/lib/Prefs/Special/SmimePrivateKey.php" name="lib/Prefs/Special/SmimePrivateKey.php" />
   <install as="imp/lib/Prefs/Special/SmimePublicKey.php" name="lib/Prefs/Special/SmimePublicKey.php" />
   <install as="imp/lib/Prefs/Special/Sourceselect.php" name="lib/Prefs/Special/Sourceselect.php" />
   <install as="imp/lib/Prefs/Special/Spam.php" name="lib/Prefs/Special/Spam.php" />
   <install as="imp/lib/Prefs/Special/SpecialMboxes.php" name="lib/Prefs/Special/SpecialMboxes.php" />
   <install as="imp/lib/Prefs/Special/Trash.php" name="lib/Prefs/Special/Trash.php" />
   <install as="imp/lib/Quota/Command.php" name="lib/Quota/Command.php" />
   <install as="imp/lib/Quota/Hook.php" name="lib/Quota/Hook.php" />
   <install as="imp/lib/Quota/Imap.php" name="lib/Quota/Imap.php" />
   <install as="imp/lib/Quota/Maildir.php" name="lib/Quota/Maildir.php" />
   <install as="imp/lib/Quota/Mdaemon.php" name="lib/Quota/Mdaemon.php" />
   <install as="imp/lib/Quota/Mercury32.php" name="lib/Quota/Mercury32.php" />
   <install as="imp/lib/Quota/Null.php" name="lib/Quota/Null.php" />
   <install as="imp/lib/Quota/Sql.php" name="lib/Quota/Sql.php" />
   <install as="imp/lib/Quota/Ui.php" name="lib/Quota/Ui.php" />
   <install as="imp/lib/Script/Package/ComposeBase.php" name="lib/Script/Package/ComposeBase.php" />
   <install as="imp/lib/Script/Package/Imp.php" name="lib/Script/Package/Imp.php" />
   <install as="imp/lib/Search/Element.php" name="lib/Search/Element.php" />
   <install as="imp/lib/Search/Filter.php" name="lib/Search/Filter.php" />
   <install as="imp/lib/Search/Query.php" name="lib/Search/Query.php" />
   <install as="imp/lib/Search/Ui.php" name="lib/Search/Ui.php" />
   <install as="imp/lib/Search/Vfolder.php" name="lib/Search/Vfolder.php" />
   <install as="imp/lib/Search/Element/Attachment.php" name="lib/Search/Element/Attachment.php" />
   <install as="imp/lib/Search/Element/Autogenerated.php" name="lib/Search/Element/Autogenerated.php" />
   <install as="imp/lib/Search/Element/Bulk.php" name="lib/Search/Element/Bulk.php" />
   <install as="imp/lib/Search/Element/Contacts.php" name="lib/Search/Element/Contacts.php" />
   <install as="imp/lib/Search/Element/Date.php" name="lib/Search/Element/Date.php" />
   <install as="imp/lib/Search/Element/Daterange.php" name="lib/Search/Element/Daterange.php" />
   <install as="imp/lib/Search/Element/Flag.php" name="lib/Search/Element/Flag.php" />
   <install as="imp/lib/Search/Element/Header.php" name="lib/Search/Element/Header.php" />
   <install as="imp/lib/Search/Element/Mailinglist.php" name="lib/Search/Element/Mailinglist.php" />
   <install as="imp/lib/Search/Element/Or.php" name="lib/Search/Element/Or.php" />
   <install as="imp/lib/Search/Element/Personal.php" name="lib/Search/Element/Personal.php" />
   <install as="imp/lib/Search/Element/Recipient.php" name="lib/Search/Element/Recipient.php" />
   <install as="imp/lib/Search/Element/Size.php" name="lib/Search/Element/Size.php" />
   <install as="imp/lib/Search/Element/Text.php" name="lib/Search/Element/Text.php" />
   <install as="imp/lib/Search/Element/Within.php" name="lib/Search/Element/Within.php" />
   <install as="imp/lib/Search/Filter/Attachment.php" name="lib/Search/Filter/Attachment.php" />
   <install as="imp/lib/Search/Filter/Autogenerated.php" name="lib/Search/Filter/Autogenerated.php" />
   <install as="imp/lib/Search/Filter/Builtin.php" name="lib/Search/Filter/Builtin.php" />
   <install as="imp/lib/Search/Filter/Bulk.php" name="lib/Search/Filter/Bulk.php" />
   <install as="imp/lib/Search/Filter/Contacts.php" name="lib/Search/Filter/Contacts.php" />
   <install as="imp/lib/Search/Filter/Mailinglist.php" name="lib/Search/Filter/Mailinglist.php" />
   <install as="imp/lib/Search/Filter/Personal.php" name="lib/Search/Filter/Personal.php" />
   <install as="imp/lib/Search/Vfolder/Builtin.php" name="lib/Search/Vfolder/Builtin.php" />
   <install as="imp/lib/Search/Vfolder/Vinbox.php" name="lib/Search/Vfolder/Vinbox.php" />
   <install as="imp/lib/Search/Vfolder/Vtrash.php" name="lib/Search/Vfolder/Vtrash.php" />
   <install as="imp/lib/Sentmail/Null.php" name="lib/Sentmail/Null.php" />
   <install as="imp/lib/Sentmail/Sql.php" name="lib/Sentmail/Sql.php" />
   <install as="imp/lib/Tree/Flist.php" name="lib/Tree/Flist.php" />
   <install as="imp/lib/Tree/Jquerymobile.php" name="lib/Tree/Jquerymobile.php" />
   <install as="imp/lib/Tree/Simplehtml.php" name="lib/Tree/Simplehtml.php" />
   <install as="imp/lib/View/Subinfo.php" name="lib/View/Subinfo.php" />
   <install as="imp/locale/.htaccess" name="locale/.htaccess" />
   <install as="imp/locale/imp.pot" name="locale/imp.pot" />
   <install as="imp/locale/ar/LC_MESSAGES/imp.mo" name="locale/ar/LC_MESSAGES/imp.mo" />
   <install as="imp/locale/ar/LC_MESSAGES/imp.po" name="locale/ar/LC_MESSAGES/imp.po" />
   <install as="imp/locale/ar_OM/LC_MESSAGES/imp.mo" name="locale/ar_OM/LC_MESSAGES/imp.mo" />
   <install as="imp/locale/ar_OM/LC_MESSAGES/imp.po" name="locale/ar_OM/LC_MESSAGES/imp.po" />
   <install as="imp/locale/bg/LC_MESSAGES/imp.mo" name="locale/bg/LC_MESSAGES/imp.mo" />
   <install as="imp/locale/bg/LC_MESSAGES/imp.po" name="locale/bg/LC_MESSAGES/imp.po" />
   <install as="imp/locale/bs/LC_MESSAGES/imp.mo" name="locale/bs/LC_MESSAGES/imp.mo" />
   <install as="imp/locale/bs/LC_MESSAGES/imp.po" name="locale/bs/LC_MESSAGES/imp.po" />
   <install as="imp/locale/ca/help.xml" name="locale/ca/help.xml" />
   <install as="imp/locale/ca/LC_MESSAGES/imp.mo" name="locale/ca/LC_MESSAGES/imp.mo" />
   <install as="imp/locale/ca/LC_MESSAGES/imp.po" name="locale/ca/LC_MESSAGES/imp.po" />
   <install as="imp/locale/cs/help.xml" name="locale/cs/help.xml" />
   <install as="imp/locale/cs/LC_MESSAGES/imp.mo" name="locale/cs/LC_MESSAGES/imp.mo" />
   <install as="imp/locale/cs/LC_MESSAGES/imp.po" name="locale/cs/LC_MESSAGES/imp.po" />
   <install as="imp/locale/da/help.xml" name="locale/da/help.xml" />
   <install as="imp/locale/da/LC_MESSAGES/imp.mo" name="locale/da/LC_MESSAGES/imp.mo" />
   <install as="imp/locale/da/LC_MESSAGES/imp.po" name="locale/da/LC_MESSAGES/imp.po" />
   <install as="imp/locale/de/help.xml" name="locale/de/help.xml" />
   <install as="imp/locale/de/LC_MESSAGES/imp.mo" name="locale/de/LC_MESSAGES/imp.mo" />
   <install as="imp/locale/de/LC_MESSAGES/imp.po" name="locale/de/LC_MESSAGES/imp.po" />
   <install as="imp/locale/el/help.xml" name="locale/el/help.xml" />
   <install as="imp/locale/el/LC_MESSAGES/imp.mo" name="locale/el/LC_MESSAGES/imp.mo" />
   <install as="imp/locale/el/LC_MESSAGES/imp.po" name="locale/el/LC_MESSAGES/imp.po" />
   <install as="imp/locale/en/help.xml" name="locale/en/help.xml" />
   <install as="imp/locale/es/help.xml" name="locale/es/help.xml" />
   <install as="imp/locale/es/LC_MESSAGES/imp.mo" name="locale/es/LC_MESSAGES/imp.mo" />
   <install as="imp/locale/es/LC_MESSAGES/imp.po" name="locale/es/LC_MESSAGES/imp.po" />
   <install as="imp/locale/et/help.xml" name="locale/et/help.xml" />
   <install as="imp/locale/et/LC_MESSAGES/imp.mo" name="locale/et/LC_MESSAGES/imp.mo" />
   <install as="imp/locale/et/LC_MESSAGES/imp.po" name="locale/et/LC_MESSAGES/imp.po" />
   <install as="imp/locale/eu/help.xml" name="locale/eu/help.xml" />
   <install as="imp/locale/eu/LC_MESSAGES/imp.mo" name="locale/eu/LC_MESSAGES/imp.mo" />
   <install as="imp/locale/eu/LC_MESSAGES/imp.po" name="locale/eu/LC_MESSAGES/imp.po" />
   <install as="imp/locale/fa/help.xml" name="locale/fa/help.xml" />
   <install as="imp/locale/fa/LC_MESSAGES/imp.mo" name="locale/fa/LC_MESSAGES/imp.mo" />
   <install as="imp/locale/fa/LC_MESSAGES/imp.po" name="locale/fa/LC_MESSAGES/imp.po" />
   <install as="imp/locale/fi/help.xml" name="locale/fi/help.xml" />
   <install as="imp/locale/fi/LC_MESSAGES/imp.mo" name="locale/fi/LC_MESSAGES/imp.mo" />
   <install as="imp/locale/fi/LC_MESSAGES/imp.po" name="locale/fi/LC_MESSAGES/imp.po" />
   <install as="imp/locale/fr/help.xml" name="locale/fr/help.xml" />
   <install as="imp/locale/fr/LC_MESSAGES/imp.mo" name="locale/fr/LC_MESSAGES/imp.mo" />
   <install as="imp/locale/fr/LC_MESSAGES/imp.po" name="locale/fr/LC_MESSAGES/imp.po" />
   <install as="imp/locale/gl/LC_MESSAGES/imp.mo" name="locale/gl/LC_MESSAGES/imp.mo" />
   <install as="imp/locale/gl/LC_MESSAGES/imp.po" name="locale/gl/LC_MESSAGES/imp.po" />
   <install as="imp/locale/he/LC_MESSAGES/imp.mo" name="locale/he/LC_MESSAGES/imp.mo" />
   <install as="imp/locale/he/LC_MESSAGES/imp.po" name="locale/he/LC_MESSAGES/imp.po" />
   <install as="imp/locale/hr/help.xml" name="locale/hr/help.xml" />
   <install as="imp/locale/hr/LC_MESSAGES/imp.mo" name="locale/hr/LC_MESSAGES/imp.mo" />
   <install as="imp/locale/hr/LC_MESSAGES/imp.po" name="locale/hr/LC_MESSAGES/imp.po" />
   <install as="imp/locale/hu/help.xml" name="locale/hu/help.xml" />
   <install as="imp/locale/hu/LC_MESSAGES/imp.mo" name="locale/hu/LC_MESSAGES/imp.mo" />
   <install as="imp/locale/hu/LC_MESSAGES/imp.po" name="locale/hu/LC_MESSAGES/imp.po" />
   <install as="imp/locale/id/LC_MESSAGES/imp.mo" name="locale/id/LC_MESSAGES/imp.mo" />
   <install as="imp/locale/id/LC_MESSAGES/imp.po" name="locale/id/LC_MESSAGES/imp.po" />
   <install as="imp/locale/is/LC_MESSAGES/imp.mo" name="locale/is/LC_MESSAGES/imp.mo" />
   <install as="imp/locale/is/LC_MESSAGES/imp.po" name="locale/is/LC_MESSAGES/imp.po" />
   <install as="imp/locale/it/help.xml" name="locale/it/help.xml" />
   <install as="imp/locale/it/LC_MESSAGES/imp.mo" name="locale/it/LC_MESSAGES/imp.mo" />
   <install as="imp/locale/it/LC_MESSAGES/imp.po" name="locale/it/LC_MESSAGES/imp.po" />
   <install as="imp/locale/ja/LC_MESSAGES/imp.mo" name="locale/ja/LC_MESSAGES/imp.mo" />
   <install as="imp/locale/ja/LC_MESSAGES/imp.po" name="locale/ja/LC_MESSAGES/imp.po" />
   <install as="imp/locale/km/LC_MESSAGES/imp.mo" name="locale/km/LC_MESSAGES/imp.mo" />
   <install as="imp/locale/km/LC_MESSAGES/imp.po" name="locale/km/LC_MESSAGES/imp.po" />
   <install as="imp/locale/ko/help.xml" name="locale/ko/help.xml" />
   <install as="imp/locale/ko/LC_MESSAGES/imp.mo" name="locale/ko/LC_MESSAGES/imp.mo" />
   <install as="imp/locale/ko/LC_MESSAGES/imp.po" name="locale/ko/LC_MESSAGES/imp.po" />
   <install as="imp/locale/lt/LC_MESSAGES/imp.mo" name="locale/lt/LC_MESSAGES/imp.mo" />
   <install as="imp/locale/lt/LC_MESSAGES/imp.po" name="locale/lt/LC_MESSAGES/imp.po" />
   <install as="imp/locale/lv/help.xml" name="locale/lv/help.xml" />
   <install as="imp/locale/lv/LC_MESSAGES/imp.mo" name="locale/lv/LC_MESSAGES/imp.mo" />
   <install as="imp/locale/lv/LC_MESSAGES/imp.po" name="locale/lv/LC_MESSAGES/imp.po" />
   <install as="imp/locale/mk/LC_MESSAGES/imp.mo" name="locale/mk/LC_MESSAGES/imp.mo" />
   <install as="imp/locale/mk/LC_MESSAGES/imp.po" name="locale/mk/LC_MESSAGES/imp.po" />
   <install as="imp/locale/nb/help.xml" name="locale/nb/help.xml" />
   <install as="imp/locale/nb/LC_MESSAGES/imp.mo" name="locale/nb/LC_MESSAGES/imp.mo" />
   <install as="imp/locale/nb/LC_MESSAGES/imp.po" name="locale/nb/LC_MESSAGES/imp.po" />
   <install as="imp/locale/nl/help.xml" name="locale/nl/help.xml" />
   <install as="imp/locale/nl/LC_MESSAGES/imp.mo" name="locale/nl/LC_MESSAGES/imp.mo" />
   <install as="imp/locale/nl/LC_MESSAGES/imp.po" name="locale/nl/LC_MESSAGES/imp.po" />
   <install as="imp/locale/nn/LC_MESSAGES/imp.mo" name="locale/nn/LC_MESSAGES/imp.mo" />
   <install as="imp/locale/nn/LC_MESSAGES/imp.po" name="locale/nn/LC_MESSAGES/imp.po" />
   <install as="imp/locale/pl/help.xml" name="locale/pl/help.xml" />
   <install as="imp/locale/pl/LC_MESSAGES/imp.mo" name="locale/pl/LC_MESSAGES/imp.mo" />
   <install as="imp/locale/pl/LC_MESSAGES/imp.po" name="locale/pl/LC_MESSAGES/imp.po" />
   <install as="imp/locale/pt/help.xml" name="locale/pt/help.xml" />
   <install as="imp/locale/pt/LC_MESSAGES/imp.mo" name="locale/pt/LC_MESSAGES/imp.mo" />
   <install as="imp/locale/pt/LC_MESSAGES/imp.po" name="locale/pt/LC_MESSAGES/imp.po" />
   <install as="imp/locale/pt_BR/help.xml" name="locale/pt_BR/help.xml" />
   <install as="imp/locale/pt_BR/LC_MESSAGES/imp.mo" name="locale/pt_BR/LC_MESSAGES/imp.mo" />
   <install as="imp/locale/pt_BR/LC_MESSAGES/imp.po" name="locale/pt_BR/LC_MESSAGES/imp.po" />
   <install as="imp/locale/ro/LC_MESSAGES/imp.mo" name="locale/ro/LC_MESSAGES/imp.mo" />
   <install as="imp/locale/ro/LC_MESSAGES/imp.po" name="locale/ro/LC_MESSAGES/imp.po" />
   <install as="imp/locale/ru/help.xml" name="locale/ru/help.xml" />
   <install as="imp/locale/ru/LC_MESSAGES/imp.mo" name="locale/ru/LC_MESSAGES/imp.mo" />
   <install as="imp/locale/ru/LC_MESSAGES/imp.po" name="locale/ru/LC_MESSAGES/imp.po" />
   <install as="imp/locale/sk/help.xml" name="locale/sk/help.xml" />
   <install as="imp/locale/sk/LC_MESSAGES/imp.mo" name="locale/sk/LC_MESSAGES/imp.mo" />
   <install as="imp/locale/sk/LC_MESSAGES/imp.po" name="locale/sk/LC_MESSAGES/imp.po" />
   <install as="imp/locale/sl/LC_MESSAGES/imp.mo" name="locale/sl/LC_MESSAGES/imp.mo" />
   <install as="imp/locale/sl/LC_MESSAGES/imp.po" name="locale/sl/LC_MESSAGES/imp.po" />
   <install as="imp/locale/sv/help.xml" name="locale/sv/help.xml" />
   <install as="imp/locale/sv/LC_MESSAGES/imp.mo" name="locale/sv/LC_MESSAGES/imp.mo" />
   <install as="imp/locale/sv/LC_MESSAGES/imp.po" name="locale/sv/LC_MESSAGES/imp.po" />
   <install as="imp/locale/th/LC_MESSAGES/imp.mo" name="locale/th/LC_MESSAGES/imp.mo" />
   <install as="imp/locale/th/LC_MESSAGES/imp.po" name="locale/th/LC_MESSAGES/imp.po" />
   <install as="imp/locale/tr/help.xml" name="locale/tr/help.xml" />
   <install as="imp/locale/tr/LC_MESSAGES/imp.mo" name="locale/tr/LC_MESSAGES/imp.mo" />
   <install as="imp/locale/tr/LC_MESSAGES/imp.po" name="locale/tr/LC_MESSAGES/imp.po" />
   <install as="imp/locale/uk/help.xml" name="locale/uk/help.xml" />
   <install as="imp/locale/uk/LC_MESSAGES/imp.mo" name="locale/uk/LC_MESSAGES/imp.mo" />
   <install as="imp/locale/uk/LC_MESSAGES/imp.po" name="locale/uk/LC_MESSAGES/imp.po" />
   <install as="imp/locale/zh_CN/help.xml" name="locale/zh_CN/help.xml" />
   <install as="imp/locale/zh_CN/LC_MESSAGES/imp.mo" name="locale/zh_CN/LC_MESSAGES/imp.mo" />
   <install as="imp/locale/zh_CN/LC_MESSAGES/imp.po" name="locale/zh_CN/LC_MESSAGES/imp.po" />
   <install as="imp/locale/zh_TW/help.xml" name="locale/zh_TW/help.xml" />
   <install as="imp/locale/zh_TW/LC_MESSAGES/imp.mo" name="locale/zh_TW/LC_MESSAGES/imp.mo" />
   <install as="imp/locale/zh_TW/LC_MESSAGES/imp.po" name="locale/zh_TW/LC_MESSAGES/imp.po" />
   <install as="imp/migration/1_imp_base_tables.php" name="migration/1_imp_base_tables.php" />
   <install as="imp/migration/2_imp_autoincrement_sentmail.php" name="migration/2_imp_autoincrement_sentmail.php" />
   <install as="imp/templates/.htaccess" name="templates/.htaccess" />
   <install as="imp/templates/basic/subinfo.html.php" name="templates/basic/subinfo.html.php" />
   <install as="imp/templates/basic/compose/compose.html.php" name="templates/basic/compose/compose.html.php" />
   <install as="imp/templates/basic/compose/redirect.html.php" name="templates/basic/compose/redirect.html.php" />
   <install as="imp/templates/basic/compose/success.html.php" name="templates/basic/compose/success.html.php" />
   <install as="imp/templates/basic/flist/flist.html.php" name="templates/basic/flist/flist.html.php" />
   <install as="imp/templates/basic/folders/actions.html.php" name="templates/basic/folders/actions.html.php" />
   <install as="imp/templates/basic/folders/folders_confirm.html.php" name="templates/basic/folders/folders_confirm.html.php" />
   <install as="imp/templates/basic/folders/folders_size.html.php" name="templates/basic/folders/folders_size.html.php" />
   <install as="imp/templates/basic/folders/head.html.php" name="templates/basic/folders/head.html.php" />
   <install as="imp/templates/basic/folders/import.html.php" name="templates/basic/folders/import.html.php" />
   <install as="imp/templates/basic/mailbox/actions.html.php" name="templates/basic/mailbox/actions.html.php" />
   <install as="imp/templates/basic/mailbox/actions_deleted.html.php" name="templates/basic/mailbox/actions_deleted.html.php" />
   <install as="imp/templates/basic/mailbox/empty_mailbox.html.php" name="templates/basic/mailbox/empty_mailbox.html.php" />
   <install as="imp/templates/basic/mailbox/form_start.html.php" name="templates/basic/mailbox/form_start.html.php" />
   <install as="imp/templates/basic/mailbox/header.html.php" name="templates/basic/mailbox/header.html.php" />
   <install as="imp/templates/basic/mailbox/mailbox.html.php" name="templates/basic/mailbox/mailbox.html.php" />
   <install as="imp/templates/basic/mailbox/message_headers.html.php" name="templates/basic/mailbox/message_headers.html.php" />
   <install as="imp/templates/basic/mailbox/navbar.html.php" name="templates/basic/mailbox/navbar.html.php" />
   <install as="imp/templates/basic/mailbox/searchmbox.html.php" name="templates/basic/mailbox/searchmbox.html.php" />
   <install as="imp/templates/basic/message/message.html.php" name="templates/basic/message/message.html.php" />
   <install as="imp/templates/basic/message/navbar_actions.html.php" name="templates/basic/message/navbar_actions.html.php" />
   <install as="imp/templates/basic/message/navbar_navigate.html.php" name="templates/basic/message/navbar_navigate.html.php" />
   <install as="imp/templates/basic/message/navbar_top.html.php" name="templates/basic/message/navbar_top.html.php" />
   <install as="imp/templates/basic/search/search-basic.html.php" name="templates/basic/search/search-basic.html.php" />
   <install as="imp/templates/contacts/contacts.html.php" name="templates/contacts/contacts.html.php" />
   <install as="imp/templates/dynamic/compose-base.html.php" name="templates/dynamic/compose-base.html.php" />
   <install as="imp/templates/dynamic/compose.html.php" name="templates/dynamic/compose.html.php" />
   <install as="imp/templates/dynamic/header.html.php" name="templates/dynamic/header.html.php" />
   <install as="imp/templates/dynamic/mailbox.html.php" name="templates/dynamic/mailbox.html.php" />
   <install as="imp/templates/dynamic/mailbox_subinfo.html.php" name="templates/dynamic/mailbox_subinfo.html.php" />
   <install as="imp/templates/dynamic/message.html.php" name="templates/dynamic/message.html.php" />
   <install as="imp/templates/dynamic/msglist_horiz.html" name="templates/dynamic/msglist_horiz.html" />
   <install as="imp/templates/dynamic/msglist_vert.html" name="templates/dynamic/msglist_vert.html" />
   <install as="imp/templates/dynamic/qreply.html.php" name="templates/dynamic/qreply.html.php" />
   <install as="imp/templates/dynamic/redirect.html.php" name="templates/dynamic/redirect.html.php" />
   <install as="imp/templates/dynamic/sidebar.html.php" name="templates/dynamic/sidebar.html.php" />
   <install as="imp/templates/itip/action.html.php" name="templates/itip/action.html.php" />
   <install as="imp/templates/itip/base.html.php" name="templates/itip/base.html.php" />
   <install as="imp/templates/minimal/compose.html.php" name="templates/minimal/compose.html.php" />
   <install as="imp/templates/minimal/folders.html.php" name="templates/minimal/folders.html.php" />
   <install as="imp/templates/minimal/header.html.php" name="templates/minimal/header.html.php" />
   <install as="imp/templates/minimal/mailbox.html.php" name="templates/minimal/mailbox.html.php" />
   <install as="imp/templates/minimal/menu.html.php" name="templates/minimal/menu.html.php" />
   <install as="imp/templates/minimal/message.html.php" name="templates/minimal/message.html.php" />
   <install as="imp/templates/minimal/messagepart.html.php" name="templates/minimal/messagepart.html.php" />
   <install as="imp/templates/minimal/redirect.html.php" name="templates/minimal/redirect.html.php" />
   <install as="imp/templates/minimal/search.html.php" name="templates/minimal/search.html.php" />
   <install as="imp/templates/pgp/import_key.html.php" name="templates/pgp/import_key.html.php" />
   <install as="imp/templates/prefs/acl.html.php" name="templates/prefs/acl.html.php" />
   <install as="imp/templates/prefs/composetemplates.html.php" name="templates/prefs/composetemplates.html.php" />
   <install as="imp/templates/prefs/drafts.html.php" name="templates/prefs/drafts.html.php" />
   <install as="imp/templates/prefs/encrypt.html.php" name="templates/prefs/encrypt.html.php" />
   <install as="imp/templates/prefs/flags.html.php" name="templates/prefs/flags.html.php" />
   <install as="imp/templates/prefs/imagereplacement.html.php" name="templates/prefs/imagereplacement.html.php" />
   <install as="imp/templates/prefs/initialpage.html.php" name="templates/prefs/initialpage.html.php" />
   <install as="imp/templates/prefs/mailto.html.php" name="templates/prefs/mailto.html.php" />
   <install as="imp/templates/prefs/newmailaudio.html.php" name="templates/prefs/newmailaudio.html.php" />
   <install as="imp/templates/prefs/pgpprivatekey.html.php" name="templates/prefs/pgpprivatekey.html.php" />
   <install as="imp/templates/prefs/pgppublickey.html.php" name="templates/prefs/pgppublickey.html.php" />
   <install as="imp/templates/prefs/searches.html.php" name="templates/prefs/searches.html.php" />
   <install as="imp/templates/prefs/sentmail.html.php" name="templates/prefs/sentmail.html.php" />
   <install as="imp/templates/prefs/signaturehtml.html.php" name="templates/prefs/signaturehtml.html.php" />
   <install as="imp/templates/prefs/smimeprivatekey.html.php" name="templates/prefs/smimeprivatekey.html.php" />
   <install as="imp/templates/prefs/smimepublickey.html.php" name="templates/prefs/smimepublickey.html.php" />
   <install as="imp/templates/prefs/spam.html.php" name="templates/prefs/spam.html.php" />
   <install as="imp/templates/prefs/specialuse.html.php" name="templates/prefs/specialuse.html.php" />
   <install as="imp/templates/prefs/trash.html.php" name="templates/prefs/trash.html.php" />
   <install as="imp/templates/print/headers.html.php" name="templates/print/headers.html.php" />
   <install as="imp/templates/rss/mailbox.rss.php" name="templates/rss/mailbox.rss.php" />
   <install as="imp/templates/saveimage/saveimage.html.php" name="templates/saveimage/saveimage.html.php" />
   <install as="imp/templates/search/search-all.html.php" name="templates/search/search-all.html.php" />
   <install as="imp/templates/search/search.html.php" name="templates/search/search.html.php" />
   <install as="imp/templates/smartmobile/compose.html.php" name="templates/smartmobile/compose.html.php" />
   <install as="imp/templates/smartmobile/copymove.html.php" name="templates/smartmobile/copymove.html.php" />
   <install as="imp/templates/smartmobile/folders.html.php" name="templates/smartmobile/folders.html.php" />
   <install as="imp/templates/smartmobile/mailbox.html.php" name="templates/smartmobile/mailbox.html.php" />
   <install as="imp/templates/smartmobile/message.html.php" name="templates/smartmobile/message.html.php" />
   <install as="imp/templates/smartmobile/search.html.php" name="templates/smartmobile/search.html.php" />
   <install as="imp/templates/smime/import_key.html.php" name="templates/smime/import_key.html.php" />
   <install as="imp/templates/test/mailserver.inc" name="templates/test/mailserver.inc" />
   <install as="imp/templates/thread/thread.html.php" name="templates/thread/thread.html.php" />
   <install as="Imp/AllTests.php" name="test/Imp/AllTests.php" />
   <install as="Imp/Autoload.php" name="test/Imp/Autoload.php" />
   <install as="Imp/bootstrap.php" name="test/Imp/bootstrap.php" />
   <install as="Imp/phpunit.xml" name="test/Imp/phpunit.xml" />
   <install as="Imp/fixtures/maildirsize" name="test/Imp/fixtures/maildirsize" />
   <install as="Imp/fixtures/test.eml" name="test/Imp/fixtures/test.eml" />
   <install as="Imp/fixtures/test.mbox" name="test/Imp/fixtures/test.mbox" />
   <install as="Imp/Stub/HtmlViewer.php" name="test/Imp/Stub/HtmlViewer.php" />
   <install as="Imp/Stub/ItipRequest.php" name="test/Imp/Stub/ItipRequest.php" />
   <install as="Imp/Unit/ComposeTest.php" name="test/Imp/Unit/ComposeTest.php" />
   <install as="Imp/Unit/MboxParseTest.php" name="test/Imp/Unit/MboxParseTest.php" />
   <install as="Imp/Unit/QuotaTest.php" name="test/Imp/Unit/QuotaTest.php" />
   <install as="Imp/Unit/ReferencesTest.php" name="test/Imp/Unit/ReferencesTest.php" />
   <install as="Imp/Unit/Mime/Viewer/HtmlTest.php" name="test/Imp/Unit/Mime/Viewer/HtmlTest.php" />
   <install as="Imp/Unit/Mime/Viewer/ItipTest.php" name="test/Imp/Unit/Mime/Viewer/ItipTest.php" />
   <install as="imp/themes/default/mime.css" name="themes/default/mime.css" />
   <install as="imp/themes/default/rtl.css" name="themes/default/rtl.css" />
   <install as="imp/themes/default/screen.css" name="themes/default/screen.css" />
   <install as="imp/themes/default/basic/screen.css" name="themes/default/basic/screen.css" />
   <install as="imp/themes/default/block/screen.css" name="themes/default/block/screen.css" />
   <install as="imp/themes/default/dynamic/screen.css" name="themes/default/dynamic/screen.css" />
   <install as="imp/themes/default/graphics/addressbook_browse.png" name="themes/default/graphics/addressbook_browse.png" />
   <install as="imp/themes/default/graphics/add_contact.png" name="themes/default/graphics/add_contact.png" />
   <install as="imp/themes/default/graphics/answered.png" name="themes/default/graphics/answered.png" />
   <install as="imp/themes/default/graphics/application_tile_horizontal.png" name="themes/default/graphics/application_tile_horizontal.png" />
   <install as="imp/themes/default/graphics/application_tile_vertical.png" name="themes/default/graphics/application_tile_vertical.png" />
   <install as="imp/themes/default/graphics/arrow_collapsed.png" name="themes/default/graphics/arrow_collapsed.png" />
   <install as="imp/themes/default/graphics/arrow_down.png" name="themes/default/graphics/arrow_down.png" />
   <install as="imp/themes/default/graphics/arrow_expanded.png" name="themes/default/graphics/arrow_expanded.png" />
   <install as="imp/themes/default/graphics/arrow_up.png" name="themes/default/graphics/arrow_up.png" />
   <install as="imp/themes/default/graphics/attachment.png" name="themes/default/graphics/attachment.png" />
   <install as="imp/themes/default/graphics/blacklist.png" name="themes/default/graphics/blacklist.png" />
   <install as="imp/themes/default/graphics/button-split.png" name="themes/default/graphics/button-split.png" />
   <install as="imp/themes/default/graphics/calendar.png" name="themes/default/graphics/calendar.png" />
   <install as="imp/themes/default/graphics/checkbox_off.png" name="themes/default/graphics/checkbox_off.png" />
   <install as="imp/themes/default/graphics/checkbox_on.png" name="themes/default/graphics/checkbox_on.png" />
   <install as="imp/themes/default/graphics/checkbox_over.png" name="themes/default/graphics/checkbox_over.png" />
   <install as="imp/themes/default/graphics/checkmail.png" name="themes/default/graphics/checkmail.png" />
   <install as="imp/themes/default/graphics/clearflag.png" name="themes/default/graphics/clearflag.png" />
   <install as="imp/themes/default/graphics/close.png" name="themes/default/graphics/close.png" />
   <install as="imp/themes/default/graphics/compose.png" name="themes/default/graphics/compose.png" />
   <install as="imp/themes/default/graphics/delete.png" name="themes/default/graphics/delete.png" />
   <install as="imp/themes/default/graphics/download.png" name="themes/default/graphics/download.png" />
   <install as="imp/themes/default/graphics/drafts.png" name="themes/default/graphics/drafts.png" />
   <install as="imp/themes/default/graphics/edit.png" name="themes/default/graphics/edit.png" />
   <install as="imp/themes/default/graphics/empty_spam.png" name="themes/default/graphics/empty_spam.png" />
   <install as="imp/themes/default/graphics/empty_trash.png" name="themes/default/graphics/empty_trash.png" />
   <install as="imp/themes/default/graphics/favicon.ico" name="themes/default/graphics/favicon.ico" />
   <install as="imp/themes/default/graphics/fetchmail.png" name="themes/default/graphics/fetchmail.png" />
   <install as="imp/themes/default/graphics/filters.png" name="themes/default/graphics/filters.png" />
   <install as="imp/themes/default/graphics/flagged.png" name="themes/default/graphics/flagged.png" />
   <install as="imp/themes/default/graphics/forward.png" name="themes/default/graphics/forward.png" />
   <install as="imp/themes/default/graphics/forwarded.png" name="themes/default/graphics/forwarded.png" />
   <install as="imp/themes/default/graphics/gallery.png" name="themes/default/graphics/gallery.png" />
   <install as="imp/themes/default/graphics/ico_message_off.png" name="themes/default/graphics/ico_message_off.png" />
   <install as="imp/themes/default/graphics/imp.png" name="themes/default/graphics/imp.png" />
   <install as="imp/themes/default/graphics/info_icon.png" name="themes/default/graphics/info_icon.png" />
   <install as="imp/themes/default/graphics/innocent.png" name="themes/default/graphics/innocent.png" />
   <install as="imp/themes/default/graphics/locked-inv.png" name="themes/default/graphics/locked-inv.png" />
   <install as="imp/themes/default/graphics/locked.png" name="themes/default/graphics/locked.png" />
   <install as="imp/themes/default/graphics/logo.png" name="themes/default/graphics/logo.png" />
   <install as="imp/themes/default/graphics/logout.png" name="themes/default/graphics/logout.png" />
   <install as="imp/themes/default/graphics/message_source.png" name="themes/default/graphics/message_source.png" />
   <install as="imp/themes/default/graphics/mini-error.png" name="themes/default/graphics/mini-error.png" />
   <install as="imp/themes/default/graphics/newmail.png" name="themes/default/graphics/newmail.png" />
   <install as="imp/themes/default/graphics/newwin.png" name="themes/default/graphics/newwin.png" />
   <install as="imp/themes/default/graphics/plus.png" name="themes/default/graphics/plus.png" />
   <install as="imp/themes/default/graphics/popdown.png" name="themes/default/graphics/popdown.png" />
   <install as="imp/themes/default/graphics/prefs.png" name="themes/default/graphics/prefs.png" />
   <install as="imp/themes/default/graphics/preview.png" name="themes/default/graphics/preview.png" />
   <install as="imp/themes/default/graphics/print.png" name="themes/default/graphics/print.png" />
   <install as="imp/themes/default/graphics/reload.gif" name="themes/default/graphics/reload.gif" />
   <install as="imp/themes/default/graphics/reload.png" name="themes/default/graphics/reload.png" />
   <install as="imp/themes/default/graphics/reply.png" name="themes/default/graphics/reply.png" />
   <install as="imp/themes/default/graphics/replyall.png" name="themes/default/graphics/replyall.png" />
   <install as="imp/themes/default/graphics/sbcursor_bottom.png" name="themes/default/graphics/sbcursor_bottom.png" />
   <install as="imp/themes/default/graphics/sbcursor_top.png" name="themes/default/graphics/sbcursor_top.png" />
   <install as="imp/themes/default/graphics/scroller.png" name="themes/default/graphics/scroller.png" />
   <install as="imp/themes/default/graphics/scroller_back.png" name="themes/default/graphics/scroller_back.png" />
   <install as="imp/themes/default/graphics/search.png" name="themes/default/graphics/search.png" />
   <install as="imp/themes/default/graphics/seen.png" name="themes/default/graphics/seen.png" />
   <install as="imp/themes/default/graphics/shared.png" name="themes/default/graphics/shared.png" />
   <install as="imp/themes/default/graphics/sortdown.png" name="themes/default/graphics/sortdown.png" />
   <install as="imp/themes/default/graphics/sortup.png" name="themes/default/graphics/sortup.png" />
   <install as="imp/themes/default/graphics/spacer_red.png" name="themes/default/graphics/spacer_red.png" />
   <install as="imp/themes/default/graphics/spam.png" name="themes/default/graphics/spam.png" />
   <install as="imp/themes/default/graphics/spellcheck.png" name="themes/default/graphics/spellcheck.png" />
   <install as="imp/themes/default/graphics/thread.png" name="themes/default/graphics/thread.png" />
   <install as="imp/themes/default/graphics/undelete.png" name="themes/default/graphics/undelete.png" />
   <install as="imp/themes/default/graphics/unseen.png" name="themes/default/graphics/unseen.png" />
   <install as="imp/themes/default/graphics/warning.png" name="themes/default/graphics/warning.png" />
   <install as="imp/themes/default/graphics/whitelist.png" name="themes/default/graphics/whitelist.png" />
   <install as="imp/themes/default/graphics/flags/answered-inv.png" name="themes/default/graphics/flags/answered-inv.png" />
   <install as="imp/themes/default/graphics/flags/answered.png" name="themes/default/graphics/flags/answered.png" />
   <install as="imp/themes/default/graphics/flags/attachment-inv.png" name="themes/default/graphics/flags/attachment-inv.png" />
   <install as="imp/themes/default/graphics/flags/attachment.png" name="themes/default/graphics/flags/attachment.png" />
   <install as="imp/themes/default/graphics/flags/deleted-inv.png" name="themes/default/graphics/flags/deleted-inv.png" />
   <install as="imp/themes/default/graphics/flags/deleted.png" name="themes/default/graphics/flags/deleted.png" />
   <install as="imp/themes/default/graphics/flags/draft-inv.png" name="themes/default/graphics/flags/draft-inv.png" />
   <install as="imp/themes/default/graphics/flags/draft.png" name="themes/default/graphics/flags/draft.png" />
   <install as="imp/themes/default/graphics/flags/encrypted-inv.png" name="themes/default/graphics/flags/encrypted-inv.png" />
   <install as="imp/themes/default/graphics/flags/encrypted.png" name="themes/default/graphics/flags/encrypted.png" />
   <install as="imp/themes/default/graphics/flags/flagged-inv.png" name="themes/default/graphics/flags/flagged-inv.png" />
   <install as="imp/themes/default/graphics/flags/flagged.png" name="themes/default/graphics/flags/flagged.png" />
   <install as="imp/themes/default/graphics/flags/forwarded-inv.png" name="themes/default/graphics/flags/forwarded-inv.png" />
   <install as="imp/themes/default/graphics/flags/forwarded.png" name="themes/default/graphics/flags/forwarded.png" />
   <install as="imp/themes/default/graphics/flags/group-inv.png" name="themes/default/graphics/flags/group-inv.png" />
   <install as="imp/themes/default/graphics/flags/group.png" name="themes/default/graphics/flags/group.png" />
   <install as="imp/themes/default/graphics/flags/innocent-inv.png" name="themes/default/graphics/flags/innocent-inv.png" />
   <install as="imp/themes/default/graphics/flags/innocent.png" name="themes/default/graphics/flags/innocent.png" />
   <install as="imp/themes/default/graphics/flags/personal-inv.png" name="themes/default/graphics/flags/personal-inv.png" />
   <install as="imp/themes/default/graphics/flags/personal.png" name="themes/default/graphics/flags/personal.png" />
   <install as="imp/themes/default/graphics/flags/priority_high-inv.png" name="themes/default/graphics/flags/priority_high-inv.png" />
   <install as="imp/themes/default/graphics/flags/priority_high.png" name="themes/default/graphics/flags/priority_high.png" />
   <install as="imp/themes/default/graphics/flags/priority_low-inv.png" name="themes/default/graphics/flags/priority_low-inv.png" />
   <install as="imp/themes/default/graphics/flags/priority_low.png" name="themes/default/graphics/flags/priority_low.png" />
   <install as="imp/themes/default/graphics/flags/seen-inv.png" name="themes/default/graphics/flags/seen-inv.png" />
   <install as="imp/themes/default/graphics/flags/seen.png" name="themes/default/graphics/flags/seen.png" />
   <install as="imp/themes/default/graphics/flags/signed-inv.png" name="themes/default/graphics/flags/signed-inv.png" />
   <install as="imp/themes/default/graphics/flags/signed.png" name="themes/default/graphics/flags/signed.png" />
   <install as="imp/themes/default/graphics/flags/spam-inv.png" name="themes/default/graphics/flags/spam-inv.png" />
   <install as="imp/themes/default/graphics/flags/spam.png" name="themes/default/graphics/flags/spam.png" />
   <install as="imp/themes/default/graphics/flags/unseen-inv.png" name="themes/default/graphics/flags/unseen-inv.png" />
   <install as="imp/themes/default/graphics/flags/unseen.png" name="themes/default/graphics/flags/unseen.png" />
   <install as="imp/themes/default/graphics/folders/create.png" name="themes/default/graphics/folders/create.png" />
   <install as="imp/themes/default/graphics/folders/drafts.png" name="themes/default/graphics/folders/drafts.png" />
   <install as="imp/themes/default/graphics/folders/edit.png" name="themes/default/graphics/folders/edit.png" />
   <install as="imp/themes/default/graphics/folders/folder.png" name="themes/default/graphics/folders/folder.png" />
   <install as="imp/themes/default/graphics/folders/inbox.png" name="themes/default/graphics/folders/inbox.png" />
   <install as="imp/themes/default/graphics/folders/minus.png" name="themes/default/graphics/folders/minus.png" />
   <install as="imp/themes/default/graphics/folders/open.png" name="themes/default/graphics/folders/open.png" />
   <install as="imp/themes/default/graphics/folders/plus.png" name="themes/default/graphics/folders/plus.png" />
   <install as="imp/themes/default/graphics/folders/sent.png" name="themes/default/graphics/folders/sent.png" />
   <install as="imp/themes/default/graphics/folders/spam.png" name="themes/default/graphics/folders/spam.png" />
   <install as="imp/themes/default/graphics/folders/trash.png" name="themes/default/graphics/folders/trash.png" />
   <install as="imp/themes/default/graphics/mime/apple.png" name="themes/default/graphics/mime/apple.png" />
   <install as="imp/themes/default/graphics/mime/compressed.png" name="themes/default/graphics/mime/compressed.png" />
   <install as="imp/themes/default/graphics/mime/itip.png" name="themes/default/graphics/mime/itip.png" />
   <install as="imp/themes/default/graphics/nav/first-grey.png" name="themes/default/graphics/nav/first-grey.png" />
   <install as="imp/themes/default/graphics/nav/first.png" name="themes/default/graphics/nav/first.png" />
   <install as="imp/themes/default/graphics/nav/last-grey.png" name="themes/default/graphics/nav/last-grey.png" />
   <install as="imp/themes/default/graphics/nav/last.png" name="themes/default/graphics/nav/last.png" />
   <install as="imp/themes/default/graphics/nav/left-grey.png" name="themes/default/graphics/nav/left-grey.png" />
   <install as="imp/themes/default/graphics/nav/left.png" name="themes/default/graphics/nav/left.png" />
   <install as="imp/themes/default/graphics/nav/right-grey.png" name="themes/default/graphics/nav/right-grey.png" />
   <install as="imp/themes/default/graphics/nav/right.png" name="themes/default/graphics/nav/right.png" />
   <install as="imp/themes/default/minimal/screen.css" name="themes/default/minimal/screen.css" />
   <install as="imp/themes/default/smartmobile/screen.css" name="themes/default/smartmobile/screen.css" />
   <install as="imp/attachment.php" name="attachment.php" />
   <install as="imp/basic.php" name="basic.php" />
   <install as="COPYING" name="COPYING" />
   <install as="imp/dynamic.php" name="dynamic.php" />
   <install as="imp/index.php" name="index.php" />
   <install as="imp/minimal.php" name="minimal.php" />
   <install as="README" name="README" />
   <install as="imp/rss.php" name="rss.php" />
   <install as="imp/smartmobile.php" name="smartmobile.php" />
   <install as="imp/view.php" name="view.php" />
  </filelist>
 </phprelease>
 <changelog>
  <release>
   <version>
    <release>5.0.0alpha1</release>
    <api>5.0.0</api>
   </version>
   <stability>
    <release>alpha</release>
    <api>alpha</api>
   </stability>
   <date>2011-03-09</date>
   <license uri="http://www.horde.org/licenses/gpl">GPL-2.0</license>
   <notes>
* First alpha release for Horde 4.
   </notes>
  </release>
  <release>
   <version>
    <release>5.0.0beta1</release>
    <api>5.0.0</api>
   </version>
   <stability>
    <release>beta</release>
    <api>beta</api>
   </stability>
   <date>2011-03-16</date>
   <license uri="http://www.horde.org/licenses/gpl">GPL-2.0</license>
   <notes>
* Fix purging deleted messages in dynamic view (Bug #9627).
* Fix display of non-IMAP mailbox elements in folder lists (Bug #9650).
* Fix print part display.
* Fix listing users through IMP API.
   </notes>
  </release>
  <release>
   <version>
    <release>5.0.0RC1</release>
    <api>5.0.0</api>
   </version>
   <stability>
    <release>beta</release>
    <api>beta</api>
   </stability>
   <date>2011-03-23</date>
   <license uri="http://www.horde.org/licenses/gpl">GPL-2.0</license>
   <notes>
* First release candidate for Horde 4.
* [mms] Fix loading virtual folder as initial page in standard view (Bug #9696).
* [mms] Fix upgrading virtual folders from IMP 4 (Bug #9692).
* [mms] Fix editing the size search criteria.
* [mms] Optimize importing messages from mbox file.
* [mms] Fix deletion from Virtual Inbox in standard view (Bug #9686).
* [mms] Fix loading virtual folders from drop-down folder list (Bug #9687).
* [mms] Fix thread sort by newest messages first (Bug #9685).
* [mms] Add ability to import/download mailboxes in dynamic view.
* [jan] Remove application tabs from AJAX interface (Bug #9679).
* [mms] Move all portal rendering code to Horde.
* [mms] Fix flag display in message list in traditional view (Bug #9673).
   </notes>
  </release>
  <release>
   <version>
    <release>5.0.0RC2</release>
    <api>5.0.0</api>
   </version>
   <stability>
    <release>beta</release>
    <api>beta</api>
   </stability>
   <date>2011-03-29</date>
   <license uri="http://www.horde.org/licenses/gpl">GPL-2.0</license>
   <notes>
* Second release candidate for Horde 4.
* Fix max_folders permission (Bug #9741).
* [jan] Rename all scripts in bin/ to be prefixed with imp- (Request #9647).
* [jan] Correctly render notifications with embedded HTML in dynamic view (Bug #9729).
* [mms] Fix moving to new mailbox, tasklist, and notepad in traditional view (Bug #9732).
* [jan] Add left and right keys as aliases for up and down keys in dynamic view.
* [mms] Add mailbox sorting and select all messages to vertical layout in the dynamic view (Request #9708).
* [jan] Fix expansion of quoted sections in thread view.
* [jan] Fix message previews in traditional view (Bug #9695).
* [jan] Support importing of compressed mailbox files.
* [jan] Fix upgrading of search_fields preference.
* [jan] Fix key navigation in traditional mailbox view.
* [mms] Don&apos;t cache FETCH data for the Spam and Trash mailboxes.
* [mms] All views now honor &apos;initial_page&apos; preference.
* [mms] Fix loading virtual folder as initial page in standard view (Bug #9696).
   </notes>
  </release>
  <release>
   <version>
    <release>5.0.0</release>
    <api>5.0.0</api>
   </version>
   <stability>
    <release>stable</release>
    <api>stable</api>
   </stability>
   <date>2011-04-06</date>
   <license uri="http://www.horde.org/licenses/gpl">GPL-2.0</license>
   <notes>
* First stable release for Horde 4.
* [jan] Notify about new mails in any Horde application.
* [mms] New mail notifications now handled by the Horde Notification system (Request #9751).
* [mms] Fix resuming messages with attachments (Bug #9780).
* [mms] Fix javascript actions in standard view in IE 7/8 (Bugs #9801, 9809).
* [jan] Fix application-specific permission checks (Bug #9786).
* [mms] Fix printing of message parts in IE, regardless of local user settings (Bug #9756).
* [mms] Fix IMP_Maillog regression from RC2 (Bug #9763).
* [mms] Fix honoring default encryption option in dynamic view.
* [jan] Show full alarm notifications in dynamic view (Request #9748).
* [jan] Fix saving S/MIME certs to address book.
* [mms] Support importing of compressed mailbox files if the zip extension is not available.
   </notes>
  </release>
  <release>
   <version>
    <release>5.0.1</release>
    <api>5.0.0</api>
   </version>
   <stability>
    <release>stable</release>
    <api>stable</api>
   </stability>
   <date>2011-04-20</date>
   <license uri="http://www.horde.org/licenses/gpl">GPL-2.0</license>
   <notes>
* [mms] Fix resuming reply drafts in HTML mode (Bug #9928).
* [mms] Fix updating flags/logs on original messages after resuming from draft.
* [mms] Fix flagging messages in search mailboxes in dynamic view.
* [mms] Don&apos;t attempt to poll non-IMAP mailboxes (Bug #9896).
* [mms] Fix deleting attachments from compose message in dynamic view (Bug #9899).
* [mms] Newmail portal block can now be configured to auto-update.
* [mms] Fix deleteMessages and flagMessages API calls (Bug #9888).
* [mms] More intelligent polling in dynamic view (Request #9808).
* [mms] Fix spurious viewport loading in rare situations (Bug #9768).
* [mms] Show human readable message in multipart/report parts in the richest
        format possible (Bug #9873).
* [mms] Fix unneeded body part downloads in alternative parts (Bug #9862).
* [mms] Fix importing PGP private keys.
* [mms] More intelligent part naming if name is not specified in the message (Request #9853).
* [jan] Avoid double escaping of folder names in sent-mail drop down list.
* [jan] Fix translation of special folders on certain IMAP servers.
* [jan] Fix display of status icons in traditional view (Bug #9844).
* [mms] Fix displaying all message parts in standard view (Bug #9827).
* [mms] Allow .eml files to be imported into a mailbox (Request #9827).
* [mms] Fix vertical layout resize in dynamic view (Bug #9834).
* [mms] Fix link for filters menu item (Bug #9831).
* [mms] Fix composing messages in mobile view.
* [mms] IMP will refuse to work with POP3 servers that don&apos;t support UIDL.
* [mms] Many POP3 fixes.
   </notes>
  </release>
  <release>
   <version>
    <release>5.0.2</release>
    <api>5.0.0</api></version>
   <stability>
    <release>stable</release>
    <api>stable</api></stability>
   <date>2011-05-03</date>
   <license uri="http://www.horde.org/licenses/gpl">GPL-2.0</license>
   <notes>
* [mms] Add quick flag filtering to traditional view.
* [mms] Fix viewing linked attachments (Bug #9972).
* [mms] Add support for the content-id access type of message/external-body.
* [mms] Consolidate IMAP error handling code in IMP_Imap_Exception.
* [mms] Use translated namespace name if available.
   </notes>
  </release>
  <release>
   <version>
    <release>5.0.3</release>
    <api>5.0.0</api></version>
   <stability>
    <release>stable</release>
    <api>stable</api></stability>
   <date>2011-05-03</date>
   <license uri="http://www.horde.org/licenses/gpl">GPL-2.0</license>
   <notes>
* [jan] Add missing files to package.
   </notes>
  </release>
  <release>
   <version>
    <release>5.0.4</release>
    <api>5.0.0</api></version>
   <stability>
    <release>stable</release>
    <api>stable</api></stability>
   <date>2011-05-25</date>
   <license uri="http://www.horde.org/licenses/gpl">GPL-2.0</license>
   <notes>
* [mms] Fix filter links in the preferences UI (Bug #10117).
* [mms] Fix print icon for non text/html displayable attachments (Bug #10112).
* [mms] Support $Junk/$NotJunk keywords when marking spam/ham.
* [jan] Fix link to send PGP key to keyserver (Bug #10070).
* [mms] Fix resizing compose window in dynamic view for IE 7/8 (Bug #10075).
* [mms] Fix setting/unsetting passphrases in preferences (Bug #10096).
* [mms] Base64url encode breacdrumb hash information in dynamic view.
* [mms] Add login task to autocreate special mailboxes.
* [mms] Workaround broken messages by allow viewing multipart/related parts that are not referenced in the base part.
* [mms] Use ACLs to determine when to hide various UI options (Request #9537).
* [mms] Cache various calculated mailbox information in the session.
* [mms] Fix adding flags in advanced search (Bug #10049).
* [mms] Fix display of subfolders in mobile view (Bug #10043).
* [mms] Improved determination of available flags in a mailbox.
* [mms] Fix adding to whitelist from dynamic view (rui.carneiro@portugalmail.net, Bug #10036).
   </notes>
  </release>
  <release>
   <version>
    <release>5.0.5</release>
    <api>5.0.0</api></version>
   <stability>
    <release>stable</release>
    <api>stable</api></stability>
   <date>2011-06-01</date>
   <license uri="http://www.horde.org/licenses/gpl">GPL-2.0</license>
   <notes>
* [jan] Fix loading message previews from search results (Bug #10152).
* [mms] Fix sending messages with linked attachments (Bug #10125).
* [mms] Handle response codes/errors returned from POP3 servers.
* [mms] Fix POP3 regressions.
* [mms] Workaround broken suhosin extension to allow search mailboxes (Request #9842).
   </notes>
  </release>
  <release>
   <version>
    <release>5.0.6</release>
    <api>5.0.0</api></version>
   <stability>
    <release>stable</release>
    <api>stable</api></stability>
   <date>2011-06-08</date>
   <license uri="http://www.horde.org/licenses/gpl">GPL-2.0</license>
   <notes>
* [mms] Fix regression in renaming mailboxes in dynamic view (Bug #10207).
* [mms] Fix selecting sent-mail mailbox for not empty namespaces (Bug #10090).
* [mms] Fix saving expand/collapse state in traditional folders view.
* [mms] Update all flag changes in dynamic mode (Bug #10146).
* [mms] Fix editing saved searches in dynamic mode (Bug #10189).
* [mms] Fix regression in saving sent mail in traditional view (Bug #10193).
* [mms] Fix regression in deleting mailboxes in traditional view (Bug #10170).
* [mms] Fix currently selected mailbox in folder lists (Bug #10163).
* [jan] Don&apos;t show button to strip attachments if turned off in the preferences (Bug #10154).
* [jan] Fix printing from message popup (Bug #10188).
* [jan] Fix viewing messages source from message popup (Bug #10190).
* [jan] Fix editing saved searches in traditional view (Bug #10184).
   </notes>
  </release>
  <release>
   <version>
    <release>5.0.7</release>
    <api>5.0.0</api></version>
   <stability>
    <release>stable</release>
    <api>stable</api></stability>
   <date>2011-06-14</date>
   <license uri="http://www.horde.org/licenses/gpl">GPL-2.0</license>
   <notes>
* [mms] Don&apos;t strip HTML part of compose message when stripping attachments from saved sent-mail message (Bug #10234).
* [mms] Fix regression when copying/moving messages into a new mailbox in traditional view (Bug #10232).
* [mms] Fix regression when flagging all messages in a mailbox (Bug #10224).
* [jan] Fix folder links in virtual folders (Bug #10221).
* [mms] Show translated name for special mailboxes in sent mail lists (Bug #10220).
* [mms] Fix regression in filtering mailbox in traditional view (Bug #10213).
   </notes>
  </release>
  <release>
   <version>
    <release>5.0.8</release>
    <api>5.0.0</api></version>
   <stability>
    <release>stable</release>
    <api>stable</api></stability>
   <date>2011-07-05</date>
   <license uri="http://www.horde.org/licenses/gpl">GPL-2.0</license>
   <notes>
* [jan] Don&apos;t attempt to delete linked attachments monthly if they have been disabled (Bug #10166).
* [jan] Don&apos;t show basic headers twice when showing all headers (Bug #10276).
* [jan] Add IMP_Contents#getTree() to return a tree representation of a message&apos;s MIME parts.
* [mms] Fix regression in parsing list reply address (Bug #10258).
* [jan] Tick sent-mail checkbox off when selecting sent-mail folder in dynamic view.
* [jan] Keep key navigation active after clicking into a HTML message (Request #9720).
* [mms] Fix additional regression when flagging all messages in a mailbox (Bug #10243).
* [mms] Fix "Don&apos;t Show" filtering in traditional mailbox view (Bug #10244).
   </notes>
  </release>
  <release>
   <version>
    <release>5.0.9</release>
    <api>5.0.0</api></version>
   <stability>
    <release>stable</release>
    <api>stable</api></stability>
   <date>2011-08-02</date>
   <license uri="http://www.horde.org/licenses/gpl">GPL-2.0</license>
   <notes>
* [mms] Fix to allow search filters to be saved.
* [mjr] Fix mouse click handling on mobile view (Bug #10355).
* [mms] Ensure correct message charset is use if forward/reply headers contain non US-ASCII characters (Bug #10148).
* [mms] Select all checkbox in dynamic view can now be toggled (Request #10067).
* [mms] Remember vertical splitbar size in dynamic view.
* [mms] Workaround IE quirks for compose autocomplete box (Bug #10250).
* [mms] Fix resuming HTML drafts for non-reply messages (Bug #10298).
* [jan] Fix verifying of inline signed PGP messages (requires Horde_Crypt 1.0.4).
* [mms] Fix Shift-N shortcut in dynamic view (Bug #10352).
* [mms] Add save message link to dynamic view preview window.
* [mms] Correctly quote e-mail names when composing from compose links in the dynamic view (Bug #10292).
   </notes>
  </release>
  <release>
   <version>
    <release>5.0.10</release>
    <api>5.0.0</api></version>
   <stability>
    <release>stable</release>
    <api>stable</api></stability>
   <date>2011-08-17</date>
   <license uri="http://www.horde.org/licenses/gpl">GPL-2.0</license>
   <notes>
* [mms] Display flag to indicate a mailing list message.
* [mms] Immediately update mailbox list when message is deleted and the mailbox does not support flags (e.g. POP3) (Bug #10424).
* [mjr] Fix notifications not showing while accepting iTips
* [mms] Correctly determine page with first/last unseen messages when using descending sequence sorting (Bug #9882).
* [mms] Deletion works correctly from popup message view if base window is no longer available (Bug #9761).
* [mms] Fix explicitly applying filters in INBOX in dynamic view (Bug #10291).
* [mms] Add &apos;Edit as New&apos; action for messages (Request #10206).
* [mms] Remove &apos;allow_resume_all&apos; configuration option (Request #10206).
* [mms] Add personal contacts search filter.
* [mms] Add ability to search all mailboxes (Request #10204).
   </notes>
  </release>
  <release>
   <version>
    <release>5.0.11</release>
    <api>5.0.0</api></version>
   <stability>
    <release>stable</release>
    <api>stable</api></stability>
   <date>2011-08-31</date>
   <license uri="http://www.horde.org/licenses/gpl">GPL-2.0</license>
   <notes>
* [mms] Automatically track rownumber updates when selecting messages; fixes SHIFT-DEL behavior in the dynamic view.
* [mms] Fix contents of sent message when directly sending from spellcheck in standard view (Bug #10464).
* [mms] Fix namespace auto-detection for non-sane namespace configs (Bug #10447).
* [mms] Fix POP3 regression (Bug #10450).
* [mms] Forwarded messages no longer treated as an attachment in the UI (Request #9754).
* [mms] Correctly display submailboxes in dynamic view when new submailbox is created before parent mailbox is expanded (Bug #10429).
   </notes>
  </release>
  <release>
   <version>
    <release>5.0.12</release>
    <api>5.0.0</api></version>
   <stability>
    <release>stable</release>
    <api>stable</api></stability>
   <date>2011-09-21</date>
   <license uri="http://www.horde.org/licenses/gpl">GPL-2.0</license>
   <notes>
* [mms] Fix UI artifacts when renaming mailboxes in dynamic view (Bug #10533).
* [jan] Don&apos;t open certain links in HTML messages in the message pane.
* [mms] Add ability to toggle hide deleted messages in dynamic view (Request #10256).
* [mms] Add auto-generated message filter (see RFC 3834).
* [mms] Remove non-existent parent mailbox when removing last child mailbox in dynamic view (Bug #10495).
* [mms] Provide content duration information for audio &amp; video data if that information is available (RFC 3803).
* [jan] Fix setting sender when redirecting messages via SMTP (Bug #10488).
* [mms] Add List-ID information, if available, to auto-reply notification.
* [mms] Display information on reply method in standard view when automatically choosing the reply type.
* [mms] Fix generation of Save All attachments link.
* [mms] More intelligent quoting of flowed text messages sent in HTML format.
* [mms] Browser mailto-handler respects current IMP view mode (Bug #10475).
* [mms] More workarounds for broken suhosin extension (Bug #10462).
* [mms] Always show image thumbnail previews, if an image conversion utility is present on the system.
   </notes>
  </release>
  <release>
   <version>
    <release>5.0.13</release>
    <api>5.0.0</api></version>
   <stability>
    <release>stable</release>
    <api>stable</api></stability>
   <date>2011-09-21</date>
   <license uri="http://www.horde.org/licenses/gpl">GPL-2.0</license>
   <notes>
* [jan] Fix broken dependency on Text_Flowed.
   </notes>
  </release>
  <release>
   <version>
    <release>5.0.14</release>
    <api>5.0.0</api></version>
   <stability>
    <release>stable</release>
    <api>stable</api></stability>
   <date>2011-10-18</date>
   <license uri="http://www.horde.org/licenses/gpl">GPL-2.0</license>
   <notes>
* [mms] Workaround broken number_format() for PHP &lt; 5.4.0 (Bug #10618).
* [mms] Add preference to indicate preferred language for return replies on outgoing messages.
* [mms] For reply, indicate original sender&apos;s language preference.
* [mms] Fix/improve monthly sent-mail rename login task (Bug #10613).
* [mms] Fix display of encoded subject text on print page (Bug #9755).
* [mms] Fix setting MDN flag on sent message after compose (Bug #10579).
* [mms] When expanding a submailbox in dynamic view, honor expanded children status.
* [mms] Re-add &apos;msgs_shown&apos; parameter to Newmail block.
* [mms] Allow multiple messages to be sent via quickreply in dynamic view.
* [mms] Allow image attachments to be displayed without download in mobile view.
* [mms] Fix reporting spam/innocent on mailbox page in mobile view.
* [mms] Fix viewing next message after deleting message in mobile view.
* [mms] Fix composing messages in mobile view.
* [mms] Optimize deletion of messages in dynamic view.
* [mms] Fix accessing search mailboxes in dynamic view on IE 9 (Bug #10462).
* [mms] Fix altering background color of system message flags (Bug #10544).
* [jan] Fix sending notifications after download of linked attachments (Bug #10539).
   </notes>
  </release>
  <release>
   <version>
    <release>5.0.15</release>
    <api>5.0.0</api></version>
   <stability>
    <release>stable</release>
    <api>stable</api></stability>
   <date>2011-11-22</date>
   <license uri="http://www.horde.org/licenses/gpl">GPL-2.0</license>
   <notes>
* [mms] Honor sortpref locked status.
* [mms] HTML drafts saved in IMP are resumed in that mode, regardless of the &apos;compose_html&apos; preference (Request #10787).
* [mms] Improved tree display when displaying all message parts.
* [mms] Fix DNS resolution when sending attachment viewed messages (Bug #10784).
* [mms] Fix switching quicksearch criteria while a search is active in dynamic mode (Bug #10780).
* [mms] Fix redirecting message from dynamic view popup message (Bug #10738).
* [mms] Fix swapping signatures when composing in HTML mode (Bug #10768).
* [mms] Remove transparency for PDF thumbnails generated by imagemagick.
* [mms] Fix removing addresses on contacts page (Bug #10761).
* [mms] Virtual Trash fixes.
* [mms] Improve UI access to advanced sorting options in dynamic view.
* [mms] Fix stripping attachments in traditional view (Bug #10722).
* [mms] Fix creating new Drafts mailbox from Drafts preference page.
* [mms] Fix verifying a PGP signed part within a PGP encrypted part.
* [mms] HTML viewer passes Email Privacy Tester (http://grepular.com/email_privacy_tester/).
* [mms] Fix intermittent attachment loss when composing messages.
* [mms] Correctly reference CSS stylesheets contained within a multipart/related part.
* [mms] Sanitize LINK tags contained in HTML messages.
* [mjr] Only request the field values we actually need when searching the contacts API.
* [mms] Fix expand all mailboxes in dynamic view (Bug #10682).
* [mms] Re-add auto-detection of MIME types for message parts that lack this information.
* [mms] Add &apos;delete_mark_seen&apos; preference.
* [mms] Fix accessing POP3 servers that use commas in their UIDs.
* [mms] Fix updating flags in non-selected mailbox if IMAP server does not support CONDSTORE/QRESYNC (Bug #10627).
* [mms] Fix some dynamic view links on IE (Bug #10664).
   </notes>
  </release>
  <release>
   <version>
    <release>5.0.16</release>
    <api>5.0.0</api></version>
   <stability>
    <release>stable</release>
    <api>stable</api></stability>
   <date>2011-12-13</date>
   <license uri="http://www.horde.org/licenses/gpl">GPL-2.0</license>
   <notes>
* [jan] Use locale based folder sorting.
* [mms] Workaround broken PGP signed data contained within encrypted parts (Bug #10809).
* [mms] Fix signature verification display for combined encrypted/signed PGP messages.
* [mms] Add option to edit ACLs when right-clicking mailbox in dynamic view (Request #8060).
* [mms] Allow multiple messages to be redirected from traditional view mailbox page (Request #2084).
* [mms] Add ability to quickly add unsubscribed mailboxes to available search mailboxes in advanced search (Request #10832).
* [mms] Don&apos;t list parent mailboxes after child mailboxes (Bug #10802).
* [jan] Update Dutch translation (Pieterjan Heyse &lt;pieterjan.heyse@scheppers-wetteren.be&gt;).
* [mms] Fix setting compose message body on IE 9 in dynamic view.
* [mms] Redirect to login page if IMAP credentials are lost somehow during the session.
* [mms] Fix &apos;server&apos; credential in preauthenticate hook.
* [jan] Fix updating events from attendee responses (Bug #10772).
* [jan] Update Japanese translation (Hiromi Kimura &lt;hiromi@tac.tsukuba.ac.jp&gt;).
* [mms] Correctly apply default mail_domain value in all places it is needed.
* [mms] Correctly save mail_domain value if changed in preferences UI.
* [mms] Purge browser cache daily in dynamic view; updates time stamps to proper format (Request #9773).
   </notes>
  </release>
  <release>
   <version>
    <release>5.0.17</release>
    <api>5.0.0</api></version>
   <stability>
    <release>stable</release>
    <api>stable</api></stability>
   <date>2011-12-21</date>
   <license uri="http://www.horde.org/licenses/gpl">GPL-2.0</license>
   <notes>
* [mms] Cache message headers during a page access.
* [mms] Fix adding submailboxes to last mailbox in a level in dynamic view.
* [mms] Fix display of numerically-named mailboxes on IMAP servers without the LIST-EXTENDED IMAP capability (Bug #10869).
* [mms] Fix attachment detection search filter.
* [mms] Fix editing date search elements.
* [mms] Allow creation of the mailbox &apos;0&apos; (Bug #10866).
* [mms] Correctly handle numeric mailbox names.
* [mms] Fix display of mailbox names living under special mailboxes (Bug #10802).
* [mms] Fix broken Hide/Purge Deleted links in traditional view (Bug #10860).
* [mms] Fix issue in dynamic mailbox view with thread sorting and a reset of mailbox metadata (Bug #10835).
* [mms] Fix message redirection regression in dynamic view (Bug #10859).
   </notes>
  </release>
  <release>
   <version>
    <release>5.0.18</release>
    <api>5.0.0</api></version>
   <stability>
    <release>stable</release>
    <api>stable</api></stability>
   <date>2012-01-17</date>
   <license uri="http://www.horde.org/licenses/gpl">GPL-2.0</license>
   <notes>
* [mms] SECURITY: Fix XSS vulnerabilities on the compose page (traditional view), the contacts popup window, and with certain IMAP mailbox names.
* [mms] Fix updating context menu when a mailbox is converted into a container element after being deleted.
* [mms] Fix expand/collapse of folder tree in mobile view.
* [mms] Fix regression preventing sending of MDNs.
* [mms] Fix reporting as innocent in mobile view.
* [mms] Fix updating log information when replying/forwarding in dynamic view.
* [mms] Fix deleting virtual folders in dynamic view.
   </notes>
  </release>
  <release>
   <version>
    <release>5.0.19</release>
    <api>5.0.0</api></version>
   <stability>
    <release>stable</release>
    <api>stable</api></stability>
   <date>2012-02-28</date>
   <license uri="http://www.horde.org/licenses/gpl">GPL-2.0</license>
   <notes>
* [jan] Fix setting default values for identity preferences.
* [mms] Improve drag performance of elements in dynamic view.
* [mms] Fix saving initial_page preference.
* [mms] Workaround broken Thunderbird encrypted S/MIME messages.
* [mms] Fix regression where passphrase prompt would not appear for S/MIME encrypted messages.
* [mms] Fix regression in verifying signed &amp; encrypted S/MIME messages (Bug #10947).
* [mms] Fix reloading the folder list in the dynamic view (Bug #10769).
* [mms] Fix deleting messages from Virtual Trash.
* [mms] Fix regression in displaying PGP Armored signed/encrypted messages (Bug #10926).
* [mms] Catch IMAP server connection errors in traditional mailbox view.
* [mms] Fix purging moved messages from dynamic mailbox view if deleted messages are visible in the mailbox (Bug #10916).
* [mms] Fix message advancing when deleting messages in traditional view when deleted messages are visible in the mailbox.
   </notes>
  </release>
  <release>
   <version>
    <release>5.0.20</release>
    <api>5.0.0</api></version>
   <stability>
    <release>stable</release>
    <api>stable</api></stability>
   <date>2012-04-11</date>
   <license uri="http://www.horde.org/licenses/gpl">GPL-2.0</license>
   <notes>
* [mms] Added the &apos;delhide_trash&apos; preference.
* [jan] Update Hungarian translation (Zoltán Németh &lt;nemeth.zoltan@etit.hu&gt;).
* [mms] Ensure that PGP &amp; S/MIME signed message bodies are not altered after the signature is calculated (Bug #11058).
* [mms] Fix internal storage of date searches (Bug #11109).
* [mms] Fix regression in sending PGP encrypted messages (Bug #11085).
* [mms] Only poll mailboxes in dynamic view that exist in the browser folder tree.
* [mms] Fix regression in displaying From address on mailbox page in traditional view.
* [mms] Fix updating the compose address fields when using the contacts popup.
   </notes>
  </release>
  <release>
   <version>
    <release>5.0.21</release>
    <api>5.0.0</api></version>
   <stability>
    <release>stable</release>
    <api>stable</api></stability>
   <date>2012-05-09</date>
   <license uri="http://www.horde.org/licenses/gpl">GPL-2.0</license>
   <notes>
* [mms] SECURITY: Fix XSS vulnerabilities on the dynamic compose page and the minimal mailbox and message pages.
* [jan] Re-add leading paragraph before HTML signatures to avoid writing into the signature.
* [jan] Use preferred editor if not opening compose window from dynamic view.
* [jan] Update Italian translation (Emilien &lt;emilien@wifi.e4a.it&gt;).
* [mms] Save Bcc addresses when saving compose message as draft.
* [mms] Fix handling of RETURN keypress in the Subject input on the dynamic compose page.
* [jan] Fix regression in sending PGP encrypted messages (Bug #11150).
* [jan] Update Slovak translation (Marika Schvarczova &lt;schvarczova.marika@domeny.sk&gt;).
* [jan] Update Czech translation (Michal Foist &lt;michal@foist.cz&gt;).
   </notes>
  </release>
  <release>
   <version>
    <release>5.0.22</release>
    <api>5.0.0</api></version>
   <stability>
    <release>stable</release>
    <api>stable</api></stability>
   <date>2012-06-26</date>
   <license uri="http://www.horde.org/licenses/gpl">GPL-2.0</license>
   <notes>
* [mms] Only allow display of basic image types directly in browser.
* [jan] Update Turkish translation (İstanbul Technical University).
* [jan] Re-add option to report messages as spam/ham through redirection.
* [jan] Update Swedish translation (Jakob Alvermark &lt;jakob.alvermark@bsdlabs.com&gt;).
   </notes>
  </release>
  <release>
   <version>
    <release>5.0.23</release>
    <api>5.0.0</api></version>
   <stability>
    <release>stable</release>
    <api>stable</api></stability>
   <date>2012-06-26</date>
   <license uri="http://www.horde.org/licenses/gpl">GPL-2.0</license>
   <notes>
* [jan] Fix closing the compose window after redirecting (Bug #11259).
* [jan] Display correct values in permission-denied error messages (Bug #11253).
   </notes>
  </release>
  <release>
   <version>
    <release>5.0.24</release>
    <api>5.0.0</api></version>
   <stability>
    <release>stable</release>
    <api>stable</api></stability>
   <date>2012-07-20</date>
   <license uri="http://www.horde.org/licenses/gpl">GPL-2.0</license>
   <notes>
* [mms] SECURITY: Fix obscure XSS issue if uploading a file in dynamic view from the browser&apos;s local filesystem that has a filename that contains HTML.
* [mms] Don&apos;t attempt to use non-IMAP mailbox names in IMAP server commands (Bug #11623).
* [mms] Catch failure to add attachments in dynamic view because PHP&apos;s maximum allowed POST size was exceeded.
* [jan] Fix search link from portal if using dynamic view (Bug #11314).
* [mms] Fix regression in using Virtual Trash (Bug #11478; tonyb@go-concepts.com).
* [mms] Fix sending MDN notifications in traditional view (Bug #11311).
* [mms] Fix changing sort order in dynamic search mailboxes (Bug #11108).
* [mms] Fix regression in creating top-level mailbox in traditional view (Bug #11326).
* [mms] Fix spam reporting in minimal view.
   </notes>
  </release>
  <release>
   <date>2012-07-06</date>
   <time>19:14:26</time>
   <version>
    <release>6.0.0alpha1</release>
    <api>6.0.0alpha1</api>
   </version>
   <stability>
    <release>alpha</release>
    <api>alpha</api>
   </stability>
   <license uri="http://www.horde.org/licenses/gpl">GPL-2.0</license>
   <notes>
* First alpha release for Horde 5.
* [mms] Only show Inbox, special mailboxes, and polled mailboxes by default in smartmobile view.
* [mms] Add &apos;reply_strip_sig&apos; preference (Request #11056).
* [mms] Move attachment strip icon to MIME part tree display.
* [mms] Convert dynamic view to Horde_View.
* [mms] Convert minimal view to Horde_View.
* [mms] Honor initial_page preference in smartmobile view (Request #11165).
* [mms] Lock mailbox sort to descending date when using minimal view.
* [mms] Pre-fetch unseen messages in polled mailboxes in dynamic view.
* [mms] Allow Edit As New to be used as the default forward action (Request #11135).
* [mms] Improved handling of messages with multiple From addresses in mailbox views.
* [mms] Replying to a multipart/related message in HTML mode now correctly attaches data from the original message.
* [mms] Allow deletion of all subfolders at once in dynamic view.
* [mms] Provide details of when search results were last refreshed.
* [mms] Dynamically update unseen message counts in folder list in smartmobile view.
* [mms] Add mailbox caching to the smartmobile view.
* [mms] Cache last seen message in smartmobile view.
* [mms] Viewing a mailbox in smartmobile mode no longer resets the sortpref preference.
* [mms] Allow all SMTP configuration parameters to be overridden in the backends configuration file (Request #11051).
* [mms] Block images in HTML messages that appear to be sent from you by default, to prevent spammers form easily circumventing the block.
* [mms] Add &apos;Edit As New&apos; to Forward button dropdown menu in dynamic view.
* [mms] Allow identifying addresses to always display images for without requiring to add them to the addressbook.
* [mms] Disable text selection in dynamic view for everything but compose/message bodies.
* [mms] Rewritten vCal/iCal attachment viewer/handler.
* [mms] S/MIME certificate import from message data no longer requires popup window.
* [mms] PGP key import from message attachment no longer requires popup window.
* [mms] Improve PGP key import screen.
* [mms] Truncate large address lists (50+) by default in dynamic message views.
* [mms] Moved AJAX core features to Horde_Core package.
* [jan] Add reporting as spam/innocent to smartphone view.
* [mms] Workaround overquota error when deleting messages and using Trash mailbox.
* [jan] Add basic search to smartphone view.
* [jan] Add resume and "edit as new" to smartphone view.
* [mms] Hide deleted now works with threaded mailboxes.
* [mms] Threaded sorts now work in all search mailboxes (Request #9700).
* [mms] Improved threading performance.
* [mms] Improved date searching to search by range.
* [mms] Added &apos;mbox_sort&apos; hook.
* [mms] Make mailbox columns the same order in traditional view as in dynamic view.
* [jan] Add mailbox paging to smartphone view.
* [jan] Add copy and move to smartphone view.
* [jan] Add deleting messages to smartphone view.
* [jan] Add reply, forward and redirect to smartphone view.
* [jan] Add compose functionality to smartphone view.
* [mms] Accurately track changes to virtual folders in dynamic folder tree (Bug #10886).
* [mms] Traditional mode now requires javascript on the browser.
* [mms] Added &apos;mbox_special&apos; hook (rsalmon@mbpgroup.com, Request #10801).
* [mms] Converted stationery to the Templates special mailbox (Request #9296).
* [mms] Hide inactive buttons in dynamic view instead of dimming them.
* [mms] Added config option to limit size of messages with linked attachments (Request #6247).
* [mms] Allow expiration date to be provided when creating personal PGP key (Request #5754).
* [mms] Always use Horde default for sending charset unless reply_charset preference is active.
* [mms] Add ability to view all message parts in dynamic view (Request #9827).
* [mms] Remove signature from compose UI; signature is now added automatically when sending (Request #10487).
* [mms] Fix accessing mailboxes containing ampersands (Bug #10093).
* [mms] Size of sidebar now saved in dynamic view.
* [mms] Browser-specific UI elements in dynamic view now saved in browser storage (Request #10723).
   </notes>
  </release>
  <release>
   <version>
    <release>6.0.0beta1</release>
    <api>6.0.0beta1</api></version>
   <stability>
    <release>beta</release>
    <api>beta</api></stability>
   <date>2012-07-20</date>
   <license uri="http://www.horde.org/licenses/gpl">GPL-2.0</license>
   <notes>
* [mms] Fix regression in sorting of special mailboxes (Bug #11241).
* [mms] Fix mailbox sorting in traditional view (Bug #11278).
* [mms] Fix regression in IMAP cache query script preventing stats in all mailbox reports (Bug #11265).
* [mms] Fix regression in creating submailboxes in dynamic view.
* [mms] Fix browser-based AJAX autocompletion (Bug #11233).
* [jan] Fix displaying messages in a popup (Bug #11251).
* [jan] Fix automatic selection of the default identity if other identities contain the same address(es).
* [jan] Fix editing mailbox ACLs (Bug #11247).
* [jan] Fix using admin users and passwords for quota or mailbox management.
   </notes>
  </release>
  <release>
   <version>
    <release>6.0.0beta2</release>
    <api>6.0.0beta1</api></version>
   <stability>
    <release>beta</release>
    <api>beta</api></stability>
   <date>2012-08-07</date>
   <license uri="http://www.horde.org/licenses/gpl">GPL-2.0</license>
   <notes>
* [jan] Highlight quota level in dynamic mode.
* [mms] Add keyboard shortcuts to dynamic compose page (Michael Wing &lt;marsfurrycreature@gmail.com&gt;).
* [mms] Fix sidebar element wrapping.
* [mms] Fix regression preventing contacts popup window from working (Bug #11324).
* [mms] Fix regression in select all checkbox on traditional mailbox page (Bug #11317).
* [mms] Fix regression in altering sort direction in dynamic mailbox view (Bug #11300).
* [mms] Hide empty MIME parts when displaying inline.
* [mms] Fix expanding all mailboxes in dynamic view (Bug #11289).
* [mms] Fix handling of identity tie-to addresses when searching for matching identities.
* [mms] Fix recursive mailbox delete in dynamic view (Bug #11288).
   </notes>
  </release>
  <release>
   <version>
    <release>6.0.0beta3</release>
    <api>6.0.0beta1</api></version>
   <stability>
    <release>beta</release>
    <api>beta</api></stability>
   <date>2012-08-29</date>
   <license uri="http://www.horde.org/licenses/gpl">GPL-2.0</license>
   <notes>
* [mms] Allow certain iCalendar events to be configured to automatically update the local user&apos;s calendar (Request #11376).
* [mms] Remember message selections when changing mailboxes in dynamic view.
* [mms] Add ability to edit list of safe addresses used with the image_replacement preference.
* [mms] Add attachment download links to smartmobile view (Request #11379).
* [mms] Indicate deleted messages with strikethrough in smartmobile mailbox listing (Request #11362).
* [mms] Show polled children in smartmobile folder list when parent mailbox is not polled (Bug #11238).
* [mms] More complete handling of linked data in subject header across views (Bug #11372).
* [mms] Add Top link to smartmobile mailbox page.
* [mms] Fixes to the iTip Request handler (Bug #11264).
* [mms] Fix searching in smartmobile view (Bug #11365).
* [mms] Tweak smartmobile mailbox page to use mobile-style list clicking (Request #11364).
* [mms] Fix regression in updating dynamic folder list when deleting parent mailboxes that contain children (Bug #11296).
* [mms] Fix regression preventing compose messages from being sent in the smartmobile view (Bug #11342).
* [jan] Allow to reset flag colors and to specify as HTML colors.
* [mjr] The mailboxList API call now returns delimiter and attribute information.
* [jan] Fix polling for new mail from other applications.
   </notes>
  </release>
  <release>
   <version>
    <release>6.0.0beta4</release>
    <api>6.0.0beta1</api></version>
   <stability>
    <release>beta</release>
    <api>beta</api></stability>
   <date>2012-10-12</date>
   <license uri="http://www.horde.org/licenses/gpl">GPL-2.0</license>
   <notes>
* [mms] Add predefined templates to ACL management screen (Request #10648).
* [mms] Capture key shortcuts on dynamic mailbox page even if focus is on IFRAME HTML message data (Bug #11428).
* [mms] All IMP templates now use Horde_View.
* [mms] Add swipe action buttons to the smartmobile mailbox page.
* [mms] Optimize loading of message bodies when using dynamic view.
* [mms] Load new mailbox when renaming current mailbox in dynamic view (Request #11394).
* [mms] Add simple address autocompleter to smartmobile compose page.
* [mms] Add refresh button to smartmobile folder page.
* [jan] Fix popdown positioning in mailbox table header (Bug #11384).
   </notes>
  </release>
  <release>
   <version>
    <release>6.0.0RC1</release>
    <api>6.0.0beta1</api></version>
   <stability>
    <release>beta</release>
    <api>beta</api></stability>
   <date>2012-10-26</date>
   <license uri="http://www.horde.org/licenses/gpl">GPL-2.0</license>
   <notes>
* [mms] Attach as many files as possible instead of aborting on first failed attachment add.
* [mms] Fix determining first/last unseen message in a mailbox (use message date instead of arrival date).
* [jan] Don&apos;t show application menus in iTip MIME viewer popups.
* [mms] Hide subfolder creation option in dynamic view if IMAP server indicates that child mailboxes cannot be created.
* [mms] Correctly send deleted flag information to browser cache when using dynamic/smartmobile view (Bug #11362).
* [mms] Auto-update folders list in smartmobile view if special mailbox is auto-created (Request #11482).
* [mms] Load folders list on-demand in smartmobile view.
* [mms] Fix thread view when mailbox is not thread sorted (Bug #11320).
* [mms] Display message range when dragging slider on dynamic mailbox page.
   </notes>
  </release>
  <release>
   <version>
    <release>6.0.0RC2</release>
    <api>6.0.0beta1</api></version>
   <stability>
    <release>beta</release>
    <api>beta</api></stability>
   <date>2012-10-29</date>
   <license uri="http://www.horde.org/licenses/gpl">GPL-2.0</license>
   <notes>
* [jan] Update Polish translation (Krzysztof Kozera &lt;krzysztof113@o2.pl&gt;).
* [jan] Update Dutch translation (Arjen de Korte &lt;arjen+horde@de-korte.org&gt;).
* [mms] Fix regression causing large amounts of whitespace padding to be added to compose text in basic view.
* [mms] Fix regression in sending messages in basic/minimal mode if no attachment is added (Bug #11582).
* [jan] Fix key navigation in message view of basic mode.
   </notes>
  </release>
  <release>
   <version>
    <release>6.0.0</release>
    <api>6.0.0</api></version>
   <stability>
    <release>stable</release>
    <api>stable</api></stability>
   <date>2012-10-30</date>
   <license uri="http://www.horde.org/licenses/gpl">GPL-2.0</license>
   <notes>
* [mms] Fix regression in adding an attachment in minimal view.
   </notes>
  </release>
  <release>
   <version>
    <release>6.0.1</release>
    <api>6.0.0</api></version>
   <stability>
    <release>stable</release>
    <api>stable</api></stability>
   <date>2012-11-06</date>
   <license uri="http://www.horde.org/licenses/gpl">GPL-2.0</license>
   <notes>
* [mms] Fix shift-clicking in dynamic mailbox view when navigating to other mailboxes (Bug #11520).
* [mms] Disallow pasting non-text elements into the HTML editor (Bug #11650).
* [jan] Update Slovak translation (Jozef Sudolský &lt;jozef.sudolsky@elbia.sk&gt;).
* [mms] If persistent IMAP caching is disabled, use an in-memory cache for the current page load.
* [mms] Fix importing personal S/MIME certificate.
* [mms] Correctly show ACL entry for current user even if ACL response for mailbox is empty.
* [mms] Correctly remove unseen information from folder tree in dynamic mailbox view when mailbox is marked as not polled for new mail.
* [mms] Fix expanding folder list in dynamic view when opening a mailbox and folder expansion is not saved in the prefs (Bug #11609).
* [mms] Fix displaying HTML signature preference on identities preference page.
* [mms] Fix dynamic view loading in IE8 (Bug #11614).
* [mms] Optimize permission checking when creating a mailbox if no limit exists for a user.
* [mms] Fix displaying column headers in dynamic mailbox view when accessing a POP3 server.
* [mms] Fix display of innocent button in dynamic mailbox view (Bug #11604).
* [mms] Fix displaying move to spam mailbox option in the preferences (Bug #11603).
* [mms] Fixes to PGP Private key generation (Bug #11597).
* [mms] Don&apos;t block remote message styling if sender is in whitelist.
* [mms] Fix spellcheck display in dynamic view if HTML composition mode is the default (Bug #11592).
   </notes>
  </release>
  <release>
   <version>
    <release>6.0.2</release>
    <api>6.0.0</api></version>
   <stability>
    <release>stable</release>
    <api>stable</api></stability>
   <date>2012-11-27</date>
   <license uri="http://www.horde.org/licenses/gpl">GPL-2.0</license>
   <notes>
* [mms] Always add MDNSent flag when saving a draft/sent message.
* [mms] Fix preview message text in basic view (Bug #11724).
* [mms] Don&apos;t delete saved draft on session close.
* [mms] Improved generation and parsing of mbox files.
* [mms] Fix adding mailboxes with mull delimiters to the IMAP folder tree (Bug #11672).
* [mms] Fix editing/sending templates in dynamic view.
* [mms] Allow iCalendar events to be added to the calendar even if they are missing the required UID parameter (Bug #11669).
* [mms] Fix displaying flag changes for messages in search mailboxes in dynamic view (Bug #11622).
* [mms] Save sent-mail when composing in the smartmobile view (Bug #11670).
* [mms] Don&apos;t try to save sent-mail to a non-existent sent-mail mailbox.
* [mms] Fix displaying encrypted message in dynamic preview when correct passphrase is entered (Bug #11661).
* [mms] Purge IMAP cache data when upgrading from IMP 5.
   </notes>
  </release>
  <release>
   <version>
    <release>6.0.3</release>
    <api>6.0.0</api></version>
   <stability>
    <release>stable</release>
    <api>stable</api></stability>
   <date>2013-01-10</date>
   <license uri="http://www.horde.org/licenses/gpl">GPL-2.0</license>
   <notes>
* [mms] Re-add apply mail filters action in dynamic view.
* [mms] Improved parsing of References header when replying to a message.
* [mms] Fix verifying an enveloped signed &amp; encrypted S/MIME message (Bug #11874).
* [mms] Fix converting charset of signature/trailer in compose message if not sending in UTF-8 (Bug #11898).
* [mms] Fix redirection to mailbox page after sending message in minimal view (Thomas Jarosch &lt;thomas.jarosch@intra2net.com&gt;, Bug #11897).
* [mms] Fix duplicate signature being added to compose messages in minimal view (Thomas Jarosch &lt;thomas.jarosch@intra2net.com&gt;, Bug #11896).
* [jan] Update Basque translation (Ibon Igartua &lt;ibon.igartua@ehu.es&gt;).
* [mms] Fix loss of HTML body if related conversion is turned off (Thomas Jarosch &lt;thomas.jarosch@intra2net.com&gt;, Bug #11883).
* [mms] Ensure that polled mailboxes in dynamic view continue to show unseen message count if its child status changes (Bug #11864).
* [jan] Include address groups in auto-completion list if address book is below AJAX lookup threshold.
* [jan] Update French translation (Laurent Foucher &lt;laurent.foucher@iut-tlse3.fr&gt;).
* [mms] Correctly remember form state when refreshing basic view compose page (Bug #11794).
* [mms] Fix NOT criteria for custom header searches (Bug #11802).
* [mms] Fix saving compose message to draft mailbox when session expires (Bug #11795).
* [mms] Honor &apos;hide_when_unlimited&apos; option for the quota driver (Thomas Jarosch &lt;thomas.jarosch@intra2net.com&gt;, Bug #11782).
* [mms] Fix toggling other options in dynamic compose screen.
   </notes>
  </release>
  <release>
   <version>
    <release>6.0.4</release>
    <api>6.0.0</api></version>
   <stability>
    <release>stable</release>
    <api>stable</api></stability>
   <date>2013-02-12</date>
   <license uri="http://www.horde.org/licenses/gpl">GPL-2.0</license>
   <notes>
* [mms] Improved detection of charset in text/html message parts.
* [mms] Fix displaying dynamic compose screen when sent-mail preferences are locked (Bug #12009).
* [mms] Fix usage of textContent property on IE8 (Bug #12012).
* [jan] Update Slovak translation (Jozef Sudolský &lt;jozef.sudolsky@elbia.sk&gt;).
* [jan] Fix display of end dates/times of iTip attachments (Bug #11976).
* [mms] Fix Reply all/list buttons on basic compose page (Bug #11990).
* [mms] Fix deleting virtual folders/filters from preferences page (Bug #11982).
* [mms] Fix saving mailbox expansion state in basic folders view (Bug #11979).
* [mms] Hide attachment upload UI in dynamic view if file uploads are disabled.
* [jan] Fix JavaScript errors with Internet Explorer 8.
* [mms] Fix display of mail log icons on the basic message page (Bug #11964).
* [jan] Fix stripping attachments in dynamic view (aarno.sandvik@helsinki.fi, Bug #11959).
* [mms] Workaround broken Message-IDs generated by Outlook when replying to a message (Bug #11953).
* [mms] Fix display of attachment name in basic compose screen (Bug #11947).
   </notes>
  </release>
  <release>
   <version>
    <release>6.0.5</release>
    <api>6.0.0</api></version>
   <stability>
    <release>stable</release>
    <api>stable</api></stability>
   <date>2013-02-20</date>
   <license uri="http://www.horde.org/licenses/gpl">GPL-2.0</license>
   <notes>
* [mms] Fix ability to switch to non-default date sorting algorithm in dynamic view (Bug #12139).
* [mms] Use more efficient date sorting algorithm as the default choice.
* [mms] Fix printing quoted text when viewing a list message.
* [mms] Use Horde_Css_Parser package, which is compatible with CSS3 declarations, instead of the unmaintained Horde_Text_Filter_Csstidy code.
* [mms] Fix verifying signed &amp; encrypted PGP messages (Bug #12100).
* [mms] Update virtual folder name in folder tree when editing the label (Bug #12079).
* [mms] Fix links to virtual folders on search preferences page.
* [mms] Fix edit links for virtual folders in dynamic view (Bug #12072).
* [mms] Fix regression in displaying user-defined virtual folders in folder listings.
* [mms] Correctly generate self URLs if a URL parameter is altered by the current message action (Bug #12058).
* [mms] Fix possible issue creating folder tree if multiple special mailboxes appeared in the same branch (Bug #12050).
   </notes>
  </release>
 </changelog>
</package><|MERGE_RESOLUTION|>--- conflicted
+++ resolved
@@ -33,7 +33,6 @@
  </stability>
  <license uri="http://www.horde.org/licenses/gpl">GPL-2.0</license>
  <notes>
-<<<<<<< HEAD
 * [mms] Honor forward_default preference in smartmobile view.
 * [mms] Add PGP keylength configuration option (Request #12099).
 * [mjr] Expose the Maillog via the public API.
@@ -80,19 +79,6 @@
 * [mms] Better UI for changing quicksearch criteria in dynamic mailbox screen.
 * [mms] Collapse multiple mailbox export options in dynamic mailbox view to single action.
 * [mms] Importing a PGP personal key now only requires the private key.
-=======
-* [mms] Fix ability to switch to non-default date sorting algorithm in dynamic view (Bug #12139).
-* [mms] Use more efficient date sorting algorithm as the default choice.
-* [mms] Fix printing quoted text when viewing a list message.
-* [mms] Use Horde_Css_Parser package, which is compatible with CSS3 declarations, instead of the unmaintained Horde_Text_Filter_Csstidy code.
-* [mms] Fix verifying signed &amp; encrypted PGP messages (Bug #12100).
-* [mms] Update virtual folder name in folder tree when editing the label (Bug #12079).
-* [mms] Fix links to virtual folders on search preferences page.
-* [mms] Fix edit links for virtual folders in dynamic view (Bug #12072).
-* [mms] Fix regression in displaying user-defined virtual folders in folder listings.
-* [mms] Correctly generate self URLs if a URL parameter is altered by the current message action (Bug #12058).
-* [mms] Fix possible issue creating folder tree if multiple special mailboxes appeared in the same branch (Bug #12050).
->>>>>>> a6d2ba46
  </notes>
  <contents>
   <dir baseinstalldir="/" name="/">
