<?xml version="1.0" encoding="UTF-8"?>
<package packagerversion="1.9.2" version="2.0" xmlns="http://pear.php.net/dtd/package-2.0" xmlns:tasks="http://pear.php.net/dtd/tasks-1.0" xmlns:xsi="http://www.w3.org/2001/XMLSchema-instance" xsi:schemaLocation="http://pear.php.net/dtd/tasks-1.0 http://pear.php.net/dtd/tasks-1.0.xsd http://pear.php.net/dtd/package-2.0 http://pear.php.net/dtd/package-2.0.xsd">
 <name>imp</name>
 <channel>pear.horde.org</channel>
 <summary>A web based webmail system</summary>
 <description>IMP, the Internet Mail Program, is one of the most popular and widely deployed open source webmail applications in the world. It allows universal, web-based access to IMAP and POP3 mail servers and provides Ajax, mobile and traditional interfaces with a rich range of features normally found only in desktop email clients.</description>
 <lead>
  <name>Michael Slusarz</name>
  <user>slusarz</user>
  <email>slusarz@horde.org</email>
  <active>yes</active>
 </lead>
 <lead>
  <name>Jan Schneider</name>
  <user>jan</user>
  <email>jan@horde.org</email>
  <active>yes</active>
 </lead>
 <lead>
  <name>Chuck Hagenbuch</name>
  <user>chuck</user>
  <email>chuck@horde.org</email>
  <active>yes</active>
 </lead>
 <date>2012-11-06</date>
 <time>01:52:40</time>
 <version>
  <release>6.1.0</release>
  <api>6.0.0</api>
 </version>
 <stability>
  <release>stable</release>
  <api>stable</api>
 </stability>
 <license uri="http://www.horde.org/licenses/gpl">GPL-2.0</license>
 <notes>
<<<<<<< HEAD
* [mms] Initialize viewport and mailbox list in single AJAX call when initially loading the dynamic mailbox view.
* [mms] Add message thread view to dynamic mailbox preview.
* [mms] Better UI for changing quicksearch criteria in dynamic mailbox screen.
* [mms] Collapse multiple mailbox export options in dynamic mailbox view to single action.
* [mms] Importing a PGP personal key now only requires the private key.
=======
* [mms] Honor &apos;hide_when_unlimited&apos; option for the quota driver (Bug #11782; Thomas Jarosch &lt;thomas.jarosch@intra2net.com&gt;).
* [mms] Fix toggling other options in dynamic compose screen.
>>>>>>> d28031ff
 </notes>
 <contents>
  <dir baseinstalldir="/" name="/">
   <dir name="bin">
    <file name="imp-bounce-spam" role="script" />
    <file name="imp-mailbox-decode" role="script" />
    <file name="imp-query-imap-cache" role="script" />
   </dir> <!-- /bin -->
   <dir name="config">
    <file name=".htaccess" role="horde" />
    <file name="backends.php" role="horde" />
    <file name="conf.xml" role="horde" />
    <file name="filter.txt.dist" role="horde" />
    <file name="hooks.php.dist" role="horde" />
    <file name="menu.php.dist" role="horde" />
    <file name="mime_drivers.php" role="horde" />
    <file name="prefs.php" role="horde" />
   </dir> <!-- /config -->
   <dir name="docs">
    <file name="CHANGES" role="doc" />
    <file name="CREDITS" role="doc" />
    <file name="INSTALL" role="doc" />
    <file name="PERFORMANCE" role="doc" />
    <file name="RELEASE_NOTES" role="doc" />
    <file name="RFCS" role="doc" />
    <file name="UPGRADING" role="doc" />
   </dir> <!-- /docs -->
   <dir name="js">
    <file name="acl.js" role="horde" />
    <file name="compose-base.js" role="horde" />
    <file name="compose-dimp.js" role="horde" />
    <file name="compose.js" role="horde" />
    <file name="contacts.js" role="horde" />
    <file name="dimpbase.js" role="horde" />
    <file name="dimpcore.js" role="horde" />
    <file name="flagprefs.js" role="horde" />
    <file name="folderprefs.js" role="horde" />
    <file name="folders.js" role="horde" />
    <file name="imp.js" role="horde" />
    <file name="indices.js" role="horde" />
    <file name="login.js" role="horde" />
    <file name="mailbox.js" role="horde" />
    <file name="message-dimp.js" role="horde" />
    <file name="message.js" role="horde" />
    <file name="passphrase.js" role="horde" />
    <file name="pgp.js" role="horde" />
    <file name="search.js" role="horde" />
    <file name="searchesprefs.js" role="horde" />
    <file name="signaturehtml.js" role="horde" />
    <file name="smartmobile.js" role="horde" />
    <file name="viewport.js" role="horde" />
   </dir> <!-- /js -->
   <dir name="lib">
    <dir name="Ajax">
     <dir name="Application">
      <dir name="Handler">
       <file name="Common.php" role="horde" />
       <file name="Dynamic.php" role="horde" />
       <file name="ImageUnblock.php" role="horde" />
       <file name="Passphrase.php" role="horde" />
       <file name="Search.php" role="horde" />
       <file name="Smartmobile.php" role="horde" />
      </dir> <!-- /lib/Ajax/Application/Handler -->
      <file name="Compose.php" role="horde" />
      <file name="ListMessages.php" role="horde" />
      <file name="ShowMessage.php" role="horde" />
     </dir> <!-- /lib/Ajax/Application -->
     <dir name="Imple">
      <file name="ContactAutoCompleter.php" role="horde" />
      <file name="ImportEncryptKey.php" role="horde" />
      <file name="ItipRequest.php" role="horde" />
      <file name="PassphraseDialog.php" role="horde" />
     </dir> <!-- /lib/Ajax/Imple -->
     <file name="Application.php" role="horde" />
     <file name="Queue.php" role="horde" />
    </dir> <!-- /lib/Ajax -->
    <dir name="Block">
     <file name="Newmail.php" role="horde" />
     <file name="Summary.php" role="horde" />
    </dir> <!-- /lib/Block -->
    <dir name="Compose">
     <file name="Exception.php" role="horde" />
     <file name="View.php" role="horde" />
    </dir> <!-- /lib/Compose -->
    <dir name="Contents">
     <file name="View.php" role="horde" />
    </dir> <!-- /lib/Contents -->
    <dir name="Crypt">
     <file name="Pgp.php" role="horde" />
     <file name="Smime.php" role="horde" />
    </dir> <!-- /lib/Crypt -->
    <dir name="Dynamic">
     <dir name="Compose">
      <file name="Common.php" role="horde" />
     </dir> <!-- /lib/Dynamic/Compose -->
     <dir name="Helper">
      <file name="Base.php" role="horde" />
     </dir> <!-- /lib/Dynamic/Helper -->
     <file name="AddressList.php" role="horde" />
     <file name="Base.php" role="horde" />
     <file name="Compose.php" role="horde" />
     <file name="Mailbox.php" role="horde" />
     <file name="Message.php" role="horde" />
    </dir> <!-- /lib/Dynamic -->
    <dir name="Factory">
     <file name="AuthImap.php" role="horde" />
     <file name="Compose.php" role="horde" />
     <file name="Contents.php" role="horde" />
     <file name="Flags.php" role="horde" />
     <file name="Identity.php" role="horde" />
     <file name="Imap.php" role="horde" />
     <file name="Imaptree.php" role="horde" />
     <file name="Mail.php" role="horde" />
     <file name="Mailbox.php" role="horde" />
     <file name="MailboxList.php" role="horde" />
     <file name="MimeViewer.php" role="horde" />
     <file name="Pgp.php" role="horde" />
     <file name="PrefsSort.php" role="horde" />
     <file name="Quota.php" role="horde" />
     <file name="Search.php" role="horde" />
     <file name="Sentmail.php" role="horde" />
     <file name="Smime.php" role="horde" />
    </dir> <!-- /lib/Factory -->
    <dir name="Flag">
     <dir name="Imap">
      <file name="Answered.php" role="horde" />
      <file name="Deleted.php" role="horde" />
      <file name="Draft.php" role="horde" />
      <file name="Flagged.php" role="horde" />
      <file name="Forwarded.php" role="horde" />
      <file name="Junk.php" role="horde" />
      <file name="NotJunk.php" role="horde" />
      <file name="Seen.php" role="horde" />
     </dir> <!-- /lib/Flag/Imap -->
     <dir name="System">
      <dir name="Match">
       <file name="Address.php" role="horde" />
       <file name="Flag.php" role="horde" />
       <file name="Header.php" role="horde" />
      </dir> <!-- /lib/Flag/System/Match -->
      <file name="Attachment.php" role="horde" />
      <file name="Encrypted.php" role="horde" />
      <file name="HighPriority.php" role="horde" />
      <file name="List.php" role="horde" />
      <file name="LowPriority.php" role="horde" />
      <file name="Personal.php" role="horde" />
      <file name="Signed.php" role="horde" />
      <file name="Unseen.php" role="horde" />
     </dir> <!-- /lib/Flag/System -->
     <file name="Base.php" role="horde" />
     <file name="Imap.php" role="horde" />
     <file name="User.php" role="horde" />
    </dir> <!-- /lib/Flag -->
    <dir name="Imap">
     <file name="Acl.php" role="horde" />
     <file name="Exception.php" role="horde" />
     <file name="PermanentFlags.php" role="horde" />
     <file name="Tree.php" role="horde" />
    </dir> <!-- /lib/Imap -->
    <dir name="Indices">
     <file name="Form.php" role="horde" />
    </dir> <!-- /lib/Indices -->
    <dir name="LoginTasks">
     <dir name="SystemTask">
      <file name="GarbageCollection.php" role="horde" />
      <file name="Upgrade.php" role="horde" />
      <file name="UpgradeAuth.php" role="horde" />
     </dir> <!-- /lib/LoginTasks/SystemTask -->
     <dir name="Task">
      <file name="Autocreate.php" role="horde" />
      <file name="DeleteAttachmentsMonthly.php" role="horde" />
      <file name="DeleteSentmailMonthly.php" role="horde" />
      <file name="FilterOnLogin.php" role="horde" />
      <file name="PurgeSentmail.php" role="horde" />
      <file name="PurgeSpam.php" role="horde" />
      <file name="PurgeTrash.php" role="horde" />
      <file name="RecoverDraft.php" role="horde" />
      <file name="RenameSentmailMonthly.php" role="horde" />
     </dir> <!-- /lib/LoginTasks/Task -->
    </dir> <!-- /lib/LoginTasks -->
    <dir name="Mailbox">
     <dir name="List">
      <file name="Thread.php" role="horde" />
      <file name="Track.php" role="horde" />
     </dir> <!-- /lib/Mailbox/List -->
     <file name="List.php" role="horde" />
    </dir> <!-- /lib/Mailbox -->
    <dir name="Mbox">
     <file name="Parse.php" role="horde" />
    </dir> <!-- /lib/Mbox -->
    <dir name="Mime">
     <dir name="Viewer">
      <file name="Alternative.php" role="horde" />
      <file name="Appledouble.php" role="horde" />
      <file name="Audio.php" role="horde" />
      <file name="Enriched.php" role="horde" />
      <file name="Externalbody.php" role="horde" />
      <file name="Html.php" role="horde" />
      <file name="Images.php" role="horde" />
      <file name="Itip.php" role="horde" />
      <file name="Mdn.php" role="horde" />
      <file name="Partial.php" role="horde" />
      <file name="Pdf.php" role="horde" />
      <file name="Pgp.php" role="horde" />
      <file name="Plain.php" role="horde" />
      <file name="Related.php" role="horde" />
      <file name="Rfc822.php" role="horde" />
      <file name="Smil.php" role="horde" />
      <file name="Smime.php" role="horde" />
      <file name="Status.php" role="horde" />
      <file name="Vcard.php" role="horde" />
      <file name="Video.php" role="horde" />
      <file name="Zip.php" role="horde" />
     </dir> <!-- /lib/Mime/Viewer -->
     <file name="Status.php" role="horde" />
    </dir> <!-- /lib/Mime -->
    <dir name="Minimal">
     <file name="Base.php" role="horde" />
     <file name="Compose.php" role="horde" />
     <file name="Folders.php" role="horde" />
     <file name="Mailbox.php" role="horde" />
     <file name="Message.php" role="horde" />
     <file name="Messagepart.php" role="horde" />
     <file name="Search.php" role="horde" />
    </dir> <!-- /lib/Minimal -->
    <dir name="Notification">
     <dir name="Event">
      <file name="Status.php" role="horde" />
     </dir> <!-- /lib/Notification/Event -->
     <dir name="Handler">
      <dir name="Decorator">
       <file name="ImapAlerts.php" role="horde" />
       <file name="NewmailNotify.php" role="horde" />
      </dir> <!-- /lib/Notification/Handler/Decorator -->
     </dir> <!-- /lib/Notification/Handler -->
     </dir> <!-- /lib/Notification -->
    <dir name="Prefs">
     <dir name="Sort">
      <file name="Fixed.php" role="horde" />
      <file name="Sortpref.php" role="horde" />
     </dir> <!-- /lib/Prefs/Sort -->
     <dir name="Special">
      <file name="Acl.php" role="horde" />
      <file name="ComposeTemplates.php" role="horde" />
      <file name="Drafts.php" role="horde" />
      <file name="Encrypt.php" role="horde" />
      <file name="Flag.php" role="horde" />
      <file name="HtmlSignature.php" role="horde" />
      <file name="ImageReplacement.php" role="horde" />
      <file name="InitialPage.php" role="horde" />
      <file name="Mailto.php" role="horde" />
      <file name="NewmailSound.php" role="horde" />
      <file name="PgpPrivateKey.php" role="horde" />
      <file name="PgpPublicKey.php" role="horde" />
      <file name="Searches.php" role="horde" />
      <file name="Sentmail.php" role="horde" />
      <file name="SmimePrivateKey.php" role="horde" />
      <file name="SmimePublicKey.php" role="horde" />
      <file name="Sourceselect.php" role="horde" />
      <file name="Spam.php" role="horde" />
      <file name="SpecialMboxes.php" role="horde" />
      <file name="Trash.php" role="horde" />
     </dir> <!-- /lib/Prefs/Special -->
     <file name="Identity.php" role="horde" />
     <file name="Sort.php" role="horde" />
    </dir> <!-- /lib/Prefs -->
    <dir name="Quota">
     <file name="Command.php" role="horde" />
     <file name="Hook.php" role="horde" />
     <file name="Imap.php" role="horde" />
     <file name="Maildir.php" role="horde" />
     <file name="Mdaemon.php" role="horde" />
     <file name="Mercury32.php" role="horde" />
     <file name="Null.php" role="horde" />
     <file name="Sql.php" role="horde" />
    </dir> <!-- /lib/Quota -->
    <dir name="Script">
     <dir name="Package">
      <file name="ComposeBase.php" role="horde" />
      <file name="Imp.php" role="horde" />
     </dir> <!-- /lib/Script/Package -->
    </dir> <!-- /lib/Script -->
    <dir name="Search">
     <dir name="Element">
      <file name="Attachment.php" role="horde" />
      <file name="Autogenerated.php" role="horde" />
      <file name="Bulk.php" role="horde" />
      <file name="Contacts.php" role="horde" />
      <file name="Date.php" role="horde" />
      <file name="Daterange.php" role="horde" />
      <file name="Flag.php" role="horde" />
      <file name="Header.php" role="horde" />
      <file name="Mailinglist.php" role="horde" />
      <file name="Or.php" role="horde" />
      <file name="Personal.php" role="horde" />
      <file name="Recipient.php" role="horde" />
      <file name="Size.php" role="horde" />
      <file name="Text.php" role="horde" />
      <file name="Within.php" role="horde" />
     </dir> <!-- /lib/Search/Element -->
     <dir name="Filter">
      <file name="Attachment.php" role="horde" />
      <file name="Autogenerated.php" role="horde" />
      <file name="Builtin.php" role="horde" />
      <file name="Bulk.php" role="horde" />
      <file name="Contacts.php" role="horde" />
      <file name="Mailinglist.php" role="horde" />
      <file name="Personal.php" role="horde" />
     </dir> <!-- /lib/Search/Filter -->
     <dir name="Vfolder">
      <file name="Builtin.php" role="horde" />
      <file name="Vinbox.php" role="horde" />
      <file name="Vtrash.php" role="horde" />
     </dir> <!-- /lib/Search/Vfolder -->
     <file name="Element.php" role="horde" />
     <file name="Filter.php" role="horde" />
     <file name="Query.php" role="horde" />
     <file name="Vfolder.php" role="horde" />
    </dir> <!-- /lib/Search -->
    <dir name="Sentmail">
     <file name="Null.php" role="horde" />
     <file name="Sql.php" role="horde" />
    </dir> <!-- /lib/Sentmail -->
    <dir name="Tree">
     <file name="Flist.php" role="horde" />
     <file name="Jquerymobile.php" role="horde" />
     <file name="Simplehtml.php" role="horde" />
    </dir> <!-- /lib/Tree -->
    <dir name="Ui">
     <file name="Compose.php" role="horde" />
     <file name="Contacts.php" role="horde" />
     <file name="Editor.php" role="horde" />
     <file name="Folder.php" role="horde" />
     <file name="Headers.php" role="horde" />
     <file name="Imageview.php" role="horde" />
     <file name="Mailbox.php" role="horde" />
     <file name="Message.php" role="horde" />
     <file name="Quota.php" role="horde" />
     <file name="Search.php" role="horde" />
    </dir> <!-- /lib/Ui -->
    <dir name="View">
     <file name="Subinfo.php" role="horde" />
    </dir> <!-- /lib/View -->
    <file name=".htaccess" role="horde" />
    <file name="Api.php" role="horde" />
    <file name="Application.php" role="horde" />
    <file name="Auth.php" role="horde" />
    <file name="Compose.php" role="horde" />
    <file name="Contents.php" role="horde" />
    <file name="Exception.php" role="horde" />
    <file name="Filter.php" role="horde" />
    <file name="Flags.php" role="horde" />
    <file name="Imap.php" role="horde" />
    <file name="IMP.php" role="horde" />
    <file name="Indices.php" role="horde" />
    <file name="Mailbox.php" role="horde" />
    <file name="Maillog.php" role="horde" />
    <file name="Message.php" role="horde" />
    <file name="Quota.php" role="horde" />
    <file name="Search.php" role="horde" />
    <file name="Sentmail.php" role="horde" />
    <file name="Smartmobile.php" role="horde" />
    <file name="Spam.php" role="horde" />
    <file name="Test.php" role="horde" />
   </dir> <!-- /lib -->
   <dir name="locale">
    <dir name="ar">
     <dir name="LC_MESSAGES">
      <file name="imp.mo" role="horde" />
      <file name="imp.po" role="horde" />
     </dir> <!-- /locale/ar/LC_MESSAGES -->
    </dir> <!-- /locale/ar -->
    <dir name="ar_OM">
     <dir name="LC_MESSAGES">
      <file name="imp.mo" role="horde" />
      <file name="imp.po" role="horde" />
     </dir> <!-- /locale/ar_OM/LC_MESSAGES -->
    </dir> <!-- /locale/ar_OM -->
    <dir name="bg">
     <dir name="LC_MESSAGES">
      <file name="imp.mo" role="horde" />
      <file name="imp.po" role="horde" />
     </dir> <!-- /locale/bg/LC_MESSAGES -->
    </dir> <!-- /locale/bg -->
    <dir name="bs">
     <dir name="LC_MESSAGES">
      <file name="imp.mo" role="horde" />
      <file name="imp.po" role="horde" />
     </dir> <!-- /locale/bs/LC_MESSAGES -->
    </dir> <!-- /locale/bs -->
    <dir name="ca">
     <dir name="LC_MESSAGES">
      <file name="imp.mo" role="horde" />
      <file name="imp.po" role="horde" />
     </dir> <!-- /locale/ca/LC_MESSAGES -->
     <file name="help.xml" role="horde" />
    </dir> <!-- /locale/ca -->
    <dir name="cs">
     <dir name="LC_MESSAGES">
      <file name="imp.mo" role="horde" />
      <file name="imp.po" role="horde" />
     </dir> <!-- /locale/cs/LC_MESSAGES -->
     <file name="help.xml" role="horde" />
    </dir> <!-- /locale/cs -->
    <dir name="da">
     <dir name="LC_MESSAGES">
      <file name="imp.mo" role="horde" />
      <file name="imp.po" role="horde" />
     </dir> <!-- /locale/da/LC_MESSAGES -->
     <file name="help.xml" role="horde" />
    </dir> <!-- /locale/da -->
    <dir name="de">
     <dir name="LC_MESSAGES">
      <file name="imp.mo" role="horde" />
      <file name="imp.po" role="horde" />
     </dir> <!-- /locale/de/LC_MESSAGES -->
     <file name="help.xml" role="horde" />
    </dir> <!-- /locale/de -->
    <dir name="el">
     <dir name="LC_MESSAGES">
      <file name="imp.mo" role="horde" />
      <file name="imp.po" role="horde" />
     </dir> <!-- /locale/el/LC_MESSAGES -->
     <file name="help.xml" role="horde" />
    </dir> <!-- /locale/el -->
    <dir name="en">
     <file name="help.xml" role="horde" />
    </dir> <!-- /locale/en -->
    <dir name="es">
     <dir name="LC_MESSAGES">
      <file name="imp.mo" role="horde" />
      <file name="imp.po" role="horde" />
     </dir> <!-- /locale/es/LC_MESSAGES -->
     <file name="help.xml" role="horde" />
    </dir> <!-- /locale/es -->
    <dir name="et">
     <dir name="LC_MESSAGES">
      <file name="imp.mo" role="horde" />
      <file name="imp.po" role="horde" />
     </dir> <!-- /locale/et/LC_MESSAGES -->
     <file name="help.xml" role="horde" />
    </dir> <!-- /locale/et -->
    <dir name="eu">
     <dir name="LC_MESSAGES">
      <file name="imp.mo" role="horde" />
      <file name="imp.po" role="horde" />
     </dir> <!-- /locale/eu/LC_MESSAGES -->
     <file name="help.xml" role="horde" />
    </dir> <!-- /locale/eu -->
    <dir name="fa">
     <dir name="LC_MESSAGES">
      <file name="imp.mo" role="horde" />
      <file name="imp.po" role="horde" />
     </dir> <!-- /locale/fa/LC_MESSAGES -->
     <file name="help.xml" role="horde" />
    </dir> <!-- /locale/fa -->
    <dir name="fi">
     <dir name="LC_MESSAGES">
      <file name="imp.mo" role="horde" />
      <file name="imp.po" role="horde" />
     </dir> <!-- /locale/fi/LC_MESSAGES -->
     <file name="help.xml" role="horde" />
    </dir> <!-- /locale/fi -->
    <dir name="fr">
     <dir name="LC_MESSAGES">
      <file name="imp.mo" role="horde" />
      <file name="imp.po" role="horde" />
     </dir> <!-- /locale/fr/LC_MESSAGES -->
     <file name="help.xml" role="horde" />
    </dir> <!-- /locale/fr -->
    <dir name="gl">
     <dir name="LC_MESSAGES">
      <file name="imp.mo" role="horde" />
      <file name="imp.po" role="horde" />
     </dir> <!-- /locale/gl/LC_MESSAGES -->
    </dir> <!-- /locale/gl -->
    <dir name="he">
     <dir name="LC_MESSAGES">
      <file name="imp.mo" role="horde" />
      <file name="imp.po" role="horde" />
     </dir> <!-- /locale/he/LC_MESSAGES -->
    </dir> <!-- /locale/he -->
    <dir name="hr">
     <dir name="LC_MESSAGES">
      <file name="imp.mo" role="horde" />
      <file name="imp.po" role="horde" />
     </dir> <!-- /locale/hr/LC_MESSAGES -->
     <file name="help.xml" role="horde" />
    </dir> <!-- /locale/hr -->
    <dir name="hu">
     <dir name="LC_MESSAGES">
      <file name="imp.mo" role="horde" />
      <file name="imp.po" role="horde" />
     </dir> <!-- /locale/hu/LC_MESSAGES -->
     <file name="help.xml" role="horde" />
    </dir> <!-- /locale/hu -->
    <dir name="id">
     <dir name="LC_MESSAGES">
      <file name="imp.mo" role="horde" />
      <file name="imp.po" role="horde" />
     </dir> <!-- /locale/id/LC_MESSAGES -->
    </dir> <!-- /locale/id -->
    <dir name="is">
     <dir name="LC_MESSAGES">
      <file name="imp.mo" role="horde" />
      <file name="imp.po" role="horde" />
     </dir> <!-- /locale/is/LC_MESSAGES -->
    </dir> <!-- /locale/is -->
    <dir name="it">
     <dir name="LC_MESSAGES">
      <file name="imp.mo" role="horde" />
      <file name="imp.po" role="horde" />
     </dir> <!-- /locale/it/LC_MESSAGES -->
     <file name="help.xml" role="horde" />
    </dir> <!-- /locale/it -->
    <dir name="ja">
     <dir name="LC_MESSAGES">
      <file name="imp.mo" role="horde" />
      <file name="imp.po" role="horde" />
     </dir> <!-- /locale/ja/LC_MESSAGES -->
    </dir> <!-- /locale/ja -->
    <dir name="km">
     <dir name="LC_MESSAGES">
      <file name="imp.mo" role="horde" />
      <file name="imp.po" role="horde" />
     </dir> <!-- /locale/km/LC_MESSAGES -->
    </dir> <!-- /locale/km -->
    <dir name="ko">
     <dir name="LC_MESSAGES">
      <file name="imp.mo" role="horde" />
      <file name="imp.po" role="horde" />
     </dir> <!-- /locale/ko/LC_MESSAGES -->
     <file name="help.xml" role="horde" />
    </dir> <!-- /locale/ko -->
    <dir name="lt">
     <dir name="LC_MESSAGES">
      <file name="imp.mo" role="horde" />
      <file name="imp.po" role="horde" />
     </dir> <!-- /locale/lt/LC_MESSAGES -->
    </dir> <!-- /locale/lt -->
    <dir name="lv">
     <dir name="LC_MESSAGES">
      <file name="imp.mo" role="horde" />
      <file name="imp.po" role="horde" />
     </dir> <!-- /locale/lv/LC_MESSAGES -->
     <file name="help.xml" role="horde" />
    </dir> <!-- /locale/lv -->
    <dir name="mk">
     <dir name="LC_MESSAGES">
      <file name="imp.mo" role="horde" />
      <file name="imp.po" role="horde" />
     </dir> <!-- /locale/mk/LC_MESSAGES -->
    </dir> <!-- /locale/mk -->
    <dir name="nb">
     <dir name="LC_MESSAGES">
      <file name="imp.mo" role="horde" />
      <file name="imp.po" role="horde" />
     </dir> <!-- /locale/nb/LC_MESSAGES -->
     <file name="help.xml" role="horde" />
    </dir> <!-- /locale/nb -->
    <dir name="nl">
     <dir name="LC_MESSAGES">
      <file name="imp.mo" role="horde" />
      <file name="imp.po" role="horde" />
     </dir> <!-- /locale/nl/LC_MESSAGES -->
     <file name="help.xml" role="horde" />
    </dir> <!-- /locale/nl -->
    <dir name="nn">
     <dir name="LC_MESSAGES">
      <file name="imp.mo" role="horde" />
      <file name="imp.po" role="horde" />
     </dir> <!-- /locale/nn/LC_MESSAGES -->
    </dir> <!-- /locale/nn -->
    <dir name="pl">
     <dir name="LC_MESSAGES">
      <file name="imp.mo" role="horde" />
      <file name="imp.po" role="horde" />
     </dir> <!-- /locale/pl/LC_MESSAGES -->
     <file name="help.xml" role="horde" />
    </dir> <!-- /locale/pl -->
    <dir name="pt">
     <dir name="LC_MESSAGES">
      <file name="imp.mo" role="horde" />
      <file name="imp.po" role="horde" />
     </dir> <!-- /locale/pt/LC_MESSAGES -->
     <file name="help.xml" role="horde" />
    </dir> <!-- /locale/pt -->
    <dir name="pt_BR">
     <dir name="LC_MESSAGES">
      <file name="imp.mo" role="horde" />
      <file name="imp.po" role="horde" />
     </dir> <!-- /locale/pt_BR/LC_MESSAGES -->
     <file name="help.xml" role="horde" />
    </dir> <!-- /locale/pt_BR -->
    <dir name="ro">
     <dir name="LC_MESSAGES">
      <file name="imp.mo" role="horde" />
      <file name="imp.po" role="horde" />
     </dir> <!-- /locale/ro/LC_MESSAGES -->
    </dir> <!-- /locale/ro -->
    <dir name="ru">
     <dir name="LC_MESSAGES">
      <file name="imp.mo" role="horde" />
      <file name="imp.po" role="horde" />
     </dir> <!-- /locale/ru/LC_MESSAGES -->
     <file name="help.xml" role="horde" />
    </dir> <!-- /locale/ru -->
    <dir name="sk">
     <dir name="LC_MESSAGES">
      <file name="imp.mo" role="horde" />
      <file name="imp.po" role="horde" />
     </dir> <!-- /locale/sk/LC_MESSAGES -->
     <file name="help.xml" role="horde" />
    </dir> <!-- /locale/sk -->
    <dir name="sl">
     <dir name="LC_MESSAGES">
      <file name="imp.mo" role="horde" />
      <file name="imp.po" role="horde" />
     </dir> <!-- /locale/sl/LC_MESSAGES -->
    </dir> <!-- /locale/sl -->
    <dir name="sv">
     <dir name="LC_MESSAGES">
      <file name="imp.mo" role="horde" />
      <file name="imp.po" role="horde" />
     </dir> <!-- /locale/sv/LC_MESSAGES -->
     <file name="help.xml" role="horde" />
    </dir> <!-- /locale/sv -->
    <dir name="th">
     <dir name="LC_MESSAGES">
      <file name="imp.mo" role="horde" />
      <file name="imp.po" role="horde" />
     </dir> <!-- /locale/th/LC_MESSAGES -->
    </dir> <!-- /locale/th -->
    <dir name="tr">
     <dir name="LC_MESSAGES">
      <file name="imp.mo" role="horde" />
      <file name="imp.po" role="horde" />
     </dir> <!-- /locale/tr/LC_MESSAGES -->
     <file name="help.xml" role="horde" />
    </dir> <!-- /locale/tr -->
    <dir name="uk">
     <dir name="LC_MESSAGES">
      <file name="imp.mo" role="horde" />
      <file name="imp.po" role="horde" />
     </dir> <!-- /locale/uk/LC_MESSAGES -->
     <file name="help.xml" role="horde" />
    </dir> <!-- /locale/uk -->
    <dir name="zh_CN">
     <dir name="LC_MESSAGES">
      <file name="imp.mo" role="horde" />
      <file name="imp.po" role="horde" />
     </dir> <!-- /locale/zh_CN/LC_MESSAGES -->
     <file name="help.xml" role="horde" />
    </dir> <!-- /locale/zh_CN -->
    <dir name="zh_TW">
     <dir name="LC_MESSAGES">
      <file name="imp.mo" role="horde" />
      <file name="imp.po" role="horde" />
     </dir> <!-- /locale/zh_TW/LC_MESSAGES -->
     <file name="help.xml" role="horde" />
    </dir> <!-- /locale/zh_TW -->
    <file name=".htaccess" role="horde" />
    <file name="imp.pot" role="horde" />
   </dir> <!-- /locale -->
   <dir name="migration">
    <file name="1_imp_base_tables.php" role="horde" />
    <file name="2_imp_autoincrement_sentmail.php" role="horde" />
   </dir> <!-- /migration -->
   <dir name="templates">
    <dir name="basic">
     <dir name="compose">
      <file name="compose.html.php" role="horde" />
      <file name="redirect.html.php" role="horde" />
      <file name="success.html.php" role="horde" />
     </dir> <!-- /templates/basic/compose -->
     <dir name="flist">
      <file name="flist.html.php" role="horde" />
     </dir> <!-- /templates/basic/flist -->
     <dir name="folders">
      <file name="actions.html.php" role="horde" />
      <file name="folders_confirm.html.php" role="horde" />
      <file name="folders_size.html.php" role="horde" />
      <file name="head.html.php" role="horde" />
      <file name="import.html.php" role="horde" />
     </dir> <!-- /templates/basic/folders -->
     <dir name="mailbox">
      <file name="actions.html.php" role="horde" />
      <file name="actions_deleted.html.php" role="horde" />
      <file name="empty_mailbox.html.php" role="horde" />
      <file name="form_start.html.php" role="horde" />
      <file name="header.html.php" role="horde" />
      <file name="mailbox.html.php" role="horde" />
      <file name="message_headers.html.php" role="horde" />
      <file name="navbar.html.php" role="horde" />
      <file name="searchmbox.html.php" role="horde" />
     </dir> <!-- /templates/basic/mailbox -->
     <dir name="message">
      <file name="message.html.php" role="horde" />
      <file name="navbar_actions.html.php" role="horde" />
      <file name="navbar_navigate.html.php" role="horde" />
      <file name="navbar_top.html.php" role="horde" />
     </dir> <!-- /templates/basic/message -->
     <dir name="search">
      <file name="search-basic.html.php" role="horde" />
     </dir> <!-- /templates/basic/search -->
     <file name="subinfo.html.php" role="horde" />
    </dir> <!-- /templates/basic -->
    <dir name="contacts">
     <file name="contacts.html.php" role="horde" />
    </dir> <!-- /templates/contacts -->
    <dir name="dynamic">
     <file name="compose-base.html.php" role="horde" />
     <file name="compose.html.php" role="horde" />
     <file name="header.html.php" role="horde" />
     <file name="mailbox.html.php" role="horde" />
     <file name="mailbox_subinfo.html.php" role="horde" />
     <file name="message.html.php" role="horde" />
     <file name="msglist_horiz.html" role="horde" />
     <file name="msglist_vert.html" role="horde" />
     <file name="qreply.html.php" role="horde" />
     <file name="redirect.html.php" role="horde" />
     <file name="sidebar.html.php" role="horde" />
    </dir> <!-- /templates/dynamic -->
    <dir name="itip">
     <file name="action.html.php" role="horde" />
     <file name="base.html.php" role="horde" />
    </dir> <!-- /templates/itip -->
    <dir name="minimal">
     <file name="compose.html.php" role="horde" />
     <file name="folders.html.php" role="horde" />
     <file name="header.html.php" role="horde" />
     <file name="mailbox.html.php" role="horde" />
     <file name="menu.html.php" role="horde" />
     <file name="message.html.php" role="horde" />
     <file name="messagepart.html.php" role="horde" />
     <file name="redirect.html.php" role="horde" />
     <file name="search.html.php" role="horde" />
    </dir> <!-- /templates/minimal -->
    <dir name="pgp">
     <file name="import_key.html.php" role="horde" />
    </dir> <!-- /templates/pgp -->
    <dir name="prefs">
     <file name="acl.html.php" role="horde" />
     <file name="composetemplates.html.php" role="horde" />
     <file name="drafts.html.php" role="horde" />
     <file name="encrypt.html.php" role="horde" />
     <file name="flags.html.php" role="horde" />
     <file name="imagereplacement.html.php" role="horde" />
     <file name="initialpage.html.php" role="horde" />
     <file name="mailto.html.php" role="horde" />
     <file name="newmailaudio.html.php" role="horde" />
     <file name="pgpprivatekey.html.php" role="horde" />
     <file name="pgppublickey.html.php" role="horde" />
     <file name="searches.html.php" role="horde" />
     <file name="sentmail.html.php" role="horde" />
     <file name="signaturehtml.html.php" role="horde" />
     <file name="smimeprivatekey.html.php" role="horde" />
     <file name="smimepublickey.html.php" role="horde" />
     <file name="spam.html.php" role="horde" />
     <file name="specialuse.html.php" role="horde" />
     <file name="trash.html.php" role="horde" />
    </dir> <!-- /templates/prefs -->
    <dir name="print">
     <file name="headers.html.php" role="horde" />
    </dir> <!-- /templates/print -->
    <dir name="rss">
     <file name="mailbox.rss.php" role="horde" />
    </dir> <!-- /templates/rss -->
    <dir name="saveimage">
     <file name="saveimage.html.php" role="horde" />
    </dir> <!-- /templates/saveimage -->
    <dir name="search">
     <file name="search-all.html.php" role="horde" />
     <file name="search.html.php" role="horde" />
    </dir> <!-- /templates/search -->
    <dir name="smartmobile">
     <file name="compose.html.php" role="horde" />
     <file name="confirm.html.php" role="horde" />
     <file name="copymove.html.php" role="horde" />
     <file name="folders.html.php" role="horde" />
     <file name="mailbox.html.php" role="horde" />
     <file name="message.html.php" role="horde" />
     <file name="search.html.php" role="horde" />
    </dir> <!-- /templates/smartmobile -->
    <dir name="smime">
     <file name="import_key.html.php" role="horde" />
    </dir> <!-- /templates/smime -->
    <dir name="test">
     <file name="mailserver.inc" role="horde" />
    </dir> <!-- /templates/test -->
    <dir name="thread">
     <file name="thread.html.php" role="horde" />
    </dir> <!-- /templates/thread -->
    <file name=".htaccess" role="horde" />
   </dir> <!-- /templates -->
   <dir name="test">
    <dir name="Imp">
     <dir name="fixtures">
      <file name="maildirsize" role="test" />
      <file name="test.eml" role="test" />
      <file name="test.mbox" role="test" />
     </dir> <!-- /test/Imp/fixtures -->
     <dir name="Stub">
      <file name="HtmlViewer.php" role="test" />
      <file name="ItipRequest.php" role="test" />
     </dir> <!-- /test/Imp/Stub -->
     <dir name="Unit">
      <dir name="Mime">
       <dir name="Viewer">
        <file name="HtmlTest.php" role="test" />
        <file name="ItipTest.php" role="test" />
       </dir> <!-- /test/Imp/Unit/Mime/Viewer -->
      </dir> <!-- /test/Imp/Unit/Mime -->
      <file name="ComposeTest.php" role="test" />
      <file name="MboxParseTest.php" role="test" />
      <file name="QuotaTest.php" role="test" />
     </dir> <!-- /test/Imp/Unit -->
     <file name="AllTests.php" role="test" />
     <file name="Autoload.php" role="test" />
     <file name="bootstrap.php" role="test" />
     <file name="phpunit.xml" role="test" />
    </dir> <!-- /test/Imp -->
   </dir> <!-- /test -->
   <dir name="themes">
    <dir name="default">
     <dir name="basic">
      <file name="screen.css" role="horde" />
     </dir> <!-- /themes/default/basic -->
     <dir name="block">
      <file name="screen.css" role="horde" />
     </dir> <!-- /themes/default/block -->
     <dir name="dynamic">
      <file name="ie7.css" role="horde" />
      <file name="screen.css" role="horde" />
     </dir> <!-- /themes/default/dynamic -->
     <dir name="graphics">
      <dir name="flags">
       <file name="answered-inv.png" role="horde" />
       <file name="answered.png" role="horde" />
       <file name="attachment-inv.png" role="horde" />
       <file name="attachment.png" role="horde" />
       <file name="deleted-inv.png" role="horde" />
       <file name="deleted.png" role="horde" />
       <file name="draft-inv.png" role="horde" />
       <file name="draft.png" role="horde" />
       <file name="encrypted-inv.png" role="horde" />
       <file name="encrypted.png" role="horde" />
       <file name="flagged-inv.png" role="horde" />
       <file name="flagged.png" role="horde" />
       <file name="forwarded-inv.png" role="horde" />
       <file name="forwarded.png" role="horde" />
       <file name="group-inv.png" role="horde" />
       <file name="group.png" role="horde" />
       <file name="innocent-inv.png" role="horde" />
       <file name="innocent.png" role="horde" />
       <file name="personal-inv.png" role="horde" />
       <file name="personal.png" role="horde" />
       <file name="priority_high-inv.png" role="horde" />
       <file name="priority_high.png" role="horde" />
       <file name="priority_low-inv.png" role="horde" />
       <file name="priority_low.png" role="horde" />
       <file name="seen-inv.png" role="horde" />
       <file name="seen.png" role="horde" />
       <file name="signed-inv.png" role="horde" />
       <file name="signed.png" role="horde" />
       <file name="spam-inv.png" role="horde" />
       <file name="spam.png" role="horde" />
       <file name="unseen-inv.png" role="horde" />
       <file name="unseen.png" role="horde" />
      </dir> <!-- /themes/default/graphics/flags -->
      <dir name="folders">
       <file name="create.png" role="horde" />
       <file name="drafts.png" role="horde" />
       <file name="edit.png" role="horde" />
       <file name="folder.png" role="horde" />
       <file name="inbox.png" role="horde" />
       <file name="minus.png" role="horde" />
       <file name="open.png" role="horde" />
       <file name="plus.png" role="horde" />
       <file name="sent.png" role="horde" />
       <file name="spam.png" role="horde" />
       <file name="trash.png" role="horde" />
      </dir> <!-- /themes/default/graphics/folders -->
      <dir name="mime">
       <file name="apple.png" role="horde" />
       <file name="compressed.png" role="horde" />
       <file name="itip.png" role="horde" />
      </dir> <!-- /themes/default/graphics/mime -->
      <dir name="nav">
       <file name="first-grey.png" role="horde" />
       <file name="first.png" role="horde" />
       <file name="last-grey.png" role="horde" />
       <file name="last.png" role="horde" />
       <file name="left-grey.png" role="horde" />
       <file name="left.png" role="horde" />
       <file name="right-grey.png" role="horde" />
       <file name="right.png" role="horde" />
      </dir> <!-- /themes/default/graphics/nav -->
      <file name="addressbook_browse.png" role="horde" />
      <file name="add_contact.png" role="horde" />
      <file name="answered.png" role="horde" />
      <file name="application_tile_horizontal.png" role="horde" />
      <file name="application_tile_vertical.png" role="horde" />
      <file name="arrow_collapsed.png" role="horde" />
      <file name="arrow_down.png" role="horde" />
      <file name="arrow_expanded.png" role="horde" />
      <file name="arrow_up.png" role="horde" />
      <file name="attachment.png" role="horde" />
      <file name="blacklist.png" role="horde" />
      <file name="button-split.png" role="horde" />
      <file name="calendar.png" role="horde" />
      <file name="checkbox_off.png" role="horde" />
      <file name="checkbox_on.png" role="horde" />
      <file name="checkbox_over.png" role="horde" />
      <file name="checkmail.png" role="horde" />
      <file name="clearflag.png" role="horde" />
      <file name="close.png" role="horde" />
      <file name="compose.png" role="horde" />
      <file name="delete.png" role="horde" />
      <file name="download.png" role="horde" />
      <file name="drafts.png" role="horde" />
      <file name="edit.png" role="horde" />
      <file name="empty_spam.png" role="horde" />
      <file name="empty_trash.png" role="horde" />
      <file name="favicon.ico" role="horde" />
      <file name="fetchmail.png" role="horde" />
      <file name="filters.png" role="horde" />
      <file name="flagged.png" role="horde" />
      <file name="forward.png" role="horde" />
      <file name="forwarded.png" role="horde" />
      <file name="gallery.png" role="horde" />
      <file name="ico_message_off.png" role="horde" />
      <file name="imp.png" role="horde" />
      <file name="info_icon.png" role="horde" />
      <file name="innocent.png" role="horde" />
      <file name="locked-inv.png" role="horde" />
      <file name="locked.png" role="horde" />
      <file name="logo.png" role="horde" />
      <file name="logout.png" role="horde" />
      <file name="message_source.png" role="horde" />
      <file name="mini-error.png" role="horde" />
      <file name="newmail.png" role="horde" />
      <file name="newwin.png" role="horde" />
      <file name="plus.png" role="horde" />
      <file name="popdown.png" role="horde" />
      <file name="prefs.png" role="horde" />
      <file name="preview.png" role="horde" />
      <file name="print.png" role="horde" />
      <file name="reload.gif" role="horde" />
      <file name="reload.png" role="horde" />
      <file name="reply.png" role="horde" />
      <file name="replyall.png" role="horde" />
      <file name="sbcursor_bottom.png" role="horde" />
      <file name="sbcursor_top.png" role="horde" />
      <file name="scroller.png" role="horde" />
      <file name="scroller_back.png" role="horde" />
      <file name="search.png" role="horde" />
      <file name="seen.png" role="horde" />
      <file name="shared.png" role="horde" />
      <file name="sortdown.png" role="horde" />
      <file name="sortup.png" role="horde" />
      <file name="spacer_red.png" role="horde" />
      <file name="spam.png" role="horde" />
      <file name="spellcheck.png" role="horde" />
      <file name="thread.png" role="horde" />
      <file name="undelete.png" role="horde" />
      <file name="unseen.png" role="horde" />
      <file name="warning.png" role="horde" />
      <file name="whitelist.png" role="horde" />
     </dir> <!-- /themes/default/graphics -->
     <dir name="minimal">
      <file name="screen.css" role="horde" />
     </dir> <!-- /themes/default/minimal -->
     <dir name="smartmobile">
      <file name="screen.css" role="horde" />
     </dir> <!-- /themes/default/smartmobile -->
     <file name="ie7.css" role="horde" />
     <file name="mime.css" role="horde" />
     <file name="rtl.css" role="horde" />
     <file name="screen.css" role="horde" />
    </dir> <!-- /themes/default -->
    </dir> <!-- /themes -->
   <file name="attachment.php" role="horde" />
   <file name="compose.php" role="horde" />
   <file name="contacts.php" role="horde" />
   <file name="COPYING" role="doc" />
   <file name="dynamic.php" role="horde" />
   <file name="folders.php" role="horde" />
   <file name="index.php" role="horde" />
   <file name="mailbox.php" role="horde" />
   <file name="message.php" role="horde" />
   <file name="minimal.php" role="horde" />
   <file name="pgp.php" role="horde" />
   <file name="README" role="doc" />
   <file name="rss.php" role="horde" />
   <file name="saveimage.php" role="horde" />
   <file name="search-basic.php" role="horde" />
   <file name="search.php" role="horde" />
   <file name="smartmobile.php" role="horde" />
   <file name="smime.php" role="horde" />
   <file name="thread.php" role="horde" />
   <file name="view.php" role="horde" />
  </dir> <!-- / -->
 </contents>
 <dependencies>
  <required>
   <php>
    <min>5.3.0</min>
   </php>
   <pearinstaller>
    <min>1.7.0</min>
   </pearinstaller>
   <package>
    <name>horde</name>
    <channel>pear.horde.org</channel>
    <min>5.0.0</min>
    <max>6.0.0alpha1</max>
    <exclude>6.0.0alpha1</exclude>
   </package>
   <package>
    <name>Horde_Auth</name>
    <channel>pear.horde.org</channel>
    <min>2.0.0</min>
    <max>3.0.0alpha1</max>
    <exclude>3.0.0alpha1</exclude>
   </package>
   <package>
    <name>Horde_Browser</name>
    <channel>pear.horde.org</channel>
    <min>2.0.0</min>
    <max>3.0.0alpha1</max>
    <exclude>3.0.0alpha1</exclude>
   </package>
   <package>
    <name>Horde_Compress</name>
    <channel>pear.horde.org</channel>
    <min>2.0.0</min>
    <max>3.0.0alpha1</max>
    <exclude>3.0.0alpha1</exclude>
   </package>
   <package>
    <name>Horde_Core</name>
    <channel>pear.horde.org</channel>
    <min>2.0.0</min>
    <max>3.0.0alpha1</max>
    <exclude>3.0.0alpha1</exclude>
   </package>
   <package>
    <name>Horde_Crypt</name>
    <channel>pear.horde.org</channel>
    <min>2.1.0</min>
    <max>3.0.0alpha1</max>
    <exclude>3.0.0alpha1</exclude>
   </package>
   <package>
    <name>Horde_Date</name>
    <channel>pear.horde.org</channel>
    <min>2.0.0</min>
    <max>3.0.0alpha1</max>
    <exclude>3.0.0alpha1</exclude>
   </package>
   <package>
    <name>Horde_Editor</name>
    <channel>pear.horde.org</channel>
    <min>2.0.0</min>
    <max>3.0.0alpha1</max>
    <exclude>3.0.0alpha1</exclude>
   </package>
   <package>
    <name>Horde_Exception</name>
    <channel>pear.horde.org</channel>
    <min>2.0.0</min>
    <max>3.0.0alpha1</max>
    <exclude>3.0.0alpha1</exclude>
   </package>
   <package>
    <name>Horde_Form</name>
    <channel>pear.horde.org</channel>
    <min>2.0.0</min>
    <max>3.0.0alpha1</max>
    <exclude>3.0.0alpha1</exclude>
   </package>
   <package>
    <name>Horde_Icalendar</name>
    <channel>pear.horde.org</channel>
    <min>2.0.0</min>
    <max>3.0.0alpha1</max>
    <exclude>3.0.0alpha1</exclude>
   </package>
   <package>
    <name>Horde_Image</name>
    <channel>pear.horde.org</channel>
    <min>2.0.0</min>
    <max>3.0.0alpha1</max>
    <exclude>3.0.0alpha1</exclude>
   </package>
   <package>
    <name>Horde_Imap_Client</name>
    <channel>pear.horde.org</channel>
    <min>2.2.0</min>
    <max>3.0.0alpha1</max>
    <exclude>3.0.0alpha1</exclude>
   </package>
   <package>
    <name>Horde_Itip</name>
    <channel>pear.horde.org</channel>
    <min>2.0.0</min>
    <max>3.0.0alpha1</max>
    <exclude>3.0.0alpha1</exclude>
   </package>
   <package>
    <name>Horde_ListHeaders</name>
    <channel>pear.horde.org</channel>
    <min>1.0.0</min>
    <max>2.0.0alpha1</max>
    <exclude>2.0.0alpha1</exclude>
   </package>
   <package>
    <name>Horde_LoginTasks</name>
    <channel>pear.horde.org</channel>
    <min>2.0.0</min>
    <max>3.0.0alpha1</max>
    <exclude>3.0.0alpha1</exclude>
   </package>
   <package>
    <name>Horde_Mail</name>
    <channel>pear.horde.org</channel>
    <min>2.0.0</min>
    <max>3.0.0alpha1</max>
    <exclude>3.0.0alpha1</exclude>
   </package>
   <package>
    <name>Horde_Mime</name>
    <channel>pear.horde.org</channel>
    <min>2.0.0</min>
    <max>3.0.0alpha1</max>
    <exclude>3.0.0alpha1</exclude>
   </package>
   <package>
    <name>Horde_Mime_Viewer</name>
    <channel>pear.horde.org</channel>
    <min>2.0.0</min>
    <max>3.0.0alpha1</max>
    <exclude>3.0.0alpha1</exclude>
   </package>
   <package>
    <name>Horde_Nls</name>
    <channel>pear.horde.org</channel>
    <min>2.0.0</min>
    <max>3.0.0alpha1</max>
    <exclude>3.0.0alpha1</exclude>
   </package>
   <package>
    <name>Horde_Notification</name>
    <channel>pear.horde.org</channel>
    <min>2.0.0</min>
    <max>3.0.0alpha1</max>
    <exclude>3.0.0alpha1</exclude>
   </package>
   <package>
    <name>Horde_Perms</name>
    <channel>pear.horde.org</channel>
    <min>2.0.0</min>
    <max>3.0.0alpha1</max>
    <exclude>3.0.0alpha1</exclude>
   </package>
   <package>
    <name>Horde_Serialize</name>
    <channel>pear.horde.org</channel>
    <min>2.0.0</min>
    <max>3.0.0alpha1</max>
    <exclude>3.0.0alpha1</exclude>
   </package>
   <package>
    <name>Horde_SpellChecker</name>
    <channel>pear.horde.org</channel>
    <min>2.0.0</min>
    <max>3.0.0alpha1</max>
    <exclude>3.0.0alpha1</exclude>
   </package>
   <package>
    <name>Horde_Support</name>
    <channel>pear.horde.org</channel>
    <min>2.0.0</min>
    <max>3.0.0alpha1</max>
    <exclude>3.0.0alpha1</exclude>
   </package>
   <package>
    <name>Horde_Text_Filter</name>
    <channel>pear.horde.org</channel>
    <min>2.0.0</min>
    <max>3.0.0alpha1</max>
    <exclude>3.0.0alpha1</exclude>
   </package>
   <package>
    <name>Horde_Text_Flowed</name>
    <channel>pear.horde.org</channel>
    <min>2.0.0</min>
    <max>3.0.0alpha1</max>
    <exclude>3.0.0alpha1</exclude>
   </package>
   <package>
    <name>Horde_Token</name>
    <channel>pear.horde.org</channel>
    <min>2.0.0</min>
    <max>3.0.0alpha1</max>
    <exclude>3.0.0alpha1</exclude>
   </package>
   <package>
    <name>Horde_Tree</name>
    <channel>pear.horde.org</channel>
    <min>2.0.0</min>
    <max>3.0.0alpha1</max>
    <exclude>3.0.0alpha1</exclude>
   </package>
   <package>
    <name>Horde_Url</name>
    <channel>pear.horde.org</channel>
    <min>2.0.0</min>
    <max>3.0.0alpha1</max>
    <exclude>3.0.0alpha1</exclude>
   </package>
   <package>
    <name>Horde_Util</name>
    <channel>pear.horde.org</channel>
    <min>2.0.0</min>
    <max>3.0.0alpha1</max>
    <exclude>3.0.0alpha1</exclude>
   </package>
   <package>
    <name>Horde_View</name>
    <channel>pear.horde.org</channel>
    <min>2.0.0</min>
    <max>3.0.0alpha1</max>
    <exclude>3.0.0alpha1</exclude>
   </package>
   <extension>
    <name>dom</name>
   </extension>
   <extension>
    <name>gettext</name>
   </extension>
   <extension>
    <name>hash</name>
   </extension>
   <extension>
    <name>json</name>
   </extension>
  </required>
  <optional>
   <package>
    <name>Horde_Text_Filter_Csstidy</name>
    <channel>pear.horde.org</channel>
    <min>2.0.0</min>
    <max>3.0.0alpha1</max>
    <exclude>3.0.0alpha1</exclude>
   </package>
   <package>
    <name>Horde_Vfs</name>
    <channel>pear.horde.org</channel>
    <min>2.0.0</min>
    <max>3.0.0alpha1</max>
    <exclude>3.0.0alpha1</exclude>
   </package>
   <extension>
    <name>openssl</name>
   </extension>
  </optional>
 </dependencies>
 <usesrole>
  <role>horde</role>
  <package>Role</package>
  <channel>pear.horde.org</channel>
 </usesrole>
 <phprelease>
  <filelist>
   <install as="imp-bounce-spam" name="bin/imp-bounce-spam" />
   <install as="imp-mailbox-decode" name="bin/imp-mailbox-decode" />
   <install as="imp-query-imap-cache" name="bin/imp-query-imap-cache" />
   <install as="imp/config/.htaccess" name="config/.htaccess" />
   <install as="imp/config/backends.php" name="config/backends.php" />
   <install as="imp/config/conf.xml" name="config/conf.xml" />
   <install as="imp/config/filter.txt.dist" name="config/filter.txt.dist" />
   <install as="imp/config/hooks.php.dist" name="config/hooks.php.dist" />
   <install as="imp/config/menu.php.dist" name="config/menu.php.dist" />
   <install as="imp/config/mime_drivers.php" name="config/mime_drivers.php" />
   <install as="imp/config/prefs.php" name="config/prefs.php" />
   <install as="CHANGES" name="docs/CHANGES" />
   <install as="CREDITS" name="docs/CREDITS" />
   <install as="INSTALL" name="docs/INSTALL" />
   <install as="PERFORMANCE" name="docs/PERFORMANCE" />
   <install as="RELEASE_NOTES" name="docs/RELEASE_NOTES" />
   <install as="RFCS" name="docs/RFCS" />
   <install as="UPGRADING" name="docs/UPGRADING" />
   <install as="imp/js/acl.js" name="js/acl.js" />
   <install as="imp/js/compose-base.js" name="js/compose-base.js" />
   <install as="imp/js/compose-dimp.js" name="js/compose-dimp.js" />
   <install as="imp/js/compose.js" name="js/compose.js" />
   <install as="imp/js/contacts.js" name="js/contacts.js" />
   <install as="imp/js/dimpbase.js" name="js/dimpbase.js" />
   <install as="imp/js/dimpcore.js" name="js/dimpcore.js" />
   <install as="imp/js/flagprefs.js" name="js/flagprefs.js" />
   <install as="imp/js/folderprefs.js" name="js/folderprefs.js" />
   <install as="imp/js/folders.js" name="js/folders.js" />
   <install as="imp/js/imp.js" name="js/imp.js" />
   <install as="imp/js/indices.js" name="js/indices.js" />
   <install as="imp/js/login.js" name="js/login.js" />
   <install as="imp/js/mailbox.js" name="js/mailbox.js" />
   <install as="imp/js/message-dimp.js" name="js/message-dimp.js" />
   <install as="imp/js/message.js" name="js/message.js" />
   <install as="imp/js/passphrase.js" name="js/passphrase.js" />
   <install as="imp/js/pgp.js" name="js/pgp.js" />
   <install as="imp/js/search.js" name="js/search.js" />
   <install as="imp/js/searchesprefs.js" name="js/searchesprefs.js" />
   <install as="imp/js/signaturehtml.js" name="js/signaturehtml.js" />
   <install as="imp/js/smartmobile.js" name="js/smartmobile.js" />
   <install as="imp/js/viewport.js" name="js/viewport.js" />
   <install as="imp/lib/.htaccess" name="lib/.htaccess" />
   <install as="imp/lib/Api.php" name="lib/Api.php" />
   <install as="imp/lib/Application.php" name="lib/Application.php" />
   <install as="imp/lib/Auth.php" name="lib/Auth.php" />
   <install as="imp/lib/Compose.php" name="lib/Compose.php" />
   <install as="imp/lib/Contents.php" name="lib/Contents.php" />
   <install as="imp/lib/Exception.php" name="lib/Exception.php" />
   <install as="imp/lib/Filter.php" name="lib/Filter.php" />
   <install as="imp/lib/Flags.php" name="lib/Flags.php" />
   <install as="imp/lib/Imap.php" name="lib/Imap.php" />
   <install as="imp/lib/IMP.php" name="lib/IMP.php" />
   <install as="imp/lib/Indices.php" name="lib/Indices.php" />
   <install as="imp/lib/Mailbox.php" name="lib/Mailbox.php" />
   <install as="imp/lib/Maillog.php" name="lib/Maillog.php" />
   <install as="imp/lib/Message.php" name="lib/Message.php" />
   <install as="imp/lib/Quota.php" name="lib/Quota.php" />
   <install as="imp/lib/Search.php" name="lib/Search.php" />
   <install as="imp/lib/Sentmail.php" name="lib/Sentmail.php" />
   <install as="imp/lib/Smartmobile.php" name="lib/Smartmobile.php" />
   <install as="imp/lib/Spam.php" name="lib/Spam.php" />
   <install as="imp/lib/Test.php" name="lib/Test.php" />
   <install as="imp/lib/Ajax/Application.php" name="lib/Ajax/Application.php" />
   <install as="imp/lib/Ajax/Queue.php" name="lib/Ajax/Queue.php" />
   <install as="imp/lib/Ajax/Application/Compose.php" name="lib/Ajax/Application/Compose.php" />
   <install as="imp/lib/Ajax/Application/ListMessages.php" name="lib/Ajax/Application/ListMessages.php" />
   <install as="imp/lib/Ajax/Application/ShowMessage.php" name="lib/Ajax/Application/ShowMessage.php" />
   <install as="imp/lib/Ajax/Application/Handler/Common.php" name="lib/Ajax/Application/Handler/Common.php" />
   <install as="imp/lib/Ajax/Application/Handler/Dynamic.php" name="lib/Ajax/Application/Handler/Dynamic.php" />
   <install as="imp/lib/Ajax/Application/Handler/ImageUnblock.php" name="lib/Ajax/Application/Handler/ImageUnblock.php" />
   <install as="imp/lib/Ajax/Application/Handler/Passphrase.php" name="lib/Ajax/Application/Handler/Passphrase.php" />
   <install as="imp/lib/Ajax/Application/Handler/Search.php" name="lib/Ajax/Application/Handler/Search.php" />
   <install as="imp/lib/Ajax/Application/Handler/Smartmobile.php" name="lib/Ajax/Application/Handler/Smartmobile.php" />
   <install as="imp/lib/Ajax/Imple/ContactAutoCompleter.php" name="lib/Ajax/Imple/ContactAutoCompleter.php" />
   <install as="imp/lib/Ajax/Imple/ImportEncryptKey.php" name="lib/Ajax/Imple/ImportEncryptKey.php" />
   <install as="imp/lib/Ajax/Imple/ItipRequest.php" name="lib/Ajax/Imple/ItipRequest.php" />
   <install as="imp/lib/Ajax/Imple/PassphraseDialog.php" name="lib/Ajax/Imple/PassphraseDialog.php" />
   <install as="imp/lib/Block/Newmail.php" name="lib/Block/Newmail.php" />
   <install as="imp/lib/Block/Summary.php" name="lib/Block/Summary.php" />
   <install as="imp/lib/Compose/Exception.php" name="lib/Compose/Exception.php" />
   <install as="imp/lib/Compose/View.php" name="lib/Compose/View.php" />
   <install as="imp/lib/Contents/View.php" name="lib/Contents/View.php" />
   <install as="imp/lib/Crypt/Pgp.php" name="lib/Crypt/Pgp.php" />
   <install as="imp/lib/Crypt/Smime.php" name="lib/Crypt/Smime.php" />
   <install as="imp/lib/Dynamic/AddressList.php" name="lib/Dynamic/AddressList.php" />
   <install as="imp/lib/Dynamic/Base.php" name="lib/Dynamic/Base.php" />
   <install as="imp/lib/Dynamic/Compose.php" name="lib/Dynamic/Compose.php" />
   <install as="imp/lib/Dynamic/Mailbox.php" name="lib/Dynamic/Mailbox.php" />
   <install as="imp/lib/Dynamic/Message.php" name="lib/Dynamic/Message.php" />
   <install as="imp/lib/Dynamic/Compose/Common.php" name="lib/Dynamic/Compose/Common.php" />
   <install as="imp/lib/Dynamic/Helper/Base.php" name="lib/Dynamic/Helper/Base.php" />
   <install as="imp/lib/Factory/AuthImap.php" name="lib/Factory/AuthImap.php" />
   <install as="imp/lib/Factory/Compose.php" name="lib/Factory/Compose.php" />
   <install as="imp/lib/Factory/Contents.php" name="lib/Factory/Contents.php" />
   <install as="imp/lib/Factory/Flags.php" name="lib/Factory/Flags.php" />
   <install as="imp/lib/Factory/Identity.php" name="lib/Factory/Identity.php" />
   <install as="imp/lib/Factory/Imap.php" name="lib/Factory/Imap.php" />
   <install as="imp/lib/Factory/Imaptree.php" name="lib/Factory/Imaptree.php" />
   <install as="imp/lib/Factory/Mail.php" name="lib/Factory/Mail.php" />
   <install as="imp/lib/Factory/Mailbox.php" name="lib/Factory/Mailbox.php" />
   <install as="imp/lib/Factory/MailboxList.php" name="lib/Factory/MailboxList.php" />
   <install as="imp/lib/Factory/MimeViewer.php" name="lib/Factory/MimeViewer.php" />
   <install as="imp/lib/Factory/Pgp.php" name="lib/Factory/Pgp.php" />
   <install as="imp/lib/Factory/PrefsSort.php" name="lib/Factory/PrefsSort.php" />
   <install as="imp/lib/Factory/Quota.php" name="lib/Factory/Quota.php" />
   <install as="imp/lib/Factory/Search.php" name="lib/Factory/Search.php" />
   <install as="imp/lib/Factory/Sentmail.php" name="lib/Factory/Sentmail.php" />
   <install as="imp/lib/Factory/Smime.php" name="lib/Factory/Smime.php" />
   <install as="imp/lib/Flag/Base.php" name="lib/Flag/Base.php" />
   <install as="imp/lib/Flag/Imap.php" name="lib/Flag/Imap.php" />
   <install as="imp/lib/Flag/User.php" name="lib/Flag/User.php" />
   <install as="imp/lib/Flag/Imap/Answered.php" name="lib/Flag/Imap/Answered.php" />
   <install as="imp/lib/Flag/Imap/Deleted.php" name="lib/Flag/Imap/Deleted.php" />
   <install as="imp/lib/Flag/Imap/Draft.php" name="lib/Flag/Imap/Draft.php" />
   <install as="imp/lib/Flag/Imap/Flagged.php" name="lib/Flag/Imap/Flagged.php" />
   <install as="imp/lib/Flag/Imap/Forwarded.php" name="lib/Flag/Imap/Forwarded.php" />
   <install as="imp/lib/Flag/Imap/Junk.php" name="lib/Flag/Imap/Junk.php" />
   <install as="imp/lib/Flag/Imap/NotJunk.php" name="lib/Flag/Imap/NotJunk.php" />
   <install as="imp/lib/Flag/Imap/Seen.php" name="lib/Flag/Imap/Seen.php" />
   <install as="imp/lib/Flag/System/Attachment.php" name="lib/Flag/System/Attachment.php" />
   <install as="imp/lib/Flag/System/Encrypted.php" name="lib/Flag/System/Encrypted.php" />
   <install as="imp/lib/Flag/System/HighPriority.php" name="lib/Flag/System/HighPriority.php" />
   <install as="imp/lib/Flag/System/List.php" name="lib/Flag/System/List.php" />
   <install as="imp/lib/Flag/System/LowPriority.php" name="lib/Flag/System/LowPriority.php" />
   <install as="imp/lib/Flag/System/Personal.php" name="lib/Flag/System/Personal.php" />
   <install as="imp/lib/Flag/System/Signed.php" name="lib/Flag/System/Signed.php" />
   <install as="imp/lib/Flag/System/Unseen.php" name="lib/Flag/System/Unseen.php" />
   <install as="imp/lib/Flag/System/Match/Address.php" name="lib/Flag/System/Match/Address.php" />
   <install as="imp/lib/Flag/System/Match/Flag.php" name="lib/Flag/System/Match/Flag.php" />
   <install as="imp/lib/Flag/System/Match/Header.php" name="lib/Flag/System/Match/Header.php" />
   <install as="imp/lib/Imap/Acl.php" name="lib/Imap/Acl.php" />
   <install as="imp/lib/Imap/Exception.php" name="lib/Imap/Exception.php" />
   <install as="imp/lib/Imap/PermanentFlags.php" name="lib/Imap/PermanentFlags.php" />
   <install as="imp/lib/Imap/Tree.php" name="lib/Imap/Tree.php" />
   <install as="imp/lib/Indices/Form.php" name="lib/Indices/Form.php" />
   <install as="imp/lib/LoginTasks/SystemTask/GarbageCollection.php" name="lib/LoginTasks/SystemTask/GarbageCollection.php" />
   <install as="imp/lib/LoginTasks/SystemTask/Upgrade.php" name="lib/LoginTasks/SystemTask/Upgrade.php" />
   <install as="imp/lib/LoginTasks/SystemTask/UpgradeAuth.php" name="lib/LoginTasks/SystemTask/UpgradeAuth.php" />
   <install as="imp/lib/LoginTasks/Task/Autocreate.php" name="lib/LoginTasks/Task/Autocreate.php" />
   <install as="imp/lib/LoginTasks/Task/DeleteAttachmentsMonthly.php" name="lib/LoginTasks/Task/DeleteAttachmentsMonthly.php" />
   <install as="imp/lib/LoginTasks/Task/DeleteSentmailMonthly.php" name="lib/LoginTasks/Task/DeleteSentmailMonthly.php" />
   <install as="imp/lib/LoginTasks/Task/FilterOnLogin.php" name="lib/LoginTasks/Task/FilterOnLogin.php" />
   <install as="imp/lib/LoginTasks/Task/PurgeSentmail.php" name="lib/LoginTasks/Task/PurgeSentmail.php" />
   <install as="imp/lib/LoginTasks/Task/PurgeSpam.php" name="lib/LoginTasks/Task/PurgeSpam.php" />
   <install as="imp/lib/LoginTasks/Task/PurgeTrash.php" name="lib/LoginTasks/Task/PurgeTrash.php" />
   <install as="imp/lib/LoginTasks/Task/RecoverDraft.php" name="lib/LoginTasks/Task/RecoverDraft.php" />
   <install as="imp/lib/LoginTasks/Task/RenameSentmailMonthly.php" name="lib/LoginTasks/Task/RenameSentmailMonthly.php" />
   <install as="imp/lib/Mailbox/List.php" name="lib/Mailbox/List.php" />
   <install as="imp/lib/Mailbox/List/Thread.php" name="lib/Mailbox/List/Thread.php" />
   <install as="imp/lib/Mailbox/List/Track.php" name="lib/Mailbox/List/Track.php" />
   <install as="imp/lib/Mbox/Parse.php" name="lib/Mbox/Parse.php" />
   <install as="imp/lib/Mime/Status.php" name="lib/Mime/Status.php" />
   <install as="imp/lib/Mime/Viewer/Alternative.php" name="lib/Mime/Viewer/Alternative.php" />
   <install as="imp/lib/Mime/Viewer/Appledouble.php" name="lib/Mime/Viewer/Appledouble.php" />
   <install as="imp/lib/Mime/Viewer/Audio.php" name="lib/Mime/Viewer/Audio.php" />
   <install as="imp/lib/Mime/Viewer/Enriched.php" name="lib/Mime/Viewer/Enriched.php" />
   <install as="imp/lib/Mime/Viewer/Externalbody.php" name="lib/Mime/Viewer/Externalbody.php" />
   <install as="imp/lib/Mime/Viewer/Html.php" name="lib/Mime/Viewer/Html.php" />
   <install as="imp/lib/Mime/Viewer/Images.php" name="lib/Mime/Viewer/Images.php" />
   <install as="imp/lib/Mime/Viewer/Itip.php" name="lib/Mime/Viewer/Itip.php" />
   <install as="imp/lib/Mime/Viewer/Mdn.php" name="lib/Mime/Viewer/Mdn.php" />
   <install as="imp/lib/Mime/Viewer/Partial.php" name="lib/Mime/Viewer/Partial.php" />
   <install as="imp/lib/Mime/Viewer/Pdf.php" name="lib/Mime/Viewer/Pdf.php" />
   <install as="imp/lib/Mime/Viewer/Pgp.php" name="lib/Mime/Viewer/Pgp.php" />
   <install as="imp/lib/Mime/Viewer/Plain.php" name="lib/Mime/Viewer/Plain.php" />
   <install as="imp/lib/Mime/Viewer/Related.php" name="lib/Mime/Viewer/Related.php" />
   <install as="imp/lib/Mime/Viewer/Rfc822.php" name="lib/Mime/Viewer/Rfc822.php" />
   <install as="imp/lib/Mime/Viewer/Smil.php" name="lib/Mime/Viewer/Smil.php" />
   <install as="imp/lib/Mime/Viewer/Smime.php" name="lib/Mime/Viewer/Smime.php" />
   <install as="imp/lib/Mime/Viewer/Status.php" name="lib/Mime/Viewer/Status.php" />
   <install as="imp/lib/Mime/Viewer/Vcard.php" name="lib/Mime/Viewer/Vcard.php" />
   <install as="imp/lib/Mime/Viewer/Video.php" name="lib/Mime/Viewer/Video.php" />
   <install as="imp/lib/Mime/Viewer/Zip.php" name="lib/Mime/Viewer/Zip.php" />
   <install as="imp/lib/Minimal/Base.php" name="lib/Minimal/Base.php" />
   <install as="imp/lib/Minimal/Compose.php" name="lib/Minimal/Compose.php" />
   <install as="imp/lib/Minimal/Folders.php" name="lib/Minimal/Folders.php" />
   <install as="imp/lib/Minimal/Mailbox.php" name="lib/Minimal/Mailbox.php" />
   <install as="imp/lib/Minimal/Message.php" name="lib/Minimal/Message.php" />
   <install as="imp/lib/Minimal/Messagepart.php" name="lib/Minimal/Messagepart.php" />
   <install as="imp/lib/Minimal/Search.php" name="lib/Minimal/Search.php" />
   <install as="imp/lib/Notification/Event/Status.php" name="lib/Notification/Event/Status.php" />
   <install as="imp/lib/Notification/Handler/Decorator/ImapAlerts.php" name="lib/Notification/Handler/Decorator/ImapAlerts.php" />
   <install as="imp/lib/Notification/Handler/Decorator/NewmailNotify.php" name="lib/Notification/Handler/Decorator/NewmailNotify.php" />
   <install as="imp/lib/Prefs/Identity.php" name="lib/Prefs/Identity.php" />
   <install as="imp/lib/Prefs/Sort.php" name="lib/Prefs/Sort.php" />
   <install as="imp/lib/Prefs/Sort/Fixed.php" name="lib/Prefs/Sort/Fixed.php" />
   <install as="imp/lib/Prefs/Sort/Sortpref.php" name="lib/Prefs/Sort/Sortpref.php" />
   <install as="imp/lib/Prefs/Special/Acl.php" name="lib/Prefs/Special/Acl.php" />
   <install as="imp/lib/Prefs/Special/ComposeTemplates.php" name="lib/Prefs/Special/ComposeTemplates.php" />
   <install as="imp/lib/Prefs/Special/Drafts.php" name="lib/Prefs/Special/Drafts.php" />
   <install as="imp/lib/Prefs/Special/Encrypt.php" name="lib/Prefs/Special/Encrypt.php" />
   <install as="imp/lib/Prefs/Special/Flag.php" name="lib/Prefs/Special/Flag.php" />
   <install as="imp/lib/Prefs/Special/HtmlSignature.php" name="lib/Prefs/Special/HtmlSignature.php" />
   <install as="imp/lib/Prefs/Special/ImageReplacement.php" name="lib/Prefs/Special/ImageReplacement.php" />
   <install as="imp/lib/Prefs/Special/InitialPage.php" name="lib/Prefs/Special/InitialPage.php" />
   <install as="imp/lib/Prefs/Special/Mailto.php" name="lib/Prefs/Special/Mailto.php" />
   <install as="imp/lib/Prefs/Special/NewmailSound.php" name="lib/Prefs/Special/NewmailSound.php" />
   <install as="imp/lib/Prefs/Special/PgpPrivateKey.php" name="lib/Prefs/Special/PgpPrivateKey.php" />
   <install as="imp/lib/Prefs/Special/PgpPublicKey.php" name="lib/Prefs/Special/PgpPublicKey.php" />
   <install as="imp/lib/Prefs/Special/Searches.php" name="lib/Prefs/Special/Searches.php" />
   <install as="imp/lib/Prefs/Special/Sentmail.php" name="lib/Prefs/Special/Sentmail.php" />
   <install as="imp/lib/Prefs/Special/SmimePrivateKey.php" name="lib/Prefs/Special/SmimePrivateKey.php" />
   <install as="imp/lib/Prefs/Special/SmimePublicKey.php" name="lib/Prefs/Special/SmimePublicKey.php" />
   <install as="imp/lib/Prefs/Special/Sourceselect.php" name="lib/Prefs/Special/Sourceselect.php" />
   <install as="imp/lib/Prefs/Special/Spam.php" name="lib/Prefs/Special/Spam.php" />
   <install as="imp/lib/Prefs/Special/SpecialMboxes.php" name="lib/Prefs/Special/SpecialMboxes.php" />
   <install as="imp/lib/Prefs/Special/Trash.php" name="lib/Prefs/Special/Trash.php" />
   <install as="imp/lib/Quota/Command.php" name="lib/Quota/Command.php" />
   <install as="imp/lib/Quota/Hook.php" name="lib/Quota/Hook.php" />
   <install as="imp/lib/Quota/Imap.php" name="lib/Quota/Imap.php" />
   <install as="imp/lib/Quota/Maildir.php" name="lib/Quota/Maildir.php" />
   <install as="imp/lib/Quota/Mdaemon.php" name="lib/Quota/Mdaemon.php" />
   <install as="imp/lib/Quota/Mercury32.php" name="lib/Quota/Mercury32.php" />
   <install as="imp/lib/Quota/Null.php" name="lib/Quota/Null.php" />
   <install as="imp/lib/Quota/Sql.php" name="lib/Quota/Sql.php" />
   <install as="imp/lib/Script/Package/ComposeBase.php" name="lib/Script/Package/ComposeBase.php" />
   <install as="imp/lib/Script/Package/Imp.php" name="lib/Script/Package/Imp.php" />
   <install as="imp/lib/Search/Element.php" name="lib/Search/Element.php" />
   <install as="imp/lib/Search/Filter.php" name="lib/Search/Filter.php" />
   <install as="imp/lib/Search/Query.php" name="lib/Search/Query.php" />
   <install as="imp/lib/Search/Vfolder.php" name="lib/Search/Vfolder.php" />
   <install as="imp/lib/Search/Element/Attachment.php" name="lib/Search/Element/Attachment.php" />
   <install as="imp/lib/Search/Element/Autogenerated.php" name="lib/Search/Element/Autogenerated.php" />
   <install as="imp/lib/Search/Element/Bulk.php" name="lib/Search/Element/Bulk.php" />
   <install as="imp/lib/Search/Element/Contacts.php" name="lib/Search/Element/Contacts.php" />
   <install as="imp/lib/Search/Element/Date.php" name="lib/Search/Element/Date.php" />
   <install as="imp/lib/Search/Element/Daterange.php" name="lib/Search/Element/Daterange.php" />
   <install as="imp/lib/Search/Element/Flag.php" name="lib/Search/Element/Flag.php" />
   <install as="imp/lib/Search/Element/Header.php" name="lib/Search/Element/Header.php" />
   <install as="imp/lib/Search/Element/Mailinglist.php" name="lib/Search/Element/Mailinglist.php" />
   <install as="imp/lib/Search/Element/Or.php" name="lib/Search/Element/Or.php" />
   <install as="imp/lib/Search/Element/Personal.php" name="lib/Search/Element/Personal.php" />
   <install as="imp/lib/Search/Element/Recipient.php" name="lib/Search/Element/Recipient.php" />
   <install as="imp/lib/Search/Element/Size.php" name="lib/Search/Element/Size.php" />
   <install as="imp/lib/Search/Element/Text.php" name="lib/Search/Element/Text.php" />
   <install as="imp/lib/Search/Element/Within.php" name="lib/Search/Element/Within.php" />
   <install as="imp/lib/Search/Filter/Attachment.php" name="lib/Search/Filter/Attachment.php" />
   <install as="imp/lib/Search/Filter/Autogenerated.php" name="lib/Search/Filter/Autogenerated.php" />
   <install as="imp/lib/Search/Filter/Builtin.php" name="lib/Search/Filter/Builtin.php" />
   <install as="imp/lib/Search/Filter/Bulk.php" name="lib/Search/Filter/Bulk.php" />
   <install as="imp/lib/Search/Filter/Contacts.php" name="lib/Search/Filter/Contacts.php" />
   <install as="imp/lib/Search/Filter/Mailinglist.php" name="lib/Search/Filter/Mailinglist.php" />
   <install as="imp/lib/Search/Filter/Personal.php" name="lib/Search/Filter/Personal.php" />
   <install as="imp/lib/Search/Vfolder/Builtin.php" name="lib/Search/Vfolder/Builtin.php" />
   <install as="imp/lib/Search/Vfolder/Vinbox.php" name="lib/Search/Vfolder/Vinbox.php" />
   <install as="imp/lib/Search/Vfolder/Vtrash.php" name="lib/Search/Vfolder/Vtrash.php" />
   <install as="imp/lib/Sentmail/Null.php" name="lib/Sentmail/Null.php" />
   <install as="imp/lib/Sentmail/Sql.php" name="lib/Sentmail/Sql.php" />
   <install as="imp/lib/Tree/Flist.php" name="lib/Tree/Flist.php" />
   <install as="imp/lib/Tree/Jquerymobile.php" name="lib/Tree/Jquerymobile.php" />
   <install as="imp/lib/Tree/Simplehtml.php" name="lib/Tree/Simplehtml.php" />
   <install as="imp/lib/Ui/Compose.php" name="lib/Ui/Compose.php" />
   <install as="imp/lib/Ui/Contacts.php" name="lib/Ui/Contacts.php" />
   <install as="imp/lib/Ui/Editor.php" name="lib/Ui/Editor.php" />
   <install as="imp/lib/Ui/Folder.php" name="lib/Ui/Folder.php" />
   <install as="imp/lib/Ui/Headers.php" name="lib/Ui/Headers.php" />
   <install as="imp/lib/Ui/Imageview.php" name="lib/Ui/Imageview.php" />
   <install as="imp/lib/Ui/Mailbox.php" name="lib/Ui/Mailbox.php" />
   <install as="imp/lib/Ui/Message.php" name="lib/Ui/Message.php" />
   <install as="imp/lib/Ui/Quota.php" name="lib/Ui/Quota.php" />
   <install as="imp/lib/Ui/Search.php" name="lib/Ui/Search.php" />
   <install as="imp/lib/View/Subinfo.php" name="lib/View/Subinfo.php" />
   <install as="imp/locale/.htaccess" name="locale/.htaccess" />
   <install as="imp/locale/imp.pot" name="locale/imp.pot" />
   <install as="imp/locale/ar/LC_MESSAGES/imp.mo" name="locale/ar/LC_MESSAGES/imp.mo" />
   <install as="imp/locale/ar/LC_MESSAGES/imp.po" name="locale/ar/LC_MESSAGES/imp.po" />
   <install as="imp/locale/ar_OM/LC_MESSAGES/imp.mo" name="locale/ar_OM/LC_MESSAGES/imp.mo" />
   <install as="imp/locale/ar_OM/LC_MESSAGES/imp.po" name="locale/ar_OM/LC_MESSAGES/imp.po" />
   <install as="imp/locale/bg/LC_MESSAGES/imp.mo" name="locale/bg/LC_MESSAGES/imp.mo" />
   <install as="imp/locale/bg/LC_MESSAGES/imp.po" name="locale/bg/LC_MESSAGES/imp.po" />
   <install as="imp/locale/bs/LC_MESSAGES/imp.mo" name="locale/bs/LC_MESSAGES/imp.mo" />
   <install as="imp/locale/bs/LC_MESSAGES/imp.po" name="locale/bs/LC_MESSAGES/imp.po" />
   <install as="imp/locale/ca/help.xml" name="locale/ca/help.xml" />
   <install as="imp/locale/ca/LC_MESSAGES/imp.mo" name="locale/ca/LC_MESSAGES/imp.mo" />
   <install as="imp/locale/ca/LC_MESSAGES/imp.po" name="locale/ca/LC_MESSAGES/imp.po" />
   <install as="imp/locale/cs/help.xml" name="locale/cs/help.xml" />
   <install as="imp/locale/cs/LC_MESSAGES/imp.mo" name="locale/cs/LC_MESSAGES/imp.mo" />
   <install as="imp/locale/cs/LC_MESSAGES/imp.po" name="locale/cs/LC_MESSAGES/imp.po" />
   <install as="imp/locale/da/help.xml" name="locale/da/help.xml" />
   <install as="imp/locale/da/LC_MESSAGES/imp.mo" name="locale/da/LC_MESSAGES/imp.mo" />
   <install as="imp/locale/da/LC_MESSAGES/imp.po" name="locale/da/LC_MESSAGES/imp.po" />
   <install as="imp/locale/de/help.xml" name="locale/de/help.xml" />
   <install as="imp/locale/de/LC_MESSAGES/imp.mo" name="locale/de/LC_MESSAGES/imp.mo" />
   <install as="imp/locale/de/LC_MESSAGES/imp.po" name="locale/de/LC_MESSAGES/imp.po" />
   <install as="imp/locale/el/help.xml" name="locale/el/help.xml" />
   <install as="imp/locale/el/LC_MESSAGES/imp.mo" name="locale/el/LC_MESSAGES/imp.mo" />
   <install as="imp/locale/el/LC_MESSAGES/imp.po" name="locale/el/LC_MESSAGES/imp.po" />
   <install as="imp/locale/en/help.xml" name="locale/en/help.xml" />
   <install as="imp/locale/es/help.xml" name="locale/es/help.xml" />
   <install as="imp/locale/es/LC_MESSAGES/imp.mo" name="locale/es/LC_MESSAGES/imp.mo" />
   <install as="imp/locale/es/LC_MESSAGES/imp.po" name="locale/es/LC_MESSAGES/imp.po" />
   <install as="imp/locale/et/help.xml" name="locale/et/help.xml" />
   <install as="imp/locale/et/LC_MESSAGES/imp.mo" name="locale/et/LC_MESSAGES/imp.mo" />
   <install as="imp/locale/et/LC_MESSAGES/imp.po" name="locale/et/LC_MESSAGES/imp.po" />
   <install as="imp/locale/eu/help.xml" name="locale/eu/help.xml" />
   <install as="imp/locale/eu/LC_MESSAGES/imp.mo" name="locale/eu/LC_MESSAGES/imp.mo" />
   <install as="imp/locale/eu/LC_MESSAGES/imp.po" name="locale/eu/LC_MESSAGES/imp.po" />
   <install as="imp/locale/fa/help.xml" name="locale/fa/help.xml" />
   <install as="imp/locale/fa/LC_MESSAGES/imp.mo" name="locale/fa/LC_MESSAGES/imp.mo" />
   <install as="imp/locale/fa/LC_MESSAGES/imp.po" name="locale/fa/LC_MESSAGES/imp.po" />
   <install as="imp/locale/fi/help.xml" name="locale/fi/help.xml" />
   <install as="imp/locale/fi/LC_MESSAGES/imp.mo" name="locale/fi/LC_MESSAGES/imp.mo" />
   <install as="imp/locale/fi/LC_MESSAGES/imp.po" name="locale/fi/LC_MESSAGES/imp.po" />
   <install as="imp/locale/fr/help.xml" name="locale/fr/help.xml" />
   <install as="imp/locale/fr/LC_MESSAGES/imp.mo" name="locale/fr/LC_MESSAGES/imp.mo" />
   <install as="imp/locale/fr/LC_MESSAGES/imp.po" name="locale/fr/LC_MESSAGES/imp.po" />
   <install as="imp/locale/gl/LC_MESSAGES/imp.mo" name="locale/gl/LC_MESSAGES/imp.mo" />
   <install as="imp/locale/gl/LC_MESSAGES/imp.po" name="locale/gl/LC_MESSAGES/imp.po" />
   <install as="imp/locale/he/LC_MESSAGES/imp.mo" name="locale/he/LC_MESSAGES/imp.mo" />
   <install as="imp/locale/he/LC_MESSAGES/imp.po" name="locale/he/LC_MESSAGES/imp.po" />
   <install as="imp/locale/hr/help.xml" name="locale/hr/help.xml" />
   <install as="imp/locale/hr/LC_MESSAGES/imp.mo" name="locale/hr/LC_MESSAGES/imp.mo" />
   <install as="imp/locale/hr/LC_MESSAGES/imp.po" name="locale/hr/LC_MESSAGES/imp.po" />
   <install as="imp/locale/hu/help.xml" name="locale/hu/help.xml" />
   <install as="imp/locale/hu/LC_MESSAGES/imp.mo" name="locale/hu/LC_MESSAGES/imp.mo" />
   <install as="imp/locale/hu/LC_MESSAGES/imp.po" name="locale/hu/LC_MESSAGES/imp.po" />
   <install as="imp/locale/id/LC_MESSAGES/imp.mo" name="locale/id/LC_MESSAGES/imp.mo" />
   <install as="imp/locale/id/LC_MESSAGES/imp.po" name="locale/id/LC_MESSAGES/imp.po" />
   <install as="imp/locale/is/LC_MESSAGES/imp.mo" name="locale/is/LC_MESSAGES/imp.mo" />
   <install as="imp/locale/is/LC_MESSAGES/imp.po" name="locale/is/LC_MESSAGES/imp.po" />
   <install as="imp/locale/it/help.xml" name="locale/it/help.xml" />
   <install as="imp/locale/it/LC_MESSAGES/imp.mo" name="locale/it/LC_MESSAGES/imp.mo" />
   <install as="imp/locale/it/LC_MESSAGES/imp.po" name="locale/it/LC_MESSAGES/imp.po" />
   <install as="imp/locale/ja/LC_MESSAGES/imp.mo" name="locale/ja/LC_MESSAGES/imp.mo" />
   <install as="imp/locale/ja/LC_MESSAGES/imp.po" name="locale/ja/LC_MESSAGES/imp.po" />
   <install as="imp/locale/km/LC_MESSAGES/imp.mo" name="locale/km/LC_MESSAGES/imp.mo" />
   <install as="imp/locale/km/LC_MESSAGES/imp.po" name="locale/km/LC_MESSAGES/imp.po" />
   <install as="imp/locale/ko/help.xml" name="locale/ko/help.xml" />
   <install as="imp/locale/ko/LC_MESSAGES/imp.mo" name="locale/ko/LC_MESSAGES/imp.mo" />
   <install as="imp/locale/ko/LC_MESSAGES/imp.po" name="locale/ko/LC_MESSAGES/imp.po" />
   <install as="imp/locale/lt/LC_MESSAGES/imp.mo" name="locale/lt/LC_MESSAGES/imp.mo" />
   <install as="imp/locale/lt/LC_MESSAGES/imp.po" name="locale/lt/LC_MESSAGES/imp.po" />
   <install as="imp/locale/lv/help.xml" name="locale/lv/help.xml" />
   <install as="imp/locale/lv/LC_MESSAGES/imp.mo" name="locale/lv/LC_MESSAGES/imp.mo" />
   <install as="imp/locale/lv/LC_MESSAGES/imp.po" name="locale/lv/LC_MESSAGES/imp.po" />
   <install as="imp/locale/mk/LC_MESSAGES/imp.mo" name="locale/mk/LC_MESSAGES/imp.mo" />
   <install as="imp/locale/mk/LC_MESSAGES/imp.po" name="locale/mk/LC_MESSAGES/imp.po" />
   <install as="imp/locale/nb/help.xml" name="locale/nb/help.xml" />
   <install as="imp/locale/nb/LC_MESSAGES/imp.mo" name="locale/nb/LC_MESSAGES/imp.mo" />
   <install as="imp/locale/nb/LC_MESSAGES/imp.po" name="locale/nb/LC_MESSAGES/imp.po" />
   <install as="imp/locale/nl/help.xml" name="locale/nl/help.xml" />
   <install as="imp/locale/nl/LC_MESSAGES/imp.mo" name="locale/nl/LC_MESSAGES/imp.mo" />
   <install as="imp/locale/nl/LC_MESSAGES/imp.po" name="locale/nl/LC_MESSAGES/imp.po" />
   <install as="imp/locale/nn/LC_MESSAGES/imp.mo" name="locale/nn/LC_MESSAGES/imp.mo" />
   <install as="imp/locale/nn/LC_MESSAGES/imp.po" name="locale/nn/LC_MESSAGES/imp.po" />
   <install as="imp/locale/pl/help.xml" name="locale/pl/help.xml" />
   <install as="imp/locale/pl/LC_MESSAGES/imp.mo" name="locale/pl/LC_MESSAGES/imp.mo" />
   <install as="imp/locale/pl/LC_MESSAGES/imp.po" name="locale/pl/LC_MESSAGES/imp.po" />
   <install as="imp/locale/pt/help.xml" name="locale/pt/help.xml" />
   <install as="imp/locale/pt/LC_MESSAGES/imp.mo" name="locale/pt/LC_MESSAGES/imp.mo" />
   <install as="imp/locale/pt/LC_MESSAGES/imp.po" name="locale/pt/LC_MESSAGES/imp.po" />
   <install as="imp/locale/pt_BR/help.xml" name="locale/pt_BR/help.xml" />
   <install as="imp/locale/pt_BR/LC_MESSAGES/imp.mo" name="locale/pt_BR/LC_MESSAGES/imp.mo" />
   <install as="imp/locale/pt_BR/LC_MESSAGES/imp.po" name="locale/pt_BR/LC_MESSAGES/imp.po" />
   <install as="imp/locale/ro/LC_MESSAGES/imp.mo" name="locale/ro/LC_MESSAGES/imp.mo" />
   <install as="imp/locale/ro/LC_MESSAGES/imp.po" name="locale/ro/LC_MESSAGES/imp.po" />
   <install as="imp/locale/ru/help.xml" name="locale/ru/help.xml" />
   <install as="imp/locale/ru/LC_MESSAGES/imp.mo" name="locale/ru/LC_MESSAGES/imp.mo" />
   <install as="imp/locale/ru/LC_MESSAGES/imp.po" name="locale/ru/LC_MESSAGES/imp.po" />
   <install as="imp/locale/sk/help.xml" name="locale/sk/help.xml" />
   <install as="imp/locale/sk/LC_MESSAGES/imp.mo" name="locale/sk/LC_MESSAGES/imp.mo" />
   <install as="imp/locale/sk/LC_MESSAGES/imp.po" name="locale/sk/LC_MESSAGES/imp.po" />
   <install as="imp/locale/sl/LC_MESSAGES/imp.mo" name="locale/sl/LC_MESSAGES/imp.mo" />
   <install as="imp/locale/sl/LC_MESSAGES/imp.po" name="locale/sl/LC_MESSAGES/imp.po" />
   <install as="imp/locale/sv/help.xml" name="locale/sv/help.xml" />
   <install as="imp/locale/sv/LC_MESSAGES/imp.mo" name="locale/sv/LC_MESSAGES/imp.mo" />
   <install as="imp/locale/sv/LC_MESSAGES/imp.po" name="locale/sv/LC_MESSAGES/imp.po" />
   <install as="imp/locale/th/LC_MESSAGES/imp.mo" name="locale/th/LC_MESSAGES/imp.mo" />
   <install as="imp/locale/th/LC_MESSAGES/imp.po" name="locale/th/LC_MESSAGES/imp.po" />
   <install as="imp/locale/tr/help.xml" name="locale/tr/help.xml" />
   <install as="imp/locale/tr/LC_MESSAGES/imp.mo" name="locale/tr/LC_MESSAGES/imp.mo" />
   <install as="imp/locale/tr/LC_MESSAGES/imp.po" name="locale/tr/LC_MESSAGES/imp.po" />
   <install as="imp/locale/uk/help.xml" name="locale/uk/help.xml" />
   <install as="imp/locale/uk/LC_MESSAGES/imp.mo" name="locale/uk/LC_MESSAGES/imp.mo" />
   <install as="imp/locale/uk/LC_MESSAGES/imp.po" name="locale/uk/LC_MESSAGES/imp.po" />
   <install as="imp/locale/zh_CN/help.xml" name="locale/zh_CN/help.xml" />
   <install as="imp/locale/zh_CN/LC_MESSAGES/imp.mo" name="locale/zh_CN/LC_MESSAGES/imp.mo" />
   <install as="imp/locale/zh_CN/LC_MESSAGES/imp.po" name="locale/zh_CN/LC_MESSAGES/imp.po" />
   <install as="imp/locale/zh_TW/help.xml" name="locale/zh_TW/help.xml" />
   <install as="imp/locale/zh_TW/LC_MESSAGES/imp.mo" name="locale/zh_TW/LC_MESSAGES/imp.mo" />
   <install as="imp/locale/zh_TW/LC_MESSAGES/imp.po" name="locale/zh_TW/LC_MESSAGES/imp.po" />
   <install as="imp/migration/1_imp_base_tables.php" name="migration/1_imp_base_tables.php" />
   <install as="imp/migration/2_imp_autoincrement_sentmail.php" name="migration/2_imp_autoincrement_sentmail.php" />
   <install as="imp/templates/.htaccess" name="templates/.htaccess" />
   <install as="imp/templates/basic/subinfo.html.php" name="templates/basic/subinfo.html.php" />
   <install as="imp/templates/basic/compose/compose.html.php" name="templates/basic/compose/compose.html.php" />
   <install as="imp/templates/basic/compose/redirect.html.php" name="templates/basic/compose/redirect.html.php" />
   <install as="imp/templates/basic/compose/success.html.php" name="templates/basic/compose/success.html.php" />
   <install as="imp/templates/basic/flist/flist.html.php" name="templates/basic/flist/flist.html.php" />
   <install as="imp/templates/basic/folders/actions.html.php" name="templates/basic/folders/actions.html.php" />
   <install as="imp/templates/basic/folders/folders_confirm.html.php" name="templates/basic/folders/folders_confirm.html.php" />
   <install as="imp/templates/basic/folders/folders_size.html.php" name="templates/basic/folders/folders_size.html.php" />
   <install as="imp/templates/basic/folders/head.html.php" name="templates/basic/folders/head.html.php" />
   <install as="imp/templates/basic/folders/import.html.php" name="templates/basic/folders/import.html.php" />
   <install as="imp/templates/basic/mailbox/actions.html.php" name="templates/basic/mailbox/actions.html.php" />
   <install as="imp/templates/basic/mailbox/actions_deleted.html.php" name="templates/basic/mailbox/actions_deleted.html.php" />
   <install as="imp/templates/basic/mailbox/empty_mailbox.html.php" name="templates/basic/mailbox/empty_mailbox.html.php" />
   <install as="imp/templates/basic/mailbox/form_start.html.php" name="templates/basic/mailbox/form_start.html.php" />
   <install as="imp/templates/basic/mailbox/header.html.php" name="templates/basic/mailbox/header.html.php" />
   <install as="imp/templates/basic/mailbox/mailbox.html.php" name="templates/basic/mailbox/mailbox.html.php" />
   <install as="imp/templates/basic/mailbox/message_headers.html.php" name="templates/basic/mailbox/message_headers.html.php" />
   <install as="imp/templates/basic/mailbox/navbar.html.php" name="templates/basic/mailbox/navbar.html.php" />
   <install as="imp/templates/basic/mailbox/searchmbox.html.php" name="templates/basic/mailbox/searchmbox.html.php" />
   <install as="imp/templates/basic/message/message.html.php" name="templates/basic/message/message.html.php" />
   <install as="imp/templates/basic/message/navbar_actions.html.php" name="templates/basic/message/navbar_actions.html.php" />
   <install as="imp/templates/basic/message/navbar_navigate.html.php" name="templates/basic/message/navbar_navigate.html.php" />
   <install as="imp/templates/basic/message/navbar_top.html.php" name="templates/basic/message/navbar_top.html.php" />
   <install as="imp/templates/basic/search/search-basic.html.php" name="templates/basic/search/search-basic.html.php" />
   <install as="imp/templates/contacts/contacts.html.php" name="templates/contacts/contacts.html.php" />
   <install as="imp/templates/dynamic/compose-base.html.php" name="templates/dynamic/compose-base.html.php" />
   <install as="imp/templates/dynamic/compose.html.php" name="templates/dynamic/compose.html.php" />
   <install as="imp/templates/dynamic/header.html.php" name="templates/dynamic/header.html.php" />
   <install as="imp/templates/dynamic/mailbox.html.php" name="templates/dynamic/mailbox.html.php" />
   <install as="imp/templates/dynamic/mailbox_subinfo.html.php" name="templates/dynamic/mailbox_subinfo.html.php" />
   <install as="imp/templates/dynamic/message.html.php" name="templates/dynamic/message.html.php" />
   <install as="imp/templates/dynamic/msglist_horiz.html" name="templates/dynamic/msglist_horiz.html" />
   <install as="imp/templates/dynamic/msglist_vert.html" name="templates/dynamic/msglist_vert.html" />
   <install as="imp/templates/dynamic/qreply.html.php" name="templates/dynamic/qreply.html.php" />
   <install as="imp/templates/dynamic/redirect.html.php" name="templates/dynamic/redirect.html.php" />
   <install as="imp/templates/dynamic/sidebar.html.php" name="templates/dynamic/sidebar.html.php" />
   <install as="imp/templates/itip/action.html.php" name="templates/itip/action.html.php" />
   <install as="imp/templates/itip/base.html.php" name="templates/itip/base.html.php" />
   <install as="imp/templates/minimal/compose.html.php" name="templates/minimal/compose.html.php" />
   <install as="imp/templates/minimal/folders.html.php" name="templates/minimal/folders.html.php" />
   <install as="imp/templates/minimal/header.html.php" name="templates/minimal/header.html.php" />
   <install as="imp/templates/minimal/mailbox.html.php" name="templates/minimal/mailbox.html.php" />
   <install as="imp/templates/minimal/menu.html.php" name="templates/minimal/menu.html.php" />
   <install as="imp/templates/minimal/message.html.php" name="templates/minimal/message.html.php" />
   <install as="imp/templates/minimal/messagepart.html.php" name="templates/minimal/messagepart.html.php" />
   <install as="imp/templates/minimal/redirect.html.php" name="templates/minimal/redirect.html.php" />
   <install as="imp/templates/minimal/search.html.php" name="templates/minimal/search.html.php" />
   <install as="imp/templates/pgp/import_key.html.php" name="templates/pgp/import_key.html.php" />
   <install as="imp/templates/prefs/acl.html.php" name="templates/prefs/acl.html.php" />
   <install as="imp/templates/prefs/composetemplates.html.php" name="templates/prefs/composetemplates.html.php" />
   <install as="imp/templates/prefs/drafts.html.php" name="templates/prefs/drafts.html.php" />
   <install as="imp/templates/prefs/encrypt.html.php" name="templates/prefs/encrypt.html.php" />
   <install as="imp/templates/prefs/flags.html.php" name="templates/prefs/flags.html.php" />
   <install as="imp/templates/prefs/imagereplacement.html.php" name="templates/prefs/imagereplacement.html.php" />
   <install as="imp/templates/prefs/initialpage.html.php" name="templates/prefs/initialpage.html.php" />
   <install as="imp/templates/prefs/mailto.html.php" name="templates/prefs/mailto.html.php" />
   <install as="imp/templates/prefs/newmailaudio.html.php" name="templates/prefs/newmailaudio.html.php" />
   <install as="imp/templates/prefs/pgpprivatekey.html.php" name="templates/prefs/pgpprivatekey.html.php" />
   <install as="imp/templates/prefs/pgppublickey.html.php" name="templates/prefs/pgppublickey.html.php" />
   <install as="imp/templates/prefs/searches.html.php" name="templates/prefs/searches.html.php" />
   <install as="imp/templates/prefs/sentmail.html.php" name="templates/prefs/sentmail.html.php" />
   <install as="imp/templates/prefs/signaturehtml.html.php" name="templates/prefs/signaturehtml.html.php" />
   <install as="imp/templates/prefs/smimeprivatekey.html.php" name="templates/prefs/smimeprivatekey.html.php" />
   <install as="imp/templates/prefs/smimepublickey.html.php" name="templates/prefs/smimepublickey.html.php" />
   <install as="imp/templates/prefs/spam.html.php" name="templates/prefs/spam.html.php" />
   <install as="imp/templates/prefs/specialuse.html.php" name="templates/prefs/specialuse.html.php" />
   <install as="imp/templates/prefs/trash.html.php" name="templates/prefs/trash.html.php" />
   <install as="imp/templates/print/headers.html.php" name="templates/print/headers.html.php" />
   <install as="imp/templates/rss/mailbox.rss.php" name="templates/rss/mailbox.rss.php" />
   <install as="imp/templates/saveimage/saveimage.html.php" name="templates/saveimage/saveimage.html.php" />
   <install as="imp/templates/search/search-all.html.php" name="templates/search/search-all.html.php" />
   <install as="imp/templates/search/search.html.php" name="templates/search/search.html.php" />
   <install as="imp/templates/smartmobile/compose.html.php" name="templates/smartmobile/compose.html.php" />
   <install as="imp/templates/smartmobile/confirm.html.php" name="templates/smartmobile/confirm.html.php" />
   <install as="imp/templates/smartmobile/copymove.html.php" name="templates/smartmobile/copymove.html.php" />
   <install as="imp/templates/smartmobile/folders.html.php" name="templates/smartmobile/folders.html.php" />
   <install as="imp/templates/smartmobile/mailbox.html.php" name="templates/smartmobile/mailbox.html.php" />
   <install as="imp/templates/smartmobile/message.html.php" name="templates/smartmobile/message.html.php" />
   <install as="imp/templates/smartmobile/search.html.php" name="templates/smartmobile/search.html.php" />
   <install as="imp/templates/smime/import_key.html.php" name="templates/smime/import_key.html.php" />
   <install as="imp/templates/test/mailserver.inc" name="templates/test/mailserver.inc" />
   <install as="imp/templates/thread/thread.html.php" name="templates/thread/thread.html.php" />
   <install as="Imp/AllTests.php" name="test/Imp/AllTests.php" />
   <install as="Imp/Autoload.php" name="test/Imp/Autoload.php" />
   <install as="Imp/bootstrap.php" name="test/Imp/bootstrap.php" />
   <install as="Imp/phpunit.xml" name="test/Imp/phpunit.xml" />
   <install as="Imp/fixtures/maildirsize" name="test/Imp/fixtures/maildirsize" />
   <install as="Imp/fixtures/test.eml" name="test/Imp/fixtures/test.eml" />
   <install as="Imp/fixtures/test.mbox" name="test/Imp/fixtures/test.mbox" />
   <install as="Imp/Stub/HtmlViewer.php" name="test/Imp/Stub/HtmlViewer.php" />
   <install as="Imp/Stub/ItipRequest.php" name="test/Imp/Stub/ItipRequest.php" />
   <install as="Imp/Unit/ComposeTest.php" name="test/Imp/Unit/ComposeTest.php" />
   <install as="Imp/Unit/MboxParseTest.php" name="test/Imp/Unit/MboxParseTest.php" />
   <install as="Imp/Unit/QuotaTest.php" name="test/Imp/Unit/QuotaTest.php" />
   <install as="Imp/Unit/Mime/Viewer/HtmlTest.php" name="test/Imp/Unit/Mime/Viewer/HtmlTest.php" />
   <install as="Imp/Unit/Mime/Viewer/ItipTest.php" name="test/Imp/Unit/Mime/Viewer/ItipTest.php" />
   <install as="imp/themes/default/ie7.css" name="themes/default/ie7.css" />
   <install as="imp/themes/default/mime.css" name="themes/default/mime.css" />
   <install as="imp/themes/default/rtl.css" name="themes/default/rtl.css" />
   <install as="imp/themes/default/screen.css" name="themes/default/screen.css" />
   <install as="imp/themes/default/basic/screen.css" name="themes/default/basic/screen.css" />
   <install as="imp/themes/default/block/screen.css" name="themes/default/block/screen.css" />
   <install as="imp/themes/default/dynamic/ie7.css" name="themes/default/dynamic/ie7.css" />
   <install as="imp/themes/default/dynamic/screen.css" name="themes/default/dynamic/screen.css" />
   <install as="imp/themes/default/graphics/addressbook_browse.png" name="themes/default/graphics/addressbook_browse.png" />
   <install as="imp/themes/default/graphics/add_contact.png" name="themes/default/graphics/add_contact.png" />
   <install as="imp/themes/default/graphics/answered.png" name="themes/default/graphics/answered.png" />
   <install as="imp/themes/default/graphics/application_tile_horizontal.png" name="themes/default/graphics/application_tile_horizontal.png" />
   <install as="imp/themes/default/graphics/application_tile_vertical.png" name="themes/default/graphics/application_tile_vertical.png" />
   <install as="imp/themes/default/graphics/arrow_collapsed.png" name="themes/default/graphics/arrow_collapsed.png" />
   <install as="imp/themes/default/graphics/arrow_down.png" name="themes/default/graphics/arrow_down.png" />
   <install as="imp/themes/default/graphics/arrow_expanded.png" name="themes/default/graphics/arrow_expanded.png" />
   <install as="imp/themes/default/graphics/arrow_up.png" name="themes/default/graphics/arrow_up.png" />
   <install as="imp/themes/default/graphics/attachment.png" name="themes/default/graphics/attachment.png" />
   <install as="imp/themes/default/graphics/blacklist.png" name="themes/default/graphics/blacklist.png" />
   <install as="imp/themes/default/graphics/button-split.png" name="themes/default/graphics/button-split.png" />
   <install as="imp/themes/default/graphics/calendar.png" name="themes/default/graphics/calendar.png" />
   <install as="imp/themes/default/graphics/checkbox_off.png" name="themes/default/graphics/checkbox_off.png" />
   <install as="imp/themes/default/graphics/checkbox_on.png" name="themes/default/graphics/checkbox_on.png" />
   <install as="imp/themes/default/graphics/checkbox_over.png" name="themes/default/graphics/checkbox_over.png" />
   <install as="imp/themes/default/graphics/checkmail.png" name="themes/default/graphics/checkmail.png" />
   <install as="imp/themes/default/graphics/clearflag.png" name="themes/default/graphics/clearflag.png" />
   <install as="imp/themes/default/graphics/close.png" name="themes/default/graphics/close.png" />
   <install as="imp/themes/default/graphics/compose.png" name="themes/default/graphics/compose.png" />
   <install as="imp/themes/default/graphics/delete.png" name="themes/default/graphics/delete.png" />
   <install as="imp/themes/default/graphics/download.png" name="themes/default/graphics/download.png" />
   <install as="imp/themes/default/graphics/drafts.png" name="themes/default/graphics/drafts.png" />
   <install as="imp/themes/default/graphics/edit.png" name="themes/default/graphics/edit.png" />
   <install as="imp/themes/default/graphics/empty_spam.png" name="themes/default/graphics/empty_spam.png" />
   <install as="imp/themes/default/graphics/empty_trash.png" name="themes/default/graphics/empty_trash.png" />
   <install as="imp/themes/default/graphics/favicon.ico" name="themes/default/graphics/favicon.ico" />
   <install as="imp/themes/default/graphics/fetchmail.png" name="themes/default/graphics/fetchmail.png" />
   <install as="imp/themes/default/graphics/filters.png" name="themes/default/graphics/filters.png" />
   <install as="imp/themes/default/graphics/flagged.png" name="themes/default/graphics/flagged.png" />
   <install as="imp/themes/default/graphics/forward.png" name="themes/default/graphics/forward.png" />
   <install as="imp/themes/default/graphics/forwarded.png" name="themes/default/graphics/forwarded.png" />
   <install as="imp/themes/default/graphics/gallery.png" name="themes/default/graphics/gallery.png" />
   <install as="imp/themes/default/graphics/ico_message_off.png" name="themes/default/graphics/ico_message_off.png" />
   <install as="imp/themes/default/graphics/imp.png" name="themes/default/graphics/imp.png" />
   <install as="imp/themes/default/graphics/info_icon.png" name="themes/default/graphics/info_icon.png" />
   <install as="imp/themes/default/graphics/innocent.png" name="themes/default/graphics/innocent.png" />
   <install as="imp/themes/default/graphics/locked-inv.png" name="themes/default/graphics/locked-inv.png" />
   <install as="imp/themes/default/graphics/locked.png" name="themes/default/graphics/locked.png" />
   <install as="imp/themes/default/graphics/logo.png" name="themes/default/graphics/logo.png" />
   <install as="imp/themes/default/graphics/logout.png" name="themes/default/graphics/logout.png" />
   <install as="imp/themes/default/graphics/message_source.png" name="themes/default/graphics/message_source.png" />
   <install as="imp/themes/default/graphics/mini-error.png" name="themes/default/graphics/mini-error.png" />
   <install as="imp/themes/default/graphics/newmail.png" name="themes/default/graphics/newmail.png" />
   <install as="imp/themes/default/graphics/newwin.png" name="themes/default/graphics/newwin.png" />
   <install as="imp/themes/default/graphics/plus.png" name="themes/default/graphics/plus.png" />
   <install as="imp/themes/default/graphics/popdown.png" name="themes/default/graphics/popdown.png" />
   <install as="imp/themes/default/graphics/prefs.png" name="themes/default/graphics/prefs.png" />
   <install as="imp/themes/default/graphics/preview.png" name="themes/default/graphics/preview.png" />
   <install as="imp/themes/default/graphics/print.png" name="themes/default/graphics/print.png" />
   <install as="imp/themes/default/graphics/reload.gif" name="themes/default/graphics/reload.gif" />
   <install as="imp/themes/default/graphics/reload.png" name="themes/default/graphics/reload.png" />
   <install as="imp/themes/default/graphics/reply.png" name="themes/default/graphics/reply.png" />
   <install as="imp/themes/default/graphics/replyall.png" name="themes/default/graphics/replyall.png" />
   <install as="imp/themes/default/graphics/sbcursor_bottom.png" name="themes/default/graphics/sbcursor_bottom.png" />
   <install as="imp/themes/default/graphics/sbcursor_top.png" name="themes/default/graphics/sbcursor_top.png" />
   <install as="imp/themes/default/graphics/scroller.png" name="themes/default/graphics/scroller.png" />
   <install as="imp/themes/default/graphics/scroller_back.png" name="themes/default/graphics/scroller_back.png" />
   <install as="imp/themes/default/graphics/search.png" name="themes/default/graphics/search.png" />
   <install as="imp/themes/default/graphics/seen.png" name="themes/default/graphics/seen.png" />
   <install as="imp/themes/default/graphics/shared.png" name="themes/default/graphics/shared.png" />
   <install as="imp/themes/default/graphics/sortdown.png" name="themes/default/graphics/sortdown.png" />
   <install as="imp/themes/default/graphics/sortup.png" name="themes/default/graphics/sortup.png" />
   <install as="imp/themes/default/graphics/spacer_red.png" name="themes/default/graphics/spacer_red.png" />
   <install as="imp/themes/default/graphics/spam.png" name="themes/default/graphics/spam.png" />
   <install as="imp/themes/default/graphics/spellcheck.png" name="themes/default/graphics/spellcheck.png" />
   <install as="imp/themes/default/graphics/thread.png" name="themes/default/graphics/thread.png" />
   <install as="imp/themes/default/graphics/undelete.png" name="themes/default/graphics/undelete.png" />
   <install as="imp/themes/default/graphics/unseen.png" name="themes/default/graphics/unseen.png" />
   <install as="imp/themes/default/graphics/warning.png" name="themes/default/graphics/warning.png" />
   <install as="imp/themes/default/graphics/whitelist.png" name="themes/default/graphics/whitelist.png" />
   <install as="imp/themes/default/graphics/flags/answered-inv.png" name="themes/default/graphics/flags/answered-inv.png" />
   <install as="imp/themes/default/graphics/flags/answered.png" name="themes/default/graphics/flags/answered.png" />
   <install as="imp/themes/default/graphics/flags/attachment-inv.png" name="themes/default/graphics/flags/attachment-inv.png" />
   <install as="imp/themes/default/graphics/flags/attachment.png" name="themes/default/graphics/flags/attachment.png" />
   <install as="imp/themes/default/graphics/flags/deleted-inv.png" name="themes/default/graphics/flags/deleted-inv.png" />
   <install as="imp/themes/default/graphics/flags/deleted.png" name="themes/default/graphics/flags/deleted.png" />
   <install as="imp/themes/default/graphics/flags/draft-inv.png" name="themes/default/graphics/flags/draft-inv.png" />
   <install as="imp/themes/default/graphics/flags/draft.png" name="themes/default/graphics/flags/draft.png" />
   <install as="imp/themes/default/graphics/flags/encrypted-inv.png" name="themes/default/graphics/flags/encrypted-inv.png" />
   <install as="imp/themes/default/graphics/flags/encrypted.png" name="themes/default/graphics/flags/encrypted.png" />
   <install as="imp/themes/default/graphics/flags/flagged-inv.png" name="themes/default/graphics/flags/flagged-inv.png" />
   <install as="imp/themes/default/graphics/flags/flagged.png" name="themes/default/graphics/flags/flagged.png" />
   <install as="imp/themes/default/graphics/flags/forwarded-inv.png" name="themes/default/graphics/flags/forwarded-inv.png" />
   <install as="imp/themes/default/graphics/flags/forwarded.png" name="themes/default/graphics/flags/forwarded.png" />
   <install as="imp/themes/default/graphics/flags/group-inv.png" name="themes/default/graphics/flags/group-inv.png" />
   <install as="imp/themes/default/graphics/flags/group.png" name="themes/default/graphics/flags/group.png" />
   <install as="imp/themes/default/graphics/flags/innocent-inv.png" name="themes/default/graphics/flags/innocent-inv.png" />
   <install as="imp/themes/default/graphics/flags/innocent.png" name="themes/default/graphics/flags/innocent.png" />
   <install as="imp/themes/default/graphics/flags/personal-inv.png" name="themes/default/graphics/flags/personal-inv.png" />
   <install as="imp/themes/default/graphics/flags/personal.png" name="themes/default/graphics/flags/personal.png" />
   <install as="imp/themes/default/graphics/flags/priority_high-inv.png" name="themes/default/graphics/flags/priority_high-inv.png" />
   <install as="imp/themes/default/graphics/flags/priority_high.png" name="themes/default/graphics/flags/priority_high.png" />
   <install as="imp/themes/default/graphics/flags/priority_low-inv.png" name="themes/default/graphics/flags/priority_low-inv.png" />
   <install as="imp/themes/default/graphics/flags/priority_low.png" name="themes/default/graphics/flags/priority_low.png" />
   <install as="imp/themes/default/graphics/flags/seen-inv.png" name="themes/default/graphics/flags/seen-inv.png" />
   <install as="imp/themes/default/graphics/flags/seen.png" name="themes/default/graphics/flags/seen.png" />
   <install as="imp/themes/default/graphics/flags/signed-inv.png" name="themes/default/graphics/flags/signed-inv.png" />
   <install as="imp/themes/default/graphics/flags/signed.png" name="themes/default/graphics/flags/signed.png" />
   <install as="imp/themes/default/graphics/flags/spam-inv.png" name="themes/default/graphics/flags/spam-inv.png" />
   <install as="imp/themes/default/graphics/flags/spam.png" name="themes/default/graphics/flags/spam.png" />
   <install as="imp/themes/default/graphics/flags/unseen-inv.png" name="themes/default/graphics/flags/unseen-inv.png" />
   <install as="imp/themes/default/graphics/flags/unseen.png" name="themes/default/graphics/flags/unseen.png" />
   <install as="imp/themes/default/graphics/folders/create.png" name="themes/default/graphics/folders/create.png" />
   <install as="imp/themes/default/graphics/folders/drafts.png" name="themes/default/graphics/folders/drafts.png" />
   <install as="imp/themes/default/graphics/folders/edit.png" name="themes/default/graphics/folders/edit.png" />
   <install as="imp/themes/default/graphics/folders/folder.png" name="themes/default/graphics/folders/folder.png" />
   <install as="imp/themes/default/graphics/folders/inbox.png" name="themes/default/graphics/folders/inbox.png" />
   <install as="imp/themes/default/graphics/folders/minus.png" name="themes/default/graphics/folders/minus.png" />
   <install as="imp/themes/default/graphics/folders/open.png" name="themes/default/graphics/folders/open.png" />
   <install as="imp/themes/default/graphics/folders/plus.png" name="themes/default/graphics/folders/plus.png" />
   <install as="imp/themes/default/graphics/folders/sent.png" name="themes/default/graphics/folders/sent.png" />
   <install as="imp/themes/default/graphics/folders/spam.png" name="themes/default/graphics/folders/spam.png" />
   <install as="imp/themes/default/graphics/folders/trash.png" name="themes/default/graphics/folders/trash.png" />
   <install as="imp/themes/default/graphics/mime/apple.png" name="themes/default/graphics/mime/apple.png" />
   <install as="imp/themes/default/graphics/mime/compressed.png" name="themes/default/graphics/mime/compressed.png" />
   <install as="imp/themes/default/graphics/mime/itip.png" name="themes/default/graphics/mime/itip.png" />
   <install as="imp/themes/default/graphics/nav/first-grey.png" name="themes/default/graphics/nav/first-grey.png" />
   <install as="imp/themes/default/graphics/nav/first.png" name="themes/default/graphics/nav/first.png" />
   <install as="imp/themes/default/graphics/nav/last-grey.png" name="themes/default/graphics/nav/last-grey.png" />
   <install as="imp/themes/default/graphics/nav/last.png" name="themes/default/graphics/nav/last.png" />
   <install as="imp/themes/default/graphics/nav/left-grey.png" name="themes/default/graphics/nav/left-grey.png" />
   <install as="imp/themes/default/graphics/nav/left.png" name="themes/default/graphics/nav/left.png" />
   <install as="imp/themes/default/graphics/nav/right-grey.png" name="themes/default/graphics/nav/right-grey.png" />
   <install as="imp/themes/default/graphics/nav/right.png" name="themes/default/graphics/nav/right.png" />
   <install as="imp/themes/default/minimal/screen.css" name="themes/default/minimal/screen.css" />
   <install as="imp/themes/default/smartmobile/screen.css" name="themes/default/smartmobile/screen.css" />
   <install as="imp/attachment.php" name="attachment.php" />
   <install as="imp/compose.php" name="compose.php" />
   <install as="imp/contacts.php" name="contacts.php" />
   <install as="COPYING" name="COPYING" />
   <install as="imp/dynamic.php" name="dynamic.php" />
   <install as="imp/folders.php" name="folders.php" />
   <install as="imp/index.php" name="index.php" />
   <install as="imp/mailbox.php" name="mailbox.php" />
   <install as="imp/message.php" name="message.php" />
   <install as="imp/minimal.php" name="minimal.php" />
   <install as="imp/pgp.php" name="pgp.php" />
   <install as="README" name="README" />
   <install as="imp/rss.php" name="rss.php" />
   <install as="imp/saveimage.php" name="saveimage.php" />
   <install as="imp/search-basic.php" name="search-basic.php" />
   <install as="imp/search.php" name="search.php" />
   <install as="imp/smartmobile.php" name="smartmobile.php" />
   <install as="imp/smime.php" name="smime.php" />
   <install as="imp/thread.php" name="thread.php" />
   <install as="imp/view.php" name="view.php" />
  </filelist>
 </phprelease>
 <changelog>
  <release>
   <version>
    <release>5.0.0alpha1</release>
    <api>5.0.0</api>
   </version>
   <stability>
    <release>alpha</release>
    <api>alpha</api>
   </stability>
   <date>2011-03-09</date>
   <license uri="http://www.horde.org/licenses/gpl">GPL-2.0</license>
   <notes>
* First alpha release for Horde 4.
   </notes>
  </release>
  <release>
   <version>
    <release>5.0.0beta1</release>
    <api>5.0.0</api>
   </version>
   <stability>
    <release>beta</release>
    <api>beta</api>
   </stability>
   <date>2011-03-16</date>
   <license uri="http://www.horde.org/licenses/gpl">GPL-2.0</license>
   <notes>
* Fix purging deleted messages in dynamic view (Bug #9627).
* Fix display of non-IMAP mailbox elements in folder lists (Bug #9650).
* Fix print part display.
* Fix listing users through IMP API.
   </notes>
  </release>
  <release>
   <version>
    <release>5.0.0RC1</release>
    <api>5.0.0</api>
   </version>
   <stability>
    <release>beta</release>
    <api>beta</api>
   </stability>
   <date>2011-03-23</date>
   <license uri="http://www.horde.org/licenses/gpl">GPL-2.0</license>
   <notes>
* First release candidate for Horde 4.
* [mms] Fix loading virtual folder as initial page in standard view (Bug #9696).
* [mms] Fix upgrading virtual folders from IMP 4 (Bug #9692).
* [mms] Fix editing the size search criteria.
* [mms] Optimize importing messages from mbox file.
* [mms] Fix deletion from Virtual Inbox in standard view (Bug #9686).
* [mms] Fix loading virtual folders from drop-down folder list (Bug #9687).
* [mms] Fix thread sort by newest messages first (Bug #9685).
* [mms] Add ability to import/download mailboxes in dynamic view.
* [jan] Remove application tabs from AJAX interface (Bug #9679).
* [mms] Move all portal rendering code to Horde.
* [mms] Fix flag display in message list in traditional view (Bug #9673).
   </notes>
  </release>
  <release>
   <version>
    <release>5.0.0RC2</release>
    <api>5.0.0</api>
   </version>
   <stability>
    <release>beta</release>
    <api>beta</api>
   </stability>
   <date>2011-03-29</date>
   <license uri="http://www.horde.org/licenses/gpl">GPL-2.0</license>
   <notes>
* Second release candidate for Horde 4.
* Fix max_folders permission (Bug #9741).
* [jan] Rename all scripts in bin/ to be prefixed with imp- (Request #9647).
* [jan] Correctly render notifications with embedded HTML in dynamic view (Bug #9729).
* [mms] Fix moving to new mailbox, tasklist, and notepad in traditional view (Bug #9732).
* [jan] Add left and right keys as aliases for up and down keys in dynamic view.
* [mms] Add mailbox sorting and select all messages to vertical layout in the dynamic view (Request #9708).
* [jan] Fix expansion of quoted sections in thread view.
* [jan] Fix message previews in traditional view (Bug #9695).
* [jan] Support importing of compressed mailbox files.
* [jan] Fix upgrading of search_fields preference.
* [jan] Fix key navigation in traditional mailbox view.
* [mms] Don&apos;t cache FETCH data for the Spam and Trash mailboxes.
* [mms] All views now honor &apos;initial_page&apos; preference.
* [mms] Fix loading virtual folder as initial page in standard view (Bug #9696).
   </notes>
  </release>
  <release>
   <version>
    <release>5.0.0</release>
    <api>5.0.0</api>
   </version>
   <stability>
    <release>stable</release>
    <api>stable</api>
   </stability>
   <date>2011-04-06</date>
   <license uri="http://www.horde.org/licenses/gpl">GPL-2.0</license>
   <notes>
* First stable release for Horde 4.
* [jan] Notify about new mails in any Horde application.
* [mms] New mail notifications now handled by the Horde Notification system (Request #9751).
* [mms] Fix resuming messages with attachments (Bug #9780).
* [mms] Fix javascript actions in standard view in IE 7/8 (Bugs #9801, 9809).
* [jan] Fix application-specific permission checks (Bug #9786).
* [mms] Fix printing of message parts in IE, regardless of local user settings (Bug #9756).
* [mms] Fix IMP_Maillog regression from RC2 (Bug #9763).
* [mms] Fix honoring default encryption option in dynamic view.
* [jan] Show full alarm notifications in dynamic view (Request #9748).
* [jan] Fix saving S/MIME certs to address book.
* [mms] Support importing of compressed mailbox files if the zip extension is not available.
   </notes>
  </release>
  <release>
   <version>
    <release>5.0.1</release>
    <api>5.0.0</api>
   </version>
   <stability>
    <release>stable</release>
    <api>stable</api>
   </stability>
   <date>2011-04-20</date>
   <license uri="http://www.horde.org/licenses/gpl">GPL-2.0</license>
   <notes>
* [mms] Fix resuming reply drafts in HTML mode (Bug #9928).
* [mms] Fix updating flags/logs on original messages after resuming from draft.
* [mms] Fix flagging messages in search mailboxes in dynamic view.
* [mms] Don&apos;t attempt to poll non-IMAP mailboxes (Bug #9896).
* [mms] Fix deleting attachments from compose message in dynamic view (Bug #9899).
* [mms] Newmail portal block can now be configured to auto-update.
* [mms] Fix deleteMessages and flagMessages API calls (Bug #9888).
* [mms] More intelligent polling in dynamic view (Request #9808).
* [mms] Fix spurious viewport loading in rare situations (Bug #9768).
* [mms] Show human readable message in multipart/report parts in the richest
        format possible (Bug #9873).
* [mms] Fix unneeded body part downloads in alternative parts (Bug #9862).
* [mms] Fix importing PGP private keys.
* [mms] More intelligent part naming if name is not specified in the message (Request #9853).
* [jan] Avoid double escaping of folder names in sent-mail drop down list.
* [jan] Fix translation of special folders on certain IMAP servers.
* [jan] Fix display of status icons in traditional view (Bug #9844).
* [mms] Fix displaying all message parts in standard view (Bug #9827).
* [mms] Allow .eml files to be imported into a mailbox (Request #9827).
* [mms] Fix vertical layout resize in dynamic view (Bug #9834).
* [mms] Fix link for filters menu item (Bug #9831).
* [mms] Fix composing messages in mobile view.
* [mms] IMP will refuse to work with POP3 servers that don&apos;t support UIDL.
* [mms] Many POP3 fixes.
   </notes>
  </release>
  <release>
   <version>
    <release>5.0.2</release>
    <api>5.0.0</api></version>
   <stability>
    <release>stable</release>
    <api>stable</api></stability>
   <date>2011-05-03</date>
   <license uri="http://www.horde.org/licenses/gpl">GPL-2.0</license>
   <notes>
* [mms] Add quick flag filtering to traditional view.
* [mms] Fix viewing linked attachments (Bug #9972).
* [mms] Add support for the content-id access type of message/external-body.
* [mms] Consolidate IMAP error handling code in IMP_Imap_Exception.
* [mms] Use translated namespace name if available.
   </notes>
  </release>
  <release>
   <version>
    <release>5.0.3</release>
    <api>5.0.0</api></version>
   <stability>
    <release>stable</release>
    <api>stable</api></stability>
   <date>2011-05-03</date>
   <license uri="http://www.horde.org/licenses/gpl">GPL-2.0</license>
   <notes>
* [jan] Add missing files to package.
   </notes>
  </release>
  <release>
   <version>
    <release>5.0.4</release>
    <api>5.0.0</api></version>
   <stability>
    <release>stable</release>
    <api>stable</api></stability>
   <date>2011-05-25</date>
   <license uri="http://www.horde.org/licenses/gpl">GPL-2.0</license>
   <notes>
* [mms] Fix filter links in the preferences UI (Bug #10117).
* [mms] Fix print icon for non text/html displayable attachments (Bug #10112).
* [mms] Support $Junk/$NotJunk keywords when marking spam/ham.
* [jan] Fix link to send PGP key to keyserver (Bug #10070).
* [mms] Fix resizing compose window in dynamic view for IE 7/8 (Bug #10075).
* [mms] Fix setting/unsetting passphrases in preferences (Bug #10096).
* [mms] Base64url encode breacdrumb hash information in dynamic view.
* [mms] Add login task to autocreate special mailboxes.
* [mms] Workaround broken messages by allow viewing multipart/related parts that are not referenced in the base part.
* [mms] Use ACLs to determine when to hide various UI options (Request #9537).
* [mms] Cache various calculated mailbox information in the session.
* [mms] Fix adding flags in advanced search (Bug #10049).
* [mms] Fix display of subfolders in mobile view (Bug #10043).
* [mms] Improved determination of available flags in a mailbox.
* [mms] Fix adding to whitelist from dynamic view (rui.carneiro@portugalmail.net, Bug #10036).
   </notes>
  </release>
  <release>
   <version>
    <release>5.0.5</release>
    <api>5.0.0</api></version>
   <stability>
    <release>stable</release>
    <api>stable</api></stability>
   <date>2011-06-01</date>
   <license uri="http://www.horde.org/licenses/gpl">GPL-2.0</license>
   <notes>
* [jan] Fix loading message previews from search results (Bug #10152).
* [mms] Fix sending messages with linked attachments (Bug #10125).
* [mms] Handle response codes/errors returned from POP3 servers.
* [mms] Fix POP3 regressions.
* [mms] Workaround broken suhosin extension to allow search mailboxes (Request #9842).
   </notes>
  </release>
  <release>
   <version>
    <release>5.0.6</release>
    <api>5.0.0</api></version>
   <stability>
    <release>stable</release>
    <api>stable</api></stability>
   <date>2011-06-08</date>
   <license uri="http://www.horde.org/licenses/gpl">GPL-2.0</license>
   <notes>
* [mms] Fix regression in renaming mailboxes in dynamic view (Bug #10207).
* [mms] Fix selecting sent-mail mailbox for not empty namespaces (Bug #10090).
* [mms] Fix saving expand/collapse state in traditional folders view.
* [mms] Update all flag changes in dynamic mode (Bug #10146).
* [mms] Fix editing saved searches in dynamic mode (Bug #10189).
* [mms] Fix regression in saving sent mail in traditional view (Bug #10193).
* [mms] Fix regression in deleting mailboxes in traditional view (Bug #10170).
* [mms] Fix currently selected mailbox in folder lists (Bug #10163).
* [jan] Don&apos;t show button to strip attachments if turned off in the preferences (Bug #10154).
* [jan] Fix printing from message popup (Bug #10188).
* [jan] Fix viewing messages source from message popup (Bug #10190).
* [jan] Fix editing saved searches in traditional view (Bug #10184).
   </notes>
  </release>
  <release>
   <version>
    <release>5.0.7</release>
    <api>5.0.0</api></version>
   <stability>
    <release>stable</release>
    <api>stable</api></stability>
   <date>2011-06-14</date>
   <license uri="http://www.horde.org/licenses/gpl">GPL-2.0</license>
   <notes>
* [mms] Don&apos;t strip HTML part of compose message when stripping attachments from saved sent-mail message (Bug #10234).
* [mms] Fix regression when copying/moving messages into a new mailbox in traditional view (Bug #10232).
* [mms] Fix regression when flagging all messages in a mailbox (Bug #10224).
* [jan] Fix folder links in virtual folders (Bug #10221).
* [mms] Show translated name for special mailboxes in sent mail lists (Bug #10220).
* [mms] Fix regression in filtering mailbox in traditional view (Bug #10213).
   </notes>
  </release>
  <release>
   <version>
    <release>5.0.8</release>
    <api>5.0.0</api></version>
   <stability>
    <release>stable</release>
    <api>stable</api></stability>
   <date>2011-07-05</date>
   <license uri="http://www.horde.org/licenses/gpl">GPL-2.0</license>
   <notes>
* [jan] Don&apos;t attempt to delete linked attachments monthly if they have been disabled (Bug #10166).
* [jan] Don&apos;t show basic headers twice when showing all headers (Bug #10276).
* [jan] Add IMP_Contents#getTree() to return a tree representation of a message&apos;s MIME parts.
* [mms] Fix regression in parsing list reply address (Bug #10258).
* [jan] Tick sent-mail checkbox off when selecting sent-mail folder in dynamic view.
* [jan] Keep key navigation active after clicking into a HTML message (Request #9720).
* [mms] Fix additional regression when flagging all messages in a mailbox (Bug #10243).
* [mms] Fix "Don&apos;t Show" filtering in traditional mailbox view (Bug #10244).
   </notes>
  </release>
  <release>
   <version>
    <release>5.0.9</release>
    <api>5.0.0</api></version>
   <stability>
    <release>stable</release>
    <api>stable</api></stability>
   <date>2011-08-02</date>
   <license uri="http://www.horde.org/licenses/gpl">GPL-2.0</license>
   <notes>
* [mms] Fix to allow search filters to be saved.
* [mjr] Fix mouse click handling on mobile view (Bug #10355).
* [mms] Ensure correct message charset is use if forward/reply headers contain non US-ASCII characters (Bug #10148).
* [mms] Select all checkbox in dynamic view can now be toggled (Request #10067).
* [mms] Remember vertical splitbar size in dynamic view.
* [mms] Workaround IE quirks for compose autocomplete box (Bug #10250).
* [mms] Fix resuming HTML drafts for non-reply messages (Bug #10298).
* [jan] Fix verifying of inline signed PGP messages (requires Horde_Crypt 1.0.4).
* [mms] Fix Shift-N shortcut in dynamic view (Bug #10352).
* [mms] Add save message link to dynamic view preview window.
* [mms] Correctly quote e-mail names when composing from compose links in the dynamic view (Bug #10292).
   </notes>
  </release>
  <release>
   <version>
    <release>5.0.10</release>
    <api>5.0.0</api></version>
   <stability>
    <release>stable</release>
    <api>stable</api></stability>
   <date>2011-08-17</date>
   <license uri="http://www.horde.org/licenses/gpl">GPL-2.0</license>
   <notes>
* [mms] Display flag to indicate a mailing list message.
* [mms] Immediately update mailbox list when message is deleted and the mailbox does not support flags (e.g. POP3) (Bug #10424).
* [mjr] Fix notifications not showing while accepting iTips
* [mms] Correctly determine page with first/last unseen messages when using descending sequence sorting (Bug #9882).
* [mms] Deletion works correctly from popup message view if base window is no longer available (Bug #9761).
* [mms] Fix explicitly applying filters in INBOX in dynamic view (Bug #10291).
* [mms] Add &apos;Edit as New&apos; action for messages (Request #10206).
* [mms] Remove &apos;allow_resume_all&apos; configuration option (Request #10206).
* [mms] Add personal contacts search filter.
* [mms] Add ability to search all mailboxes (Request #10204).
   </notes>
  </release>
  <release>
   <version>
    <release>5.0.11</release>
    <api>5.0.0</api></version>
   <stability>
    <release>stable</release>
    <api>stable</api></stability>
   <date>2011-08-31</date>
   <license uri="http://www.horde.org/licenses/gpl">GPL-2.0</license>
   <notes>
* [mms] Automatically track rownumber updates when selecting messages; fixes SHIFT-DEL behavior in the dynamic view.
* [mms] Fix contents of sent message when directly sending from spellcheck in standard view (Bug #10464).
* [mms] Fix namespace auto-detection for non-sane namespace configs (Bug #10447).
* [mms] Fix POP3 regression (Bug #10450).
* [mms] Forwarded messages no longer treated as an attachment in the UI (Request #9754).
* [mms] Correctly display submailboxes in dynamic view when new submailbox is created before parent mailbox is expanded (Bug #10429).
   </notes>
  </release>
  <release>
   <version>
    <release>5.0.12</release>
    <api>5.0.0</api></version>
   <stability>
    <release>stable</release>
    <api>stable</api></stability>
   <date>2011-09-21</date>
   <license uri="http://www.horde.org/licenses/gpl">GPL-2.0</license>
   <notes>
* [mms] Fix UI artifacts when renaming mailboxes in dynamic view (Bug #10533).
* [jan] Don&apos;t open certain links in HTML messages in the message pane.
* [mms] Add ability to toggle hide deleted messages in dynamic view (Request #10256).
* [mms] Add auto-generated message filter (see RFC 3834).
* [mms] Remove non-existent parent mailbox when removing last child mailbox in dynamic view (Bug #10495).
* [mms] Provide content duration information for audio &amp; video data if that information is available (RFC 3803).
* [jan] Fix setting sender when redirecting messages via SMTP (Bug #10488).
* [mms] Add List-ID information, if available, to auto-reply notification.
* [mms] Display information on reply method in standard view when automatically choosing the reply type.
* [mms] Fix generation of Save All attachments link.
* [mms] More intelligent quoting of flowed text messages sent in HTML format.
* [mms] Browser mailto-handler respects current IMP view mode (Bug #10475).
* [mms] More workarounds for broken suhosin extension (Bug #10462).
* [mms] Always show image thumbnail previews, if an image conversion utility is present on the system.
   </notes>
  </release>
  <release>
   <version>
    <release>5.0.13</release>
    <api>5.0.0</api></version>
   <stability>
    <release>stable</release>
    <api>stable</api></stability>
   <date>2011-09-21</date>
   <license uri="http://www.horde.org/licenses/gpl">GPL-2.0</license>
   <notes>
* [jan] Fix broken dependency on Text_Flowed.
   </notes>
  </release>
  <release>
   <version>
    <release>5.0.14</release>
    <api>5.0.0</api></version>
   <stability>
    <release>stable</release>
    <api>stable</api></stability>
   <date>2011-10-18</date>
   <license uri="http://www.horde.org/licenses/gpl">GPL-2.0</license>
   <notes>
* [mms] Workaround broken number_format() for PHP &lt; 5.4.0 (Bug #10618).
* [mms] Add preference to indicate preferred language for return replies on outgoing messages.
* [mms] For reply, indicate original sender&apos;s language preference.
* [mms] Fix/improve monthly sent-mail rename login task (Bug #10613).
* [mms] Fix display of encoded subject text on print page (Bug #9755).
* [mms] Fix setting MDN flag on sent message after compose (Bug #10579).
* [mms] When expanding a submailbox in dynamic view, honor expanded children status.
* [mms] Re-add &apos;msgs_shown&apos; parameter to Newmail block.
* [mms] Allow multiple messages to be sent via quickreply in dynamic view.
* [mms] Allow image attachments to be displayed without download in mobile view.
* [mms] Fix reporting spam/innocent on mailbox page in mobile view.
* [mms] Fix viewing next message after deleting message in mobile view.
* [mms] Fix composing messages in mobile view.
* [mms] Optimize deletion of messages in dynamic view.
* [mms] Fix accessing search mailboxes in dynamic view on IE 9 (Bug #10462).
* [mms] Fix altering background color of system message flags (Bug #10544).
* [jan] Fix sending notifications after download of linked attachments (Bug #10539).
   </notes>
  </release>
  <release>
   <version>
    <release>5.0.15</release>
    <api>5.0.0</api></version>
   <stability>
    <release>stable</release>
    <api>stable</api></stability>
   <date>2011-11-22</date>
   <license uri="http://www.horde.org/licenses/gpl">GPL-2.0</license>
   <notes>
* [mms] Honor sortpref locked status.
* [mms] HTML drafts saved in IMP are resumed in that mode, regardless of the &apos;compose_html&apos; preference (Request #10787).
* [mms] Improved tree display when displaying all message parts.
* [mms] Fix DNS resolution when sending attachment viewed messages (Bug #10784).
* [mms] Fix switching quicksearch criteria while a search is active in dynamic mode (Bug #10780).
* [mms] Fix redirecting message from dynamic view popup message (Bug #10738).
* [mms] Fix swapping signatures when composing in HTML mode (Bug #10768).
* [mms] Remove transparency for PDF thumbnails generated by imagemagick.
* [mms] Fix removing addresses on contacts page (Bug #10761).
* [mms] Virtual Trash fixes.
* [mms] Improve UI access to advanced sorting options in dynamic view.
* [mms] Fix stripping attachments in traditional view (Bug #10722).
* [mms] Fix creating new Drafts mailbox from Drafts preference page.
* [mms] Fix verifying a PGP signed part within a PGP encrypted part.
* [mms] HTML viewer passes Email Privacy Tester (http://grepular.com/email_privacy_tester/).
* [mms] Fix intermittent attachment loss when composing messages.
* [mms] Correctly reference CSS stylesheets contained within a multipart/related part.
* [mms] Sanitize LINK tags contained in HTML messages.
* [mjr] Only request the field values we actually need when searching the contacts API.
* [mms] Fix expand all mailboxes in dynamic view (Bug #10682).
* [mms] Re-add auto-detection of MIME types for message parts that lack this information.
* [mms] Add &apos;delete_mark_seen&apos; preference.
* [mms] Fix accessing POP3 servers that use commas in their UIDs.
* [mms] Fix updating flags in non-selected mailbox if IMAP server does not support CONDSTORE/QRESYNC (Bug #10627).
* [mms] Fix some dynamic view links on IE (Bug #10664).
   </notes>
  </release>
  <release>
   <version>
    <release>5.0.16</release>
    <api>5.0.0</api></version>
   <stability>
    <release>stable</release>
    <api>stable</api></stability>
   <date>2011-12-13</date>
   <license uri="http://www.horde.org/licenses/gpl">GPL-2.0</license>
   <notes>
* [jan] Use locale based folder sorting.
* [mms] Workaround broken PGP signed data contained within encrypted parts (Bug #10809).
* [mms] Fix signature verification display for combined encrypted/signed PGP messages.
* [mms] Add option to edit ACLs when right-clicking mailbox in dynamic view (Request #8060).
* [mms] Allow multiple messages to be redirected from traditional view mailbox page (Request #2084).
* [mms] Add ability to quickly add unsubscribed mailboxes to available search mailboxes in advanced search (Request #10832).
* [mms] Don&apos;t list parent mailboxes after child mailboxes (Bug #10802).
* [jan] Update Dutch translation (Pieterjan Heyse &lt;pieterjan.heyse@scheppers-wetteren.be&gt;).
* [mms] Fix setting compose message body on IE 9 in dynamic view.
* [mms] Redirect to login page if IMAP credentials are lost somehow during the session.
* [mms] Fix &apos;server&apos; credential in preauthenticate hook.
* [jan] Fix updating events from attendee responses (Bug #10772).
* [jan] Update Japanese translation (Hiromi Kimura &lt;hiromi@tac.tsukuba.ac.jp&gt;).
* [mms] Correctly apply default mail_domain value in all places it is needed.
* [mms] Correctly save mail_domain value if changed in preferences UI.
* [mms] Purge browser cache daily in dynamic view; updates time stamps to proper format (Request #9773).
   </notes>
  </release>
  <release>
   <version>
    <release>5.0.17</release>
    <api>5.0.0</api></version>
   <stability>
    <release>stable</release>
    <api>stable</api></stability>
   <date>2011-12-21</date>
   <license uri="http://www.horde.org/licenses/gpl">GPL-2.0</license>
   <notes>
* [mms] Cache message headers during a page access.
* [mms] Fix adding submailboxes to last mailbox in a level in dynamic view.
* [mms] Fix display of numerically-named mailboxes on IMAP servers without the LIST-EXTENDED IMAP capability (Bug #10869).
* [mms] Fix attachment detection search filter.
* [mms] Fix editing date search elements.
* [mms] Allow creation of the mailbox &apos;0&apos; (Bug #10866).
* [mms] Correctly handle numeric mailbox names.
* [mms] Fix display of mailbox names living under special mailboxes (Bug #10802).
* [mms] Fix broken Hide/Purge Deleted links in traditional view (Bug #10860).
* [mms] Fix issue in dynamic mailbox view with thread sorting and a reset of mailbox metadata (Bug #10835).
* [mms] Fix message redirection regression in dynamic view (Bug #10859).
   </notes>
  </release>
  <release>
   <version>
    <release>5.0.18</release>
    <api>5.0.0</api></version>
   <stability>
    <release>stable</release>
    <api>stable</api></stability>
   <date>2012-01-17</date>
   <license uri="http://www.horde.org/licenses/gpl">GPL-2.0</license>
   <notes>
* [mms] SECURITY: Fix XSS vulnerabilities on the compose page (traditional view), the contacts popup window, and with certain IMAP mailbox names.
* [mms] Fix updating context menu when a mailbox is converted into a container element after being deleted.
* [mms] Fix expand/collapse of folder tree in mobile view.
* [mms] Fix regression preventing sending of MDNs.
* [mms] Fix reporting as innocent in mobile view.
* [mms] Fix updating log information when replying/forwarding in dynamic view.
* [mms] Fix deleting virtual folders in dynamic view.
   </notes>
  </release>
  <release>
   <version>
    <release>5.0.19</release>
    <api>5.0.0</api></version>
   <stability>
    <release>stable</release>
    <api>stable</api></stability>
   <date>2012-02-28</date>
   <license uri="http://www.horde.org/licenses/gpl">GPL-2.0</license>
   <notes>
* [jan] Fix setting default values for identity preferences.
* [mms] Improve drag performance of elements in dynamic view.
* [mms] Fix saving initial_page preference.
* [mms] Workaround broken Thunderbird encrypted S/MIME messages.
* [mms] Fix regression where passphrase prompt would not appear for S/MIME encrypted messages.
* [mms] Fix regression in verifying signed &amp; encrypted S/MIME messages (Bug #10947).
* [mms] Fix reloading the folder list in the dynamic view (Bug #10769).
* [mms] Fix deleting messages from Virtual Trash.
* [mms] Fix regression in displaying PGP Armored signed/encrypted messages (Bug #10926).
* [mms] Catch IMAP server connection errors in traditional mailbox view.
* [mms] Fix purging moved messages from dynamic mailbox view if deleted messages are visible in the mailbox (Bug #10916).
* [mms] Fix message advancing when deleting messages in traditional view when deleted messages are visible in the mailbox.
   </notes>
  </release>
  <release>
   <version>
    <release>5.0.20</release>
    <api>5.0.0</api></version>
   <stability>
    <release>stable</release>
    <api>stable</api></stability>
   <date>2012-04-11</date>
   <license uri="http://www.horde.org/licenses/gpl">GPL-2.0</license>
   <notes>
* [mms] Added the &apos;delhide_trash&apos; preference.
* [jan] Update Hungarian translation (Zoltán Németh &lt;nemeth.zoltan@etit.hu&gt;).
* [mms] Ensure that PGP &amp; S/MIME signed message bodies are not altered after the signature is calculated (Bug #11058).
* [mms] Fix internal storage of date searches (Bug #11109).
* [mms] Fix regression in sending PGP encrypted messages (Bug #11085).
* [mms] Only poll mailboxes in dynamic view that exist in the browser folder tree.
* [mms] Fix regression in displaying From address on mailbox page in traditional view.
* [mms] Fix updating the compose address fields when using the contacts popup.
   </notes>
  </release>
  <release>
   <version>
    <release>5.0.21</release>
    <api>5.0.0</api></version>
   <stability>
    <release>stable</release>
    <api>stable</api></stability>
   <date>2012-05-09</date>
   <license uri="http://www.horde.org/licenses/gpl">GPL-2.0</license>
   <notes>
* [mms] SECURITY: Fix XSS vulnerabilities on the dynamic compose page and the minimal mailbox and message pages.
* [jan] Re-add leading paragraph before HTML signatures to avoid writing into the signature.
* [jan] Use preferred editor if not opening compose window from dynamic view.
* [jan] Update Italian translation (Emilien &lt;emilien@wifi.e4a.it&gt;).
* [mms] Save Bcc addresses when saving compose message as draft.
* [mms] Fix handling of RETURN keypress in the Subject input on the dynamic compose page.
* [jan] Fix regression in sending PGP encrypted messages (Bug #11150).
* [jan] Update Slovak translation (Marika Schvarczova &lt;schvarczova.marika@domeny.sk&gt;).
* [jan] Update Czech translation (Michal Foist &lt;michal@foist.cz&gt;).
   </notes>
  </release>
  <release>
   <version>
    <release>5.0.22</release>
    <api>5.0.0</api></version>
   <stability>
    <release>stable</release>
    <api>stable</api></stability>
   <date>2012-06-26</date>
   <license uri="http://www.horde.org/licenses/gpl">GPL-2.0</license>
   <notes>
* [mms] Only allow display of basic image types directly in browser.
* [jan] Update Turkish translation (İstanbul Technical University).
* [jan] Re-add option to report messages as spam/ham through redirection.
* [jan] Update Swedish translation (Jakob Alvermark &lt;jakob.alvermark@bsdlabs.com&gt;).
   </notes>
  </release>
  <release>
   <version>
    <release>5.0.23</release>
    <api>5.0.0</api></version>
   <stability>
    <release>stable</release>
    <api>stable</api></stability>
   <date>2012-06-26</date>
   <license uri="http://www.horde.org/licenses/gpl">GPL-2.0</license>
   <notes>
* [jan] Fix closing the compose window after redirecting (Bug #11259).
* [jan] Display correct values in permission-denied error messages (Bug #11253).
   </notes>
  </release>
  <release>
   <version>
    <release>5.0.24</release>
    <api>5.0.0</api></version>
   <stability>
    <release>stable</release>
    <api>stable</api></stability>
   <date>2012-07-20</date>
   <license uri="http://www.horde.org/licenses/gpl">GPL-2.0</license>
   <notes>
* [mms] SECURITY: Fix obscure XSS issue if uploading a file in dynamic view from the browser&apos;s local filesystem that has a filename that contains HTML.
* [mms] Don&apos;t attempt to use non-IMAP mailbox names in IMAP server commands (Bug #11623).
* [mms] Catch failure to add attachments in dynamic view because PHP&apos;s maximum allowed POST size was exceeded.
* [jan] Fix search link from portal if using dynamic view (Bug #11314).
* [mms] Fix regression in using Virtual Trash (Bug #11478; tonyb@go-concepts.com).
* [mms] Fix sending MDN notifications in traditional view (Bug #11311).
* [mms] Fix changing sort order in dynamic search mailboxes (Bug #11108).
* [mms] Fix regression in creating top-level mailbox in traditional view (Bug #11326).
* [mms] Fix spam reporting in minimal view.
   </notes>
  </release>
  <release>
   <date>2012-07-06</date>
   <time>19:14:26</time>
   <version>
    <release>6.0.0alpha1</release>
    <api>6.0.0alpha1</api>
   </version>
   <stability>
    <release>alpha</release>
    <api>alpha</api>
   </stability>
   <license uri="http://www.horde.org/licenses/gpl">GPL-2.0</license>
   <notes>
* First alpha release for Horde 5.
* [mms] Only show Inbox, special mailboxes, and polled mailboxes by default in smartmobile view.
* [mms] Add &apos;reply_strip_sig&apos; preference (Request #11056).
* [mms] Move attachment strip icon to MIME part tree display.
* [mms] Convert dynamic view to Horde_View.
* [mms] Convert minimal view to Horde_View.
* [mms] Honor initial_page preference in smartmobile view (Request #11165).
* [mms] Lock mailbox sort to descending date when using minimal view.
* [mms] Pre-fetch unseen messages in polled mailboxes in dynamic view.
* [mms] Allow Edit As New to be used as the default forward action (Request #11135).
* [mms] Improved handling of messages with multiple From addresses in mailbox views.
* [mms] Replying to a multipart/related message in HTML mode now correctly attaches data from the original message.
* [mms] Allow deletion of all subfolders at once in dynamic view.
* [mms] Provide details of when search results were last refreshed.
* [mms] Dynamically update unseen message counts in folder list in smartmobile view.
* [mms] Add mailbox caching to the smartmobile view.
* [mms] Cache last seen message in smartmobile view.
* [mms] Viewing a mailbox in smartmobile mode no longer resets the sortpref preference.
* [mms] Allow all SMTP configuration parameters to be overridden in the backends configuration file (Request #11051).
* [mms] Block images in HTML messages that appear to be sent from you by default, to prevent spammers form easily circumventing the block.
* [mms] Add &apos;Edit As New&apos; to Forward button dropdown menu in dynamic view.
* [mms] Allow identifying addresses to always display images for without requiring to add them to the addressbook.
* [mms] Disable text selection in dynamic view for everything but compose/message bodies.
* [mms] Rewritten vCal/iCal attachment viewer/handler.
* [mms] S/MIME certificate import from message data no longer requires popup window.
* [mms] PGP key import from message attachment no longer requires popup window.
* [mms] Improve PGP key import screen.
* [mms] Truncate large address lists (50+) by default in dynamic message views.
* [mms] Moved AJAX core features to Horde_Core package.
* [jan] Add reporting as spam/innocent to smartphone view.
* [mms] Workaround overquota error when deleting messages and using Trash mailbox.
* [jan] Add basic search to smartphone view.
* [jan] Add resume and "edit as new" to smartphone view.
* [mms] Hide deleted now works with threaded mailboxes.
* [mms] Threaded sorts now work in all search mailboxes (Request #9700).
* [mms] Improved threading performance.
* [mms] Improved date searching to search by range.
* [mms] Added &apos;mbox_sort&apos; hook.
* [mms] Make mailbox columns the same order in traditional view as in dynamic view.
* [jan] Add mailbox paging to smartphone view.
* [jan] Add copy and move to smartphone view.
* [jan] Add deleting messages to smartphone view.
* [jan] Add reply, forward and redirect to smartphone view.
* [jan] Add compose functionality to smartphone view.
* [mms] Accurately track changes to virtual folders in dynamic folder tree (Bug #10886).
* [mms] Traditional mode now requires javascript on the browser.
* [mms] Added &apos;mbox_special&apos; hook (rsalmon@mbpgroup.com, Request #10801).
* [mms] Converted stationery to the Templates special mailbox (Request #9296).
* [mms] Hide inactive buttons in dynamic view instead of dimming them.
* [mms] Added config option to limit size of messages with linked attachments (Request #6247).
* [mms] Allow expiration date to be provided when creating personal PGP key (Request #5754).
* [mms] Always use Horde default for sending charset unless reply_charset preference is active.
* [mms] Add ability to view all message parts in dynamic view (Request #9827).
* [mms] Remove signature from compose UI; signature is now added automatically when sending (Request #10487).
* [mms] Fix accessing mailboxes containing ampersands (Bug #10093).
* [mms] Size of sidebar now saved in dynamic view.
* [mms] Browser-specific UI elements in dynamic view now saved in browser storage (Request #10723).
   </notes>
  </release>
  <release>
   <version>
    <release>6.0.0beta1</release>
    <api>6.0.0beta1</api></version>
   <stability>
    <release>beta</release>
    <api>beta</api></stability>
   <date>2012-07-20</date>
   <license uri="http://www.horde.org/licenses/gpl">GPL-2.0</license>
   <notes>
* [mms] Fix regression in sorting of special mailboxes (Bug #11241).
* [mms] Fix mailbox sorting in traditional view (Bug #11278).
* [mms] Fix regression in IMAP cache query script preventing stats in all mailbox reports (Bug #11265).
* [mms] Fix regression in creating submailboxes in dynamic view.
* [mms] Fix browser-based AJAX autocompletion (Bug #11233).
* [jan] Fix displaying messages in a popup (Bug #11251).
* [jan] Fix automatic selection of the default identity if other identities contain the same address(es).
* [jan] Fix editing mailbox ACLs (Bug #11247).
* [jan] Fix using admin users and passwords for quota or mailbox management.
   </notes>
  </release>
  <release>
   <version>
    <release>6.0.0beta2</release>
    <api>6.0.0beta1</api></version>
   <stability>
    <release>beta</release>
    <api>beta</api></stability>
   <date>2012-08-07</date>
   <license uri="http://www.horde.org/licenses/gpl">GPL-2.0</license>
   <notes>
* [jan] Highlight quota level in dynamic mode.
* [mms] Add keyboard shortcuts to dynamic compose page (Michael Wing &lt;marsfurrycreature@gmail.com&gt;).
* [mms] Fix sidebar element wrapping.
* [mms] Fix regression preventing contacts popup window from working (Bug #11324).
* [mms] Fix regression in select all checkbox on traditional mailbox page (Bug #11317).
* [mms] Fix regression in altering sort direction in dynamic mailbox view (Bug #11300).
* [mms] Hide empty MIME parts when displaying inline.
* [mms] Fix expanding all mailboxes in dynamic view (Bug #11289).
* [mms] Fix handling of identity tie-to addresses when searching for matching identities.
* [mms] Fix recursive mailbox delete in dynamic view (Bug #11288).
   </notes>
  </release>
  <release>
   <version>
    <release>6.0.0beta3</release>
    <api>6.0.0beta1</api></version>
   <stability>
    <release>beta</release>
    <api>beta</api></stability>
   <date>2012-08-29</date>
   <license uri="http://www.horde.org/licenses/gpl">GPL-2.0</license>
   <notes>
* [mms] Allow certain iCalendar events to be configured to automatically update the local user&apos;s calendar (Request #11376).
* [mms] Remember message selections when changing mailboxes in dynamic view.
* [mms] Add ability to edit list of safe addresses used with the image_replacement preference.
* [mms] Add attachment download links to smartmobile view (Request #11379).
* [mms] Indicate deleted messages with strikethrough in smartmobile mailbox listing (Request #11362).
* [mms] Show polled children in smartmobile folder list when parent mailbox is not polled (Bug #11238).
* [mms] More complete handling of linked data in subject header across views (Bug #11372).
* [mms] Add Top link to smartmobile mailbox page.
* [mms] Fixes to the iTip Request handler (Bug #11264).
* [mms] Fix searching in smartmobile view (Bug #11365).
* [mms] Tweak smartmobile mailbox page to use mobile-style list clicking (Request #11364).
* [mms] Fix regression in updating dynamic folder list when deleting parent mailboxes that contain children (Bug #11296).
* [mms] Fix regression preventing compose messages from being sent in the smartmobile view (Bug #11342).
* [jan] Allow to reset flag colors and to specify as HTML colors.
* [mjr] The mailboxList API call now returns delimiter and attribute information.
* [jan] Fix polling for new mail from other applications.
   </notes>
  </release>
  <release>
   <version>
    <release>6.0.0beta4</release>
    <api>6.0.0beta1</api></version>
   <stability>
    <release>beta</release>
    <api>beta</api></stability>
   <date>2012-10-12</date>
   <license uri="http://www.horde.org/licenses/gpl">GPL-2.0</license>
   <notes>
* [mms] Add predefined templates to ACL management screen (Request #10648).
* [mms] Capture key shortcuts on dynamic mailbox page even if focus is on IFRAME HTML message data (Bug #11428).
* [mms] All IMP templates now use Horde_View.
* [mms] Add swipe action buttons to the smartmobile mailbox page.
* [mms] Optimize loading of message bodies when using dynamic view.
* [mms] Load new mailbox when renaming current mailbox in dynamic view (Request #11394).
* [mms] Add simple address autocompleter to smartmobile compose page.
* [mms] Add refresh button to smartmobile folder page.
* [jan] Fix popdown positioning in mailbox table header (Bug #11384).
   </notes>
  </release>
  <release>
   <version>
    <release>6.0.0RC1</release>
    <api>6.0.0beta1</api></version>
   <stability>
    <release>beta</release>
    <api>beta</api></stability>
   <date>2012-10-26</date>
   <license uri="http://www.horde.org/licenses/gpl">GPL-2.0</license>
   <notes>
* [mms] Attach as many files as possible instead of aborting on first failed attachment add.
* [mms] Fix determining first/last unseen message in a mailbox (use message date instead of arrival date).
* [jan] Don&apos;t show application menus in iTip MIME viewer popups.
* [mms] Hide subfolder creation option in dynamic view if IMAP server indicates that child mailboxes cannot be created.
* [mms] Correctly send deleted flag information to browser cache when using dynamic/smartmobile view (Bug #11362).
* [mms] Auto-update folders list in smartmobile view if special mailbox is auto-created (Request #11482).
* [mms] Load folders list on-demand in smartmobile view.
* [mms] Fix thread view when mailbox is not thread sorted (Bug #11320).
* [mms] Display message range when dragging slider on dynamic mailbox page.
   </notes>
  </release>
  <release>
   <version>
    <release>6.0.0RC2</release>
    <api>6.0.0beta1</api></version>
   <stability>
    <release>beta</release>
    <api>beta</api></stability>
   <date>2012-10-29</date>
   <license uri="http://www.horde.org/licenses/gpl">GPL-2.0</license>
   <notes>
* [jan] Update Polish translation (Krzysztof Kozera &lt;krzysztof113@o2.pl&gt;).
* [jan] Update Dutch translation (Arjen de Korte &lt;arjen+horde@de-korte.org&gt;).
* [mms] Fix regression causing large amounts of whitespace padding to be added to compose text in basic view.
* [mms] Fix regression in sending messages in basic/minimal mode if no attachment is added (Bug #11582).
* [jan] Fix key navigation in message view of basic mode.
   </notes>
  </release>
  <release>
   <version>
    <release>6.0.0</release>
    <api>6.0.0</api></version>
   <stability>
    <release>stable</release>
    <api>stable</api></stability>
   <date>2012-10-30</date>
   <license uri="http://www.horde.org/licenses/gpl">GPL-2.0</license>
   <notes>
* [mms] Fix regression in adding an attachment in minimal view.
   </notes>
  </release>
  <release>
   <version>
    <release>6.0.1</release>
    <api>6.0.0</api></version>
   <stability>
    <release>stable</release>
    <api>stable</api></stability>
   <date>2012-11-06</date>
   <license uri="http://www.horde.org/licenses/gpl">GPL-2.0</license>
   <notes>
* [mms] Fix shift-clicking in dynamic mailbox view when navigating to other mailboxes (Bug #11520).
* [mms] Disallow pasting non-text elements into the HTML editor (Bug #11650).
* [jan] Update Slovak translation (Jozef Sudolský &lt;jozef.sudolsky@elbia.sk&gt;).
* [mms] If persistent IMAP caching is disabled, use an in-memory cache for the current page load.
* [mms] Fix importing personal S/MIME certificate.
* [mms] Correctly show ACL entry for current user even if ACL response for mailbox is empty.
* [mms] Correctly remove unseen information from folder tree in dynamic mailbox view when mailbox is marked as not polled for new mail.
* [mms] Fix expanding folder list in dynamic view when opening a mailbox and folder expansion is not saved in the prefs (Bug #11609).
* [mms] Fix displaying HTML signature preference on identities preference page.
* [mms] Fix dynamic view loading in IE8 (Bug #11614).
* [mms] Optimize permission checking when creating a mailbox if no limit exists for a user.
* [mms] Fix displaying column headers in dynamic mailbox view when accessing a POP3 server.
* [mms] Fix display of innocent button in dynamic mailbox view (Bug #11604).
* [mms] Fix displaying move to spam mailbox option in the preferences (Bug #11603).
* [mms] Fixes to PGP Private key generation (Bug #11597).
* [mms] Don&apos;t block remote message styling if sender is in whitelist.
* [mms] Fix spellcheck display in dynamic view if HTML composition mode is the default (Bug #11592).
   </notes>
  </release>
  <release>
   <version>
    <release>6.0.2</release>
    <api>6.0.0</api></version>
   <stability>
    <release>stable</release>
    <api>stable</api></stability>
   <date>2012-11-27</date>
   <license uri="http://www.horde.org/licenses/gpl">GPL-2.0</license>
   <notes>
* [mms] Always add MDNSent flag when saving a draft/sent message.
* [mms] Fix preview message text in basic view (Bug #11724).
* [mms] Don&apos;t delete saved draft on session close.
* [mms] Improved generation and parsing of mbox files.
* [mms] Fix adding mailboxes with mull delimiters to the IMAP folder tree (Bug #11672).
* [mms] Fix editing/sending templates in dynamic view.
* [mms] Allow iCalendar events to be added to the calendar even if they are missing the required UID parameter (Bug #11669).
* [mms] Fix displaying flag changes for messages in search mailboxes in dynamic view (Bug #11622).
* [mms] Save sent-mail when composing in the smartmobile view (Bug #11670).
* [mms] Don&apos;t try to save sent-mail to a non-existent sent-mail mailbox.
* [mms] Fix displaying encrypted message in dynamic preview when correct passphrase is entered (Bug #11661).
* [mms] Purge IMAP cache data when upgrading from IMP 5.
   </notes>
  </release>
  <release>
   <version>
    <release>6.0.3</release>
    <api>6.0.0</api></version>
   <stability>
    <release>stable</release>
    <api>stable</api></stability>
   <license uri="http://www.horde.org/licenses/gpl">GPL-2.0</license>
   <notes>
* [mms] Honor &apos;hide_when_unlimited&apos; option for the quota driver (Bug #11782; Thomas Jarosch &lt;thomas.jarosch@intra2net.com&gt;).
* [mms] Fix toggling other options in dynamic compose screen.
   </notes>
  </release>
  <release>
   <version>
    <release>6.1.0</release>
    <api>6.0.0</api></version>
   <stability>
    <release>stable</release>
    <api>stable</api></stability>
   <license uri="http://www.horde.org/licenses/gpl">GPL-2.0</license>
   <notes>
* [mms] Initialize viewport and mailbox list in single AJAX call when initially loading the dynamic mailbox view.
* [mms] Add message thread view to dynamic mailbox preview.
* [mms] Better UI for changing quicksearch criteria in dynamic mailbox screen.
* [mms] Collapse multiple mailbox export options in dynamic mailbox view to single action.
* [mms] Importing a PGP personal key now only requires the private key.
   </notes>
  </release>
 </changelog>
</package><|MERGE_RESOLUTION|>--- conflicted
+++ resolved
@@ -34,16 +34,11 @@
  </stability>
  <license uri="http://www.horde.org/licenses/gpl">GPL-2.0</license>
  <notes>
-<<<<<<< HEAD
 * [mms] Initialize viewport and mailbox list in single AJAX call when initially loading the dynamic mailbox view.
 * [mms] Add message thread view to dynamic mailbox preview.
 * [mms] Better UI for changing quicksearch criteria in dynamic mailbox screen.
 * [mms] Collapse multiple mailbox export options in dynamic mailbox view to single action.
 * [mms] Importing a PGP personal key now only requires the private key.
-=======
-* [mms] Honor &apos;hide_when_unlimited&apos; option for the quota driver (Bug #11782; Thomas Jarosch &lt;thomas.jarosch@intra2net.com&gt;).
-* [mms] Fix toggling other options in dynamic compose screen.
->>>>>>> d28031ff
  </notes>
  <contents>
   <dir baseinstalldir="/" name="/">
