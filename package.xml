<?xml version="1.0" encoding="UTF-8"?>
<package packagerversion="1.9.2" version="2.0" xmlns="http://pear.php.net/dtd/package-2.0" xmlns:tasks="http://pear.php.net/dtd/tasks-1.0" xmlns:xsi="http://www.w3.org/2001/XMLSchema-instance" xsi:schemaLocation="http://pear.php.net/dtd/tasks-1.0 http://pear.php.net/dtd/tasks-1.0.xsd http://pear.php.net/dtd/package-2.0 http://pear.php.net/dtd/package-2.0.xsd">
 <name>imp</name>
 <channel>pear.horde.org</channel>
 <summary>A web based webmail system</summary>
 <description>IMP, the Internet Mail Program, is one of the most popular and widely deployed open source webmail applications in the world. It allows universal, web-based access to IMAP and POP3 mail servers and provides Ajax, mobile and traditional interfaces with a rich range of features normally found only in desktop email clients.</description>
 <lead>
  <name>Michael Slusarz</name>
  <user>slusarz</user>
  <email>slusarz@horde.org</email>
  <active>yes</active>
 </lead>
 <lead>
  <name>Jan Schneider</name>
  <user>jan</user>
  <email>jan@horde.org</email>
  <active>yes</active>
 </lead>
 <lead>
  <name>Chuck Hagenbuch</name>
  <user>chuck</user>
  <email>chuck@horde.org</email>
  <active>yes</active>
 </lead>
 <date>2012-01-17</date>
 <time>13:09:15</time>
 <version>
<<<<<<< HEAD
  <release>5.1.0</release>
=======
  <release>5.0.19</release>
>>>>>>> d96b7fc9
  <api>5.0.0</api>
 </version>
 <stability>
  <release>stable</release>
  <api>stable</api>
 </stability>
 <license uri="http://www.horde.org/licenses/gpl">GPL-2.0</license>
 <notes>
<<<<<<< HEAD
* [mms] Added &apos;mbox_sort&apos; hook.
* [mms] Make mailbox columns the same order in traditional view as in dynamic view.
* [jan] Add mailbox paging to smartphone view.
* [jan] Add copy and move to smartphone view.
* [jan] Add deleting messages to smartphone view.
* [jan] Add reply and forward to smartphone view.
* [jan] Add compose functionality to smartphone view.
* [mms] Accurately track changes to virtual folders in dynamic folder tree (Bug #10886).
* [mms] Traditional mode now requires javascript on the browser.
* [mms] Converted stationery to the Templates special mailbox (Request #9296).
* [mms] Hide inactive buttons in dynamic view instead of dimming them.
* [mms] Added config option to limit size of messages with linked attachments (Request #6247).
* [mms] Allow expiration date to be provided when creating personal PGP key (Request #5754).
* [mms] Always use Horde default for sending charset unless reply_charset preference is active.
* [mms] Add ability to view all message parts in dynamic view (Request #9827).
* [mms] Remove signature from compose UI; signature is now added automatically when sending (Request #10487).
* [mms] Fix accessing mailboxes containing ampersands (Bug #10093).
* [mms] Size of sidebar now saved in dynamic view
* [mms] Browser-specific UI elements in dynamic view now saved in browser storage (Ticket #10723).
=======
* 
>>>>>>> d96b7fc9
 </notes>
 <contents>
  <dir baseinstalldir="/" name="/">
   <dir name="bin">
    <file name="imp-bounce-spam" role="script" />
    <file name="imp-mailbox-decode" role="script" />
    <file name="imp-query-imap-cache" role="script" />
   </dir> <!-- /bin -->
   <dir name="config">
    <file name=".htaccess" role="horde" />
    <file name="backends.php" role="horde" />
    <file name="conf.xml" role="horde" />
    <file name="filter.txt.dist" role="horde" />
    <file name="hooks.php.dist" role="horde" />
    <file name="menu.php.dist" role="horde" />
    <file name="mime_drivers.php" role="horde" />
    <file name="prefs.php" role="horde" />
   </dir> <!-- /config -->
   <dir name="docs">
    <file name="CHANGES" role="doc" />
    <file name="CREDITS" role="doc" />
    <file name="INSTALL" role="doc" />
    <file name="PERFORMANCE" role="doc" />
    <file name="RELEASE_NOTES" role="doc" />
    <file name="RFCS" role="doc" />
    <file name="UPGRADING" role="doc" />
   </dir> <!-- /docs -->
   <dir name="js">
    <file name="acl.js" role="horde" />
    <file name="compose-base.js" role="horde" />
    <file name="compose-dimp.js" role="horde" />
    <file name="compose.js" role="horde" />
    <file name="contacts.js" role="horde" />
    <file name="dialog.js" role="horde" />
    <file name="dimpbase.js" role="horde" />
    <file name="dimpcore.js" role="horde" />
    <file name="flagprefs.js" role="horde" />
    <file name="folderprefs.js" role="horde" />
    <file name="folders.js" role="horde" />
    <file name="imp.js" role="horde" />
    <file name="indices.js" role="horde" />
    <file name="jstorage.js" role="horde" />
    <file name="login.js" role="horde" />
    <file name="mailbox-dimp.js" role="horde" />
    <file name="mailbox.js" role="horde" />
    <file name="message-dimp.js" role="horde" />
    <file name="message.js" role="horde" />
    <file name="mobile.js" role="horde" />
    <file name="pgp.js" role="horde" />
    <file name="search.js" role="horde" />
    <file name="searchesprefs.js" role="horde" />
    <file name="signaturehtml.js" role="horde" />
    <file name="viewport.js" role="horde" />
   </dir> <!-- /js -->
   <dir name="lib">
    <dir name="Ajax">
     <dir name="Imple">
      <file name="ContactAutoCompleter.php" role="horde" />
      <file name="PassphraseDialog.php" role="horde" />
     </dir> <!-- /lib/Ajax/Imple -->
     <file name="Application.php" role="horde" />
     <file name="Queue.php" role="horde" />
    </dir> <!-- /lib/Ajax -->
    <dir name="Block">
     <file name="Newmail.php" role="horde" />
     <file name="Summary.php" role="horde" />
    </dir> <!-- /lib/Block -->
    <dir name="Compose">
     <file name="Exception.php" role="horde" />
    </dir> <!-- /lib/Compose -->
    <dir name="Crypt">
     <file name="Pgp.php" role="horde" />
     <file name="Smime.php" role="horde" />
    </dir> <!-- /lib/Crypt -->
    <dir name="Factory">
     <file name="AuthImap.php" role="horde" />
     <file name="Compose.php" role="horde" />
     <file name="Contents.php" role="horde" />
     <file name="Flags.php" role="horde" />
     <file name="Identity.php" role="horde" />
     <file name="Imap.php" role="horde" />
     <file name="Imaptree.php" role="horde" />
     <file name="Mail.php" role="horde" />
     <file name="Mailbox.php" role="horde" />
     <file name="MailboxList.php" role="horde" />
     <file name="MimeViewer.php" role="horde" />
     <file name="Pgp.php" role="horde" />
     <file name="Quota.php" role="horde" />
     <file name="Search.php" role="horde" />
     <file name="Sentmail.php" role="horde" />
     <file name="Smime.php" role="horde" />
    </dir> <!-- /lib/Factory -->
    <dir name="Flag">
     <dir name="Imap">
      <file name="Answered.php" role="horde" />
      <file name="Deleted.php" role="horde" />
      <file name="Draft.php" role="horde" />
      <file name="Flagged.php" role="horde" />
      <file name="Forwarded.php" role="horde" />
      <file name="Junk.php" role="horde" />
      <file name="NotJunk.php" role="horde" />
      <file name="Seen.php" role="horde" />
     </dir> <!-- /lib/Flag/Imap -->
     <dir name="System">
      <dir name="Match">
       <file name="Address.php" role="horde" />
       <file name="Flag.php" role="horde" />
       <file name="Header.php" role="horde" />
      </dir> <!-- /lib/Flag/System/Match -->
      <file name="Attachment.php" role="horde" />
      <file name="Encrypted.php" role="horde" />
      <file name="HighPriority.php" role="horde" />
      <file name="List.php" role="horde" />
      <file name="LowPriority.php" role="horde" />
      <file name="Personal.php" role="horde" />
      <file name="Signed.php" role="horde" />
      <file name="Unseen.php" role="horde" />
     </dir> <!-- /lib/Flag/System -->
     <file name="Base.php" role="horde" />
     <file name="Imap.php" role="horde" />
     <file name="User.php" role="horde" />
    </dir> <!-- /lib/Flag -->
    <dir name="Imap">
     <file name="Acl.php" role="horde" />
     <file name="Exception.php" role="horde" />
     <file name="PermanentFlags.php" role="horde" />
     <file name="Thread.php" role="horde" />
     <file name="Tree.php" role="horde" />
    </dir> <!-- /lib/Imap -->
    <dir name="Indices">
     <file name="Form.php" role="horde" />
    </dir> <!-- /lib/Indices -->
    <dir name="LoginTasks">
     <dir name="SystemTask">
      <file name="GarbageCollection.php" role="horde" />
      <file name="Upgrade.php" role="horde" />
      <file name="UpgradeAuth.php" role="horde" />
     </dir> <!-- /lib/LoginTasks/SystemTask -->
     <dir name="Task">
      <file name="Autocreate.php" role="horde" />
      <file name="DeleteAttachmentsMonthly.php" role="horde" />
      <file name="DeleteSentmailMonthly.php" role="horde" />
      <file name="FilterOnLogin.php" role="horde" />
      <file name="PurgeSentmail.php" role="horde" />
      <file name="PurgeSpam.php" role="horde" />
      <file name="PurgeTrash.php" role="horde" />
      <file name="RecoverDraft.php" role="horde" />
      <file name="RenameSentmailMonthly.php" role="horde" />
     </dir> <!-- /lib/LoginTasks/Task -->
    </dir> <!-- /lib/LoginTasks -->
    <dir name="Mailbox">
     <dir name="List">
      <file name="Track.php" role="horde" />
     </dir> <!-- /lib/Mailbox/List -->
     <file name="List.php" role="horde" />
    </dir> <!-- /lib/Mailbox -->
    <dir name="Menu">
     <file name="Dimp.php" role="horde" />
    </dir> <!-- /lib/Menu -->
    <dir name="Mime">
     <dir name="Viewer">
      <file name="Alternative.php" role="horde" />
      <file name="Appledouble.php" role="horde" />
      <file name="Audio.php" role="horde" />
      <file name="Enriched.php" role="horde" />
      <file name="Externalbody.php" role="horde" />
      <file name="Html.php" role="horde" />
      <file name="Images.php" role="horde" />
      <file name="Itip.php" role="horde" />
      <file name="Mdn.php" role="horde" />
      <file name="Partial.php" role="horde" />
      <file name="Pdf.php" role="horde" />
      <file name="Pgp.php" role="horde" />
      <file name="Plain.php" role="horde" />
      <file name="Related.php" role="horde" />
      <file name="Rfc822.php" role="horde" />
      <file name="Smil.php" role="horde" />
      <file name="Smime.php" role="horde" />
      <file name="Status.php" role="horde" />
      <file name="Vcard.php" role="horde" />
      <file name="Video.php" role="horde" />
      <file name="Zip.php" role="horde" />
     </dir> <!-- /lib/Mime/Viewer -->
     <file name="Status.php" role="horde" />
    </dir> <!-- /lib/Mime -->
    <dir name="Notification">
     <dir name="Event">
      <file name="Status.php" role="horde" />
     </dir> <!-- /lib/Notification/Event -->
     <dir name="Handler">
      <dir name="Decorator">
       <file name="ImapAlerts.php" role="horde" />
       <file name="NewmailNotify.php" role="horde" />
      </dir> <!-- /lib/Notification/Handler/Decorator -->
     </dir> <!-- /lib/Notification/Handler -->
     <dir name="Listener">
      <file name="AjaxStatus.php" role="horde" />
     </dir> <!-- /lib/Notification/Listener -->
    </dir> <!-- /lib/Notification -->
    <dir name="Prefs">
     <file name="Identity.php" role="horde" />
     <file name="Ui.php" role="horde" />
    </dir> <!-- /lib/Prefs -->
    <dir name="Quota">
     <file name="Base.php" role="horde" />
     <file name="Command.php" role="horde" />
     <file name="Hook.php" role="horde" />
     <file name="Imap.php" role="horde" />
     <file name="Maildir.php" role="horde" />
     <file name="Mdaemon.php" role="horde" />
     <file name="Mercury32.php" role="horde" />
     <file name="Null.php" role="horde" />
     <file name="Sql.php" role="horde" />
    </dir> <!-- /lib/Quota -->
    <dir name="Search">
     <dir name="Element">
      <file name="Attachment.php" role="horde" />
      <file name="Autogenerated.php" role="horde" />
      <file name="Bulk.php" role="horde" />
      <file name="Contacts.php" role="horde" />
      <file name="Date.php" role="horde" />
      <file name="Flag.php" role="horde" />
      <file name="Header.php" role="horde" />
      <file name="Mailinglist.php" role="horde" />
      <file name="Or.php" role="horde" />
      <file name="Personal.php" role="horde" />
      <file name="Recipient.php" role="horde" />
      <file name="Size.php" role="horde" />
      <file name="Text.php" role="horde" />
      <file name="Within.php" role="horde" />
     </dir> <!-- /lib/Search/Element -->
     <dir name="Filter">
      <file name="Attachment.php" role="horde" />
      <file name="Autogenerated.php" role="horde" />
      <file name="Builtin.php" role="horde" />
      <file name="Bulk.php" role="horde" />
      <file name="Contacts.php" role="horde" />
      <file name="Mailinglist.php" role="horde" />
      <file name="Personal.php" role="horde" />
     </dir> <!-- /lib/Search/Filter -->
     <dir name="Vfolder">
      <file name="Builtin.php" role="horde" />
      <file name="Vinbox.php" role="horde" />
      <file name="Vtrash.php" role="horde" />
     </dir> <!-- /lib/Search/Vfolder -->
     <file name="Element.php" role="horde" />
     <file name="Filter.php" role="horde" />
     <file name="Query.php" role="horde" />
     <file name="Vfolder.php" role="horde" />
    </dir> <!-- /lib/Search -->
    <dir name="Sentmail">
     <file name="Base.php" role="horde" />
     <file name="Null.php" role="horde" />
     <file name="Sql.php" role="horde" />
    </dir> <!-- /lib/Sentmail -->
    <dir name="Tree">
     <file name="Flist.php" role="horde" />
     <file name="Jquerymobile.php" role="horde" />
     <file name="Simplehtml.php" role="horde" />
    </dir> <!-- /lib/Tree -->
    <dir name="Ui">
     <file name="Compose.php" role="horde" />
     <file name="Editor.php" role="horde" />
     <file name="Folder.php" role="horde" />
     <file name="Headers.php" role="horde" />
     <file name="Imageview.php" role="horde" />
     <file name="Mailbox.php" role="horde" />
     <file name="Message.php" role="horde" />
     <file name="Mimp.php" role="horde" />
     <file name="Search.php" role="horde" />
    </dir> <!-- /lib/Ui -->
    <dir name="Views">
     <file name="Compose.php" role="horde" />
     <file name="ListMessages.php" role="horde" />
     <file name="ShowMessage.php" role="horde" />
    </dir> <!-- /lib/Views -->
    <file name=".htaccess" role="horde" />
    <file name="Api.php" role="horde" />
    <file name="Application.php" role="horde" />
    <file name="Auth.php" role="horde" />
    <file name="Compose.php" role="horde" />
    <file name="Contents.php" role="horde" />
    <file name="Dimp.php" role="horde" />
    <file name="Exception.php" role="horde" />
    <file name="Filter.php" role="horde" />
    <file name="Flags.php" role="horde" />
    <file name="Imap.php" role="horde" />
    <file name="IMP.php" role="horde" />
    <file name="Indices.php" role="horde" />
    <file name="Mailbox.php" role="horde" />
    <file name="Maillog.php" role="horde" />
    <file name="Message.php" role="horde" />
    <file name="Quota.php" role="horde" />
    <file name="Search.php" role="horde" />
    <file name="Sentmail.php" role="horde" />
    <file name="Spam.php" role="horde" />
    <file name="Test.php" role="horde" />
   </dir> <!-- /lib -->
   <dir name="locale">
    <dir name="ar">
     <dir name="LC_MESSAGES">
      <file name="imp.mo" role="horde" />
      <file name="imp.po" role="horde" />
     </dir> <!-- /locale/ar/LC_MESSAGES -->
    </dir> <!-- /locale/ar -->
    <dir name="ar_OM">
     <dir name="LC_MESSAGES">
      <file name="imp.mo" role="horde" />
      <file name="imp.po" role="horde" />
     </dir> <!-- /locale/ar_OM/LC_MESSAGES -->
    </dir> <!-- /locale/ar_OM -->
    <dir name="bg">
     <dir name="LC_MESSAGES">
      <file name="imp.mo" role="horde" />
      <file name="imp.po" role="horde" />
     </dir> <!-- /locale/bg/LC_MESSAGES -->
    </dir> <!-- /locale/bg -->
    <dir name="bs">
     <dir name="LC_MESSAGES">
      <file name="imp.mo" role="horde" />
      <file name="imp.po" role="horde" />
     </dir> <!-- /locale/bs/LC_MESSAGES -->
    </dir> <!-- /locale/bs -->
    <dir name="ca">
     <dir name="LC_MESSAGES">
      <file name="imp.mo" role="horde" />
      <file name="imp.po" role="horde" />
     </dir> <!-- /locale/ca/LC_MESSAGES -->
     <file name="help.xml" role="horde" />
    </dir> <!-- /locale/ca -->
    <dir name="cs">
     <dir name="LC_MESSAGES">
      <file name="imp.mo" role="horde" />
      <file name="imp.po" role="horde" />
     </dir> <!-- /locale/cs/LC_MESSAGES -->
     <file name="help.xml" role="horde" />
    </dir> <!-- /locale/cs -->
    <dir name="da">
     <dir name="LC_MESSAGES">
      <file name="imp.mo" role="horde" />
      <file name="imp.po" role="horde" />
     </dir> <!-- /locale/da/LC_MESSAGES -->
     <file name="help.xml" role="horde" />
    </dir> <!-- /locale/da -->
    <dir name="de">
     <dir name="LC_MESSAGES">
      <file name="imp.mo" role="horde" />
      <file name="imp.po" role="horde" />
     </dir> <!-- /locale/de/LC_MESSAGES -->
     <file name="help.xml" role="horde" />
    </dir> <!-- /locale/de -->
    <dir name="el">
     <dir name="LC_MESSAGES">
      <file name="imp.mo" role="horde" />
      <file name="imp.po" role="horde" />
     </dir> <!-- /locale/el/LC_MESSAGES -->
     <file name="help.xml" role="horde" />
    </dir> <!-- /locale/el -->
    <dir name="en">
     <file name="help.xml" role="horde" />
    </dir> <!-- /locale/en -->
    <dir name="es">
     <dir name="LC_MESSAGES">
      <file name="imp.mo" role="horde" />
      <file name="imp.po" role="horde" />
     </dir> <!-- /locale/es/LC_MESSAGES -->
     <file name="help.xml" role="horde" />
    </dir> <!-- /locale/es -->
    <dir name="et">
     <dir name="LC_MESSAGES">
      <file name="imp.mo" role="horde" />
      <file name="imp.po" role="horde" />
     </dir> <!-- /locale/et/LC_MESSAGES -->
     <file name="help.xml" role="horde" />
    </dir> <!-- /locale/et -->
    <dir name="eu">
     <dir name="LC_MESSAGES">
      <file name="imp.mo" role="horde" />
      <file name="imp.po" role="horde" />
     </dir> <!-- /locale/eu/LC_MESSAGES -->
     <file name="help.xml" role="horde" />
    </dir> <!-- /locale/eu -->
    <dir name="fa">
     <dir name="LC_MESSAGES">
      <file name="imp.mo" role="horde" />
      <file name="imp.po" role="horde" />
     </dir> <!-- /locale/fa/LC_MESSAGES -->
     <file name="help.xml" role="horde" />
    </dir> <!-- /locale/fa -->
    <dir name="fi">
     <dir name="LC_MESSAGES">
      <file name="imp.mo" role="horde" />
      <file name="imp.po" role="horde" />
     </dir> <!-- /locale/fi/LC_MESSAGES -->
     <file name="help.xml" role="horde" />
    </dir> <!-- /locale/fi -->
    <dir name="fr">
     <dir name="LC_MESSAGES">
      <file name="imp.mo" role="horde" />
      <file name="imp.po" role="horde" />
     </dir> <!-- /locale/fr/LC_MESSAGES -->
     <file name="help.xml" role="horde" />
    </dir> <!-- /locale/fr -->
    <dir name="gl">
     <dir name="LC_MESSAGES">
      <file name="imp.mo" role="horde" />
      <file name="imp.po" role="horde" />
     </dir> <!-- /locale/gl/LC_MESSAGES -->
    </dir> <!-- /locale/gl -->
    <dir name="he">
     <dir name="LC_MESSAGES">
      <file name="imp.mo" role="horde" />
      <file name="imp.po" role="horde" />
     </dir> <!-- /locale/he/LC_MESSAGES -->
    </dir> <!-- /locale/he -->
    <dir name="hr">
     <dir name="LC_MESSAGES">
      <file name="imp.mo" role="horde" />
      <file name="imp.po" role="horde" />
     </dir> <!-- /locale/hr/LC_MESSAGES -->
     <file name="help.xml" role="horde" />
    </dir> <!-- /locale/hr -->
    <dir name="hu">
     <dir name="LC_MESSAGES">
      <file name="imp.mo" role="horde" />
      <file name="imp.po" role="horde" />
     </dir> <!-- /locale/hu/LC_MESSAGES -->
     <file name="help.xml" role="horde" />
    </dir> <!-- /locale/hu -->
    <dir name="id">
     <dir name="LC_MESSAGES">
      <file name="imp.mo" role="horde" />
      <file name="imp.po" role="horde" />
     </dir> <!-- /locale/id/LC_MESSAGES -->
    </dir> <!-- /locale/id -->
    <dir name="is">
     <dir name="LC_MESSAGES">
      <file name="imp.mo" role="horde" />
      <file name="imp.po" role="horde" />
     </dir> <!-- /locale/is/LC_MESSAGES -->
    </dir> <!-- /locale/is -->
    <dir name="it">
     <dir name="LC_MESSAGES">
      <file name="imp.mo" role="horde" />
      <file name="imp.po" role="horde" />
     </dir> <!-- /locale/it/LC_MESSAGES -->
     <file name="help.xml" role="horde" />
    </dir> <!-- /locale/it -->
    <dir name="ja">
     <dir name="LC_MESSAGES">
      <file name="imp.mo" role="horde" />
      <file name="imp.po" role="horde" />
     </dir> <!-- /locale/ja/LC_MESSAGES -->
    </dir> <!-- /locale/ja -->
    <dir name="km">
     <dir name="LC_MESSAGES">
      <file name="imp.mo" role="horde" />
      <file name="imp.po" role="horde" />
     </dir> <!-- /locale/km/LC_MESSAGES -->
    </dir> <!-- /locale/km -->
    <dir name="ko">
     <dir name="LC_MESSAGES">
      <file name="imp.mo" role="horde" />
      <file name="imp.po" role="horde" />
     </dir> <!-- /locale/ko/LC_MESSAGES -->
     <file name="help.xml" role="horde" />
    </dir> <!-- /locale/ko -->
    <dir name="lt">
     <dir name="LC_MESSAGES">
      <file name="imp.mo" role="horde" />
      <file name="imp.po" role="horde" />
     </dir> <!-- /locale/lt/LC_MESSAGES -->
    </dir> <!-- /locale/lt -->
    <dir name="lv">
     <dir name="LC_MESSAGES">
      <file name="imp.mo" role="horde" />
      <file name="imp.po" role="horde" />
     </dir> <!-- /locale/lv/LC_MESSAGES -->
     <file name="help.xml" role="horde" />
    </dir> <!-- /locale/lv -->
    <dir name="mk">
     <dir name="LC_MESSAGES">
      <file name="imp.mo" role="horde" />
      <file name="imp.po" role="horde" />
     </dir> <!-- /locale/mk/LC_MESSAGES -->
    </dir> <!-- /locale/mk -->
    <dir name="nb">
     <dir name="LC_MESSAGES">
      <file name="imp.mo" role="horde" />
      <file name="imp.po" role="horde" />
     </dir> <!-- /locale/nb/LC_MESSAGES -->
     <file name="help.xml" role="horde" />
    </dir> <!-- /locale/nb -->
    <dir name="nl">
     <dir name="LC_MESSAGES">
      <file name="imp.mo" role="horde" />
      <file name="imp.po" role="horde" />
     </dir> <!-- /locale/nl/LC_MESSAGES -->
     <file name="help.xml" role="horde" />
    </dir> <!-- /locale/nl -->
    <dir name="nn">
     <dir name="LC_MESSAGES">
      <file name="imp.mo" role="horde" />
      <file name="imp.po" role="horde" />
     </dir> <!-- /locale/nn/LC_MESSAGES -->
    </dir> <!-- /locale/nn -->
    <dir name="pl">
     <dir name="LC_MESSAGES">
      <file name="imp.mo" role="horde" />
      <file name="imp.po" role="horde" />
     </dir> <!-- /locale/pl/LC_MESSAGES -->
     <file name="help.xml" role="horde" />
    </dir> <!-- /locale/pl -->
    <dir name="pt">
     <dir name="LC_MESSAGES">
      <file name="imp.mo" role="horde" />
      <file name="imp.po" role="horde" />
     </dir> <!-- /locale/pt/LC_MESSAGES -->
     <file name="help.xml" role="horde" />
    </dir> <!-- /locale/pt -->
    <dir name="pt_BR">
     <dir name="LC_MESSAGES">
      <file name="imp.mo" role="horde" />
      <file name="imp.po" role="horde" />
     </dir> <!-- /locale/pt_BR/LC_MESSAGES -->
     <file name="help.xml" role="horde" />
    </dir> <!-- /locale/pt_BR -->
    <dir name="ro">
     <dir name="LC_MESSAGES">
      <file name="imp.mo" role="horde" />
      <file name="imp.po" role="horde" />
     </dir> <!-- /locale/ro/LC_MESSAGES -->
    </dir> <!-- /locale/ro -->
    <dir name="ru">
     <dir name="LC_MESSAGES">
      <file name="imp.mo" role="horde" />
      <file name="imp.po" role="horde" />
     </dir> <!-- /locale/ru/LC_MESSAGES -->
     <file name="help.xml" role="horde" />
    </dir> <!-- /locale/ru -->
    <dir name="sk">
     <dir name="LC_MESSAGES">
      <file name="imp.mo" role="horde" />
      <file name="imp.po" role="horde" />
     </dir> <!-- /locale/sk/LC_MESSAGES -->
     <file name="help.xml" role="horde" />
    </dir> <!-- /locale/sk -->
    <dir name="sl">
     <dir name="LC_MESSAGES">
      <file name="imp.mo" role="horde" />
      <file name="imp.po" role="horde" />
     </dir> <!-- /locale/sl/LC_MESSAGES -->
    </dir> <!-- /locale/sl -->
    <dir name="sv">
     <dir name="LC_MESSAGES">
      <file name="imp.mo" role="horde" />
      <file name="imp.po" role="horde" />
     </dir> <!-- /locale/sv/LC_MESSAGES -->
     <file name="help.xml" role="horde" />
    </dir> <!-- /locale/sv -->
    <dir name="th">
     <dir name="LC_MESSAGES">
      <file name="imp.mo" role="horde" />
      <file name="imp.po" role="horde" />
     </dir> <!-- /locale/th/LC_MESSAGES -->
    </dir> <!-- /locale/th -->
    <dir name="tr">
     <dir name="LC_MESSAGES">
      <file name="imp.mo" role="horde" />
      <file name="imp.po" role="horde" />
     </dir> <!-- /locale/tr/LC_MESSAGES -->
     <file name="help.xml" role="horde" />
    </dir> <!-- /locale/tr -->
    <dir name="uk">
     <dir name="LC_MESSAGES">
      <file name="imp.mo" role="horde" />
      <file name="imp.po" role="horde" />
     </dir> <!-- /locale/uk/LC_MESSAGES -->
     <file name="help.xml" role="horde" />
    </dir> <!-- /locale/uk -->
    <dir name="zh_CN">
     <dir name="LC_MESSAGES">
      <file name="imp.mo" role="horde" />
      <file name="imp.po" role="horde" />
     </dir> <!-- /locale/zh_CN/LC_MESSAGES -->
     <file name="help.xml" role="horde" />
    </dir> <!-- /locale/zh_CN -->
    <dir name="zh_TW">
     <dir name="LC_MESSAGES">
      <file name="imp.mo" role="horde" />
      <file name="imp.po" role="horde" />
     </dir> <!-- /locale/zh_TW/LC_MESSAGES -->
     <file name="help.xml" role="horde" />
    </dir> <!-- /locale/zh_TW -->
    <file name=".htaccess" role="horde" />
    <file name="imp.pot" role="horde" />
   </dir> <!-- /locale -->
   <dir name="migration">
    <file name="1_imp_base_tables.php" role="horde" />
    <file name="2_imp_autoincrement_sentmail.php" role="horde" />
   </dir> <!-- /migration -->
   <dir name="templates">
    <dir name="dimp">
     <dir name="compose">
      <file name="compose-base.html" role="horde" />
      <file name="compose.html" role="horde" />
     </dir> <!-- /templates/dimp/compose -->
     <dir name="message">
      <file name="message.html" role="horde" />
     </dir> <!-- /templates/dimp/message -->
     <file name="index.inc" role="horde" />
     <file name="javascript_defs.php" role="horde" />
    </dir> <!-- /templates/dimp -->
    <dir name="imp">
     <dir name="compose">
      <file name="compose.html" role="horde" />
      <file name="redirect.html" role="horde" />
      <file name="success.html" role="horde" />
     </dir> <!-- /templates/imp/compose -->
     <dir name="contacts">
      <file name="contacts.html" role="horde" />
     </dir> <!-- /templates/imp/contacts -->
     <dir name="flist">
      <file name="flist.html" role="horde" />
     </dir> <!-- /templates/imp/flist -->
     <dir name="folders">
      <file name="actions.html" role="horde" />
      <file name="folders_confirm.html" role="horde" />
      <file name="folders_size.html" role="horde" />
      <file name="head.html" role="horde" />
      <file name="import.html" role="horde" />
     </dir> <!-- /templates/imp/folders -->
     <dir name="mailbox">
      <file name="actions.html" role="horde" />
      <file name="actions_deleted.html" role="horde" />
      <file name="empty_mailbox.html" role="horde" />
      <file name="form_start.html" role="horde" />
      <file name="header.html" role="horde" />
      <file name="mailbox.html" role="horde" />
      <file name="message_headers.html" role="horde" />
      <file name="navbar.html" role="horde" />
      <file name="searchfolder.html" role="horde" />
     </dir> <!-- /templates/imp/mailbox -->
     <dir name="menu">
      <file name="menu.html" role="horde" />
     </dir> <!-- /templates/imp/menu -->
     <dir name="message">
      <file name="message.html" role="horde" />
      <file name="navbar_actions.html" role="horde" />
      <file name="navbar_navigate.html" role="horde" />
      <file name="navbar_top.html" role="horde" />
     </dir> <!-- /templates/imp/message -->
     <dir name="search">
      <file name="search-all.html" role="horde" />
      <file name="search-basic.html" role="horde" />
      <file name="search.html" role="horde" />
     </dir> <!-- /templates/imp/search -->
     <dir name="thread">
      <file name="thread.html" role="horde" />
     </dir> <!-- /templates/imp/thread -->
     <file name="javascript_defs.php" role="horde" />
    </dir> <!-- /templates/imp -->
    <dir name="mimp">
     <dir name="compose">
      <file name="compose.html" role="horde" />
     </dir> <!-- /templates/mimp/compose -->
     <dir name="folders">
      <file name="folders.html" role="horde" />
     </dir> <!-- /templates/mimp/folders -->
     <dir name="mailbox">
      <file name="mailbox.html" role="horde" />
      <file name="search.html" role="horde" />
     </dir> <!-- /templates/mimp/mailbox -->
     <dir name="message">
      <file name="message.html" role="horde" />
      <file name="part.html" role="horde" />
     </dir> <!-- /templates/mimp/message -->
    </dir> <!-- /templates/mimp -->
    <dir name="mobile">
     <file name="folders.html.php" role="horde" />
     <file name="head.html.php" role="horde" />
     <file name="javascript_defs.php" role="horde" />
     <file name="mailbox.html.php" role="horde" />
     <file name="message.html.php" role="horde" />
     <file name="notice.html.php" role="horde" />
    </dir> <!-- /templates/mobile -->
    <dir name="pgp">
     <file name="import_key.html" role="horde" />
    </dir> <!-- /templates/pgp -->
    <dir name="prefs">
     <file name="acl.html" role="horde" />
     <file name="composetemplates.html" role="horde" />
     <file name="drafts.html" role="horde" />
     <file name="encrypt.html" role="horde" />
     <file name="flags.html" role="horde" />
     <file name="initialpage.html" role="horde" />
     <file name="mailto.html" role="horde" />
     <file name="newmailaudio.html" role="horde" />
     <file name="pgpprivatekey.html" role="horde" />
     <file name="pgppublickey.html" role="horde" />
     <file name="searches.html" role="horde" />
     <file name="sentmail.html" role="horde" />
     <file name="signaturehtml.html" role="horde" />
     <file name="smimeprivatekey.html" role="horde" />
     <file name="smimepublickey.html" role="horde" />
     <file name="spam.html" role="horde" />
     <file name="specialuse.html" role="horde" />
     <file name="trash.html" role="horde" />
    </dir> <!-- /templates/prefs -->
    <dir name="print">
     <file name="headers.html" role="horde" />
    </dir> <!-- /templates/print -->
    <dir name="quota">
     <file name="quota.html" role="horde" />
    </dir> <!-- /templates/quota -->
    <dir name="rss">
     <file name="mailbox.rss" role="horde" />
    </dir> <!-- /templates/rss -->
    <dir name="saveimage">
     <file name="saveimage.html" role="horde" />
    </dir> <!-- /templates/saveimage -->
    <dir name="smime">
     <file name="import_key.html" role="horde" />
    </dir> <!-- /templates/smime -->
    <dir name="test">
     <file name="mailserver.inc" role="horde" />
    </dir> <!-- /templates/test -->
    <file name=".htaccess" role="horde" />
    <file name="common-header.inc" role="horde" />
   </dir> <!-- /templates -->
   <dir name="test">
    <dir name="Imp">
     <dir name="fixtures">
      <file name="maildirsize" role="test" />
     </dir> <!-- /test/Imp/fixtures -->
     <dir name="Stub">
      <file name="HtmlViewer.php" role="test" />
     </dir> <!-- /test/Imp/Stub -->
     <dir name="Unit">
      <dir name="Mime">
       <dir name="Viewer">
        <file name="HtmlTest.php" role="test" />
        <file name="ItipTest.php" role="test" />
       </dir> <!-- /test/Imp/Unit/Mime/Viewer -->
      </dir> <!-- /test/Imp/Unit/Mime -->
      <file name="ComposeTest.php" role="test" />
      <file name="QuotaTest.php" role="test" />
     </dir> <!-- /test/Imp/Unit -->
     <file name="AllTests.php" role="test" />
     <file name="Autoload.php" role="test" />
     <file name="phpunit.xml" role="test" />
    </dir> <!-- /test/Imp -->
   </dir> <!-- /test -->
   <dir name="themes">
    <dir name="bluewhite">
     <dir name="dimp">
      <file name="screen.css" role="horde" />
     </dir> <!-- /themes/bluewhite/dimp -->
     <file name="screen.css" role="horde" />
    </dir> <!-- /themes/bluewhite -->
    <dir name="default">
     <dir name="block">
      <file name="screen.css" role="horde" />
     </dir> <!-- /themes/default/block -->
     <dir name="dimp">
      <file name="ie7.css" role="horde" />
      <file name="screen.css" role="horde" />
     </dir> <!-- /themes/default/dimp -->
     <dir name="graphics">
      <dir name="folders">
       <file name="create.png" role="horde" />
       <file name="delete.png" role="horde" />
       <file name="drafts.png" role="horde" />
       <file name="edit.png" role="horde" />
       <file name="folder.png" role="horde" />
       <file name="inbox.png" role="horde" />
       <file name="minus.png" role="horde" />
       <file name="open.png" role="horde" />
       <file name="plus.png" role="horde" />
       <file name="sent.png" role="horde" />
       <file name="spam.png" role="horde" />
       <file name="trash.png" role="horde" />
      </dir> <!-- /themes/default/graphics/folders -->
      <dir name="mime">
       <file name="apple.png" role="horde" />
       <file name="compressed.png" role="horde" />
       <file name="itip.png" role="horde" />
      </dir> <!-- /themes/default/graphics/mime -->
      <dir name="nav">
       <file name="first-grey.png" role="horde" />
       <file name="first.png" role="horde" />
       <file name="last-grey.png" role="horde" />
       <file name="last.png" role="horde" />
       <file name="left-grey.png" role="horde" />
       <file name="left.png" role="horde" />
       <file name="right-grey.png" role="horde" />
       <file name="right.png" role="horde" />
      </dir> <!-- /themes/default/graphics/nav -->
      <file name="addressbook_add.png" role="horde" />
      <file name="addressbook_browse.png" role="horde" />
      <file name="add_contact.png" role="horde" />
      <file name="application_tile_horizontal.png" role="horde" />
      <file name="application_tile_vertical.png" role="horde" />
      <file name="arrow_collapsed.png" role="horde" />
      <file name="arrow_down.png" role="horde" />
      <file name="arrow_expanded.png" role="horde" />
      <file name="arrow_up.png" role="horde" />
      <file name="attachment.png" role="horde" />
      <file name="backhead_orderby.png" role="horde" />
      <file name="backhead_r.png" role="horde" />
      <file name="backhead_s2.png" role="horde" />
      <file name="backhead_shadow.png" role="horde" />
      <file name="blacklist.png" role="horde" />
      <file name="calendar.png" role="horde" />
      <file name="checkbox_off.png" role="horde" />
      <file name="checkbox_on.png" role="horde" />
      <file name="checkbox_over.png" role="horde" />
      <file name="checkmail.png" role="horde" />
      <file name="close.png" role="horde" />
      <file name="compose.png" role="horde" />
      <file name="delete.png" role="horde" />
      <file name="download.png" role="horde" />
      <file name="drafts.png" role="horde" />
      <file name="dragHandle.png" role="horde" />
      <file name="dragHandleVert.png" role="horde" />
      <file name="edit.png" role="horde" />
      <file name="email_attach.png" role="horde" />
      <file name="empty_spam.png" role="horde" />
      <file name="empty_trash.png" role="horde" />
      <file name="encrypted.png" role="horde" />
      <file name="favicon.ico" role="horde" />
      <file name="fetchmail.png" role="horde" />
      <file name="filters.png" role="horde" />
      <file name="forward.png" role="horde" />
      <file name="gallery.png" role="horde" />
      <file name="group.png" role="horde" />
      <file name="ham.png" role="horde" />
      <file name="help.png" role="horde" />
      <file name="ico_message_off.png" role="horde" />
      <file name="imp.png" role="horde" />
      <file name="info_icon.png" role="horde" />
      <file name="key_down.png" role="horde" />
      <file name="key_up.png" role="horde" />
      <file name="loading.gif" role="horde" />
      <file name="locked.png" role="horde" />
      <file name="logo.png" role="horde" />
      <file name="logout.png" role="horde" />
      <file name="mail_answered.png" role="horde" />
      <file name="mail_clearflag.png" role="horde" />
      <file name="mail_deleted.png" role="horde" />
      <file name="mail_draft.png" role="horde" />
      <file name="mail_flagged.png" role="horde" />
      <file name="mail_forwarded.png" role="horde" />
      <file name="mail_personal.png" role="horde" />
      <file name="mail_priority_high.png" role="horde" />
      <file name="mail_priority_low.png" role="horde" />
      <file name="mail_seen.png" role="horde" />
      <file name="mail_unseen.png" role="horde" />
      <file name="message_source.png" role="horde" />
      <file name="mini-error.png" role="horde" />
      <file name="newmail.png" role="horde" />
      <file name="newwin.png" role="horde" />
      <file name="plus.png" role="horde" />
      <file name="popdown.png" role="horde" />
      <file name="prefs.png" role="horde" />
      <file name="preview.png" role="horde" />
      <file name="print.png" role="horde" />
      <file name="quotaback.jpg" role="horde" />
      <file name="quotauncover.gif" role="horde" />
      <file name="reload.png" role="horde" />
      <file name="reply.png" role="horde" />
      <file name="replyall.png" role="horde" />
      <file name="sbcursor_bottom.png" role="horde" />
      <file name="sbcursor_top.png" role="horde" />
      <file name="scroller.png" role="horde" />
      <file name="scroller_back.png" role="horde" />
      <file name="search.png" role="horde" />
      <file name="select.png" role="horde" />
      <file name="shared.png" role="horde" />
      <file name="signed.png" role="horde" />
      <file name="sortdown.png" role="horde" />
      <file name="sortup.png" role="horde" />
      <file name="spacer_red.png" role="horde" />
      <file name="spam.png" role="horde" />
      <file name="spellcheck.png" role="horde" />
      <file name="undelete.png" role="horde" />
      <file name="warning.png" role="horde" />
      <file name="whitelist.png" role="horde" />
     </dir> <!-- /themes/default/graphics -->
     <dir name="mimp">
      <file name="screen.css" role="horde" />
     </dir> <!-- /themes/default/mimp -->
     <file name="ie6_or_less.css" role="horde" />
     <file name="ie7.css" role="horde" />
     <file name="mobile.css" role="horde" />
     <file name="rtl.css" role="horde" />
     <file name="screen.css" role="horde" />
    </dir> <!-- /themes/default -->
    <dir name="silver">
     <dir name="dimp">
      <file name="screen.css" role="horde" />
     </dir> <!-- /themes/silver/dimp -->
     <dir name="graphics">
      <dir name="folders">
       <file name="create.png" role="horde" />
       <file name="delete.png" role="horde" />
       <file name="drafts.png" role="horde" />
       <file name="edit.png" role="horde" />
       <file name="explore.png" role="horde" />
       <file name="folder.png" role="horde" />
       <file name="inbox.png" role="horde" />
       <file name="minus.png" role="horde" />
       <file name="open.png" role="horde" />
       <file name="options.png" role="horde" />
       <file name="plus.png" role="horde" />
       <file name="sent.png" role="horde" />
       <file name="spam.png" role="horde" />
       <file name="trash.png" role="horde" />
      </dir> <!-- /themes/silver/graphics/folders -->
      <dir name="mime">
       <file name="compressed.png" role="horde" />
       <file name="itip.php" role="horde" />
      </dir> <!-- /themes/silver/graphics/mime -->
      <dir name="nav">
       <file name="first-grey.png" role="horde" />
       <file name="first.png" role="horde" />
       <file name="last-grey.png" role="horde" />
       <file name="last.png" role="horde" />
       <file name="left-grey.png" role="horde" />
       <file name="left.png" role="horde" />
       <file name="right-grey.png" role="horde" />
       <file name="right.png" role="horde" />
      </dir> <!-- /themes/silver/graphics/nav -->
      <file name="addressbook_add.png" role="horde" />
      <file name="addressbook_browse.png" role="horde" />
      <file name="add_contact.png" role="horde" />
      <file name="application_tile_horizontal.png" role="horde" />
      <file name="application_tile_vertical.png" role="horde" />
      <file name="arrow_collapsed.png" role="horde" />
      <file name="arrow_down.png" role="horde" />
      <file name="arrow_expanded.png" role="horde" />
      <file name="arrow_up.png" role="horde" />
      <file name="attachment.png" role="horde" />
      <file name="blacklist.png" role="horde" />
      <file name="calendar.png" role="horde" />
      <file name="checkmail.png" role="horde" />
      <file name="close.png" role="horde" />
      <file name="compose.png" role="horde" />
      <file name="delete.png" role="horde" />
      <file name="download.png" role="horde" />
      <file name="drafts.png" role="horde" />
      <file name="edit.png" role="horde" />
      <file name="email_attach.png" role="horde" />
      <file name="empty_spam.png" role="horde" />
      <file name="empty_trash.png" role="horde" />
      <file name="encrypted.png" role="horde" />
      <file name="fetchmail.png" role="horde" />
      <file name="filters.png" role="horde" />
      <file name="forward.png" role="horde" />
      <file name="group.png" role="horde" />
      <file name="ham.png" role="horde" />
      <file name="help.png" role="horde" />
      <file name="imp.png" role="horde" />
      <file name="info_icon.png" role="horde" />
      <file name="locked.png" role="horde" />
      <file name="logout.png" role="horde" />
      <file name="mail_answered.png" role="horde" />
      <file name="mail_clearflag.png" role="horde" />
      <file name="mail_deleted.png" role="horde" />
      <file name="mail_draft.png" role="horde" />
      <file name="mail_flagged.png" role="horde" />
      <file name="mail_forwarded.png" role="horde" />
      <file name="mail_personal.png" role="horde" />
      <file name="mail_priority_high.png" role="horde" />
      <file name="mail_priority_low.png" role="horde" />
      <file name="mail_seen.png" role="horde" />
      <file name="mail_unseen.png" role="horde" />
      <file name="message_source.png" role="horde" />
      <file name="newmail.png" role="horde" />
      <file name="newwin.png" role="horde" />
      <file name="plus.png" role="horde" />
      <file name="popdown.png" role="horde" />
      <file name="prefs.png" role="horde" />
      <file name="preview.png" role="horde" />
      <file name="print.png" role="horde" />
      <file name="reload.png" role="horde" />
      <file name="reply.png" role="horde" />
      <file name="replyall.png" role="horde" />
      <file name="search.png" role="horde" />
      <file name="shared.png" role="horde" />
      <file name="signed.png" role="horde" />
      <file name="sortdown.png" role="horde" />
      <file name="sortup.png" role="horde" />
      <file name="spam.png" role="horde" />
      <file name="spellcheck.png" role="horde" />
      <file name="undelete.png" role="horde" />
      <file name="warning.png" role="horde" />
      <file name="whitelist.png" role="horde" />
     </dir> <!-- /themes/silver/graphics -->
     <file name="rtl.css" role="horde" />
     <file name="screen.css" role="horde" />
    </dir> <!-- /themes/silver -->
    <dir name="tango-blue">
     <dir name="dimp">
      <file name="screen.css" role="horde" />
     </dir> <!-- /themes/tango-blue/dimp -->
     <dir name="graphics">
      <dir name="folders">
       <file name="drafts.png" role="horde" />
       <file name="folder.png" role="horde" />
       <file name="inbox.png" role="horde" />
       <file name="open.png" role="horde" />
       <file name="sent.png" role="horde" />
       <file name="spam.png" role="horde" />
       <file name="trash.png" role="horde" />
      </dir> <!-- /themes/tango-blue/graphics/folders -->
      <file name="addressbook_browse.png" role="horde" />
      <file name="attachment.png" role="horde" />
      <file name="calendar.png" role="horde" />
      <file name="close.png" role="horde" />
      <file name="compose.png" role="horde" />
      <file name="empty_trash.png" role="horde" />
      <file name="encrypted.png" role="horde" />
      <file name="favicon.ico" role="horde" />
      <file name="fetchmail.png" role="horde" />
      <file name="filters.png" role="horde" />
      <file name="imp.png" role="horde" />
      <file name="mail_answered.png" role="horde" />
      <file name="mail_deleted.png" role="horde" />
      <file name="mail_draft.png" role="horde" />
      <file name="mail_flagged.png" role="horde" />
      <file name="mail_personal.png" role="horde" />
      <file name="mail_priority_high.png" role="horde" />
      <file name="mail_priority_low.png" role="horde" />
      <file name="mail_unseen.png" role="horde" />
      <file name="newmail.png" role="horde" />
      <file name="reload.png" role="horde" />
      <file name="shared.png" role="horde" />
      <file name="signed.png" role="horde" />
      <file name="spellcheck.png" role="horde" />
     </dir> <!-- /themes/tango-blue/graphics -->
     <file name="screen.css" role="horde" />
    </dir> <!-- /themes/tango-blue -->
   </dir> <!-- /themes -->
   <file name="attachment.php" role="horde" />
   <file name="compose-dimp.php" role="horde" />
   <file name="compose-mimp.php" role="horde" />
   <file name="compose.php" role="horde" />
   <file name="contacts.php" role="horde" />
   <file name="COPYING" role="doc" />
   <file name="folders-mimp.php" role="horde" />
   <file name="folders.php" role="horde" />
   <file name="index-dimp.php" role="horde" />
   <file name="index.php" role="horde" />
   <file name="mailbox-mimp.php" role="horde" />
   <file name="mailbox.php" role="horde" />
   <file name="message-dimp.php" role="horde" />
   <file name="message-mimp.php" role="horde" />
   <file name="message.php" role="horde" />
   <file name="mobile.php" role="horde" />
   <file name="pgp.php" role="horde" />
   <file name="README" role="doc" />
   <file name="rss.php" role="horde" />
   <file name="saveimage.php" role="horde" />
   <file name="search-basic.php" role="horde" />
   <file name="search.php" role="horde" />
   <file name="smime.php" role="horde" />
   <file name="thread.php" role="horde" />
   <file name="view.php" role="horde" />
  </dir> <!-- / -->
 </contents>
 <dependencies>
  <required>
   <php>
    <min>5.2.0</min>
   </php>
   <pearinstaller>
    <min>1.7.0</min>
   </pearinstaller>
   <package>
    <name>horde</name>
    <channel>pear.horde.org</channel>
    <min>4.0.0</min>
    <max>5.0.0</max>
    <exclude>5.0.0</exclude>
   </package>
   <package>
    <name>Horde_Auth</name>
    <channel>pear.horde.org</channel>
    <min>1.0.4</min>
    <max>2.0.0</max>
    <exclude>2.0.0</exclude>
   </package>
   <package>
    <name>Horde_Browser</name>
    <channel>pear.horde.org</channel>
    <min>1.0.0</min>
    <max>2.0.0</max>
    <exclude>2.0.0</exclude>
   </package>
   <package>
    <name>Horde_Compress</name>
    <channel>pear.horde.org</channel>
    <min>1.0.0</min>
    <max>2.0.0</max>
    <exclude>2.0.0</exclude>
   </package>
   <package>
    <name>Horde_Core</name>
    <channel>pear.horde.org</channel>
    <min>1.4.0</min>
    <max>2.0.0</max>
    <exclude>2.0.0</exclude>
   </package>
   <package>
    <name>Horde_Crypt</name>
    <channel>pear.horde.org</channel>
    <min>1.1.0</min>
    <max>2.0.0</max>
    <exclude>2.0.0</exclude>
   </package>
   <package>
    <name>Horde_Date</name>
    <channel>pear.horde.org</channel>
    <min>1.0.0</min>
    <max>2.0.0</max>
    <exclude>2.0.0</exclude>
   </package>
   <package>
    <name>Horde_Editor</name>
    <channel>pear.horde.org</channel>
    <min>1.0.0</min>
    <max>2.0.0</max>
    <exclude>2.0.0</exclude>
   </package>
   <package>
    <name>Horde_Exception</name>
    <channel>pear.horde.org</channel>
    <min>1.0.0</min>
    <max>2.0.0</max>
    <exclude>2.0.0</exclude>
   </package>
   <package>
    <name>Horde_Form</name>
    <channel>pear.horde.org</channel>
    <min>1.0.0</min>
    <max>2.0.0</max>
    <exclude>2.0.0</exclude>
   </package>
   <package>
    <name>Horde_Icalendar</name>
    <channel>pear.horde.org</channel>
    <min>1.0.0</min>
    <max>2.0.0</max>
    <exclude>2.0.0</exclude>
   </package>
   <package>
    <name>Horde_Image</name>
    <channel>pear.horde.org</channel>
    <min>1.0.0</min>
    <max>2.0.0</max>
    <exclude>2.0.0</exclude>
   </package>
   <package>
    <name>Horde_Imap_Client</name>
    <channel>pear.horde.org</channel>
    <min>1.2.0</min>
    <max>2.0.0</max>
    <exclude>2.0.0</exclude>
   </package>
   <package>
    <name>Horde_Itip</name>
    <channel>pear.horde.org</channel>
    <min>1.0.0</min>
    <max>2.0.0</max>
    <exclude>2.0.0</exclude>
   </package>
   <package>
    <name>Horde_LoginTasks</name>
    <channel>pear.horde.org</channel>
    <min>1.0.0</min>
    <max>2.0.0</max>
    <exclude>2.0.0</exclude>
   </package>
   <package>
    <name>Horde_Mail</name>
    <channel>pear.horde.org</channel>
    <min>1.0.0</min>
    <max>2.0.0</max>
    <exclude>2.0.0</exclude>
   </package>
   <package>
    <name>Horde_Mime</name>
    <channel>pear.horde.org</channel>
    <min>1.4.0</min>
    <max>2.0.0</max>
    <exclude>2.0.0</exclude>
   </package>
   <package>
    <name>Horde_Mime_Viewer</name>
    <channel>pear.horde.org</channel>
    <min>1.0.7</min>
    <max>2.0.0</max>
    <exclude>2.0.0</exclude>
   </package>
   <package>
    <name>Horde_Nls</name>
    <channel>pear.horde.org</channel>
    <min>1.1.0</min>
    <max>2.0.0</max>
    <exclude>2.0.0</exclude>
   </package>
   <package>
    <name>Horde_Notification</name>
    <channel>pear.horde.org</channel>
    <min>1.0.0</min>
    <max>2.0.0</max>
    <exclude>2.0.0</exclude>
   </package>
   <package>
    <name>Horde_Perms</name>
    <channel>pear.horde.org</channel>
    <min>1.0.0</min>
    <max>2.0.0</max>
    <exclude>2.0.0</exclude>
   </package>
   <package>
    <name>Horde_Serialize</name>
    <channel>pear.horde.org</channel>
    <min>1.0.0</min>
    <max>2.0.0</max>
    <exclude>2.0.0</exclude>
   </package>
   <package>
    <name>Horde_SpellChecker</name>
    <channel>pear.horde.org</channel>
    <min>1.0.0</min>
    <max>2.0.0</max>
    <exclude>2.0.0</exclude>
   </package>
   <package>
    <name>Horde_Support</name>
    <channel>pear.horde.org</channel>
    <min>1.0.0</min>
    <max>2.0.0</max>
    <exclude>2.0.0</exclude>
   </package>
   <package>
    <name>Horde_Text_Filter</name>
    <channel>pear.horde.org</channel>
    <min>1.1.0</min>
    <max>2.0.0</max>
    <exclude>2.0.0</exclude>
   </package>
   <package>
    <name>Horde_Text_Flowed</name>
    <channel>pear.horde.org</channel>
    <min>1.0.0</min>
    <max>2.0.0</max>
    <exclude>2.0.0</exclude>
   </package>
   <package>
    <name>Horde_Token</name>
    <channel>pear.horde.org</channel>
    <min>1.0.0</min>
    <max>2.0.0</max>
    <exclude>2.0.0</exclude>
   </package>
   <package>
    <name>Horde_Tree</name>
    <channel>pear.horde.org</channel>
    <min>1.0.0</min>
    <max>2.0.0</max>
    <exclude>2.0.0</exclude>
   </package>
   <package>
    <name>Horde_Url</name>
    <channel>pear.horde.org</channel>
    <min>1.0.0</min>
    <max>2.0.0</max>
    <exclude>2.0.0</exclude>
   </package>
   <package>
    <name>Horde_Util</name>
    <channel>pear.horde.org</channel>
    <min>1.0.0</min>
    <max>2.0.0</max>
    <exclude>2.0.0</exclude>
   </package>
   <package>
    <name>Horde_View</name>
    <channel>pear.horde.org</channel>
    <min>1.0.0</min>
    <max>2.0.0</max>
    <exclude>2.0.0</exclude>
   </package>
   <extension>
    <name>dom</name>
   </extension>
   <extension>
    <name>gettext</name>
   </extension>
   <extension>
    <name>hash</name>
   </extension>
   <extension>
    <name>json</name>
   </extension>
  </required>
  <optional>
   <package>
    <name>Horde_Text_Filter_Csstidy</name>
    <channel>pear.horde.org</channel>
    <min>1.0.0</min>
    <max>2.0.0</max>
    <exclude>2.0.0</exclude>
   </package>
   <package>
    <name>Horde_Vfs</name>
    <channel>pear.horde.org</channel>
    <min>1.0.0</min>
    <max>2.0.0</max>
    <exclude>2.0.0</exclude>
   </package>
   <extension>
    <name>openssl</name>
   </extension>
  </optional>
 </dependencies>
 <usesrole>
  <role>horde</role>
  <package>Role</package>
  <channel>pear.horde.org</channel>
 </usesrole>
 <phprelease>
  <filelist>
   <install as="imp-bounce-spam" name="bin/imp-bounce-spam" />
   <install as="imp-mailbox-decode" name="bin/imp-mailbox-decode" />
   <install as="imp-query-imap-cache" name="bin/imp-query-imap-cache" />
   <install as="imp/config/.htaccess" name="config/.htaccess" />
   <install as="imp/config/backends.php" name="config/backends.php" />
   <install as="imp/config/conf.xml" name="config/conf.xml" />
   <install as="imp/config/filter.txt.dist" name="config/filter.txt.dist" />
   <install as="imp/config/hooks.php.dist" name="config/hooks.php.dist" />
   <install as="imp/config/menu.php.dist" name="config/menu.php.dist" />
   <install as="imp/config/mime_drivers.php" name="config/mime_drivers.php" />
   <install as="imp/config/prefs.php" name="config/prefs.php" />
   <install as="CHANGES" name="docs/CHANGES" />
   <install as="CREDITS" name="docs/CREDITS" />
   <install as="INSTALL" name="docs/INSTALL" />
   <install as="PERFORMANCE" name="docs/PERFORMANCE" />
   <install as="RELEASE_NOTES" name="docs/RELEASE_NOTES" />
   <install as="RFCS" name="docs/RFCS" />
   <install as="UPGRADING" name="docs/UPGRADING" />
   <install as="imp/js/acl.js" name="js/acl.js" />
   <install as="imp/js/compose-base.js" name="js/compose-base.js" />
   <install as="imp/js/compose-dimp.js" name="js/compose-dimp.js" />
   <install as="imp/js/compose.js" name="js/compose.js" />
   <install as="imp/js/contacts.js" name="js/contacts.js" />
   <install as="imp/js/dialog.js" name="js/dialog.js" />
   <install as="imp/js/dimpbase.js" name="js/dimpbase.js" />
   <install as="imp/js/dimpcore.js" name="js/dimpcore.js" />
   <install as="imp/js/flagprefs.js" name="js/flagprefs.js" />
   <install as="imp/js/folderprefs.js" name="js/folderprefs.js" />
   <install as="imp/js/folders.js" name="js/folders.js" />
   <install as="imp/js/imp.js" name="js/imp.js" />
   <install as="imp/js/indices.js" name="js/indices.js" />
   <install as="imp/js/jstorage.js" name="js/jstorage.js" />
   <install as="imp/js/login.js" name="js/login.js" />
   <install as="imp/js/mailbox-dimp.js" name="js/mailbox-dimp.js" />
   <install as="imp/js/mailbox.js" name="js/mailbox.js" />
   <install as="imp/js/message-dimp.js" name="js/message-dimp.js" />
   <install as="imp/js/message.js" name="js/message.js" />
   <install as="imp/js/mobile.js" name="js/mobile.js" />
   <install as="imp/js/pgp.js" name="js/pgp.js" />
   <install as="imp/js/search.js" name="js/search.js" />
   <install as="imp/js/searchesprefs.js" name="js/searchesprefs.js" />
   <install as="imp/js/signaturehtml.js" name="js/signaturehtml.js" />
   <install as="imp/js/viewport.js" name="js/viewport.js" />
   <install as="imp/lib/.htaccess" name="lib/.htaccess" />
   <install as="imp/lib/Api.php" name="lib/Api.php" />
   <install as="imp/lib/Application.php" name="lib/Application.php" />
   <install as="imp/lib/Auth.php" name="lib/Auth.php" />
   <install as="imp/lib/Compose.php" name="lib/Compose.php" />
   <install as="imp/lib/Contents.php" name="lib/Contents.php" />
   <install as="imp/lib/Dimp.php" name="lib/Dimp.php" />
   <install as="imp/lib/Exception.php" name="lib/Exception.php" />
   <install as="imp/lib/Filter.php" name="lib/Filter.php" />
   <install as="imp/lib/Flags.php" name="lib/Flags.php" />
   <install as="imp/lib/Imap.php" name="lib/Imap.php" />
   <install as="imp/lib/IMP.php" name="lib/IMP.php" />
   <install as="imp/lib/Indices.php" name="lib/Indices.php" />
   <install as="imp/lib/Mailbox.php" name="lib/Mailbox.php" />
   <install as="imp/lib/Maillog.php" name="lib/Maillog.php" />
   <install as="imp/lib/Message.php" name="lib/Message.php" />
   <install as="imp/lib/Quota.php" name="lib/Quota.php" />
   <install as="imp/lib/Search.php" name="lib/Search.php" />
   <install as="imp/lib/Sentmail.php" name="lib/Sentmail.php" />
   <install as="imp/lib/Spam.php" name="lib/Spam.php" />
   <install as="imp/lib/Test.php" name="lib/Test.php" />
   <install as="imp/lib/Ajax/Application.php" name="lib/Ajax/Application.php" />
   <install as="imp/lib/Ajax/Queue.php" name="lib/Ajax/Queue.php" />
   <install as="imp/lib/Ajax/Imple/ContactAutoCompleter.php" name="lib/Ajax/Imple/ContactAutoCompleter.php" />
   <install as="imp/lib/Ajax/Imple/PassphraseDialog.php" name="lib/Ajax/Imple/PassphraseDialog.php" />
   <install as="imp/lib/Block/Newmail.php" name="lib/Block/Newmail.php" />
   <install as="imp/lib/Block/Summary.php" name="lib/Block/Summary.php" />
   <install as="imp/lib/Compose/Exception.php" name="lib/Compose/Exception.php" />
   <install as="imp/lib/Crypt/Pgp.php" name="lib/Crypt/Pgp.php" />
   <install as="imp/lib/Crypt/Smime.php" name="lib/Crypt/Smime.php" />
   <install as="imp/lib/Factory/AuthImap.php" name="lib/Factory/AuthImap.php" />
   <install as="imp/lib/Factory/Compose.php" name="lib/Factory/Compose.php" />
   <install as="imp/lib/Factory/Contents.php" name="lib/Factory/Contents.php" />
   <install as="imp/lib/Factory/Flags.php" name="lib/Factory/Flags.php" />
   <install as="imp/lib/Factory/Identity.php" name="lib/Factory/Identity.php" />
   <install as="imp/lib/Factory/Imap.php" name="lib/Factory/Imap.php" />
   <install as="imp/lib/Factory/Imaptree.php" name="lib/Factory/Imaptree.php" />
   <install as="imp/lib/Factory/Mail.php" name="lib/Factory/Mail.php" />
   <install as="imp/lib/Factory/Mailbox.php" name="lib/Factory/Mailbox.php" />
   <install as="imp/lib/Factory/MailboxList.php" name="lib/Factory/MailboxList.php" />
   <install as="imp/lib/Factory/MimeViewer.php" name="lib/Factory/MimeViewer.php" />
   <install as="imp/lib/Factory/Pgp.php" name="lib/Factory/Pgp.php" />
   <install as="imp/lib/Factory/Quota.php" name="lib/Factory/Quota.php" />
   <install as="imp/lib/Factory/Search.php" name="lib/Factory/Search.php" />
   <install as="imp/lib/Factory/Sentmail.php" name="lib/Factory/Sentmail.php" />
   <install as="imp/lib/Factory/Smime.php" name="lib/Factory/Smime.php" />
   <install as="imp/lib/Flag/Base.php" name="lib/Flag/Base.php" />
   <install as="imp/lib/Flag/Imap.php" name="lib/Flag/Imap.php" />
   <install as="imp/lib/Flag/User.php" name="lib/Flag/User.php" />
   <install as="imp/lib/Flag/Imap/Answered.php" name="lib/Flag/Imap/Answered.php" />
   <install as="imp/lib/Flag/Imap/Deleted.php" name="lib/Flag/Imap/Deleted.php" />
   <install as="imp/lib/Flag/Imap/Draft.php" name="lib/Flag/Imap/Draft.php" />
   <install as="imp/lib/Flag/Imap/Flagged.php" name="lib/Flag/Imap/Flagged.php" />
   <install as="imp/lib/Flag/Imap/Forwarded.php" name="lib/Flag/Imap/Forwarded.php" />
   <install as="imp/lib/Flag/Imap/Junk.php" name="lib/Flag/Imap/Junk.php" />
   <install as="imp/lib/Flag/Imap/NotJunk.php" name="lib/Flag/Imap/NotJunk.php" />
   <install as="imp/lib/Flag/Imap/Seen.php" name="lib/Flag/Imap/Seen.php" />
   <install as="imp/lib/Flag/System/Attachment.php" name="lib/Flag/System/Attachment.php" />
   <install as="imp/lib/Flag/System/Encrypted.php" name="lib/Flag/System/Encrypted.php" />
   <install as="imp/lib/Flag/System/HighPriority.php" name="lib/Flag/System/HighPriority.php" />
   <install as="imp/lib/Flag/System/List.php" name="lib/Flag/System/List.php" />
   <install as="imp/lib/Flag/System/LowPriority.php" name="lib/Flag/System/LowPriority.php" />
   <install as="imp/lib/Flag/System/Personal.php" name="lib/Flag/System/Personal.php" />
   <install as="imp/lib/Flag/System/Signed.php" name="lib/Flag/System/Signed.php" />
   <install as="imp/lib/Flag/System/Unseen.php" name="lib/Flag/System/Unseen.php" />
   <install as="imp/lib/Flag/System/Match/Address.php" name="lib/Flag/System/Match/Address.php" />
   <install as="imp/lib/Flag/System/Match/Flag.php" name="lib/Flag/System/Match/Flag.php" />
   <install as="imp/lib/Flag/System/Match/Header.php" name="lib/Flag/System/Match/Header.php" />
   <install as="imp/lib/Imap/Acl.php" name="lib/Imap/Acl.php" />
   <install as="imp/lib/Imap/Exception.php" name="lib/Imap/Exception.php" />
   <install as="imp/lib/Imap/PermanentFlags.php" name="lib/Imap/PermanentFlags.php" />
   <install as="imp/lib/Imap/Thread.php" name="lib/Imap/Thread.php" />
   <install as="imp/lib/Imap/Tree.php" name="lib/Imap/Tree.php" />
   <install as="imp/lib/Indices/Form.php" name="lib/Indices/Form.php" />
   <install as="imp/lib/LoginTasks/SystemTask/GarbageCollection.php" name="lib/LoginTasks/SystemTask/GarbageCollection.php" />
   <install as="imp/lib/LoginTasks/SystemTask/Upgrade.php" name="lib/LoginTasks/SystemTask/Upgrade.php" />
   <install as="imp/lib/LoginTasks/SystemTask/UpgradeAuth.php" name="lib/LoginTasks/SystemTask/UpgradeAuth.php" />
   <install as="imp/lib/LoginTasks/Task/Autocreate.php" name="lib/LoginTasks/Task/Autocreate.php" />
   <install as="imp/lib/LoginTasks/Task/DeleteAttachmentsMonthly.php" name="lib/LoginTasks/Task/DeleteAttachmentsMonthly.php" />
   <install as="imp/lib/LoginTasks/Task/DeleteSentmailMonthly.php" name="lib/LoginTasks/Task/DeleteSentmailMonthly.php" />
   <install as="imp/lib/LoginTasks/Task/FilterOnLogin.php" name="lib/LoginTasks/Task/FilterOnLogin.php" />
   <install as="imp/lib/LoginTasks/Task/PurgeSentmail.php" name="lib/LoginTasks/Task/PurgeSentmail.php" />
   <install as="imp/lib/LoginTasks/Task/PurgeSpam.php" name="lib/LoginTasks/Task/PurgeSpam.php" />
   <install as="imp/lib/LoginTasks/Task/PurgeTrash.php" name="lib/LoginTasks/Task/PurgeTrash.php" />
   <install as="imp/lib/LoginTasks/Task/RecoverDraft.php" name="lib/LoginTasks/Task/RecoverDraft.php" />
   <install as="imp/lib/LoginTasks/Task/RenameSentmailMonthly.php" name="lib/LoginTasks/Task/RenameSentmailMonthly.php" />
   <install as="imp/lib/Mailbox/List.php" name="lib/Mailbox/List.php" />
   <install as="imp/lib/Mailbox/List/Track.php" name="lib/Mailbox/List/Track.php" />
   <install as="imp/lib/Menu/Dimp.php" name="lib/Menu/Dimp.php" />
   <install as="imp/lib/Mime/Status.php" name="lib/Mime/Status.php" />
   <install as="imp/lib/Mime/Viewer/Alternative.php" name="lib/Mime/Viewer/Alternative.php" />
   <install as="imp/lib/Mime/Viewer/Appledouble.php" name="lib/Mime/Viewer/Appledouble.php" />
   <install as="imp/lib/Mime/Viewer/Audio.php" name="lib/Mime/Viewer/Audio.php" />
   <install as="imp/lib/Mime/Viewer/Enriched.php" name="lib/Mime/Viewer/Enriched.php" />
   <install as="imp/lib/Mime/Viewer/Externalbody.php" name="lib/Mime/Viewer/Externalbody.php" />
   <install as="imp/lib/Mime/Viewer/Html.php" name="lib/Mime/Viewer/Html.php" />
   <install as="imp/lib/Mime/Viewer/Images.php" name="lib/Mime/Viewer/Images.php" />
   <install as="imp/lib/Mime/Viewer/Itip.php" name="lib/Mime/Viewer/Itip.php" />
   <install as="imp/lib/Mime/Viewer/Mdn.php" name="lib/Mime/Viewer/Mdn.php" />
   <install as="imp/lib/Mime/Viewer/Partial.php" name="lib/Mime/Viewer/Partial.php" />
   <install as="imp/lib/Mime/Viewer/Pdf.php" name="lib/Mime/Viewer/Pdf.php" />
   <install as="imp/lib/Mime/Viewer/Pgp.php" name="lib/Mime/Viewer/Pgp.php" />
   <install as="imp/lib/Mime/Viewer/Plain.php" name="lib/Mime/Viewer/Plain.php" />
   <install as="imp/lib/Mime/Viewer/Related.php" name="lib/Mime/Viewer/Related.php" />
   <install as="imp/lib/Mime/Viewer/Rfc822.php" name="lib/Mime/Viewer/Rfc822.php" />
   <install as="imp/lib/Mime/Viewer/Smil.php" name="lib/Mime/Viewer/Smil.php" />
   <install as="imp/lib/Mime/Viewer/Smime.php" name="lib/Mime/Viewer/Smime.php" />
   <install as="imp/lib/Mime/Viewer/Status.php" name="lib/Mime/Viewer/Status.php" />
   <install as="imp/lib/Mime/Viewer/Vcard.php" name="lib/Mime/Viewer/Vcard.php" />
   <install as="imp/lib/Mime/Viewer/Video.php" name="lib/Mime/Viewer/Video.php" />
   <install as="imp/lib/Mime/Viewer/Zip.php" name="lib/Mime/Viewer/Zip.php" />
   <install as="imp/lib/Notification/Event/Status.php" name="lib/Notification/Event/Status.php" />
   <install as="imp/lib/Notification/Handler/Decorator/ImapAlerts.php" name="lib/Notification/Handler/Decorator/ImapAlerts.php" />
   <install as="imp/lib/Notification/Handler/Decorator/NewmailNotify.php" name="lib/Notification/Handler/Decorator/NewmailNotify.php" />
   <install as="imp/lib/Notification/Listener/AjaxStatus.php" name="lib/Notification/Listener/AjaxStatus.php" />
   <install as="imp/lib/Prefs/Identity.php" name="lib/Prefs/Identity.php" />
   <install as="imp/lib/Prefs/Ui.php" name="lib/Prefs/Ui.php" />
   <install as="imp/lib/Quota/Base.php" name="lib/Quota/Base.php" />
   <install as="imp/lib/Quota/Command.php" name="lib/Quota/Command.php" />
   <install as="imp/lib/Quota/Hook.php" name="lib/Quota/Hook.php" />
   <install as="imp/lib/Quota/Imap.php" name="lib/Quota/Imap.php" />
   <install as="imp/lib/Quota/Maildir.php" name="lib/Quota/Maildir.php" />
   <install as="imp/lib/Quota/Mdaemon.php" name="lib/Quota/Mdaemon.php" />
   <install as="imp/lib/Quota/Mercury32.php" name="lib/Quota/Mercury32.php" />
   <install as="imp/lib/Quota/Null.php" name="lib/Quota/Null.php" />
   <install as="imp/lib/Quota/Sql.php" name="lib/Quota/Sql.php" />
   <install as="imp/lib/Search/Element.php" name="lib/Search/Element.php" />
   <install as="imp/lib/Search/Filter.php" name="lib/Search/Filter.php" />
   <install as="imp/lib/Search/Query.php" name="lib/Search/Query.php" />
   <install as="imp/lib/Search/Vfolder.php" name="lib/Search/Vfolder.php" />
   <install as="imp/lib/Search/Element/Attachment.php" name="lib/Search/Element/Attachment.php" />
   <install as="imp/lib/Search/Element/Autogenerated.php" name="lib/Search/Element/Autogenerated.php" />
   <install as="imp/lib/Search/Element/Bulk.php" name="lib/Search/Element/Bulk.php" />
   <install as="imp/lib/Search/Element/Contacts.php" name="lib/Search/Element/Contacts.php" />
   <install as="imp/lib/Search/Element/Date.php" name="lib/Search/Element/Date.php" />
   <install as="imp/lib/Search/Element/Flag.php" name="lib/Search/Element/Flag.php" />
   <install as="imp/lib/Search/Element/Header.php" name="lib/Search/Element/Header.php" />
   <install as="imp/lib/Search/Element/Mailinglist.php" name="lib/Search/Element/Mailinglist.php" />
   <install as="imp/lib/Search/Element/Or.php" name="lib/Search/Element/Or.php" />
   <install as="imp/lib/Search/Element/Personal.php" name="lib/Search/Element/Personal.php" />
   <install as="imp/lib/Search/Element/Recipient.php" name="lib/Search/Element/Recipient.php" />
   <install as="imp/lib/Search/Element/Size.php" name="lib/Search/Element/Size.php" />
   <install as="imp/lib/Search/Element/Text.php" name="lib/Search/Element/Text.php" />
   <install as="imp/lib/Search/Element/Within.php" name="lib/Search/Element/Within.php" />
   <install as="imp/lib/Search/Filter/Attachment.php" name="lib/Search/Filter/Attachment.php" />
   <install as="imp/lib/Search/Filter/Autogenerated.php" name="lib/Search/Filter/Autogenerated.php" />
   <install as="imp/lib/Search/Filter/Builtin.php" name="lib/Search/Filter/Builtin.php" />
   <install as="imp/lib/Search/Filter/Bulk.php" name="lib/Search/Filter/Bulk.php" />
   <install as="imp/lib/Search/Filter/Contacts.php" name="lib/Search/Filter/Contacts.php" />
   <install as="imp/lib/Search/Filter/Mailinglist.php" name="lib/Search/Filter/Mailinglist.php" />
   <install as="imp/lib/Search/Filter/Personal.php" name="lib/Search/Filter/Personal.php" />
   <install as="imp/lib/Search/Vfolder/Builtin.php" name="lib/Search/Vfolder/Builtin.php" />
   <install as="imp/lib/Search/Vfolder/Vinbox.php" name="lib/Search/Vfolder/Vinbox.php" />
   <install as="imp/lib/Search/Vfolder/Vtrash.php" name="lib/Search/Vfolder/Vtrash.php" />
   <install as="imp/lib/Sentmail/Base.php" name="lib/Sentmail/Base.php" />
   <install as="imp/lib/Sentmail/Null.php" name="lib/Sentmail/Null.php" />
   <install as="imp/lib/Sentmail/Sql.php" name="lib/Sentmail/Sql.php" />
   <install as="imp/lib/Tree/Flist.php" name="lib/Tree/Flist.php" />
   <install as="imp/lib/Tree/Jquerymobile.php" name="lib/Tree/Jquerymobile.php" />
   <install as="imp/lib/Tree/Simplehtml.php" name="lib/Tree/Simplehtml.php" />
   <install as="imp/lib/Ui/Compose.php" name="lib/Ui/Compose.php" />
   <install as="imp/lib/Ui/Editor.php" name="lib/Ui/Editor.php" />
   <install as="imp/lib/Ui/Folder.php" name="lib/Ui/Folder.php" />
   <install as="imp/lib/Ui/Headers.php" name="lib/Ui/Headers.php" />
   <install as="imp/lib/Ui/Imageview.php" name="lib/Ui/Imageview.php" />
   <install as="imp/lib/Ui/Mailbox.php" name="lib/Ui/Mailbox.php" />
   <install as="imp/lib/Ui/Message.php" name="lib/Ui/Message.php" />
   <install as="imp/lib/Ui/Mimp.php" name="lib/Ui/Mimp.php" />
   <install as="imp/lib/Ui/Search.php" name="lib/Ui/Search.php" />
   <install as="imp/lib/Views/Compose.php" name="lib/Views/Compose.php" />
   <install as="imp/lib/Views/ListMessages.php" name="lib/Views/ListMessages.php" />
   <install as="imp/lib/Views/ShowMessage.php" name="lib/Views/ShowMessage.php" />
   <install as="imp/locale/.htaccess" name="locale/.htaccess" />
   <install as="imp/locale/imp.pot" name="locale/imp.pot" />
   <install as="imp/locale/ar/LC_MESSAGES/imp.mo" name="locale/ar/LC_MESSAGES/imp.mo" />
   <install as="imp/locale/ar/LC_MESSAGES/imp.po" name="locale/ar/LC_MESSAGES/imp.po" />
   <install as="imp/locale/ar_OM/LC_MESSAGES/imp.mo" name="locale/ar_OM/LC_MESSAGES/imp.mo" />
   <install as="imp/locale/ar_OM/LC_MESSAGES/imp.po" name="locale/ar_OM/LC_MESSAGES/imp.po" />
   <install as="imp/locale/bg/LC_MESSAGES/imp.mo" name="locale/bg/LC_MESSAGES/imp.mo" />
   <install as="imp/locale/bg/LC_MESSAGES/imp.po" name="locale/bg/LC_MESSAGES/imp.po" />
   <install as="imp/locale/bs/LC_MESSAGES/imp.mo" name="locale/bs/LC_MESSAGES/imp.mo" />
   <install as="imp/locale/bs/LC_MESSAGES/imp.po" name="locale/bs/LC_MESSAGES/imp.po" />
   <install as="imp/locale/ca/help.xml" name="locale/ca/help.xml" />
   <install as="imp/locale/ca/LC_MESSAGES/imp.mo" name="locale/ca/LC_MESSAGES/imp.mo" />
   <install as="imp/locale/ca/LC_MESSAGES/imp.po" name="locale/ca/LC_MESSAGES/imp.po" />
   <install as="imp/locale/cs/help.xml" name="locale/cs/help.xml" />
   <install as="imp/locale/cs/LC_MESSAGES/imp.mo" name="locale/cs/LC_MESSAGES/imp.mo" />
   <install as="imp/locale/cs/LC_MESSAGES/imp.po" name="locale/cs/LC_MESSAGES/imp.po" />
   <install as="imp/locale/da/help.xml" name="locale/da/help.xml" />
   <install as="imp/locale/da/LC_MESSAGES/imp.mo" name="locale/da/LC_MESSAGES/imp.mo" />
   <install as="imp/locale/da/LC_MESSAGES/imp.po" name="locale/da/LC_MESSAGES/imp.po" />
   <install as="imp/locale/de/help.xml" name="locale/de/help.xml" />
   <install as="imp/locale/de/LC_MESSAGES/imp.mo" name="locale/de/LC_MESSAGES/imp.mo" />
   <install as="imp/locale/de/LC_MESSAGES/imp.po" name="locale/de/LC_MESSAGES/imp.po" />
   <install as="imp/locale/el/help.xml" name="locale/el/help.xml" />
   <install as="imp/locale/el/LC_MESSAGES/imp.mo" name="locale/el/LC_MESSAGES/imp.mo" />
   <install as="imp/locale/el/LC_MESSAGES/imp.po" name="locale/el/LC_MESSAGES/imp.po" />
   <install as="imp/locale/en/help.xml" name="locale/en/help.xml" />
   <install as="imp/locale/es/help.xml" name="locale/es/help.xml" />
   <install as="imp/locale/es/LC_MESSAGES/imp.mo" name="locale/es/LC_MESSAGES/imp.mo" />
   <install as="imp/locale/es/LC_MESSAGES/imp.po" name="locale/es/LC_MESSAGES/imp.po" />
   <install as="imp/locale/et/help.xml" name="locale/et/help.xml" />
   <install as="imp/locale/et/LC_MESSAGES/imp.mo" name="locale/et/LC_MESSAGES/imp.mo" />
   <install as="imp/locale/et/LC_MESSAGES/imp.po" name="locale/et/LC_MESSAGES/imp.po" />
   <install as="imp/locale/eu/help.xml" name="locale/eu/help.xml" />
   <install as="imp/locale/eu/LC_MESSAGES/imp.mo" name="locale/eu/LC_MESSAGES/imp.mo" />
   <install as="imp/locale/eu/LC_MESSAGES/imp.po" name="locale/eu/LC_MESSAGES/imp.po" />
   <install as="imp/locale/fa/help.xml" name="locale/fa/help.xml" />
   <install as="imp/locale/fa/LC_MESSAGES/imp.mo" name="locale/fa/LC_MESSAGES/imp.mo" />
   <install as="imp/locale/fa/LC_MESSAGES/imp.po" name="locale/fa/LC_MESSAGES/imp.po" />
   <install as="imp/locale/fi/help.xml" name="locale/fi/help.xml" />
   <install as="imp/locale/fi/LC_MESSAGES/imp.mo" name="locale/fi/LC_MESSAGES/imp.mo" />
   <install as="imp/locale/fi/LC_MESSAGES/imp.po" name="locale/fi/LC_MESSAGES/imp.po" />
   <install as="imp/locale/fr/help.xml" name="locale/fr/help.xml" />
   <install as="imp/locale/fr/LC_MESSAGES/imp.mo" name="locale/fr/LC_MESSAGES/imp.mo" />
   <install as="imp/locale/fr/LC_MESSAGES/imp.po" name="locale/fr/LC_MESSAGES/imp.po" />
   <install as="imp/locale/gl/LC_MESSAGES/imp.mo" name="locale/gl/LC_MESSAGES/imp.mo" />
   <install as="imp/locale/gl/LC_MESSAGES/imp.po" name="locale/gl/LC_MESSAGES/imp.po" />
   <install as="imp/locale/he/LC_MESSAGES/imp.mo" name="locale/he/LC_MESSAGES/imp.mo" />
   <install as="imp/locale/he/LC_MESSAGES/imp.po" name="locale/he/LC_MESSAGES/imp.po" />
   <install as="imp/locale/hr/help.xml" name="locale/hr/help.xml" />
   <install as="imp/locale/hr/LC_MESSAGES/imp.mo" name="locale/hr/LC_MESSAGES/imp.mo" />
   <install as="imp/locale/hr/LC_MESSAGES/imp.po" name="locale/hr/LC_MESSAGES/imp.po" />
   <install as="imp/locale/hu/help.xml" name="locale/hu/help.xml" />
   <install as="imp/locale/hu/LC_MESSAGES/imp.mo" name="locale/hu/LC_MESSAGES/imp.mo" />
   <install as="imp/locale/hu/LC_MESSAGES/imp.po" name="locale/hu/LC_MESSAGES/imp.po" />
   <install as="imp/locale/id/LC_MESSAGES/imp.mo" name="locale/id/LC_MESSAGES/imp.mo" />
   <install as="imp/locale/id/LC_MESSAGES/imp.po" name="locale/id/LC_MESSAGES/imp.po" />
   <install as="imp/locale/is/LC_MESSAGES/imp.mo" name="locale/is/LC_MESSAGES/imp.mo" />
   <install as="imp/locale/is/LC_MESSAGES/imp.po" name="locale/is/LC_MESSAGES/imp.po" />
   <install as="imp/locale/it/help.xml" name="locale/it/help.xml" />
   <install as="imp/locale/it/LC_MESSAGES/imp.mo" name="locale/it/LC_MESSAGES/imp.mo" />
   <install as="imp/locale/it/LC_MESSAGES/imp.po" name="locale/it/LC_MESSAGES/imp.po" />
   <install as="imp/locale/ja/LC_MESSAGES/imp.mo" name="locale/ja/LC_MESSAGES/imp.mo" />
   <install as="imp/locale/ja/LC_MESSAGES/imp.po" name="locale/ja/LC_MESSAGES/imp.po" />
   <install as="imp/locale/km/LC_MESSAGES/imp.mo" name="locale/km/LC_MESSAGES/imp.mo" />
   <install as="imp/locale/km/LC_MESSAGES/imp.po" name="locale/km/LC_MESSAGES/imp.po" />
   <install as="imp/locale/ko/help.xml" name="locale/ko/help.xml" />
   <install as="imp/locale/ko/LC_MESSAGES/imp.mo" name="locale/ko/LC_MESSAGES/imp.mo" />
   <install as="imp/locale/ko/LC_MESSAGES/imp.po" name="locale/ko/LC_MESSAGES/imp.po" />
   <install as="imp/locale/lt/LC_MESSAGES/imp.mo" name="locale/lt/LC_MESSAGES/imp.mo" />
   <install as="imp/locale/lt/LC_MESSAGES/imp.po" name="locale/lt/LC_MESSAGES/imp.po" />
   <install as="imp/locale/lv/help.xml" name="locale/lv/help.xml" />
   <install as="imp/locale/lv/LC_MESSAGES/imp.mo" name="locale/lv/LC_MESSAGES/imp.mo" />
   <install as="imp/locale/lv/LC_MESSAGES/imp.po" name="locale/lv/LC_MESSAGES/imp.po" />
   <install as="imp/locale/mk/LC_MESSAGES/imp.mo" name="locale/mk/LC_MESSAGES/imp.mo" />
   <install as="imp/locale/mk/LC_MESSAGES/imp.po" name="locale/mk/LC_MESSAGES/imp.po" />
   <install as="imp/locale/nb/help.xml" name="locale/nb/help.xml" />
   <install as="imp/locale/nb/LC_MESSAGES/imp.mo" name="locale/nb/LC_MESSAGES/imp.mo" />
   <install as="imp/locale/nb/LC_MESSAGES/imp.po" name="locale/nb/LC_MESSAGES/imp.po" />
   <install as="imp/locale/nl/help.xml" name="locale/nl/help.xml" />
   <install as="imp/locale/nl/LC_MESSAGES/imp.mo" name="locale/nl/LC_MESSAGES/imp.mo" />
   <install as="imp/locale/nl/LC_MESSAGES/imp.po" name="locale/nl/LC_MESSAGES/imp.po" />
   <install as="imp/locale/nn/LC_MESSAGES/imp.mo" name="locale/nn/LC_MESSAGES/imp.mo" />
   <install as="imp/locale/nn/LC_MESSAGES/imp.po" name="locale/nn/LC_MESSAGES/imp.po" />
   <install as="imp/locale/pl/help.xml" name="locale/pl/help.xml" />
   <install as="imp/locale/pl/LC_MESSAGES/imp.mo" name="locale/pl/LC_MESSAGES/imp.mo" />
   <install as="imp/locale/pl/LC_MESSAGES/imp.po" name="locale/pl/LC_MESSAGES/imp.po" />
   <install as="imp/locale/pt/help.xml" name="locale/pt/help.xml" />
   <install as="imp/locale/pt/LC_MESSAGES/imp.mo" name="locale/pt/LC_MESSAGES/imp.mo" />
   <install as="imp/locale/pt/LC_MESSAGES/imp.po" name="locale/pt/LC_MESSAGES/imp.po" />
   <install as="imp/locale/pt_BR/help.xml" name="locale/pt_BR/help.xml" />
   <install as="imp/locale/pt_BR/LC_MESSAGES/imp.mo" name="locale/pt_BR/LC_MESSAGES/imp.mo" />
   <install as="imp/locale/pt_BR/LC_MESSAGES/imp.po" name="locale/pt_BR/LC_MESSAGES/imp.po" />
   <install as="imp/locale/ro/LC_MESSAGES/imp.mo" name="locale/ro/LC_MESSAGES/imp.mo" />
   <install as="imp/locale/ro/LC_MESSAGES/imp.po" name="locale/ro/LC_MESSAGES/imp.po" />
   <install as="imp/locale/ru/help.xml" name="locale/ru/help.xml" />
   <install as="imp/locale/ru/LC_MESSAGES/imp.mo" name="locale/ru/LC_MESSAGES/imp.mo" />
   <install as="imp/locale/ru/LC_MESSAGES/imp.po" name="locale/ru/LC_MESSAGES/imp.po" />
   <install as="imp/locale/sk/help.xml" name="locale/sk/help.xml" />
   <install as="imp/locale/sk/LC_MESSAGES/imp.mo" name="locale/sk/LC_MESSAGES/imp.mo" />
   <install as="imp/locale/sk/LC_MESSAGES/imp.po" name="locale/sk/LC_MESSAGES/imp.po" />
   <install as="imp/locale/sl/LC_MESSAGES/imp.mo" name="locale/sl/LC_MESSAGES/imp.mo" />
   <install as="imp/locale/sl/LC_MESSAGES/imp.po" name="locale/sl/LC_MESSAGES/imp.po" />
   <install as="imp/locale/sv/help.xml" name="locale/sv/help.xml" />
   <install as="imp/locale/sv/LC_MESSAGES/imp.mo" name="locale/sv/LC_MESSAGES/imp.mo" />
   <install as="imp/locale/sv/LC_MESSAGES/imp.po" name="locale/sv/LC_MESSAGES/imp.po" />
   <install as="imp/locale/th/LC_MESSAGES/imp.mo" name="locale/th/LC_MESSAGES/imp.mo" />
   <install as="imp/locale/th/LC_MESSAGES/imp.po" name="locale/th/LC_MESSAGES/imp.po" />
   <install as="imp/locale/tr/help.xml" name="locale/tr/help.xml" />
   <install as="imp/locale/tr/LC_MESSAGES/imp.mo" name="locale/tr/LC_MESSAGES/imp.mo" />
   <install as="imp/locale/tr/LC_MESSAGES/imp.po" name="locale/tr/LC_MESSAGES/imp.po" />
   <install as="imp/locale/uk/help.xml" name="locale/uk/help.xml" />
   <install as="imp/locale/uk/LC_MESSAGES/imp.mo" name="locale/uk/LC_MESSAGES/imp.mo" />
   <install as="imp/locale/uk/LC_MESSAGES/imp.po" name="locale/uk/LC_MESSAGES/imp.po" />
   <install as="imp/locale/zh_CN/help.xml" name="locale/zh_CN/help.xml" />
   <install as="imp/locale/zh_CN/LC_MESSAGES/imp.mo" name="locale/zh_CN/LC_MESSAGES/imp.mo" />
   <install as="imp/locale/zh_CN/LC_MESSAGES/imp.po" name="locale/zh_CN/LC_MESSAGES/imp.po" />
   <install as="imp/locale/zh_TW/help.xml" name="locale/zh_TW/help.xml" />
   <install as="imp/locale/zh_TW/LC_MESSAGES/imp.mo" name="locale/zh_TW/LC_MESSAGES/imp.mo" />
   <install as="imp/locale/zh_TW/LC_MESSAGES/imp.po" name="locale/zh_TW/LC_MESSAGES/imp.po" />
   <install as="imp/migration/1_imp_base_tables.php" name="migration/1_imp_base_tables.php" />
   <install as="imp/migration/2_imp_autoincrement_sentmail.php" name="migration/2_imp_autoincrement_sentmail.php" />
   <install as="imp/templates/.htaccess" name="templates/.htaccess" />
   <install as="imp/templates/common-header.inc" name="templates/common-header.inc" />
   <install as="imp/templates/dimp/index.inc" name="templates/dimp/index.inc" />
   <install as="imp/templates/dimp/javascript_defs.php" name="templates/dimp/javascript_defs.php" />
   <install as="imp/templates/dimp/compose/compose-base.html" name="templates/dimp/compose/compose-base.html" />
   <install as="imp/templates/dimp/compose/compose.html" name="templates/dimp/compose/compose.html" />
   <install as="imp/templates/dimp/message/message.html" name="templates/dimp/message/message.html" />
   <install as="imp/templates/imp/javascript_defs.php" name="templates/imp/javascript_defs.php" />
   <install as="imp/templates/imp/compose/compose.html" name="templates/imp/compose/compose.html" />
   <install as="imp/templates/imp/compose/redirect.html" name="templates/imp/compose/redirect.html" />
   <install as="imp/templates/imp/compose/success.html" name="templates/imp/compose/success.html" />
   <install as="imp/templates/imp/contacts/contacts.html" name="templates/imp/contacts/contacts.html" />
   <install as="imp/templates/imp/flist/flist.html" name="templates/imp/flist/flist.html" />
   <install as="imp/templates/imp/folders/actions.html" name="templates/imp/folders/actions.html" />
   <install as="imp/templates/imp/folders/folders_confirm.html" name="templates/imp/folders/folders_confirm.html" />
   <install as="imp/templates/imp/folders/folders_size.html" name="templates/imp/folders/folders_size.html" />
   <install as="imp/templates/imp/folders/head.html" name="templates/imp/folders/head.html" />
   <install as="imp/templates/imp/folders/import.html" name="templates/imp/folders/import.html" />
   <install as="imp/templates/imp/mailbox/actions.html" name="templates/imp/mailbox/actions.html" />
   <install as="imp/templates/imp/mailbox/actions_deleted.html" name="templates/imp/mailbox/actions_deleted.html" />
   <install as="imp/templates/imp/mailbox/empty_mailbox.html" name="templates/imp/mailbox/empty_mailbox.html" />
   <install as="imp/templates/imp/mailbox/form_start.html" name="templates/imp/mailbox/form_start.html" />
   <install as="imp/templates/imp/mailbox/header.html" name="templates/imp/mailbox/header.html" />
   <install as="imp/templates/imp/mailbox/mailbox.html" name="templates/imp/mailbox/mailbox.html" />
   <install as="imp/templates/imp/mailbox/message_headers.html" name="templates/imp/mailbox/message_headers.html" />
   <install as="imp/templates/imp/mailbox/navbar.html" name="templates/imp/mailbox/navbar.html" />
   <install as="imp/templates/imp/mailbox/searchfolder.html" name="templates/imp/mailbox/searchfolder.html" />
   <install as="imp/templates/imp/menu/menu.html" name="templates/imp/menu/menu.html" />
   <install as="imp/templates/imp/message/message.html" name="templates/imp/message/message.html" />
   <install as="imp/templates/imp/message/navbar_actions.html" name="templates/imp/message/navbar_actions.html" />
   <install as="imp/templates/imp/message/navbar_navigate.html" name="templates/imp/message/navbar_navigate.html" />
   <install as="imp/templates/imp/message/navbar_top.html" name="templates/imp/message/navbar_top.html" />
   <install as="imp/templates/imp/search/search-all.html" name="templates/imp/search/search-all.html" />
   <install as="imp/templates/imp/search/search-basic.html" name="templates/imp/search/search-basic.html" />
   <install as="imp/templates/imp/search/search.html" name="templates/imp/search/search.html" />
   <install as="imp/templates/imp/thread/thread.html" name="templates/imp/thread/thread.html" />
   <install as="imp/templates/mimp/compose/compose.html" name="templates/mimp/compose/compose.html" />
   <install as="imp/templates/mimp/folders/folders.html" name="templates/mimp/folders/folders.html" />
   <install as="imp/templates/mimp/mailbox/mailbox.html" name="templates/mimp/mailbox/mailbox.html" />
   <install as="imp/templates/mimp/mailbox/search.html" name="templates/mimp/mailbox/search.html" />
   <install as="imp/templates/mimp/message/message.html" name="templates/mimp/message/message.html" />
   <install as="imp/templates/mimp/message/part.html" name="templates/mimp/message/part.html" />
   <install as="imp/templates/mobile/folders.html.php" name="templates/mobile/folders.html.php" />
   <install as="imp/templates/mobile/head.html.php" name="templates/mobile/head.html.php" />
   <install as="imp/templates/mobile/javascript_defs.php" name="templates/mobile/javascript_defs.php" />
   <install as="imp/templates/mobile/mailbox.html.php" name="templates/mobile/mailbox.html.php" />
   <install as="imp/templates/mobile/message.html.php" name="templates/mobile/message.html.php" />
   <install as="imp/templates/mobile/notice.html.php" name="templates/mobile/notice.html.php" />
   <install as="imp/templates/pgp/import_key.html" name="templates/pgp/import_key.html" />
   <install as="imp/templates/prefs/acl.html" name="templates/prefs/acl.html" />
   <install as="imp/templates/prefs/composetemplates.html" name="templates/prefs/composetemplates.html" />
   <install as="imp/templates/prefs/drafts.html" name="templates/prefs/drafts.html" />
   <install as="imp/templates/prefs/encrypt.html" name="templates/prefs/encrypt.html" />
   <install as="imp/templates/prefs/flags.html" name="templates/prefs/flags.html" />
   <install as="imp/templates/prefs/initialpage.html" name="templates/prefs/initialpage.html" />
   <install as="imp/templates/prefs/mailto.html" name="templates/prefs/mailto.html" />
   <install as="imp/templates/prefs/newmailaudio.html" name="templates/prefs/newmailaudio.html" />
   <install as="imp/templates/prefs/pgpprivatekey.html" name="templates/prefs/pgpprivatekey.html" />
   <install as="imp/templates/prefs/pgppublickey.html" name="templates/prefs/pgppublickey.html" />
   <install as="imp/templates/prefs/searches.html" name="templates/prefs/searches.html" />
   <install as="imp/templates/prefs/sentmail.html" name="templates/prefs/sentmail.html" />
   <install as="imp/templates/prefs/signaturehtml.html" name="templates/prefs/signaturehtml.html" />
   <install as="imp/templates/prefs/smimeprivatekey.html" name="templates/prefs/smimeprivatekey.html" />
   <install as="imp/templates/prefs/smimepublickey.html" name="templates/prefs/smimepublickey.html" />
   <install as="imp/templates/prefs/spam.html" name="templates/prefs/spam.html" />
   <install as="imp/templates/prefs/specialuse.html" name="templates/prefs/specialuse.html" />
   <install as="imp/templates/prefs/trash.html" name="templates/prefs/trash.html" />
   <install as="imp/templates/print/headers.html" name="templates/print/headers.html" />
   <install as="imp/templates/quota/quota.html" name="templates/quota/quota.html" />
   <install as="imp/templates/rss/mailbox.rss" name="templates/rss/mailbox.rss" />
   <install as="imp/templates/saveimage/saveimage.html" name="templates/saveimage/saveimage.html" />
   <install as="imp/templates/smime/import_key.html" name="templates/smime/import_key.html" />
   <install as="imp/templates/test/mailserver.inc" name="templates/test/mailserver.inc" />
   <install as="Imp/AllTests.php" name="test/Imp/AllTests.php" />
   <install as="Imp/Autoload.php" name="test/Imp/Autoload.php" />
   <install as="Imp/phpunit.xml" name="test/Imp/phpunit.xml" />
   <install as="Imp/fixtures/maildirsize" name="test/Imp/fixtures/maildirsize" />
   <install as="Imp/Stub/HtmlViewer.php" name="test/Imp/Stub/HtmlViewer.php" />
   <install as="Imp/Unit/ComposeTest.php" name="test/Imp/Unit/ComposeTest.php" />
   <install as="Imp/Unit/QuotaTest.php" name="test/Imp/Unit/QuotaTest.php" />
   <install as="Imp/Unit/Mime/Viewer/HtmlTest.php" name="test/Imp/Unit/Mime/Viewer/HtmlTest.php" />
   <install as="Imp/Unit/Mime/Viewer/ItipTest.php" name="test/Imp/Unit/Mime/Viewer/ItipTest.php" />
   <install as="imp/themes/bluewhite/screen.css" name="themes/bluewhite/screen.css" />
   <install as="imp/themes/bluewhite/dimp/screen.css" name="themes/bluewhite/dimp/screen.css" />
   <install as="imp/themes/default/ie6_or_less.css" name="themes/default/ie6_or_less.css" />
   <install as="imp/themes/default/ie7.css" name="themes/default/ie7.css" />
   <install as="imp/themes/default/mobile.css" name="themes/default/mobile.css" />
   <install as="imp/themes/default/rtl.css" name="themes/default/rtl.css" />
   <install as="imp/themes/default/screen.css" name="themes/default/screen.css" />
   <install as="imp/themes/default/block/screen.css" name="themes/default/block/screen.css" />
   <install as="imp/themes/default/dimp/ie7.css" name="themes/default/dimp/ie7.css" />
   <install as="imp/themes/default/dimp/screen.css" name="themes/default/dimp/screen.css" />
   <install as="imp/themes/default/graphics/addressbook_add.png" name="themes/default/graphics/addressbook_add.png" />
   <install as="imp/themes/default/graphics/addressbook_browse.png" name="themes/default/graphics/addressbook_browse.png" />
   <install as="imp/themes/default/graphics/add_contact.png" name="themes/default/graphics/add_contact.png" />
   <install as="imp/themes/default/graphics/application_tile_horizontal.png" name="themes/default/graphics/application_tile_horizontal.png" />
   <install as="imp/themes/default/graphics/application_tile_vertical.png" name="themes/default/graphics/application_tile_vertical.png" />
   <install as="imp/themes/default/graphics/arrow_collapsed.png" name="themes/default/graphics/arrow_collapsed.png" />
   <install as="imp/themes/default/graphics/arrow_down.png" name="themes/default/graphics/arrow_down.png" />
   <install as="imp/themes/default/graphics/arrow_expanded.png" name="themes/default/graphics/arrow_expanded.png" />
   <install as="imp/themes/default/graphics/arrow_up.png" name="themes/default/graphics/arrow_up.png" />
   <install as="imp/themes/default/graphics/attachment.png" name="themes/default/graphics/attachment.png" />
   <install as="imp/themes/default/graphics/backhead_orderby.png" name="themes/default/graphics/backhead_orderby.png" />
   <install as="imp/themes/default/graphics/backhead_r.png" name="themes/default/graphics/backhead_r.png" />
   <install as="imp/themes/default/graphics/backhead_s2.png" name="themes/default/graphics/backhead_s2.png" />
   <install as="imp/themes/default/graphics/backhead_shadow.png" name="themes/default/graphics/backhead_shadow.png" />
   <install as="imp/themes/default/graphics/blacklist.png" name="themes/default/graphics/blacklist.png" />
   <install as="imp/themes/default/graphics/calendar.png" name="themes/default/graphics/calendar.png" />
   <install as="imp/themes/default/graphics/checkbox_off.png" name="themes/default/graphics/checkbox_off.png" />
   <install as="imp/themes/default/graphics/checkbox_on.png" name="themes/default/graphics/checkbox_on.png" />
   <install as="imp/themes/default/graphics/checkbox_over.png" name="themes/default/graphics/checkbox_over.png" />
   <install as="imp/themes/default/graphics/checkmail.png" name="themes/default/graphics/checkmail.png" />
   <install as="imp/themes/default/graphics/close.png" name="themes/default/graphics/close.png" />
   <install as="imp/themes/default/graphics/compose.png" name="themes/default/graphics/compose.png" />
   <install as="imp/themes/default/graphics/delete.png" name="themes/default/graphics/delete.png" />
   <install as="imp/themes/default/graphics/download.png" name="themes/default/graphics/download.png" />
   <install as="imp/themes/default/graphics/drafts.png" name="themes/default/graphics/drafts.png" />
   <install as="imp/themes/default/graphics/dragHandle.png" name="themes/default/graphics/dragHandle.png" />
   <install as="imp/themes/default/graphics/dragHandleVert.png" name="themes/default/graphics/dragHandleVert.png" />
   <install as="imp/themes/default/graphics/edit.png" name="themes/default/graphics/edit.png" />
   <install as="imp/themes/default/graphics/email_attach.png" name="themes/default/graphics/email_attach.png" />
   <install as="imp/themes/default/graphics/empty_spam.png" name="themes/default/graphics/empty_spam.png" />
   <install as="imp/themes/default/graphics/empty_trash.png" name="themes/default/graphics/empty_trash.png" />
   <install as="imp/themes/default/graphics/encrypted.png" name="themes/default/graphics/encrypted.png" />
   <install as="imp/themes/default/graphics/favicon.ico" name="themes/default/graphics/favicon.ico" />
   <install as="imp/themes/default/graphics/fetchmail.png" name="themes/default/graphics/fetchmail.png" />
   <install as="imp/themes/default/graphics/filters.png" name="themes/default/graphics/filters.png" />
   <install as="imp/themes/default/graphics/forward.png" name="themes/default/graphics/forward.png" />
   <install as="imp/themes/default/graphics/gallery.png" name="themes/default/graphics/gallery.png" />
   <install as="imp/themes/default/graphics/group.png" name="themes/default/graphics/group.png" />
   <install as="imp/themes/default/graphics/ham.png" name="themes/default/graphics/ham.png" />
   <install as="imp/themes/default/graphics/help.png" name="themes/default/graphics/help.png" />
   <install as="imp/themes/default/graphics/ico_message_off.png" name="themes/default/graphics/ico_message_off.png" />
   <install as="imp/themes/default/graphics/imp.png" name="themes/default/graphics/imp.png" />
   <install as="imp/themes/default/graphics/info_icon.png" name="themes/default/graphics/info_icon.png" />
   <install as="imp/themes/default/graphics/key_down.png" name="themes/default/graphics/key_down.png" />
   <install as="imp/themes/default/graphics/key_up.png" name="themes/default/graphics/key_up.png" />
   <install as="imp/themes/default/graphics/loading.gif" name="themes/default/graphics/loading.gif" />
   <install as="imp/themes/default/graphics/locked.png" name="themes/default/graphics/locked.png" />
   <install as="imp/themes/default/graphics/logo.png" name="themes/default/graphics/logo.png" />
   <install as="imp/themes/default/graphics/logout.png" name="themes/default/graphics/logout.png" />
   <install as="imp/themes/default/graphics/mail_answered.png" name="themes/default/graphics/mail_answered.png" />
   <install as="imp/themes/default/graphics/mail_clearflag.png" name="themes/default/graphics/mail_clearflag.png" />
   <install as="imp/themes/default/graphics/mail_deleted.png" name="themes/default/graphics/mail_deleted.png" />
   <install as="imp/themes/default/graphics/mail_draft.png" name="themes/default/graphics/mail_draft.png" />
   <install as="imp/themes/default/graphics/mail_flagged.png" name="themes/default/graphics/mail_flagged.png" />
   <install as="imp/themes/default/graphics/mail_forwarded.png" name="themes/default/graphics/mail_forwarded.png" />
   <install as="imp/themes/default/graphics/mail_personal.png" name="themes/default/graphics/mail_personal.png" />
   <install as="imp/themes/default/graphics/mail_priority_high.png" name="themes/default/graphics/mail_priority_high.png" />
   <install as="imp/themes/default/graphics/mail_priority_low.png" name="themes/default/graphics/mail_priority_low.png" />
   <install as="imp/themes/default/graphics/mail_seen.png" name="themes/default/graphics/mail_seen.png" />
   <install as="imp/themes/default/graphics/mail_unseen.png" name="themes/default/graphics/mail_unseen.png" />
   <install as="imp/themes/default/graphics/message_source.png" name="themes/default/graphics/message_source.png" />
   <install as="imp/themes/default/graphics/mini-error.png" name="themes/default/graphics/mini-error.png" />
   <install as="imp/themes/default/graphics/newmail.png" name="themes/default/graphics/newmail.png" />
   <install as="imp/themes/default/graphics/newwin.png" name="themes/default/graphics/newwin.png" />
   <install as="imp/themes/default/graphics/plus.png" name="themes/default/graphics/plus.png" />
   <install as="imp/themes/default/graphics/popdown.png" name="themes/default/graphics/popdown.png" />
   <install as="imp/themes/default/graphics/prefs.png" name="themes/default/graphics/prefs.png" />
   <install as="imp/themes/default/graphics/preview.png" name="themes/default/graphics/preview.png" />
   <install as="imp/themes/default/graphics/print.png" name="themes/default/graphics/print.png" />
   <install as="imp/themes/default/graphics/quotaback.jpg" name="themes/default/graphics/quotaback.jpg" />
   <install as="imp/themes/default/graphics/quotauncover.gif" name="themes/default/graphics/quotauncover.gif" />
   <install as="imp/themes/default/graphics/reload.png" name="themes/default/graphics/reload.png" />
   <install as="imp/themes/default/graphics/reply.png" name="themes/default/graphics/reply.png" />
   <install as="imp/themes/default/graphics/replyall.png" name="themes/default/graphics/replyall.png" />
   <install as="imp/themes/default/graphics/sbcursor_bottom.png" name="themes/default/graphics/sbcursor_bottom.png" />
   <install as="imp/themes/default/graphics/sbcursor_top.png" name="themes/default/graphics/sbcursor_top.png" />
   <install as="imp/themes/default/graphics/scroller.png" name="themes/default/graphics/scroller.png" />
   <install as="imp/themes/default/graphics/scroller_back.png" name="themes/default/graphics/scroller_back.png" />
   <install as="imp/themes/default/graphics/search.png" name="themes/default/graphics/search.png" />
   <install as="imp/themes/default/graphics/select.png" name="themes/default/graphics/select.png" />
   <install as="imp/themes/default/graphics/shared.png" name="themes/default/graphics/shared.png" />
   <install as="imp/themes/default/graphics/signed.png" name="themes/default/graphics/signed.png" />
   <install as="imp/themes/default/graphics/sortdown.png" name="themes/default/graphics/sortdown.png" />
   <install as="imp/themes/default/graphics/sortup.png" name="themes/default/graphics/sortup.png" />
   <install as="imp/themes/default/graphics/spacer_red.png" name="themes/default/graphics/spacer_red.png" />
   <install as="imp/themes/default/graphics/spam.png" name="themes/default/graphics/spam.png" />
   <install as="imp/themes/default/graphics/spellcheck.png" name="themes/default/graphics/spellcheck.png" />
   <install as="imp/themes/default/graphics/undelete.png" name="themes/default/graphics/undelete.png" />
   <install as="imp/themes/default/graphics/warning.png" name="themes/default/graphics/warning.png" />
   <install as="imp/themes/default/graphics/whitelist.png" name="themes/default/graphics/whitelist.png" />
   <install as="imp/themes/default/graphics/folders/create.png" name="themes/default/graphics/folders/create.png" />
   <install as="imp/themes/default/graphics/folders/delete.png" name="themes/default/graphics/folders/delete.png" />
   <install as="imp/themes/default/graphics/folders/drafts.png" name="themes/default/graphics/folders/drafts.png" />
   <install as="imp/themes/default/graphics/folders/edit.png" name="themes/default/graphics/folders/edit.png" />
   <install as="imp/themes/default/graphics/folders/folder.png" name="themes/default/graphics/folders/folder.png" />
   <install as="imp/themes/default/graphics/folders/inbox.png" name="themes/default/graphics/folders/inbox.png" />
   <install as="imp/themes/default/graphics/folders/minus.png" name="themes/default/graphics/folders/minus.png" />
   <install as="imp/themes/default/graphics/folders/open.png" name="themes/default/graphics/folders/open.png" />
   <install as="imp/themes/default/graphics/folders/plus.png" name="themes/default/graphics/folders/plus.png" />
   <install as="imp/themes/default/graphics/folders/sent.png" name="themes/default/graphics/folders/sent.png" />
   <install as="imp/themes/default/graphics/folders/spam.png" name="themes/default/graphics/folders/spam.png" />
   <install as="imp/themes/default/graphics/folders/trash.png" name="themes/default/graphics/folders/trash.png" />
   <install as="imp/themes/default/graphics/mime/apple.png" name="themes/default/graphics/mime/apple.png" />
   <install as="imp/themes/default/graphics/mime/compressed.png" name="themes/default/graphics/mime/compressed.png" />
   <install as="imp/themes/default/graphics/mime/itip.png" name="themes/default/graphics/mime/itip.png" />
   <install as="imp/themes/default/graphics/nav/first-grey.png" name="themes/default/graphics/nav/first-grey.png" />
   <install as="imp/themes/default/graphics/nav/first.png" name="themes/default/graphics/nav/first.png" />
   <install as="imp/themes/default/graphics/nav/last-grey.png" name="themes/default/graphics/nav/last-grey.png" />
   <install as="imp/themes/default/graphics/nav/last.png" name="themes/default/graphics/nav/last.png" />
   <install as="imp/themes/default/graphics/nav/left-grey.png" name="themes/default/graphics/nav/left-grey.png" />
   <install as="imp/themes/default/graphics/nav/left.png" name="themes/default/graphics/nav/left.png" />
   <install as="imp/themes/default/graphics/nav/right-grey.png" name="themes/default/graphics/nav/right-grey.png" />
   <install as="imp/themes/default/graphics/nav/right.png" name="themes/default/graphics/nav/right.png" />
   <install as="imp/themes/default/mimp/screen.css" name="themes/default/mimp/screen.css" />
   <install as="imp/themes/silver/rtl.css" name="themes/silver/rtl.css" />
   <install as="imp/themes/silver/screen.css" name="themes/silver/screen.css" />
   <install as="imp/themes/silver/dimp/screen.css" name="themes/silver/dimp/screen.css" />
   <install as="imp/themes/silver/graphics/addressbook_add.png" name="themes/silver/graphics/addressbook_add.png" />
   <install as="imp/themes/silver/graphics/addressbook_browse.png" name="themes/silver/graphics/addressbook_browse.png" />
   <install as="imp/themes/silver/graphics/add_contact.png" name="themes/silver/graphics/add_contact.png" />
   <install as="imp/themes/silver/graphics/application_tile_horizontal.png" name="themes/silver/graphics/application_tile_horizontal.png" />
   <install as="imp/themes/silver/graphics/application_tile_vertical.png" name="themes/silver/graphics/application_tile_vertical.png" />
   <install as="imp/themes/silver/graphics/arrow_collapsed.png" name="themes/silver/graphics/arrow_collapsed.png" />
   <install as="imp/themes/silver/graphics/arrow_down.png" name="themes/silver/graphics/arrow_down.png" />
   <install as="imp/themes/silver/graphics/arrow_expanded.png" name="themes/silver/graphics/arrow_expanded.png" />
   <install as="imp/themes/silver/graphics/arrow_up.png" name="themes/silver/graphics/arrow_up.png" />
   <install as="imp/themes/silver/graphics/attachment.png" name="themes/silver/graphics/attachment.png" />
   <install as="imp/themes/silver/graphics/blacklist.png" name="themes/silver/graphics/blacklist.png" />
   <install as="imp/themes/silver/graphics/calendar.png" name="themes/silver/graphics/calendar.png" />
   <install as="imp/themes/silver/graphics/checkmail.png" name="themes/silver/graphics/checkmail.png" />
   <install as="imp/themes/silver/graphics/close.png" name="themes/silver/graphics/close.png" />
   <install as="imp/themes/silver/graphics/compose.png" name="themes/silver/graphics/compose.png" />
   <install as="imp/themes/silver/graphics/delete.png" name="themes/silver/graphics/delete.png" />
   <install as="imp/themes/silver/graphics/download.png" name="themes/silver/graphics/download.png" />
   <install as="imp/themes/silver/graphics/drafts.png" name="themes/silver/graphics/drafts.png" />
   <install as="imp/themes/silver/graphics/edit.png" name="themes/silver/graphics/edit.png" />
   <install as="imp/themes/silver/graphics/email_attach.png" name="themes/silver/graphics/email_attach.png" />
   <install as="imp/themes/silver/graphics/empty_spam.png" name="themes/silver/graphics/empty_spam.png" />
   <install as="imp/themes/silver/graphics/empty_trash.png" name="themes/silver/graphics/empty_trash.png" />
   <install as="imp/themes/silver/graphics/encrypted.png" name="themes/silver/graphics/encrypted.png" />
   <install as="imp/themes/silver/graphics/fetchmail.png" name="themes/silver/graphics/fetchmail.png" />
   <install as="imp/themes/silver/graphics/filters.png" name="themes/silver/graphics/filters.png" />
   <install as="imp/themes/silver/graphics/forward.png" name="themes/silver/graphics/forward.png" />
   <install as="imp/themes/silver/graphics/group.png" name="themes/silver/graphics/group.png" />
   <install as="imp/themes/silver/graphics/ham.png" name="themes/silver/graphics/ham.png" />
   <install as="imp/themes/silver/graphics/help.png" name="themes/silver/graphics/help.png" />
   <install as="imp/themes/silver/graphics/imp.png" name="themes/silver/graphics/imp.png" />
   <install as="imp/themes/silver/graphics/info_icon.png" name="themes/silver/graphics/info_icon.png" />
   <install as="imp/themes/silver/graphics/locked.png" name="themes/silver/graphics/locked.png" />
   <install as="imp/themes/silver/graphics/logout.png" name="themes/silver/graphics/logout.png" />
   <install as="imp/themes/silver/graphics/mail_answered.png" name="themes/silver/graphics/mail_answered.png" />
   <install as="imp/themes/silver/graphics/mail_clearflag.png" name="themes/silver/graphics/mail_clearflag.png" />
   <install as="imp/themes/silver/graphics/mail_deleted.png" name="themes/silver/graphics/mail_deleted.png" />
   <install as="imp/themes/silver/graphics/mail_draft.png" name="themes/silver/graphics/mail_draft.png" />
   <install as="imp/themes/silver/graphics/mail_flagged.png" name="themes/silver/graphics/mail_flagged.png" />
   <install as="imp/themes/silver/graphics/mail_forwarded.png" name="themes/silver/graphics/mail_forwarded.png" />
   <install as="imp/themes/silver/graphics/mail_personal.png" name="themes/silver/graphics/mail_personal.png" />
   <install as="imp/themes/silver/graphics/mail_priority_high.png" name="themes/silver/graphics/mail_priority_high.png" />
   <install as="imp/themes/silver/graphics/mail_priority_low.png" name="themes/silver/graphics/mail_priority_low.png" />
   <install as="imp/themes/silver/graphics/mail_seen.png" name="themes/silver/graphics/mail_seen.png" />
   <install as="imp/themes/silver/graphics/mail_unseen.png" name="themes/silver/graphics/mail_unseen.png" />
   <install as="imp/themes/silver/graphics/message_source.png" name="themes/silver/graphics/message_source.png" />
   <install as="imp/themes/silver/graphics/newmail.png" name="themes/silver/graphics/newmail.png" />
   <install as="imp/themes/silver/graphics/newwin.png" name="themes/silver/graphics/newwin.png" />
   <install as="imp/themes/silver/graphics/plus.png" name="themes/silver/graphics/plus.png" />
   <install as="imp/themes/silver/graphics/popdown.png" name="themes/silver/graphics/popdown.png" />
   <install as="imp/themes/silver/graphics/prefs.png" name="themes/silver/graphics/prefs.png" />
   <install as="imp/themes/silver/graphics/preview.png" name="themes/silver/graphics/preview.png" />
   <install as="imp/themes/silver/graphics/print.png" name="themes/silver/graphics/print.png" />
   <install as="imp/themes/silver/graphics/reload.png" name="themes/silver/graphics/reload.png" />
   <install as="imp/themes/silver/graphics/reply.png" name="themes/silver/graphics/reply.png" />
   <install as="imp/themes/silver/graphics/replyall.png" name="themes/silver/graphics/replyall.png" />
   <install as="imp/themes/silver/graphics/search.png" name="themes/silver/graphics/search.png" />
   <install as="imp/themes/silver/graphics/shared.png" name="themes/silver/graphics/shared.png" />
   <install as="imp/themes/silver/graphics/signed.png" name="themes/silver/graphics/signed.png" />
   <install as="imp/themes/silver/graphics/sortdown.png" name="themes/silver/graphics/sortdown.png" />
   <install as="imp/themes/silver/graphics/sortup.png" name="themes/silver/graphics/sortup.png" />
   <install as="imp/themes/silver/graphics/spam.png" name="themes/silver/graphics/spam.png" />
   <install as="imp/themes/silver/graphics/spellcheck.png" name="themes/silver/graphics/spellcheck.png" />
   <install as="imp/themes/silver/graphics/undelete.png" name="themes/silver/graphics/undelete.png" />
   <install as="imp/themes/silver/graphics/warning.png" name="themes/silver/graphics/warning.png" />
   <install as="imp/themes/silver/graphics/whitelist.png" name="themes/silver/graphics/whitelist.png" />
   <install as="imp/themes/silver/graphics/folders/create.png" name="themes/silver/graphics/folders/create.png" />
   <install as="imp/themes/silver/graphics/folders/delete.png" name="themes/silver/graphics/folders/delete.png" />
   <install as="imp/themes/silver/graphics/folders/drafts.png" name="themes/silver/graphics/folders/drafts.png" />
   <install as="imp/themes/silver/graphics/folders/edit.png" name="themes/silver/graphics/folders/edit.png" />
   <install as="imp/themes/silver/graphics/folders/explore.png" name="themes/silver/graphics/folders/explore.png" />
   <install as="imp/themes/silver/graphics/folders/folder.png" name="themes/silver/graphics/folders/folder.png" />
   <install as="imp/themes/silver/graphics/folders/inbox.png" name="themes/silver/graphics/folders/inbox.png" />
   <install as="imp/themes/silver/graphics/folders/minus.png" name="themes/silver/graphics/folders/minus.png" />
   <install as="imp/themes/silver/graphics/folders/open.png" name="themes/silver/graphics/folders/open.png" />
   <install as="imp/themes/silver/graphics/folders/options.png" name="themes/silver/graphics/folders/options.png" />
   <install as="imp/themes/silver/graphics/folders/plus.png" name="themes/silver/graphics/folders/plus.png" />
   <install as="imp/themes/silver/graphics/folders/sent.png" name="themes/silver/graphics/folders/sent.png" />
   <install as="imp/themes/silver/graphics/folders/spam.png" name="themes/silver/graphics/folders/spam.png" />
   <install as="imp/themes/silver/graphics/folders/trash.png" name="themes/silver/graphics/folders/trash.png" />
   <install as="imp/themes/silver/graphics/mime/compressed.png" name="themes/silver/graphics/mime/compressed.png" />
   <install as="imp/themes/silver/graphics/mime/itip.php" name="themes/silver/graphics/mime/itip.php" />
   <install as="imp/themes/silver/graphics/nav/first-grey.png" name="themes/silver/graphics/nav/first-grey.png" />
   <install as="imp/themes/silver/graphics/nav/first.png" name="themes/silver/graphics/nav/first.png" />
   <install as="imp/themes/silver/graphics/nav/last-grey.png" name="themes/silver/graphics/nav/last-grey.png" />
   <install as="imp/themes/silver/graphics/nav/last.png" name="themes/silver/graphics/nav/last.png" />
   <install as="imp/themes/silver/graphics/nav/left-grey.png" name="themes/silver/graphics/nav/left-grey.png" />
   <install as="imp/themes/silver/graphics/nav/left.png" name="themes/silver/graphics/nav/left.png" />
   <install as="imp/themes/silver/graphics/nav/right-grey.png" name="themes/silver/graphics/nav/right-grey.png" />
   <install as="imp/themes/silver/graphics/nav/right.png" name="themes/silver/graphics/nav/right.png" />
   <install as="imp/themes/tango-blue/screen.css" name="themes/tango-blue/screen.css" />
   <install as="imp/themes/tango-blue/dimp/screen.css" name="themes/tango-blue/dimp/screen.css" />
   <install as="imp/themes/tango-blue/graphics/addressbook_browse.png" name="themes/tango-blue/graphics/addressbook_browse.png" />
   <install as="imp/themes/tango-blue/graphics/attachment.png" name="themes/tango-blue/graphics/attachment.png" />
   <install as="imp/themes/tango-blue/graphics/calendar.png" name="themes/tango-blue/graphics/calendar.png" />
   <install as="imp/themes/tango-blue/graphics/close.png" name="themes/tango-blue/graphics/close.png" />
   <install as="imp/themes/tango-blue/graphics/compose.png" name="themes/tango-blue/graphics/compose.png" />
   <install as="imp/themes/tango-blue/graphics/empty_trash.png" name="themes/tango-blue/graphics/empty_trash.png" />
   <install as="imp/themes/tango-blue/graphics/encrypted.png" name="themes/tango-blue/graphics/encrypted.png" />
   <install as="imp/themes/tango-blue/graphics/favicon.ico" name="themes/tango-blue/graphics/favicon.ico" />
   <install as="imp/themes/tango-blue/graphics/fetchmail.png" name="themes/tango-blue/graphics/fetchmail.png" />
   <install as="imp/themes/tango-blue/graphics/filters.png" name="themes/tango-blue/graphics/filters.png" />
   <install as="imp/themes/tango-blue/graphics/imp.png" name="themes/tango-blue/graphics/imp.png" />
   <install as="imp/themes/tango-blue/graphics/mail_answered.png" name="themes/tango-blue/graphics/mail_answered.png" />
   <install as="imp/themes/tango-blue/graphics/mail_deleted.png" name="themes/tango-blue/graphics/mail_deleted.png" />
   <install as="imp/themes/tango-blue/graphics/mail_draft.png" name="themes/tango-blue/graphics/mail_draft.png" />
   <install as="imp/themes/tango-blue/graphics/mail_flagged.png" name="themes/tango-blue/graphics/mail_flagged.png" />
   <install as="imp/themes/tango-blue/graphics/mail_personal.png" name="themes/tango-blue/graphics/mail_personal.png" />
   <install as="imp/themes/tango-blue/graphics/mail_priority_high.png" name="themes/tango-blue/graphics/mail_priority_high.png" />
   <install as="imp/themes/tango-blue/graphics/mail_priority_low.png" name="themes/tango-blue/graphics/mail_priority_low.png" />
   <install as="imp/themes/tango-blue/graphics/mail_unseen.png" name="themes/tango-blue/graphics/mail_unseen.png" />
   <install as="imp/themes/tango-blue/graphics/newmail.png" name="themes/tango-blue/graphics/newmail.png" />
   <install as="imp/themes/tango-blue/graphics/reload.png" name="themes/tango-blue/graphics/reload.png" />
   <install as="imp/themes/tango-blue/graphics/shared.png" name="themes/tango-blue/graphics/shared.png" />
   <install as="imp/themes/tango-blue/graphics/signed.png" name="themes/tango-blue/graphics/signed.png" />
   <install as="imp/themes/tango-blue/graphics/spellcheck.png" name="themes/tango-blue/graphics/spellcheck.png" />
   <install as="imp/themes/tango-blue/graphics/folders/drafts.png" name="themes/tango-blue/graphics/folders/drafts.png" />
   <install as="imp/themes/tango-blue/graphics/folders/folder.png" name="themes/tango-blue/graphics/folders/folder.png" />
   <install as="imp/themes/tango-blue/graphics/folders/inbox.png" name="themes/tango-blue/graphics/folders/inbox.png" />
   <install as="imp/themes/tango-blue/graphics/folders/open.png" name="themes/tango-blue/graphics/folders/open.png" />
   <install as="imp/themes/tango-blue/graphics/folders/sent.png" name="themes/tango-blue/graphics/folders/sent.png" />
   <install as="imp/themes/tango-blue/graphics/folders/spam.png" name="themes/tango-blue/graphics/folders/spam.png" />
   <install as="imp/themes/tango-blue/graphics/folders/trash.png" name="themes/tango-blue/graphics/folders/trash.png" />
   <install as="imp/attachment.php" name="attachment.php" />
   <install as="imp/compose-dimp.php" name="compose-dimp.php" />
   <install as="imp/compose-mimp.php" name="compose-mimp.php" />
   <install as="imp/compose.php" name="compose.php" />
   <install as="imp/contacts.php" name="contacts.php" />
   <install as="COPYING" name="COPYING" />
   <install as="imp/folders-mimp.php" name="folders-mimp.php" />
   <install as="imp/folders.php" name="folders.php" />
   <install as="imp/index-dimp.php" name="index-dimp.php" />
   <install as="imp/index.php" name="index.php" />
   <install as="imp/mailbox-mimp.php" name="mailbox-mimp.php" />
   <install as="imp/mailbox.php" name="mailbox.php" />
   <install as="imp/message-dimp.php" name="message-dimp.php" />
   <install as="imp/message-mimp.php" name="message-mimp.php" />
   <install as="imp/message.php" name="message.php" />
   <install as="imp/mobile.php" name="mobile.php" />
   <install as="imp/pgp.php" name="pgp.php" />
   <install as="README" name="README" />
   <install as="imp/rss.php" name="rss.php" />
   <install as="imp/saveimage.php" name="saveimage.php" />
   <install as="imp/search-basic.php" name="search-basic.php" />
   <install as="imp/search.php" name="search.php" />
   <install as="imp/smime.php" name="smime.php" />
   <install as="imp/thread.php" name="thread.php" />
   <install as="imp/view.php" name="view.php" />
  </filelist>
 </phprelease>
 <changelog>
  <release>
   <version>
    <release>5.0.0alpha1</release>
    <api>5.0.0</api>
   </version>
   <stability>
    <release>alpha</release>
    <api>alpha</api>
   </stability>
   <date>2011-03-09</date>
   <license uri="http://www.horde.org/licenses/gpl">GPL-2.0</license>
   <notes>
* First alpha release for Horde 4.
   </notes>
  </release>
  <release>
   <version>
    <release>5.0.0beta1</release>
    <api>5.0.0</api>
   </version>
   <stability>
    <release>beta</release>
    <api>beta</api>
   </stability>
   <date>2011-03-16</date>
   <license uri="http://www.horde.org/licenses/gpl">GPL-2.0</license>
   <notes>
* Fix purging deleted messages in dynamic view (Bug #9627).
* Fix display of non-IMAP mailbox elements in folder lists (Bug #9650).
* Fix print part display.
* Fix listing users through IMP API.
   </notes>
  </release>
  <release>
   <version>
    <release>5.0.0RC1</release>
    <api>5.0.0</api>
   </version>
   <stability>
    <release>beta</release>
    <api>beta</api>
   </stability>
   <date>2011-03-23</date>
   <license uri="http://www.horde.org/licenses/gpl">GPL-2.0</license>
   <notes>
* First release candidate for Horde 4.
* [mms] Fix loading virtual folder as initial page in standard view (Bug #9696).
* [mms] Fix upgrading virtual folders from IMP 4 (Bug #9692).
* [mms] Fix editing the size search criteria.
* [mms] Optimize importing messages from mbox file.
* [mms] Fix deletion from Virtual Inbox in standard view (Bug #9686).
* [mms] Fix loading virtual folders from drop-down folder list (Bug #9687).
* [mms] Fix thread sort by newest messages first (Bug #9685).
* [mms] Add ability to import/download mailboxes in dynamic view.
* [jan] Remove application tabs from AJAX interface (Bug #9679).
* [mms] Move all portal rendering code to Horde.
* [mms] Fix flag display in message list in traditional view (Bug #9673).
   </notes>
  </release>
  <release>
   <version>
    <release>5.0.0RC2</release>
    <api>5.0.0</api>
   </version>
   <stability>
    <release>beta</release>
    <api>beta</api>
   </stability>
   <date>2011-03-29</date>
   <license uri="http://www.horde.org/licenses/gpl">GPL-2.0</license>
   <notes>
* Second release candidate for Horde 4.
* Fix max_folders permission (Bug #9741).
* [jan] Rename all scripts in bin/ to be prefixed with imp- (Request #9647).
* [jan] Correctly render notifications with embedded HTML in dynamic view (Bug #9729).
* [mms] Fix moving to new mailbox, tasklist, and notepad in traditional view (Bug #9732).
* [jan] Add left and right keys as aliases for up and down keys in dynamic view.
* [mms] Add mailbox sorting and select all messages to vertical layout in the dynamic view (Request #9708).
* [jan] Fix expansion of quoted sections in thread view.
* [jan] Fix message previews in traditional view (Bug #9695).
* [jan] Support importing of compressed mailbox files.
* [jan] Fix upgrading of search_fields preference.
* [jan] Fix key navigation in traditional mailbox view.
* [mms] Don&apos;t cache FETCH data for the Spam and Trash mailboxes.
* [mms] All views now honor &apos;initial_page&apos; preference.
* [mms] Fix loading virtual folder as initial page in standard view (Bug #9696).
   </notes>
  </release>
  <release>
   <version>
    <release>5.0.0</release>
    <api>5.0.0</api>
   </version>
   <stability>
    <release>stable</release>
    <api>stable</api>
   </stability>
   <date>2011-04-06</date>
   <license uri="http://www.horde.org/licenses/gpl">GPL-2.0</license>
   <notes>
* First stable release for Horde 4.
* [jan] Notify about new mails in any Horde application.
* [mms] New mail notifications now handled by the Horde Notification system (Request #9751).
* [mms] Fix resuming messages with attachments (Bug #9780).
* [mms] Fix javascript actions in standard view in IE 7/8 (Bugs #9801, 9809).
* [jan] Fix application-specific permission checks (Bug #9786).
* [mms] Fix printing of message parts in IE, regardless of local user settings (Bug #9756).
* [mms] Fix IMP_Maillog regression from RC2 (Bug #9763).
* [mms] Fix honoring default encryption option in dynamic view.
* [jan] Show full alarm notifications in dynamic view (Request #9748).
* [jan] Fix saving S/MIME certs to address book.
* [mms] Support importing of compressed mailbox files if the zip extension is not available.
   </notes>
  </release>
  <release>
   <version>
    <release>5.0.1</release>
    <api>5.0.0</api>
   </version>
   <stability>
    <release>stable</release>
    <api>stable</api>
   </stability>
   <date>2011-04-20</date>
   <license uri="http://www.horde.org/licenses/gpl">GPL-2.0</license>
   <notes>
* [mms] Fix resuming reply drafts in HTML mode (Bug #9928).
* [mms] Fix updating flags/logs on original messages after resuming from draft.
* [mms] Fix flagging messages in search mailboxes in dynamic view.
* [mms] Don&apos;t attempt to poll non-IMAP mailboxes (Bug #9896).
* [mms] Fix deleting attachments from compose message in dynamic view (Bug #9899).
* [mms] Newmail portal block can now be configured to auto-update.
* [mms] Fix deleteMessages and flagMessages API calls (Bug #9888).
* [mms] More intelligent polling in dynamic view (Request #9808).
* [mms] Fix spurious viewport loading in rare situations (Bug #9768).
* [mms] Show human readable message in multipart/report parts in the richest
        format possible (Bug #9873).
* [mms] Fix unneeded body part downloads in alternative parts (Bug #9862).
* [mms] Fix importing PGP private keys.
* [mms] More intelligent part naming if name is not specified in the message (Request #9853).
* [jan] Avoid double escaping of folder names in sent-mail drop down list.
* [jan] Fix translation of special folders on certain IMAP servers.
* [jan] Fix display of status icons in traditional view (Bug #9844).
* [mms] Fix displaying all message parts in standard view (Bug #9827).
* [mms] Allow .eml files to be imported into a mailbox (Request #9827).
* [mms] Fix vertical layout resize in dynamic view (Bug #9834).
* [mms] Fix link for filters menu item (Bug #9831).
* [mms] Fix composing messages in mobile view.
* [mms] IMP will refuse to work with POP3 servers that don&apos;t support UIDL.
* [mms] Many POP3 fixes.
   </notes>
  </release>
  <release>
   <version>
    <release>5.0.2</release>
    <api>5.0.0</api></version>
   <stability>
    <release>stable</release>
    <api>stable</api></stability>
   <date>2011-05-03</date>
   <license uri="http://www.horde.org/licenses/gpl">GPL-2.0</license>
   <notes>
* [mms] Add quick flag filtering to traditional view.
* [mms] Fix viewing linked attachments (Bug #9972).
* [mms] Add support for the content-id access type of message/external-body.
* [mms] Consolidate IMAP error handling code in IMP_Imap_Exception.
* [mms] Use translated namespace name if available.
   </notes>
  </release>
  <release>
   <version>
    <release>5.0.3</release>
    <api>5.0.0</api></version>
   <stability>
    <release>stable</release>
    <api>stable</api></stability>
   <date>2011-05-03</date>
   <license uri="http://www.horde.org/licenses/gpl">GPL-2.0</license>
   <notes>
* [jan] Add missing files to package.
   </notes>
  </release>
  <release>
   <version>
    <release>5.0.4</release>
    <api>5.0.0</api></version>
   <stability>
    <release>stable</release>
    <api>stable</api></stability>
   <date>2011-05-25</date>
   <license uri="http://www.horde.org/licenses/gpl">GPL-2.0</license>
   <notes>
* [mms] Fix filter links in the preferences UI (Bug #10117).
* [mms] Fix print icon for non text/html displayable attachments (Bug #10112).
* [mms] Support $Junk/$NotJunk keywords when marking spam/ham.
* [jan] Fix link to send PGP key to keyserver (Bug #10070).
* [mms] Fix resizing compose window in dynamic view for IE 7/8 (Bug #10075).
* [mms] Fix setting/unsetting passphrases in preferences (Bug #10096).
* [mms] Base64url encode breacdrumb hash information in dynamic view.
* [mms] Add login task to autocreate special mailboxes.
* [mms] Workaround broken messages by allow viewing multipart/related parts that are not referenced in the base part.
* [mms] Use ACLs to determine when to hide various UI options (Request #9537).
* [mms] Cache various calculated mailbox information in the session.
* [mms] Fix adding flags in advanced search (Bug #10049).
* [mms] Fix display of subfolders in mobile view (Bug #10043).
* [mms] Improved determination of available flags in a mailbox.
* [mms] Fix adding to whitelist from dynamic view (rui.carneiro@portugalmail.net, Bug #10036).
   </notes>
  </release>
  <release>
   <version>
    <release>5.0.5</release>
    <api>5.0.0</api></version>
   <stability>
    <release>stable</release>
    <api>stable</api></stability>
   <date>2011-06-01</date>
   <license uri="http://www.horde.org/licenses/gpl">GPL-2.0</license>
   <notes>
* [jan] Fix loading message previews from search results (Bug #10152).
* [mms] Fix sending messages with linked attachments (Bug #10125).
* [mms] Handle response codes/errors returned from POP3 servers.
* [mms] Fix POP3 regressions.
* [mms] Workaround broken suhosin extension to allow search mailboxes (Request #9842).
   </notes>
  </release>
  <release>
   <version>
    <release>5.0.6</release>
    <api>5.0.0</api></version>
   <stability>
    <release>stable</release>
    <api>stable</api></stability>
   <date>2011-06-08</date>
   <license uri="http://www.horde.org/licenses/gpl">GPL-2.0</license>
   <notes>
* [mms] Fix regression in renaming mailboxes in dynamic view (Bug #10207).
* [mms] Fix selecting sent-mail mailbox for not empty namespaces (Bug #10090).
* [mms] Fix saving expand/collapse state in traditional folders view.
* [mms] Update all flag changes in dynamic mode (Bug #10146).
* [mms] Fix editing saved searches in dynamic mode (Bug #10189).
* [mms] Fix regression in saving sent mail in traditional view (Bug #10193).
* [mms] Fix regression in deleting mailboxes in traditional view (Bug #10170).
* [mms] Fix currently selected mailbox in folder lists (Bug #10163).
* [jan] Don&apos;t show button to strip attachments if turned off in the preferences (Bug #10154).
* [jan] Fix printing from message popup (Bug #10188).
* [jan] Fix viewing messages source from message popup (Bug #10190).
* [jan] Fix editing saved searches in traditional view (Bug #10184).
   </notes>
  </release>
  <release>
   <version>
    <release>5.0.7</release>
    <api>5.0.0</api></version>
   <stability>
    <release>stable</release>
    <api>stable</api></stability>
   <date>2011-06-14</date>
   <license uri="http://www.horde.org/licenses/gpl">GPL-2.0</license>
   <notes>
* [mms] Don&apos;t strip HTML part of compose message when stripping attachments from saved sent-mail message (Bug #10234).
* [mms] Fix regression when copying/moving messages into a new mailbox in traditional view (Bug #10232).
* [mms] Fix regression when flagging all messages in a mailbox (Bug #10224).
* [jan] Fix folder links in virtual folders (Bug #10221).
* [mms] Show translated name for special mailboxes in sent mail lists (Bug #10220).
* [mms] Fix regression in filtering mailbox in traditional view (Bug #10213).
   </notes>
  </release>
  <release>
   <version>
    <release>5.0.8</release>
    <api>5.0.0</api></version>
   <stability>
    <release>stable</release>
    <api>stable</api></stability>
   <date>2011-07-05</date>
   <license uri="http://www.horde.org/licenses/gpl">GPL-2.0</license>
   <notes>
* [jan] Don&apos;t attempt to delete linked attachments monthly if they have been disabled (Bug #10166).
* [jan] Don&apos;t show basic headers twice when showing all headers (Bug #10276).
* [jan] Add IMP_Contents#getTree() to return a tree representation of a message&apos;s MIME parts.
* [mms] Fix regression in parsing list reply address (Bug #10258).
* [jan] Tick sent-mail checkbox off when selecting sent-mail folder in dynamic view.
* [jan] Keep key navigation active after clicking into a HTML message (Request #9720).
* [mms] Fix additional regression when flagging all messages in a mailbox (Bug #10243).
* [mms] Fix "Don&apos;t Show" filtering in traditional mailbox view (Bug #10244).
   </notes>
  </release>
  <release>
   <version>
    <release>5.0.9</release>
    <api>5.0.0</api></version>
   <stability>
    <release>stable</release>
    <api>stable</api></stability>
   <date>2011-08-02</date>
   <license uri="http://www.horde.org/licenses/gpl">GPL-2.0</license>
   <notes>
* [mms] Fix to allow search filters to be saved.
* [mjr] Fix mouse click handling on mobile view (Bug #10355).
* [mms] Ensure correct message charset is use if forward/reply headers contain non US-ASCII characters (Bug #10148).
* [mms] Select all checkbox in dynamic view can now be toggled (Request #10067).
* [mms] Remember vertical splitbar size in dynamic view.
* [mms] Workaround IE quirks for compose autocomplete box (Bug #10250).
* [mms] Fix resuming HTML drafts for non-reply messages (Bug #10298).
* [jan] Fix verifying of inline signed PGP messages (requires Horde_Crypt 1.0.4).
* [mms] Fix Shift-N shortcut in dynamic view (Bug #10352).
* [mms] Add save message link to dynamic view preview window.
* [mms] Correctly quote e-mail names when composing from compose links in the dynamic view (Bug #10292).
   </notes>
  </release>
  <release>
   <version>
    <release>5.0.10</release>
    <api>5.0.0</api></version>
   <stability>
    <release>stable</release>
    <api>stable</api></stability>
   <date>2011-08-17</date>
   <license uri="http://www.horde.org/licenses/gpl">GPL-2.0</license>
   <notes>
* [mms] Display flag to indicate a mailing list message.
* [mms] Immediately update mailbox list when message is deleted and the mailbox does not support flags (e.g. POP3) (Bug #10424).
* [mjr] Fix notifications not showing while accepting iTips
* [mms] Correctly determine page with first/last unseen messages when using descending sequence sorting (Bug #9882).
* [mms] Deletion works correctly from popup message view if base window is no longer available (Bug #9761).
* [mms] Fix explicitly applying filters in INBOX in dynamic view (Bug #10291).
* [mms] Add &apos;Edit as New&apos; action for messages (Request #10206).
* [mms] Remove &apos;allow_resume_all&apos; configuration option (Request #10206).
* [mms] Add personal contacts search filter.
* [mms] Add ability to search all mailboxes (Request #10204).
   </notes>
  </release>
  <release>
   <version>
    <release>5.0.11</release>
    <api>5.0.0</api></version>
   <stability>
    <release>stable</release>
    <api>stable</api></stability>
   <date>2011-08-31</date>
   <license uri="http://www.horde.org/licenses/gpl">GPL-2.0</license>
   <notes>
* [mms] Automatically track rownumber updates when selecting messages; fixes SHIFT-DEL behavior in the dynamic view.
* [mms] Fix contents of sent message when directly sending from spellcheck in standard view (Bug #10464).
* [mms] Fix namespace auto-detection for non-sane namespace configs (Bug #10447).
* [mms] Fix POP3 regression (Bug #10450).
* [mms] Forwarded messages no longer treated as an attachment in the UI (Request #9754).
* [mms] Correctly display submailboxes in dynamic view when new submailbox is created before parent mailbox is expanded (Bug #10429).
   </notes>
  </release>
  <release>
   <version>
    <release>5.0.12</release>
    <api>5.0.0</api></version>
   <stability>
    <release>stable</release>
    <api>stable</api></stability>
   <date>2011-09-21</date>
   <license uri="http://www.horde.org/licenses/gpl">GPL-2.0</license>
   <notes>
* [mms] Fix UI artifacts when renaming mailboxes in dynamic view (Bug #10533).
* [jan] Don&apos;t open certain links in HTML messages in the message pane.
* [mms] Add ability to toggle hide deleted messages in dynamic view (Request #10256).
* [mms] Add auto-generated message filter (see RFC 3834).
* [mms] Remove non-existent parent mailbox when removing last child mailbox in dynamic view (Bug #10495).
* [mms] Provide content duration information for audio &amp; video data if that information is available (RFC 3803).
* [jan] Fix setting sender when redirecting messages via SMTP (Bug #10488).
* [mms] Add List-ID information, if available, to auto-reply notification.
* [mms] Display information on reply method in standard view when automatically choosing the reply type.
* [mms] Fix generation of Save All attachments link.
* [mms] More intelligent quoting of flowed text messages sent in HTML format.
* [mms] Browser mailto-handler respects current IMP view mode (Bug #10475).
* [mms] More workarounds for broken suhosin extension (Bug #10462).
* [mms] Always show image thumbnail previews, if an image conversion utility is present on the system.
   </notes>
  </release>
  <release>
   <version>
    <release>5.0.13</release>
    <api>5.0.0</api></version>
   <stability>
    <release>stable</release>
    <api>stable</api></stability>
   <date>2011-09-21</date>
   <license uri="http://www.horde.org/licenses/gpl">GPL-2.0</license>
   <notes>
* [jan] Fix broken dependency on Text_Flowed.
   </notes>
  </release>
  <release>
   <version>
    <release>5.0.14</release>
    <api>5.0.0</api></version>
   <stability>
    <release>stable</release>
    <api>stable</api></stability>
   <date>2011-10-18</date>
   <license uri="http://www.horde.org/licenses/gpl">GPL-2.0</license>
   <notes>
* [mms] Workaround broken number_format() for PHP &lt; 5.4.0 (Bug #10618).
* [mms] Add preference to indicate preferred language for return replies on outgoing messages.
* [mms] For reply, indicate original sender&apos;s language preference.
* [mms] Fix/improve monthly sent-mail rename login task (Bug #10613).
* [mms] Fix display of encoded subject text on print page (Bug #9755).
* [mms] Fix setting MDN flag on sent message after compose (Bug #10579).
* [mms] When expanding a submailbox in dynamic view, honor expanded children status.
* [mms] Re-add &apos;msgs_shown&apos; parameter to Newmail block.
* [mms] Allow multiple messages to be sent via quickreply in dynamic view.
* [mms] Allow image attachments to be displayed without download in mobile view.
* [mms] Fix reporting spam/innocent on mailbox page in mobile view.
* [mms] Fix viewing next message after deleting message in mobile view.
* [mms] Fix composing messages in mobile view.
* [mms] Optimize deletion of messages in dynamic view.
* [mms] Fix accessing search mailboxes in dynamic view on IE 9 (Bug #10462).
* [mms] Fix altering background color of system message flags (Bug #10544).
* [jan] Fix sending notifications after download of linked attachments (Bug #10539).
   </notes>
  </release>
  <release>
   <version>
    <release>5.0.15</release>
    <api>5.0.0</api></version>
   <stability>
    <release>stable</release>
    <api>stable</api></stability>
   <date>2011-11-22</date>
   <license uri="http://www.horde.org/licenses/gpl">GPL-2.0</license>
   <notes>
* [mms] Honor sortpref locked status.
* [mms] HTML drafts saved in IMP are resumed in that mode, regardless of the &apos;compose_html&apos; preference (Request #10787).
* [mms] Improved tree display when displaying all message parts.
* [mms] Fix DNS resolution when sending attachment viewed messages (Bug #10784).
* [mms] Fix switching quicksearch criteria while a search is active in dynamic mode (Bug #10780).
* [mms] Fix redirecting message from dynamic view popup message (Bug #10738).
* [mms] Fix swapping signatures when composing in HTML mode (Bug #10768).
* [mms] Remove transparency for PDF thumbnails generated by imagemagick.
* [mms] Fix removing addresses on contacts page (Bug #10761).
* [mms] Virtual Trash fixes.
* [mms] Improve UI access to advanced sorting options in dynamic view.
* [mms] Fix stripping attachments in traditional view (Bug #10722).
* [mms] Fix creating new Drafts mailbox from Drafts preference page.
* [mms] Fix verifying a PGP signed part within a PGP encrypted part.
* [mms] HTML viewer passes Email Privacy Tester (http://grepular.com/email_privacy_tester/).
* [mms] Fix intermittent attachment loss when composing messages.
* [mms] Correctly reference CSS stylesheets contained within a multipart/related part.
* [mms] Sanitize LINK tags contained in HTML messages.
* [mjr] Only request the field values we actually need when searching the contacts API.
* [mms] Fix expand all mailboxes in dynamic view (Bug #10682).
* [mms] Re-add auto-detection of MIME types for message parts that lack this information.
* [mms] Add &apos;delete_mark_seen&apos; preference.
* [mms] Fix accessing POP3 servers that use commas in their UIDs.
* [mms] Fix updating flags in non-selected mailbox if IMAP server does not support CONDSTORE/QRESYNC (Bug #10627).
* [mms] Fix some dynamic view links on IE (Bug #10664).
   </notes>
  </release>
  <release>
   <version>
    <release>5.0.16</release>
    <api>5.0.0</api></version>
   <stability>
    <release>stable</release>
    <api>stable</api></stability>
   <date>2011-12-13</date>
   <license uri="http://www.horde.org/licenses/gpl">GPL-2.0</license>
   <notes>
* [jan] Use locale based folder sorting.
* [mms] Workaround broken PGP signed data contained within encrypted parts (Bug #10809).
* [mms] Fix signature verification display for combined encrypted/signed PGP messages.
* [mms] Add option to edit ACLs when right-clicking mailbox in dynamic view (Request #8060).
* [mms] Allow multiple messages to be redirected from traditional view mailbox page (Request #2084).
* [mms] Add ability to quickly add unsubscribed mailboxes to available search mailboxes in advanced search (Request #10832).
* [mms] Don&apos;t list parent mailboxes after child mailboxes (Bug #10802).
* [jan] Update Dutch translation (Pieterjan Heyse &lt;pieterjan.heyse@scheppers-wetteren.be&gt;).
* [mms] Fix setting compose message body on IE 9 in dynamic view.
* [mms] Redirect to login page if IMAP credentials are lost somehow during the session.
* [mms] Fix &apos;server&apos; credential in preauthenticate hook.
* [jan] Fix updating events from attendee responses (Bug #10772).
* [jan] Update Japanese translation (Hiromi Kimura &lt;hiromi@tac.tsukuba.ac.jp&gt;).
* [mms] Correctly apply default mail_domain value in all places it is needed.
* [mms] Correctly save mail_domain value if changed in preferences UI.
* [mms] Purge browser cache daily in dynamic view; updates time stamps to proper format (Request #9773).
   </notes>
  </release>
  <release>
   <version>
    <release>5.0.17</release>
    <api>5.0.0</api></version>
   <stability>
    <release>stable</release>
    <api>stable</api></stability>
   <date>2011-12-21</date>
   <license uri="http://www.horde.org/licenses/gpl">GPL-2.0</license>
   <notes>
* [mms] Cache message headers during a page access.
* [mms] Fix adding submailboxes to last mailbox in a level in dynamic view.
* [mms] Fix display of numerically-named mailboxes on IMAP servers without the LIST-EXTENDED IMAP capability (Bug #10869).
* [mms] Fix attachment detection search filter.
* [mms] Fix editing date search elements.
* [mms] Allow creation of the mailbox &apos;0&apos; (Bug #10866).
* [mms] Correctly handle numeric mailbox names.
* [mms] Fix display of mailbox names living under special mailboxes (Bug #10802).
* [mms] Fix broken Hide/Purge Deleted links in traditional view (Bug #10860).
* [mms] Fix issue in dynamic mailbox view with thread sorting and a reset of mailbox metadata (Bug #10835).
* [mms] Fix message redirection regression in dynamic view (Bug #10859).
   </notes>
  </release>
  <release>
   <version>
    <release>5.0.18</release>
    <api>5.0.0</api></version>
   <stability>
    <release>stable</release>
    <api>stable</api></stability>
   <date>2012-01-17</date>
   <license uri="http://www.horde.org/licenses/gpl">GPL-2.0</license>
   <notes>
* [mms] SECURITY: Fix XSS vulnerabilities on the compose page (traditional view), the contacts popup window, and with certain IMAP mailbox names.
* [mms] Fix updating context menu when a mailbox is converted into a container element after being deleted.
* [mms] Fix expand/collapse of folder tree in mobile view.
* [mms] Fix regression preventing sending of MDNs.
* [mms] Fix reporting as innocent in mobile view.
* [mms] Fix updating log information when replying/forwarding in dynamic view.
* [mms] Fix deleting virtual folders in dynamic view.
   </notes>
  </release>
  <release>
   <version>
    <release>5.0.19</release>
    <api>5.0.0</api></version>
   <stability>
    <release>stable</release>
    <api>stable</api></stability>
   <date>2012-01-17</date>
   <license uri="http://www.horde.org/licenses/gpl">GPL-2.0</license>
   <notes>
* 
   </notes>
  </release>
 </changelog>
</package><|MERGE_RESOLUTION|>--- conflicted
+++ resolved
@@ -25,11 +25,7 @@
  <date>2012-01-17</date>
  <time>13:09:15</time>
  <version>
-<<<<<<< HEAD
   <release>5.1.0</release>
-=======
-  <release>5.0.19</release>
->>>>>>> d96b7fc9
   <api>5.0.0</api>
  </version>
  <stability>
@@ -38,7 +34,6 @@
  </stability>
  <license uri="http://www.horde.org/licenses/gpl">GPL-2.0</license>
  <notes>
-<<<<<<< HEAD
 * [mms] Added &apos;mbox_sort&apos; hook.
 * [mms] Make mailbox columns the same order in traditional view as in dynamic view.
 * [jan] Add mailbox paging to smartphone view.
@@ -58,9 +53,6 @@
 * [mms] Fix accessing mailboxes containing ampersands (Bug #10093).
 * [mms] Size of sidebar now saved in dynamic view
 * [mms] Browser-specific UI elements in dynamic view now saved in browser storage (Ticket #10723).
-=======
-* 
->>>>>>> d96b7fc9
  </notes>
  <contents>
   <dir baseinstalldir="/" name="/">
