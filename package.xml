--- conflicted
+++ resolved
@@ -33,7 +33,6 @@
  </stability>
  <license uri="http://www.horde.org/licenses/gpl">GPL-2.0</license>
  <notes>
-<<<<<<< HEAD
 * [mms] Browser stored preferences are now prefixed by user information.
 * [mms] Strip PGP armor text when replying to a message.
 * [mms] Move determination whether to scan plaintext messages for PGP data from preferences to MIME viewer configuration.
@@ -54,11 +53,6 @@
 * [mms] Allow configurable access to remote accounts from within a session (Request #8077).
 * [jan] Display "Other Options" icon instead of "New Window" icon in collapsed preview headers.
 * [mms] More advanced auto-completion for smartmobile view.
-=======
-* [mms] Fix regression where auto-saved drafts were not being deleted when cancelling compose message in dynamic view.
-* [mms] Fix regression in parsing permission values (Bug #12812).
-* [mms] Fix regression in showing non-available actions in dynamic mailbox view when ACL rules prevent them (Bug #12808).
->>>>>>> a00d1a64
  </notes>
  <contents>
   <dir baseinstalldir="/" name="/">
