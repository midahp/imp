--- conflicted
+++ resolved
@@ -32,28 +32,12 @@
  </stability>
  <license uri="http://www.horde.org/licenses/gpl">GPL-2.0</license>
  <notes>
-<<<<<<< HEAD
 * [mms] Always use Horde default for sending charset unless reply_charset preference is active.
 * [mms] Add ability to view all message parts in dynamic view (Request #9827).
 * [mms] Remove signature from compose UI; signature is not added automatically when sending (Request #10487).
 * [mms] Fix accessing mailboxes containing ampersands (Bug #10093).
 * [mms] Size of sidebar now saved in dynamic view
 * [mms] Browser-specific UI elements in dynamic view now saved in browser storage (Ticket #10723).
-=======
-* [mms] Allow expiration date to be provided when creating personal PGP key (Request #5754).
-* [mms] Allow multiple messages to be redirected from traditional view mailbox page (Request #2084).
-* [mms] Add ability to quickly add unsubscribed mailboxes to available search mailboxes in advanced search (Request #10832).
-* [mms] Don&apos;t list parent mailboxes after child mailboxes (Bug #10802).
-* [jan] Update Dutch translation (Pieterjan Heyse &lt;pieterjan.heyse@scheppers-wetteren.be&gt;).
-* [mms] Fix setting compose message body on IE 9 in dynamic view.
-* [mms] Redirect to login page if IMAP credentials are lost somehow during the session.
-* [mms] Fix &apos;server&apos; credential in preauthenticate hook.
-* [jan] Fix updating events from attendee responses (Bug #10772).
-* [jan] Update Japanese translation (Hiromi Kimura &lt;hiromi@tac.tsukuba.ac.jp&gt;).
-* [mms] Correctly apply default mail_domain value in all places it is needed.
-* [mms] Correctly save mail_domain value if changed in preferences UI.
-* [mms] Purge browser cache daily in dynamic view; updates time stamps to proper format (Request #9773).
->>>>>>> 0dffee2d
  </notes>
  <contents>
   <dir baseinstalldir="/" name="/">
