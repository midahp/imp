<?xml version="1.0" encoding="UTF-8"?>
<package packagerversion="1.9.2" version="2.0" xmlns="http://pear.php.net/dtd/package-2.0" xmlns:tasks="http://pear.php.net/dtd/tasks-1.0" xmlns:xsi="http://www.w3.org/2001/XMLSchema-instance" xsi:schemaLocation="http://pear.php.net/dtd/tasks-1.0 http://pear.php.net/dtd/tasks-1.0.xsd http://pear.php.net/dtd/package-2.0 http://pear.php.net/dtd/package-2.0.xsd">
 <name>imp</name>
 <channel>pear.horde.org</channel>
 <summary>A web based webmail system</summary>
 <description>IMP, the Internet Mail Program, is one of the most popular and widely deployed open source webmail applications in the world. It allows universal, web-based access to IMAP and POP3 mail servers and provides Ajax, mobile and traditional interfaces with a rich range of features normally found only in desktop email clients.</description>
 <lead>
  <name>Michael Slusarz</name>
  <user>slusarz</user>
  <email>slusarz@horde.org</email>
  <active>yes</active>
 </lead>
 <lead>
  <name>Jan Schneider</name>
  <user>jan</user>
  <email>jan@horde.org</email>
  <active>yes</active>
 </lead>
 <lead>
  <name>Chuck Hagenbuch</name>
  <user>chuck</user>
  <email>chuck@horde.org</email>
  <active>yes</active>
 </lead>
 <version>
  <release>5.1.0</release>
  <api>5.0.0</api>
 </version>
 <stability>
  <release>stable</release>
  <api>stable</api>
 </stability>
 <license uri="http://www.horde.org/licenses/gpl">GPL-2.0</license>
 <notes>
<<<<<<< HEAD
* [mms] Added config option to limit size of messages with linked attachments (Request #6247).
* [mms] Allow expiration date to be provided when creating personal PGP key (Request #5754).
* [mms] Always use Horde default for sending charset unless reply_charset preference is active.
* [mms] Add ability to view all message parts in dynamic view (Request #9827).
* [mms] Remove signature from compose UI; signature is now added automatically when sending (Request #10487).
* [mms] Fix accessing mailboxes containing ampersands (Bug #10093).
* [mms] Size of sidebar now saved in dynamic view
* [mms] Browser-specific UI elements in dynamic view now saved in browser storage (Ticket #10723).
=======
* [mms] Workaround broken PGP signed data contained within encrypted parts (Bug #10809).
* [mms] Fix signature verification display for combined encrypted/signed PGP messages.
* [mms] Add option to edit ACLs when right-clicking mailbox in dynamic view (Request #8060).
* [mms] Allow multiple messages to be redirected from traditional view mailbox page (Request #2084).
* [mms] Add ability to quickly add unsubscribed mailboxes to available search mailboxes in advanced search (Request #10832).
* [mms] Don&apos;t list parent mailboxes after child mailboxes (Bug #10802).
* [jan] Update Dutch translation (Pieterjan Heyse &lt;pieterjan.heyse@scheppers-wetteren.be&gt;).
* [mms] Fix setting compose message body on IE 9 in dynamic view.
* [mms] Redirect to login page if IMAP credentials are lost somehow during the session.
* [mms] Fix &apos;server&apos; credential in preauthenticate hook.
* [jan] Fix updating events from attendee responses (Bug #10772).
* [jan] Update Japanese translation (Hiromi Kimura &lt;hiromi@tac.tsukuba.ac.jp&gt;).
* [mms] Correctly apply default mail_domain value in all places it is needed.
* [mms] Correctly save mail_domain value if changed in preferences UI.
* [mms] Purge browser cache daily in dynamic view; updates time stamps to proper format (Request #9773).
>>>>>>> 74bbef15
 </notes>
 <contents>
  <dir baseinstalldir="/" name="/">
   <dir name="bin">
    <file name="imp-bounce-spam" role="script" />
    <file name="imp-mailbox-decode" role="script" />
    <file name="imp-query-imap-cache" role="script" />
   </dir> <!-- /bin -->
   <dir name="config">
    <file name=".htaccess" role="horde" />
    <file name="backends.php" role="horde" />
    <file name="conf.xml" role="horde" />
    <file name="filter.txt.dist" role="horde" />
    <file name="hooks.php.dist" role="horde" />
    <file name="menu.php.dist" role="horde" />
    <file name="mime_drivers.php" role="horde" />
    <file name="prefs.php" role="horde" />
   </dir> <!-- /config -->
   <dir name="docs">
    <file name="CHANGES" role="doc" />
    <file name="CREDITS" role="doc" />
    <file name="INSTALL" role="doc" />
    <file name="PERFORMANCE" role="doc" />
    <file name="RELEASE_NOTES" role="doc" />
    <file name="RFCS" role="doc" />
    <file name="UPGRADING" role="doc" />
   </dir> <!-- /docs -->
   <dir name="js">
    <file name="acl.js" role="horde" />
    <file name="compose-base.js" role="horde" />
    <file name="compose-dimp.js" role="horde" />
    <file name="compose.js" role="horde" />
    <file name="contacts.js" role="horde" />
    <file name="dialog.js" role="horde" />
    <file name="dimpbase.js" role="horde" />
    <file name="dimpcore.js" role="horde" />
    <file name="flagprefs.js" role="horde" />
    <file name="folderprefs.js" role="horde" />
    <file name="folders.js" role="horde" />
    <file name="imp.js" role="horde" />
    <file name="indices.js" role="horde" />
    <file name="login.js" role="horde" />
    <file name="mailbox-dimp.js" role="horde" />
    <file name="mailbox.js" role="horde" />
    <file name="message-dimp.js" role="horde" />
    <file name="message.js" role="horde" />
    <file name="mobile.js" role="horde" />
    <file name="search.js" role="horde" />
    <file name="searchesprefs.js" role="horde" />
    <file name="signaturehtml.js" role="horde" />
    <file name="viewport.js" role="horde" />
   </dir> <!-- /js -->
   <dir name="lib">
    <dir name="Ajax">
     <dir name="Imple">
      <file name="ContactAutoCompleter.php" role="horde" />
      <file name="PassphraseDialog.php" role="horde" />
     </dir> <!-- /lib/Ajax/Imple -->
     <file name="Application.php" role="horde" />
     <file name="Queue.php" role="horde" />
    </dir> <!-- /lib/Ajax -->
    <dir name="Block">
     <file name="Newmail.php" role="horde" />
     <file name="Summary.php" role="horde" />
    </dir> <!-- /lib/Block -->
    <dir name="Compose">
     <file name="Exception.php" role="horde" />
     <file name="Stationery.php" role="horde" />
    </dir> <!-- /lib/Compose -->
    <dir name="Crypt">
     <file name="Pgp.php" role="horde" />
     <file name="Smime.php" role="horde" />
    </dir> <!-- /lib/Crypt -->
    <dir name="Factory">
     <file name="AuthImap.php" role="horde" />
     <file name="Compose.php" role="horde" />
     <file name="Contents.php" role="horde" />
     <file name="Flags.php" role="horde" />
     <file name="Identity.php" role="horde" />
     <file name="Imap.php" role="horde" />
     <file name="Imaptree.php" role="horde" />
     <file name="Mail.php" role="horde" />
     <file name="Mailbox.php" role="horde" />
     <file name="MailboxList.php" role="horde" />
     <file name="MimeViewer.php" role="horde" />
     <file name="Pgp.php" role="horde" />
     <file name="Quota.php" role="horde" />
     <file name="Search.php" role="horde" />
     <file name="Sentmail.php" role="horde" />
     <file name="Smime.php" role="horde" />
    </dir> <!-- /lib/Factory -->
    <dir name="Flag">
     <dir name="Imap">
      <file name="Answered.php" role="horde" />
      <file name="Deleted.php" role="horde" />
      <file name="Draft.php" role="horde" />
      <file name="Flagged.php" role="horde" />
      <file name="Forwarded.php" role="horde" />
      <file name="Junk.php" role="horde" />
      <file name="NotJunk.php" role="horde" />
      <file name="Seen.php" role="horde" />
     </dir> <!-- /lib/Flag/Imap -->
     <dir name="System">
      <dir name="Match">
       <file name="Address.php" role="horde" />
       <file name="Flag.php" role="horde" />
       <file name="Header.php" role="horde" />
      </dir> <!-- /lib/Flag/System/Match -->
      <file name="Attachment.php" role="horde" />
      <file name="Encrypted.php" role="horde" />
      <file name="HighPriority.php" role="horde" />
      <file name="List.php" role="horde" />
      <file name="LowPriority.php" role="horde" />
      <file name="Personal.php" role="horde" />
      <file name="Signed.php" role="horde" />
      <file name="Unseen.php" role="horde" />
     </dir> <!-- /lib/Flag/System -->
     <file name="Base.php" role="horde" />
     <file name="Imap.php" role="horde" />
     <file name="User.php" role="horde" />
    </dir> <!-- /lib/Flag -->
    <dir name="Imap">
     <file name="Acl.php" role="horde" />
     <file name="Exception.php" role="horde" />
     <file name="PermanentFlags.php" role="horde" />
     <file name="Thread.php" role="horde" />
     <file name="Tree.php" role="horde" />
    </dir> <!-- /lib/Imap -->
    <dir name="Indices">
     <file name="Form.php" role="horde" />
    </dir> <!-- /lib/Indices -->
    <dir name="LoginTasks">
     <dir name="SystemTask">
      <file name="GarbageCollection.php" role="horde" />
      <file name="Upgrade.php" role="horde" />
      <file name="UpgradeAuth.php" role="horde" />
     </dir> <!-- /lib/LoginTasks/SystemTask -->
     <dir name="Task">
      <file name="Autocreate.php" role="horde" />
      <file name="DeleteAttachmentsMonthly.php" role="horde" />
      <file name="DeleteSentmailMonthly.php" role="horde" />
      <file name="FilterOnLogin.php" role="horde" />
      <file name="PurgeSentmail.php" role="horde" />
      <file name="PurgeSpam.php" role="horde" />
      <file name="PurgeTrash.php" role="horde" />
      <file name="RecoverDraft.php" role="horde" />
      <file name="RenameSentmailMonthly.php" role="horde" />
     </dir> <!-- /lib/LoginTasks/Task -->
    </dir> <!-- /lib/LoginTasks -->
    <dir name="Mailbox">
     <dir name="List">
      <file name="Track.php" role="horde" />
     </dir> <!-- /lib/Mailbox/List -->
     <file name="List.php" role="horde" />
    </dir> <!-- /lib/Mailbox -->
    <dir name="Menu">
     <file name="Dimp.php" role="horde" />
    </dir> <!-- /lib/Menu -->
    <dir name="Mime">
     <dir name="Viewer">
      <file name="Alternative.php" role="horde" />
      <file name="Appledouble.php" role="horde" />
      <file name="Audio.php" role="horde" />
      <file name="Enriched.php" role="horde" />
      <file name="Externalbody.php" role="horde" />
      <file name="Html.php" role="horde" />
      <file name="Images.php" role="horde" />
      <file name="Itip.php" role="horde" />
      <file name="Mdn.php" role="horde" />
      <file name="Partial.php" role="horde" />
      <file name="Pdf.php" role="horde" />
      <file name="Pgp.php" role="horde" />
      <file name="Plain.php" role="horde" />
      <file name="Related.php" role="horde" />
      <file name="Rfc822.php" role="horde" />
      <file name="Smil.php" role="horde" />
      <file name="Smime.php" role="horde" />
      <file name="Status.php" role="horde" />
      <file name="Vcard.php" role="horde" />
      <file name="Video.php" role="horde" />
      <file name="Zip.php" role="horde" />
     </dir> <!-- /lib/Mime/Viewer -->
    </dir> <!-- /lib/Mime -->
    <dir name="Notification">
     <dir name="Event">
      <file name="Status.php" role="horde" />
     </dir> <!-- /lib/Notification/Event -->
     <dir name="Handler">
      <dir name="Decorator">
       <file name="ImapAlerts.php" role="horde" />
       <file name="NewmailNotify.php" role="horde" />
      </dir> <!-- /lib/Notification/Handler/Decorator -->
     </dir> <!-- /lib/Notification/Handler -->
     <dir name="Listener">
      <file name="AjaxStatus.php" role="horde" />
     </dir> <!-- /lib/Notification/Listener -->
    </dir> <!-- /lib/Notification -->
    <dir name="Prefs">
     <file name="Identity.php" role="horde" />
     <file name="Ui.php" role="horde" />
    </dir> <!-- /lib/Prefs -->
    <dir name="Quota">
     <file name="Base.php" role="horde" />
     <file name="Command.php" role="horde" />
     <file name="Hook.php" role="horde" />
     <file name="Imap.php" role="horde" />
     <file name="Maildir.php" role="horde" />
     <file name="Mdaemon.php" role="horde" />
     <file name="Mercury32.php" role="horde" />
     <file name="Null.php" role="horde" />
     <file name="Sql.php" role="horde" />
    </dir> <!-- /lib/Quota -->
    <dir name="Search">
     <dir name="Element">
      <file name="Attachment.php" role="horde" />
      <file name="Autogenerated.php" role="horde" />
      <file name="Bulk.php" role="horde" />
      <file name="Contacts.php" role="horde" />
      <file name="Date.php" role="horde" />
      <file name="Flag.php" role="horde" />
      <file name="Header.php" role="horde" />
      <file name="Mailinglist.php" role="horde" />
      <file name="Or.php" role="horde" />
      <file name="Personal.php" role="horde" />
      <file name="Recipient.php" role="horde" />
      <file name="Size.php" role="horde" />
      <file name="Text.php" role="horde" />
      <file name="Within.php" role="horde" />
     </dir> <!-- /lib/Search/Element -->
     <dir name="Filter">
      <file name="Attachment.php" role="horde" />
      <file name="Autogenerated.php" role="horde" />
      <file name="Builtin.php" role="horde" />
      <file name="Bulk.php" role="horde" />
      <file name="Contacts.php" role="horde" />
      <file name="Mailinglist.php" role="horde" />
      <file name="Personal.php" role="horde" />
     </dir> <!-- /lib/Search/Filter -->
     <dir name="Vfolder">
      <file name="Builtin.php" role="horde" />
      <file name="Vinbox.php" role="horde" />
      <file name="Vtrash.php" role="horde" />
     </dir> <!-- /lib/Search/Vfolder -->
     <file name="Element.php" role="horde" />
     <file name="Filter.php" role="horde" />
     <file name="Query.php" role="horde" />
     <file name="Vfolder.php" role="horde" />
    </dir> <!-- /lib/Search -->
    <dir name="Sentmail">
     <file name="Base.php" role="horde" />
     <file name="Null.php" role="horde" />
     <file name="Sql.php" role="horde" />
    </dir> <!-- /lib/Sentmail -->
    <dir name="Tree">
     <file name="Flist.php" role="horde" />
     <file name="Jquerymobile.php" role="horde" />
    </dir> <!-- /lib/Tree -->
    <dir name="Ui">
     <file name="Compose.php" role="horde" />
     <file name="Editor.php" role="horde" />
     <file name="Folder.php" role="horde" />
     <file name="Headers.php" role="horde" />
     <file name="Imageview.php" role="horde" />
     <file name="Mailbox.php" role="horde" />
     <file name="Message.php" role="horde" />
     <file name="Mimp.php" role="horde" />
    </dir> <!-- /lib/Ui -->
    <dir name="Views">
     <file name="Compose.php" role="horde" />
     <file name="ListMessages.php" role="horde" />
     <file name="ShowMessage.php" role="horde" />
    </dir> <!-- /lib/Views -->
    <file name=".htaccess" role="horde" />
    <file name="Api.php" role="horde" />
    <file name="Application.php" role="horde" />
    <file name="Auth.php" role="horde" />
    <file name="Compose.php" role="horde" />
    <file name="Contents.php" role="horde" />
    <file name="Dimp.php" role="horde" />
    <file name="Exception.php" role="horde" />
    <file name="Filter.php" role="horde" />
    <file name="Flags.php" role="horde" />
    <file name="Imap.php" role="horde" />
    <file name="IMP.php" role="horde" />
    <file name="Indices.php" role="horde" />
    <file name="Mailbox.php" role="horde" />
    <file name="Maillog.php" role="horde" />
    <file name="Message.php" role="horde" />
    <file name="Quota.php" role="horde" />
    <file name="Search.php" role="horde" />
    <file name="Sentmail.php" role="horde" />
    <file name="Spam.php" role="horde" />
    <file name="Test.php" role="horde" />
   </dir> <!-- /lib -->
   <dir name="locale">
    <dir name="ar">
     <dir name="LC_MESSAGES">
      <file name="imp.mo" role="horde" />
      <file name="imp.po" role="horde" />
     </dir> <!-- /locale/ar/LC_MESSAGES -->
    </dir> <!-- /locale/ar -->
    <dir name="ar_OM">
     <dir name="LC_MESSAGES">
      <file name="imp.mo" role="horde" />
      <file name="imp.po" role="horde" />
     </dir> <!-- /locale/ar_OM/LC_MESSAGES -->
    </dir> <!-- /locale/ar_OM -->
    <dir name="bg">
     <dir name="LC_MESSAGES">
      <file name="imp.mo" role="horde" />
      <file name="imp.po" role="horde" />
     </dir> <!-- /locale/bg/LC_MESSAGES -->
    </dir> <!-- /locale/bg -->
    <dir name="bs">
     <dir name="LC_MESSAGES">
      <file name="imp.mo" role="horde" />
      <file name="imp.po" role="horde" />
     </dir> <!-- /locale/bs/LC_MESSAGES -->
    </dir> <!-- /locale/bs -->
    <dir name="ca">
     <dir name="LC_MESSAGES">
      <file name="imp.mo" role="horde" />
      <file name="imp.po" role="horde" />
     </dir> <!-- /locale/ca/LC_MESSAGES -->
     <file name="help.xml" role="horde" />
    </dir> <!-- /locale/ca -->
    <dir name="cs">
     <dir name="LC_MESSAGES">
      <file name="imp.mo" role="horde" />
      <file name="imp.po" role="horde" />
     </dir> <!-- /locale/cs/LC_MESSAGES -->
     <file name="help.xml" role="horde" />
    </dir> <!-- /locale/cs -->
    <dir name="da">
     <dir name="LC_MESSAGES">
      <file name="imp.mo" role="horde" />
      <file name="imp.po" role="horde" />
     </dir> <!-- /locale/da/LC_MESSAGES -->
     <file name="help.xml" role="horde" />
    </dir> <!-- /locale/da -->
    <dir name="de">
     <dir name="LC_MESSAGES">
      <file name="imp.mo" role="horde" />
      <file name="imp.po" role="horde" />
     </dir> <!-- /locale/de/LC_MESSAGES -->
     <file name="help.xml" role="horde" />
    </dir> <!-- /locale/de -->
    <dir name="el">
     <dir name="LC_MESSAGES">
      <file name="imp.mo" role="horde" />
      <file name="imp.po" role="horde" />
     </dir> <!-- /locale/el/LC_MESSAGES -->
     <file name="help.xml" role="horde" />
    </dir> <!-- /locale/el -->
    <dir name="en">
     <file name="help.xml" role="horde" />
    </dir> <!-- /locale/en -->
    <dir name="es">
     <dir name="LC_MESSAGES">
      <file name="imp.mo" role="horde" />
      <file name="imp.po" role="horde" />
     </dir> <!-- /locale/es/LC_MESSAGES -->
     <file name="help.xml" role="horde" />
    </dir> <!-- /locale/es -->
    <dir name="et">
     <dir name="LC_MESSAGES">
      <file name="imp.mo" role="horde" />
      <file name="imp.po" role="horde" />
     </dir> <!-- /locale/et/LC_MESSAGES -->
     <file name="help.xml" role="horde" />
    </dir> <!-- /locale/et -->
    <dir name="eu">
     <dir name="LC_MESSAGES">
      <file name="imp.mo" role="horde" />
      <file name="imp.po" role="horde" />
     </dir> <!-- /locale/eu/LC_MESSAGES -->
     <file name="help.xml" role="horde" />
    </dir> <!-- /locale/eu -->
    <dir name="fa">
     <dir name="LC_MESSAGES">
      <file name="imp.mo" role="horde" />
      <file name="imp.po" role="horde" />
     </dir> <!-- /locale/fa/LC_MESSAGES -->
     <file name="help.xml" role="horde" />
    </dir> <!-- /locale/fa -->
    <dir name="fi">
     <dir name="LC_MESSAGES">
      <file name="imp.mo" role="horde" />
      <file name="imp.po" role="horde" />
     </dir> <!-- /locale/fi/LC_MESSAGES -->
     <file name="help.xml" role="horde" />
    </dir> <!-- /locale/fi -->
    <dir name="fr">
     <dir name="LC_MESSAGES">
      <file name="imp.mo" role="horde" />
      <file name="imp.po" role="horde" />
     </dir> <!-- /locale/fr/LC_MESSAGES -->
     <file name="help.xml" role="horde" />
    </dir> <!-- /locale/fr -->
    <dir name="gl">
     <dir name="LC_MESSAGES">
      <file name="imp.mo" role="horde" />
      <file name="imp.po" role="horde" />
     </dir> <!-- /locale/gl/LC_MESSAGES -->
    </dir> <!-- /locale/gl -->
    <dir name="he">
     <dir name="LC_MESSAGES">
      <file name="imp.mo" role="horde" />
      <file name="imp.po" role="horde" />
     </dir> <!-- /locale/he/LC_MESSAGES -->
    </dir> <!-- /locale/he -->
    <dir name="hr">
     <dir name="LC_MESSAGES">
      <file name="imp.mo" role="horde" />
      <file name="imp.po" role="horde" />
     </dir> <!-- /locale/hr/LC_MESSAGES -->
     <file name="help.xml" role="horde" />
    </dir> <!-- /locale/hr -->
    <dir name="hu">
     <dir name="LC_MESSAGES">
      <file name="imp.mo" role="horde" />
      <file name="imp.po" role="horde" />
     </dir> <!-- /locale/hu/LC_MESSAGES -->
     <file name="help.xml" role="horde" />
    </dir> <!-- /locale/hu -->
    <dir name="id">
     <dir name="LC_MESSAGES">
      <file name="imp.mo" role="horde" />
      <file name="imp.po" role="horde" />
     </dir> <!-- /locale/id/LC_MESSAGES -->
    </dir> <!-- /locale/id -->
    <dir name="is">
     <dir name="LC_MESSAGES">
      <file name="imp.mo" role="horde" />
      <file name="imp.po" role="horde" />
     </dir> <!-- /locale/is/LC_MESSAGES -->
    </dir> <!-- /locale/is -->
    <dir name="it">
     <dir name="LC_MESSAGES">
      <file name="imp.mo" role="horde" />
      <file name="imp.po" role="horde" />
     </dir> <!-- /locale/it/LC_MESSAGES -->
     <file name="help.xml" role="horde" />
    </dir> <!-- /locale/it -->
    <dir name="ja">
     <dir name="LC_MESSAGES">
      <file name="imp.mo" role="horde" />
      <file name="imp.po" role="horde" />
     </dir> <!-- /locale/ja/LC_MESSAGES -->
    </dir> <!-- /locale/ja -->
    <dir name="km">
     <dir name="LC_MESSAGES">
      <file name="imp.mo" role="horde" />
      <file name="imp.po" role="horde" />
     </dir> <!-- /locale/km/LC_MESSAGES -->
    </dir> <!-- /locale/km -->
    <dir name="ko">
     <dir name="LC_MESSAGES">
      <file name="imp.mo" role="horde" />
      <file name="imp.po" role="horde" />
     </dir> <!-- /locale/ko/LC_MESSAGES -->
     <file name="help.xml" role="horde" />
    </dir> <!-- /locale/ko -->
    <dir name="lt">
     <dir name="LC_MESSAGES">
      <file name="imp.mo" role="horde" />
      <file name="imp.po" role="horde" />
     </dir> <!-- /locale/lt/LC_MESSAGES -->
    </dir> <!-- /locale/lt -->
    <dir name="lv">
     <dir name="LC_MESSAGES">
      <file name="imp.mo" role="horde" />
      <file name="imp.po" role="horde" />
     </dir> <!-- /locale/lv/LC_MESSAGES -->
     <file name="help.xml" role="horde" />
    </dir> <!-- /locale/lv -->
    <dir name="mk">
     <dir name="LC_MESSAGES">
      <file name="imp.mo" role="horde" />
      <file name="imp.po" role="horde" />
     </dir> <!-- /locale/mk/LC_MESSAGES -->
    </dir> <!-- /locale/mk -->
    <dir name="nb">
     <dir name="LC_MESSAGES">
      <file name="imp.mo" role="horde" />
      <file name="imp.po" role="horde" />
     </dir> <!-- /locale/nb/LC_MESSAGES -->
     <file name="help.xml" role="horde" />
    </dir> <!-- /locale/nb -->
    <dir name="nl">
     <dir name="LC_MESSAGES">
      <file name="imp.mo" role="horde" />
      <file name="imp.po" role="horde" />
     </dir> <!-- /locale/nl/LC_MESSAGES -->
     <file name="help.xml" role="horde" />
    </dir> <!-- /locale/nl -->
    <dir name="nn">
     <dir name="LC_MESSAGES">
      <file name="imp.mo" role="horde" />
      <file name="imp.po" role="horde" />
     </dir> <!-- /locale/nn/LC_MESSAGES -->
    </dir> <!-- /locale/nn -->
    <dir name="pl">
     <dir name="LC_MESSAGES">
      <file name="imp.mo" role="horde" />
      <file name="imp.po" role="horde" />
     </dir> <!-- /locale/pl/LC_MESSAGES -->
     <file name="help.xml" role="horde" />
    </dir> <!-- /locale/pl -->
    <dir name="pt">
     <dir name="LC_MESSAGES">
      <file name="imp.mo" role="horde" />
      <file name="imp.po" role="horde" />
     </dir> <!-- /locale/pt/LC_MESSAGES -->
     <file name="help.xml" role="horde" />
    </dir> <!-- /locale/pt -->
    <dir name="pt_BR">
     <dir name="LC_MESSAGES">
      <file name="imp.mo" role="horde" />
      <file name="imp.po" role="horde" />
     </dir> <!-- /locale/pt_BR/LC_MESSAGES -->
     <file name="help.xml" role="horde" />
    </dir> <!-- /locale/pt_BR -->
    <dir name="ro">
     <dir name="LC_MESSAGES">
      <file name="imp.mo" role="horde" />
      <file name="imp.po" role="horde" />
     </dir> <!-- /locale/ro/LC_MESSAGES -->
    </dir> <!-- /locale/ro -->
    <dir name="ru">
     <dir name="LC_MESSAGES">
      <file name="imp.mo" role="horde" />
      <file name="imp.po" role="horde" />
     </dir> <!-- /locale/ru/LC_MESSAGES -->
     <file name="help.xml" role="horde" />
    </dir> <!-- /locale/ru -->
    <dir name="sk">
     <dir name="LC_MESSAGES">
      <file name="imp.mo" role="horde" />
      <file name="imp.po" role="horde" />
     </dir> <!-- /locale/sk/LC_MESSAGES -->
     <file name="help.xml" role="horde" />
    </dir> <!-- /locale/sk -->
    <dir name="sl">
     <dir name="LC_MESSAGES">
      <file name="imp.mo" role="horde" />
      <file name="imp.po" role="horde" />
     </dir> <!-- /locale/sl/LC_MESSAGES -->
    </dir> <!-- /locale/sl -->
    <dir name="sv">
     <dir name="LC_MESSAGES">
      <file name="imp.mo" role="horde" />
      <file name="imp.po" role="horde" />
     </dir> <!-- /locale/sv/LC_MESSAGES -->
     <file name="help.xml" role="horde" />
    </dir> <!-- /locale/sv -->
    <dir name="th">
     <dir name="LC_MESSAGES">
      <file name="imp.mo" role="horde" />
      <file name="imp.po" role="horde" />
     </dir> <!-- /locale/th/LC_MESSAGES -->
    </dir> <!-- /locale/th -->
    <dir name="tr">
     <dir name="LC_MESSAGES">
      <file name="imp.mo" role="horde" />
      <file name="imp.po" role="horde" />
     </dir> <!-- /locale/tr/LC_MESSAGES -->
     <file name="help.xml" role="horde" />
    </dir> <!-- /locale/tr -->
    <dir name="uk">
     <dir name="LC_MESSAGES">
      <file name="imp.mo" role="horde" />
      <file name="imp.po" role="horde" />
     </dir> <!-- /locale/uk/LC_MESSAGES -->
     <file name="help.xml" role="horde" />
    </dir> <!-- /locale/uk -->
    <dir name="zh_CN">
     <dir name="LC_MESSAGES">
      <file name="imp.mo" role="horde" />
      <file name="imp.po" role="horde" />
     </dir> <!-- /locale/zh_CN/LC_MESSAGES -->
     <file name="help.xml" role="horde" />
    </dir> <!-- /locale/zh_CN -->
    <dir name="zh_TW">
     <dir name="LC_MESSAGES">
      <file name="imp.mo" role="horde" />
      <file name="imp.po" role="horde" />
     </dir> <!-- /locale/zh_TW/LC_MESSAGES -->
     <file name="help.xml" role="horde" />
    </dir> <!-- /locale/zh_TW -->
    <file name=".htaccess" role="horde" />
    <file name="imp.pot" role="horde" />
   </dir> <!-- /locale -->
   <dir name="migration">
    <file name="1_imp_base_tables.php" role="horde" />
    <file name="2_imp_autoincrement_sentmail.php" role="horde" />
   </dir> <!-- /migration -->
   <dir name="templates">
    <dir name="dimp">
     <dir name="compose">
      <file name="compose-base.html" role="horde" />
      <file name="compose.html" role="horde" />
     </dir> <!-- /templates/dimp/compose -->
     <dir name="message">
      <file name="message.html" role="horde" />
     </dir> <!-- /templates/dimp/message -->
     <file name="index.inc" role="horde" />
     <file name="javascript_defs.php" role="horde" />
    </dir> <!-- /templates/dimp -->
    <dir name="imp">
     <dir name="compose">
      <file name="compose.html" role="horde" />
      <file name="redirect.html" role="horde" />
      <file name="success.html" role="horde" />
     </dir> <!-- /templates/imp/compose -->
     <dir name="contacts">
      <file name="contacts.html" role="horde" />
     </dir> <!-- /templates/imp/contacts -->
     <dir name="flist">
      <file name="flist.html" role="horde" />
     </dir> <!-- /templates/imp/flist -->
     <dir name="folders">
      <file name="actions.html" role="horde" />
      <file name="folders_confirm.html" role="horde" />
      <file name="folders_size.html" role="horde" />
      <file name="head.html" role="horde" />
      <file name="import.html" role="horde" />
     </dir> <!-- /templates/imp/folders -->
     <dir name="mailbox">
      <file name="actions.html" role="horde" />
      <file name="actions_deleted.html" role="horde" />
      <file name="empty_mailbox.html" role="horde" />
      <file name="form_start.html" role="horde" />
      <file name="header.html" role="horde" />
      <file name="mailbox.html" role="horde" />
      <file name="message_headers.html" role="horde" />
      <file name="navbar.html" role="horde" />
      <file name="searchfolder.html" role="horde" />
     </dir> <!-- /templates/imp/mailbox -->
     <dir name="menu">
      <file name="menu.html" role="horde" />
     </dir> <!-- /templates/imp/menu -->
     <dir name="message">
      <file name="message.html" role="horde" />
      <file name="navbar_actions.html" role="horde" />
      <file name="navbar_navigate.html" role="horde" />
      <file name="navbar_top.html" role="horde" />
     </dir> <!-- /templates/imp/message -->
     <dir name="search">
      <file name="search-all.html" role="horde" />
      <file name="search-basic.html" role="horde" />
      <file name="search.html" role="horde" />
     </dir> <!-- /templates/imp/search -->
     <dir name="thread">
      <file name="thread.html" role="horde" />
     </dir> <!-- /templates/imp/thread -->
     <file name="javascript_defs.php" role="horde" />
    </dir> <!-- /templates/imp -->
    <dir name="mimp">
     <dir name="compose">
      <file name="compose.html" role="horde" />
     </dir> <!-- /templates/mimp/compose -->
     <dir name="folders">
      <file name="folders.html" role="horde" />
     </dir> <!-- /templates/mimp/folders -->
     <dir name="mailbox">
      <file name="mailbox.html" role="horde" />
      <file name="search.html" role="horde" />
     </dir> <!-- /templates/mimp/mailbox -->
     <dir name="message">
      <file name="message.html" role="horde" />
      <file name="part.html" role="horde" />
     </dir> <!-- /templates/mimp/message -->
    </dir> <!-- /templates/mimp -->
    <dir name="mobile">
     <file name="folders.html.php" role="horde" />
     <file name="head.html.php" role="horde" />
     <file name="javascript_defs.php" role="horde" />
     <file name="mailbox.html.php" role="horde" />
     <file name="message.html.php" role="horde" />
     <file name="notice.html.php" role="horde" />
    </dir> <!-- /templates/mobile -->
    <dir name="pgp">
     <file name="import_key.html" role="horde" />
    </dir> <!-- /templates/pgp -->
    <dir name="prefs">
     <file name="acl.html" role="horde" />
     <file name="drafts.html" role="horde" />
     <file name="encrypt.html" role="horde" />
     <file name="flags.html" role="horde" />
     <file name="initialpage.html" role="horde" />
     <file name="mailto.html" role="horde" />
     <file name="newmailaudio.html" role="horde" />
     <file name="pgpprivatekey.html" role="horde" />
     <file name="pgppublickey.html" role="horde" />
     <file name="searches.html" role="horde" />
     <file name="sentmail.html" role="horde" />
     <file name="signaturehtml.html" role="horde" />
     <file name="smimeprivatekey.html" role="horde" />
     <file name="smimepublickey.html" role="horde" />
     <file name="spam.html" role="horde" />
     <file name="specialuse.html" role="horde" />
     <file name="stationery.html" role="horde" />
     <file name="trash.html" role="horde" />
    </dir> <!-- /templates/prefs -->
    <dir name="print">
     <file name="headers.html" role="horde" />
    </dir> <!-- /templates/print -->
    <dir name="quota">
     <file name="quota.html" role="horde" />
    </dir> <!-- /templates/quota -->
    <dir name="rss">
     <file name="mailbox.rss" role="horde" />
    </dir> <!-- /templates/rss -->
    <dir name="saveimage">
     <file name="saveimage.html" role="horde" />
    </dir> <!-- /templates/saveimage -->
    <dir name="smime">
     <file name="import_key.html" role="horde" />
    </dir> <!-- /templates/smime -->
    <dir name="test">
     <file name="mailserver.inc" role="horde" />
    </dir> <!-- /templates/test -->
    <file name=".htaccess" role="horde" />
    <file name="common-header.inc" role="horde" />
   </dir> <!-- /templates -->
   <dir name="test">
    <dir name="Imp">
     <dir name="fixtures">
      <file name="maildirsize" role="test" />
     </dir> <!-- /test/Imp/fixtures -->
     <dir name="Stub">
      <file name="HtmlViewer.php" role="test" />
     </dir> <!-- /test/Imp/Stub -->
     <dir name="Unit">
      <dir name="Mime">
       <dir name="Viewer">
        <file name="HtmlTest.php" role="test" />
        <file name="ItipTest.php" role="test" />
       </dir> <!-- /test/Imp/Unit/Mime/Viewer -->
      </dir> <!-- /test/Imp/Unit/Mime -->
      <file name="ComposeTest.php" role="test" />
      <file name="QuotaTest.php" role="test" />
     </dir> <!-- /test/Imp/Unit -->
     <file name="AllTests.php" role="test" />
     <file name="Autoload.php" role="test" />
     <file name="phpunit.xml" role="test" />
    </dir> <!-- /test/Imp -->
   </dir> <!-- /test -->
   <dir name="themes">
    <dir name="azur">
     <file name="screen.css" role="horde" />
    </dir> <!-- /themes/azur -->
    <dir name="bluemoon">
     <file name="screen.css" role="horde" />
    </dir> <!-- /themes/bluemoon -->
    <dir name="bluewhite">
     <dir name="dimp">
      <file name="screen.css" role="horde" />
     </dir> <!-- /themes/bluewhite/dimp -->
     <file name="screen.css" role="horde" />
    </dir> <!-- /themes/bluewhite -->
    <dir name="brown">
     <file name="screen.css" role="horde" />
    </dir> <!-- /themes/brown -->
    <dir name="burntorange">
     <file name="screen.css" role="horde" />
    </dir> <!-- /themes/burntorange -->
    <dir name="cornflower">
     <file name="screen.css" role="horde" />
    </dir> <!-- /themes/cornflower -->
    <dir name="default">
     <dir name="dimp">
      <file name="ie7.css" role="horde" />
      <file name="screen.css" role="horde" />
     </dir> <!-- /themes/default/dimp -->
     <dir name="graphics">
      <dir name="folders">
       <file name="create.png" role="horde" />
       <file name="delete.png" role="horde" />
       <file name="drafts.png" role="horde" />
       <file name="edit.png" role="horde" />
       <file name="folder.png" role="horde" />
       <file name="inbox.png" role="horde" />
       <file name="minus.png" role="horde" />
       <file name="open.png" role="horde" />
       <file name="plus.png" role="horde" />
       <file name="sent.png" role="horde" />
       <file name="spam.png" role="horde" />
       <file name="trash.png" role="horde" />
      </dir> <!-- /themes/default/graphics/folders -->
      <dir name="mime">
       <file name="apple.png" role="horde" />
       <file name="compressed.png" role="horde" />
       <file name="itip.png" role="horde" />
      </dir> <!-- /themes/default/graphics/mime -->
      <dir name="nav">
       <file name="first-grey.png" role="horde" />
       <file name="first.png" role="horde" />
       <file name="last-grey.png" role="horde" />
       <file name="last.png" role="horde" />
       <file name="left-grey.png" role="horde" />
       <file name="left.png" role="horde" />
       <file name="right-grey.png" role="horde" />
       <file name="right.png" role="horde" />
      </dir> <!-- /themes/default/graphics/nav -->
      <file name="addressbook_add.png" role="horde" />
      <file name="addressbook_browse.png" role="horde" />
      <file name="add_contact.png" role="horde" />
      <file name="application_tile_horizontal.png" role="horde" />
      <file name="application_tile_vertical.png" role="horde" />
      <file name="arrow_collapsed.png" role="horde" />
      <file name="arrow_down.png" role="horde" />
      <file name="arrow_expanded.png" role="horde" />
      <file name="arrow_up.png" role="horde" />
      <file name="attachment.png" role="horde" />
      <file name="backhead_orderby.png" role="horde" />
      <file name="backhead_r.png" role="horde" />
      <file name="backhead_s2.png" role="horde" />
      <file name="backhead_shadow.png" role="horde" />
      <file name="blacklist.png" role="horde" />
      <file name="calendar.png" role="horde" />
      <file name="checkbox_off.png" role="horde" />
      <file name="checkbox_on.png" role="horde" />
      <file name="checkbox_over.png" role="horde" />
      <file name="checkmail.png" role="horde" />
      <file name="close.png" role="horde" />
      <file name="compose.png" role="horde" />
      <file name="delete.png" role="horde" />
      <file name="download.png" role="horde" />
      <file name="drafts.png" role="horde" />
      <file name="dragHandle.png" role="horde" />
      <file name="dragHandleVert.png" role="horde" />
      <file name="edit.png" role="horde" />
      <file name="empty_spam.png" role="horde" />
      <file name="empty_trash.png" role="horde" />
      <file name="encrypted.png" role="horde" />
      <file name="favicon.ico" role="horde" />
      <file name="fetchmail.png" role="horde" />
      <file name="filters.png" role="horde" />
      <file name="forward.png" role="horde" />
      <file name="gallery.png" role="horde" />
      <file name="group.png" role="horde" />
      <file name="ham.png" role="horde" />
      <file name="help.png" role="horde" />
      <file name="ico_message_off.png" role="horde" />
      <file name="imp.png" role="horde" />
      <file name="info_icon.png" role="horde" />
      <file name="key_down.png" role="horde" />
      <file name="key_up.png" role="horde" />
      <file name="loading.gif" role="horde" />
      <file name="locked.png" role="horde" />
      <file name="logo.png" role="horde" />
      <file name="logout.png" role="horde" />
      <file name="mail_answered.png" role="horde" />
      <file name="mail_clearflag.png" role="horde" />
      <file name="mail_deleted.png" role="horde" />
      <file name="mail_draft.png" role="horde" />
      <file name="mail_flagged.png" role="horde" />
      <file name="mail_forwarded.png" role="horde" />
      <file name="mail_personal.png" role="horde" />
      <file name="mail_priority_high.png" role="horde" />
      <file name="mail_priority_low.png" role="horde" />
      <file name="mail_seen.png" role="horde" />
      <file name="mail_unseen.png" role="horde" />
      <file name="message_source.png" role="horde" />
      <file name="mini-error.png" role="horde" />
      <file name="newmail.png" role="horde" />
      <file name="newwin.png" role="horde" />
      <file name="plus.png" role="horde" />
      <file name="popdown.png" role="horde" />
      <file name="prefs.png" role="horde" />
      <file name="preview.png" role="horde" />
      <file name="print.png" role="horde" />
      <file name="quotaback.jpg" role="horde" />
      <file name="quotauncover.gif" role="horde" />
      <file name="reload.png" role="horde" />
      <file name="reply.png" role="horde" />
      <file name="replyall.png" role="horde" />
      <file name="sbcursor_bottom.png" role="horde" />
      <file name="sbcursor_top.png" role="horde" />
      <file name="scroller.png" role="horde" />
      <file name="scroller_back.png" role="horde" />
      <file name="search.png" role="horde" />
      <file name="select.png" role="horde" />
      <file name="shared.png" role="horde" />
      <file name="signed.png" role="horde" />
      <file name="sortdown.png" role="horde" />
      <file name="sortup.png" role="horde" />
      <file name="spacer_red.png" role="horde" />
      <file name="spam.png" role="horde" />
      <file name="spellcheck.png" role="horde" />
      <file name="undelete.png" role="horde" />
      <file name="warning.png" role="horde" />
      <file name="whitelist.png" role="horde" />
     </dir> <!-- /themes/default/graphics -->
     <dir name="mimp">
      <file name="screen.css" role="horde" />
     </dir> <!-- /themes/default/mimp -->
     <file name="ie6_or_less.css" role="horde" />
     <file name="ie7.css" role="horde" />
     <file name="mobile.css" role="horde" />
     <file name="rtl.css" role="horde" />
     <file name="screen.css" role="horde" />
    </dir> <!-- /themes/default -->
    <dir name="fadetogreen">
     <file name="screen.css" role="horde" />
    </dir> <!-- /themes/fadetogreen -->
    <dir name="gennevilliers">
     <file name="screen.css" role="horde" />
    </dir> <!-- /themes/gennevilliers -->
    <dir name="green">
     <file name="screen.css" role="horde" />
    </dir> <!-- /themes/green -->
    <dir name="grey">
     <file name="screen.css" role="horde" />
    </dir> <!-- /themes/grey -->
    <dir name="ideas">
     <file name="screen.css" role="horde" />
    </dir> <!-- /themes/ideas -->
    <dir name="lavander">
     <file name="screen.css" role="horde" />
    </dir> <!-- /themes/lavander -->
    <dir name="luc">
     <file name="screen.css" role="horde" />
    </dir> <!-- /themes/luc -->
    <dir name="lucblue">
     <file name="screen.css" role="horde" />
    </dir> <!-- /themes/lucblue -->
    <dir name="mozilla">
     <file name="screen.css" role="horde" />
    </dir> <!-- /themes/mozilla -->
    <dir name="postnuke">
     <file name="screen.css" role="horde" />
    </dir> <!-- /themes/postnuke -->
    <dir name="purple">
     <dir name="dimp">
      <file name="screen.css" role="horde" />
     </dir> <!-- /themes/purple/dimp -->
     <file name="screen.css" role="horde" />
    </dir> <!-- /themes/purple -->
    <dir name="silver">
     <dir name="dimp">
      <file name="screen.css" role="horde" />
     </dir> <!-- /themes/silver/dimp -->
     <dir name="graphics">
      <dir name="folders">
       <file name="create.png" role="horde" />
       <file name="delete.png" role="horde" />
       <file name="drafts.png" role="horde" />
       <file name="edit.png" role="horde" />
       <file name="explore.png" role="horde" />
       <file name="folder.png" role="horde" />
       <file name="inbox.png" role="horde" />
       <file name="minus.png" role="horde" />
       <file name="open.png" role="horde" />
       <file name="options.png" role="horde" />
       <file name="plus.png" role="horde" />
       <file name="sent.png" role="horde" />
       <file name="spam.png" role="horde" />
       <file name="trash.png" role="horde" />
      </dir> <!-- /themes/silver/graphics/folders -->
      <dir name="mime">
       <file name="compressed.png" role="horde" />
       <file name="itip.php" role="horde" />
      </dir> <!-- /themes/silver/graphics/mime -->
      <dir name="nav">
       <file name="first-grey.png" role="horde" />
       <file name="first.png" role="horde" />
       <file name="last-grey.png" role="horde" />
       <file name="last.png" role="horde" />
       <file name="left-grey.png" role="horde" />
       <file name="left.png" role="horde" />
       <file name="right-grey.png" role="horde" />
       <file name="right.png" role="horde" />
      </dir> <!-- /themes/silver/graphics/nav -->
      <file name="addressbook_add.png" role="horde" />
      <file name="addressbook_browse.png" role="horde" />
      <file name="add_contact.png" role="horde" />
      <file name="application_tile_horizontal.png" role="horde" />
      <file name="application_tile_vertical.png" role="horde" />
      <file name="arrow_collapsed.png" role="horde" />
      <file name="arrow_down.png" role="horde" />
      <file name="arrow_expanded.png" role="horde" />
      <file name="arrow_up.png" role="horde" />
      <file name="attachment.png" role="horde" />
      <file name="blacklist.png" role="horde" />
      <file name="calendar.png" role="horde" />
      <file name="checkmail.png" role="horde" />
      <file name="close.png" role="horde" />
      <file name="compose.png" role="horde" />
      <file name="delete.png" role="horde" />
      <file name="download.png" role="horde" />
      <file name="drafts.png" role="horde" />
      <file name="edit.png" role="horde" />
      <file name="empty_spam.png" role="horde" />
      <file name="empty_trash.png" role="horde" />
      <file name="encrypted.png" role="horde" />
      <file name="fetchmail.png" role="horde" />
      <file name="filters.png" role="horde" />
      <file name="forward.png" role="horde" />
      <file name="group.png" role="horde" />
      <file name="ham.png" role="horde" />
      <file name="help.png" role="horde" />
      <file name="imp.png" role="horde" />
      <file name="info_icon.png" role="horde" />
      <file name="locked.png" role="horde" />
      <file name="logout.png" role="horde" />
      <file name="mail_answered.png" role="horde" />
      <file name="mail_clearflag.png" role="horde" />
      <file name="mail_deleted.png" role="horde" />
      <file name="mail_draft.png" role="horde" />
      <file name="mail_flagged.png" role="horde" />
      <file name="mail_forwarded.png" role="horde" />
      <file name="mail_personal.png" role="horde" />
      <file name="mail_priority_high.png" role="horde" />
      <file name="mail_priority_low.png" role="horde" />
      <file name="mail_seen.png" role="horde" />
      <file name="mail_unseen.png" role="horde" />
      <file name="message_source.png" role="horde" />
      <file name="newmail.png" role="horde" />
      <file name="newwin.png" role="horde" />
      <file name="plus.png" role="horde" />
      <file name="popdown.png" role="horde" />
      <file name="prefs.png" role="horde" />
      <file name="preview.png" role="horde" />
      <file name="print.png" role="horde" />
      <file name="reload.png" role="horde" />
      <file name="reply.png" role="horde" />
      <file name="replyall.png" role="horde" />
      <file name="search.png" role="horde" />
      <file name="shared.png" role="horde" />
      <file name="signed.png" role="horde" />
      <file name="sortdown.png" role="horde" />
      <file name="sortup.png" role="horde" />
      <file name="spam.png" role="horde" />
      <file name="spellcheck.png" role="horde" />
      <file name="undelete.png" role="horde" />
      <file name="warning.png" role="horde" />
      <file name="whitelist.png" role="horde" />
     </dir> <!-- /themes/silver/graphics -->
     <file name="rtl.css" role="horde" />
     <file name="screen.css" role="horde" />
    </dir> <!-- /themes/silver -->
    <dir name="simplex">
     <file name="screen.css" role="horde" />
    </dir> <!-- /themes/simplex -->
    <dir name="tango-blue">
     <dir name="dimp">
      <file name="screen.css" role="horde" />
     </dir> <!-- /themes/tango-blue/dimp -->
     <dir name="graphics">
      <dir name="folders">
       <file name="drafts.png" role="horde" />
       <file name="folder.png" role="horde" />
       <file name="inbox.png" role="horde" />
       <file name="open.png" role="horde" />
       <file name="sent.png" role="horde" />
       <file name="spam.png" role="horde" />
       <file name="trash.png" role="horde" />
      </dir> <!-- /themes/tango-blue/graphics/folders -->
      <file name="addressbook_browse.png" role="horde" />
      <file name="attachment.png" role="horde" />
      <file name="calendar.png" role="horde" />
      <file name="close.png" role="horde" />
      <file name="compose.png" role="horde" />
      <file name="empty_trash.png" role="horde" />
      <file name="encrypted.png" role="horde" />
      <file name="favicon.ico" role="horde" />
      <file name="fetchmail.png" role="horde" />
      <file name="filters.png" role="horde" />
      <file name="imp.png" role="horde" />
      <file name="mail_answered.png" role="horde" />
      <file name="mail_deleted.png" role="horde" />
      <file name="mail_draft.png" role="horde" />
      <file name="mail_flagged.png" role="horde" />
      <file name="mail_personal.png" role="horde" />
      <file name="mail_priority_high.png" role="horde" />
      <file name="mail_priority_low.png" role="horde" />
      <file name="mail_unseen.png" role="horde" />
      <file name="newmail.png" role="horde" />
      <file name="reload.png" role="horde" />
      <file name="shared.png" role="horde" />
      <file name="signed.png" role="horde" />
      <file name="spellcheck.png" role="horde" />
     </dir> <!-- /themes/tango-blue/graphics -->
     <file name="screen.css" role="horde" />
    </dir> <!-- /themes/tango-blue -->
   </dir> <!-- /themes -->
   <file name="attachment.php" role="horde" />
   <file name="compose-dimp.php" role="horde" />
   <file name="compose-mimp.php" role="horde" />
   <file name="compose.php" role="horde" />
   <file name="contacts.php" role="horde" />
   <file name="COPYING" role="doc" />
   <file name="folders-mimp.php" role="horde" />
   <file name="folders.php" role="horde" />
   <file name="index-dimp.php" role="horde" />
   <file name="index.php" role="horde" />
   <file name="mailbox-mimp.php" role="horde" />
   <file name="mailbox.php" role="horde" />
   <file name="message-dimp.php" role="horde" />
   <file name="message-mimp.php" role="horde" />
   <file name="message.php" role="horde" />
   <file name="mobile.php" role="horde" />
   <file name="pgp.php" role="horde" />
   <file name="README" role="doc" />
   <file name="rss.php" role="horde" />
   <file name="saveimage.php" role="horde" />
   <file name="search-basic.php" role="horde" />
   <file name="search.php" role="horde" />
   <file name="smime.php" role="horde" />
   <file name="thread.php" role="horde" />
   <file name="view.php" role="horde" />
  </dir> <!-- / -->
 </contents>
 <dependencies>
  <required>
   <php>
    <min>5.2.0</min>
   </php>
   <pearinstaller>
    <min>1.7.0</min>
   </pearinstaller>
   <package>
    <name>horde</name>
    <channel>pear.horde.org</channel>
    <min>4.0.0</min>
    <max>5.0.0</max>
    <exclude>5.0.0</exclude>
   </package>
   <package>
    <name>Horde_Auth</name>
    <channel>pear.horde.org</channel>
    <min>1.0.4</min>
    <max>2.0.0</max>
    <exclude>2.0.0</exclude>
   </package>
   <package>
    <name>Horde_Browser</name>
    <channel>pear.horde.org</channel>
    <min>1.0.0</min>
    <max>2.0.0</max>
    <exclude>2.0.0</exclude>
   </package>
   <package>
    <name>Horde_Compress</name>
    <channel>pear.horde.org</channel>
    <min>1.0.0</min>
    <max>2.0.0</max>
    <exclude>2.0.0</exclude>
   </package>
   <package>
    <name>Horde_Core</name>
    <channel>pear.horde.org</channel>
    <min>1.4.0</min>
    <max>2.0.0</max>
    <exclude>2.0.0</exclude>
   </package>
   <package>
    <name>Horde_Crypt</name>
    <channel>pear.horde.org</channel>
    <min>1.1.0</min>
    <max>2.0.0</max>
    <exclude>2.0.0</exclude>
   </package>
   <package>
    <name>Horde_Date</name>
    <channel>pear.horde.org</channel>
    <min>1.0.0</min>
    <max>2.0.0</max>
    <exclude>2.0.0</exclude>
   </package>
   <package>
    <name>Horde_Editor</name>
    <channel>pear.horde.org</channel>
    <min>1.0.0</min>
    <max>2.0.0</max>
    <exclude>2.0.0</exclude>
   </package>
   <package>
    <name>Horde_Exception</name>
    <channel>pear.horde.org</channel>
    <min>1.0.0</min>
    <max>2.0.0</max>
    <exclude>2.0.0</exclude>
   </package>
   <package>
    <name>Horde_Form</name>
    <channel>pear.horde.org</channel>
    <min>1.0.0</min>
    <max>2.0.0</max>
    <exclude>2.0.0</exclude>
   </package>
   <package>
    <name>Horde_Icalendar</name>
    <channel>pear.horde.org</channel>
    <min>1.0.0</min>
    <max>2.0.0</max>
    <exclude>2.0.0</exclude>
   </package>
   <package>
    <name>Horde_Image</name>
    <channel>pear.horde.org</channel>
    <min>1.0.0</min>
    <max>2.0.0</max>
    <exclude>2.0.0</exclude>
   </package>
   <package>
    <name>Horde_Imap_Client</name>
    <channel>pear.horde.org</channel>
    <min>1.2.0</min>
    <max>2.0.0</max>
    <exclude>2.0.0</exclude>
   </package>
   <package>
    <name>Horde_Itip</name>
    <channel>pear.horde.org</channel>
    <min>1.0.0</min>
    <max>2.0.0</max>
    <exclude>2.0.0</exclude>
   </package>
   <package>
    <name>Horde_LoginTasks</name>
    <channel>pear.horde.org</channel>
    <min>1.0.0</min>
    <max>2.0.0</max>
    <exclude>2.0.0</exclude>
   </package>
   <package>
    <name>Horde_Mail</name>
    <channel>pear.horde.org</channel>
    <min>1.0.0</min>
    <max>2.0.0</max>
    <exclude>2.0.0</exclude>
   </package>
   <package>
    <name>Horde_Mime</name>
    <channel>pear.horde.org</channel>
    <min>1.4.0</min>
    <max>2.0.0</max>
    <exclude>2.0.0</exclude>
   </package>
   <package>
    <name>Horde_Mime_Viewer</name>
    <channel>pear.horde.org</channel>
    <min>1.0.7</min>
    <max>2.0.0</max>
    <exclude>2.0.0</exclude>
   </package>
   <package>
    <name>Horde_Nls</name>
    <channel>pear.horde.org</channel>
    <min>1.1.0</min>
    <max>2.0.0</max>
    <exclude>2.0.0</exclude>
   </package>
   <package>
    <name>Horde_Notification</name>
    <channel>pear.horde.org</channel>
    <min>1.0.0</min>
    <max>2.0.0</max>
    <exclude>2.0.0</exclude>
   </package>
   <package>
    <name>Horde_Perms</name>
    <channel>pear.horde.org</channel>
    <min>1.0.0</min>
    <max>2.0.0</max>
    <exclude>2.0.0</exclude>
   </package>
   <package>
    <name>Horde_Serialize</name>
    <channel>pear.horde.org</channel>
    <min>1.0.0</min>
    <max>2.0.0</max>
    <exclude>2.0.0</exclude>
   </package>
   <package>
    <name>Horde_SpellChecker</name>
    <channel>pear.horde.org</channel>
    <min>1.0.0</min>
    <max>2.0.0</max>
    <exclude>2.0.0</exclude>
   </package>
   <package>
    <name>Horde_Support</name>
    <channel>pear.horde.org</channel>
    <min>1.0.0</min>
    <max>2.0.0</max>
    <exclude>2.0.0</exclude>
   </package>
   <package>
    <name>Horde_Text_Filter</name>
    <channel>pear.horde.org</channel>
    <min>1.1.0</min>
    <max>2.0.0</max>
    <exclude>2.0.0</exclude>
   </package>
   <package>
    <name>Horde_Text_Flowed</name>
    <channel>pear.horde.org</channel>
    <min>1.0.0</min>
    <max>2.0.0</max>
    <exclude>2.0.0</exclude>
   </package>
   <package>
    <name>Horde_Token</name>
    <channel>pear.horde.org</channel>
    <min>1.0.0</min>
    <max>2.0.0</max>
    <exclude>2.0.0</exclude>
   </package>
   <package>
    <name>Horde_Tree</name>
    <channel>pear.horde.org</channel>
    <min>1.0.0</min>
    <max>2.0.0</max>
    <exclude>2.0.0</exclude>
   </package>
   <package>
    <name>Horde_Url</name>
    <channel>pear.horde.org</channel>
    <min>1.0.0</min>
    <max>2.0.0</max>
    <exclude>2.0.0</exclude>
   </package>
   <package>
    <name>Horde_Util</name>
    <channel>pear.horde.org</channel>
    <min>1.0.0</min>
    <max>2.0.0</max>
    <exclude>2.0.0</exclude>
   </package>
   <package>
    <name>Horde_View</name>
    <channel>pear.horde.org</channel>
    <min>1.0.0</min>
    <max>2.0.0</max>
    <exclude>2.0.0</exclude>
   </package>
   <extension>
    <name>dom</name>
   </extension>
   <extension>
    <name>gettext</name>
   </extension>
   <extension>
    <name>hash</name>
   </extension>
   <extension>
    <name>json</name>
   </extension>
  </required>
  <optional>
   <package>
    <name>Horde_Text_Filter_Csstidy</name>
    <channel>pear.horde.org</channel>
    <min>1.0.0</min>
    <max>2.0.0</max>
    <exclude>2.0.0</exclude>
   </package>
   <package>
    <name>Horde_Vfs</name>
    <channel>pear.horde.org</channel>
    <min>1.0.0</min>
    <max>2.0.0</max>
    <exclude>2.0.0</exclude>
   </package>
   <extension>
    <name>openssl</name>
   </extension>
  </optional>
 </dependencies>
 <usesrole>
  <role>horde</role>
  <package>Role</package>
  <channel>pear.horde.org</channel>
 </usesrole>
 <phprelease>
  <filelist>
   <install as="imp-bounce-spam" name="bin/imp-bounce-spam" />
   <install as="imp-mailbox-decode" name="bin/imp-mailbox-decode" />
   <install as="imp-query-imap-cache" name="bin/imp-query-imap-cache" />
   <install as="imp/config/.htaccess" name="config/.htaccess" />
   <install as="imp/config/backends.php" name="config/backends.php" />
   <install as="imp/config/conf.xml" name="config/conf.xml" />
   <install as="imp/config/filter.txt.dist" name="config/filter.txt.dist" />
   <install as="imp/config/hooks.php.dist" name="config/hooks.php.dist" />
   <install as="imp/config/menu.php.dist" name="config/menu.php.dist" />
   <install as="imp/config/mime_drivers.php" name="config/mime_drivers.php" />
   <install as="imp/config/prefs.php" name="config/prefs.php" />
   <install as="CHANGES" name="docs/CHANGES" />
   <install as="CREDITS" name="docs/CREDITS" />
   <install as="INSTALL" name="docs/INSTALL" />
   <install as="PERFORMANCE" name="docs/PERFORMANCE" />
   <install as="RELEASE_NOTES" name="docs/RELEASE_NOTES" />
   <install as="RFCS" name="docs/RFCS" />
   <install as="UPGRADING" name="docs/UPGRADING" />
   <install as="imp/js/acl.js" name="js/acl.js" />
   <install as="imp/js/compose-base.js" name="js/compose-base.js" />
   <install as="imp/js/compose-dimp.js" name="js/compose-dimp.js" />
   <install as="imp/js/compose.js" name="js/compose.js" />
   <install as="imp/js/contacts.js" name="js/contacts.js" />
   <install as="imp/js/dialog.js" name="js/dialog.js" />
   <install as="imp/js/dimpbase.js" name="js/dimpbase.js" />
   <install as="imp/js/dimpcore.js" name="js/dimpcore.js" />
   <install as="imp/js/flagprefs.js" name="js/flagprefs.js" />
   <install as="imp/js/folderprefs.js" name="js/folderprefs.js" />
   <install as="imp/js/folders.js" name="js/folders.js" />
   <install as="imp/js/imp.js" name="js/imp.js" />
   <install as="imp/js/indices.js" name="js/indices.js" />
   <install as="imp/js/login.js" name="js/login.js" />
   <install as="imp/js/mailbox-dimp.js" name="js/mailbox-dimp.js" />
   <install as="imp/js/mailbox.js" name="js/mailbox.js" />
   <install as="imp/js/message-dimp.js" name="js/message-dimp.js" />
   <install as="imp/js/message.js" name="js/message.js" />
   <install as="imp/js/mobile.js" name="js/mobile.js" />
   <install as="imp/js/search.js" name="js/search.js" />
   <install as="imp/js/searchesprefs.js" name="js/searchesprefs.js" />
   <install as="imp/js/signaturehtml.js" name="js/signaturehtml.js" />
   <install as="imp/js/viewport.js" name="js/viewport.js" />
   <install as="imp/lib/.htaccess" name="lib/.htaccess" />
   <install as="imp/lib/Api.php" name="lib/Api.php" />
   <install as="imp/lib/Application.php" name="lib/Application.php" />
   <install as="imp/lib/Auth.php" name="lib/Auth.php" />
   <install as="imp/lib/Compose.php" name="lib/Compose.php" />
   <install as="imp/lib/Contents.php" name="lib/Contents.php" />
   <install as="imp/lib/Dimp.php" name="lib/Dimp.php" />
   <install as="imp/lib/Exception.php" name="lib/Exception.php" />
   <install as="imp/lib/Filter.php" name="lib/Filter.php" />
   <install as="imp/lib/Flags.php" name="lib/Flags.php" />
   <install as="imp/lib/Imap.php" name="lib/Imap.php" />
   <install as="imp/lib/IMP.php" name="lib/IMP.php" />
   <install as="imp/lib/Indices.php" name="lib/Indices.php" />
   <install as="imp/lib/Mailbox.php" name="lib/Mailbox.php" />
   <install as="imp/lib/Maillog.php" name="lib/Maillog.php" />
   <install as="imp/lib/Message.php" name="lib/Message.php" />
   <install as="imp/lib/Quota.php" name="lib/Quota.php" />
   <install as="imp/lib/Search.php" name="lib/Search.php" />
   <install as="imp/lib/Sentmail.php" name="lib/Sentmail.php" />
   <install as="imp/lib/Spam.php" name="lib/Spam.php" />
   <install as="imp/lib/Test.php" name="lib/Test.php" />
   <install as="imp/lib/Ajax/Application.php" name="lib/Ajax/Application.php" />
   <install as="imp/lib/Ajax/Queue.php" name="lib/Ajax/Queue.php" />
   <install as="imp/lib/Ajax/Imple/ContactAutoCompleter.php" name="lib/Ajax/Imple/ContactAutoCompleter.php" />
   <install as="imp/lib/Ajax/Imple/PassphraseDialog.php" name="lib/Ajax/Imple/PassphraseDialog.php" />
   <install as="imp/lib/Block/Newmail.php" name="lib/Block/Newmail.php" />
   <install as="imp/lib/Block/Summary.php" name="lib/Block/Summary.php" />
   <install as="imp/lib/Compose/Exception.php" name="lib/Compose/Exception.php" />
   <install as="imp/lib/Compose/Stationery.php" name="lib/Compose/Stationery.php" />
   <install as="imp/lib/Crypt/Pgp.php" name="lib/Crypt/Pgp.php" />
   <install as="imp/lib/Crypt/Smime.php" name="lib/Crypt/Smime.php" />
   <install as="imp/lib/Factory/AuthImap.php" name="lib/Factory/AuthImap.php" />
   <install as="imp/lib/Factory/Compose.php" name="lib/Factory/Compose.php" />
   <install as="imp/lib/Factory/Contents.php" name="lib/Factory/Contents.php" />
   <install as="imp/lib/Factory/Flags.php" name="lib/Factory/Flags.php" />
   <install as="imp/lib/Factory/Identity.php" name="lib/Factory/Identity.php" />
   <install as="imp/lib/Factory/Imap.php" name="lib/Factory/Imap.php" />
   <install as="imp/lib/Factory/Imaptree.php" name="lib/Factory/Imaptree.php" />
   <install as="imp/lib/Factory/Mail.php" name="lib/Factory/Mail.php" />
   <install as="imp/lib/Factory/Mailbox.php" name="lib/Factory/Mailbox.php" />
   <install as="imp/lib/Factory/MailboxList.php" name="lib/Factory/MailboxList.php" />
   <install as="imp/lib/Factory/MimeViewer.php" name="lib/Factory/MimeViewer.php" />
   <install as="imp/lib/Factory/Pgp.php" name="lib/Factory/Pgp.php" />
   <install as="imp/lib/Factory/Quota.php" name="lib/Factory/Quota.php" />
   <install as="imp/lib/Factory/Search.php" name="lib/Factory/Search.php" />
   <install as="imp/lib/Factory/Sentmail.php" name="lib/Factory/Sentmail.php" />
   <install as="imp/lib/Factory/Smime.php" name="lib/Factory/Smime.php" />
   <install as="imp/lib/Flag/Base.php" name="lib/Flag/Base.php" />
   <install as="imp/lib/Flag/Imap.php" name="lib/Flag/Imap.php" />
   <install as="imp/lib/Flag/User.php" name="lib/Flag/User.php" />
   <install as="imp/lib/Flag/Imap/Answered.php" name="lib/Flag/Imap/Answered.php" />
   <install as="imp/lib/Flag/Imap/Deleted.php" name="lib/Flag/Imap/Deleted.php" />
   <install as="imp/lib/Flag/Imap/Draft.php" name="lib/Flag/Imap/Draft.php" />
   <install as="imp/lib/Flag/Imap/Flagged.php" name="lib/Flag/Imap/Flagged.php" />
   <install as="imp/lib/Flag/Imap/Forwarded.php" name="lib/Flag/Imap/Forwarded.php" />
   <install as="imp/lib/Flag/Imap/Junk.php" name="lib/Flag/Imap/Junk.php" />
   <install as="imp/lib/Flag/Imap/NotJunk.php" name="lib/Flag/Imap/NotJunk.php" />
   <install as="imp/lib/Flag/Imap/Seen.php" name="lib/Flag/Imap/Seen.php" />
   <install as="imp/lib/Flag/System/Attachment.php" name="lib/Flag/System/Attachment.php" />
   <install as="imp/lib/Flag/System/Encrypted.php" name="lib/Flag/System/Encrypted.php" />
   <install as="imp/lib/Flag/System/HighPriority.php" name="lib/Flag/System/HighPriority.php" />
   <install as="imp/lib/Flag/System/List.php" name="lib/Flag/System/List.php" />
   <install as="imp/lib/Flag/System/LowPriority.php" name="lib/Flag/System/LowPriority.php" />
   <install as="imp/lib/Flag/System/Personal.php" name="lib/Flag/System/Personal.php" />
   <install as="imp/lib/Flag/System/Signed.php" name="lib/Flag/System/Signed.php" />
   <install as="imp/lib/Flag/System/Unseen.php" name="lib/Flag/System/Unseen.php" />
   <install as="imp/lib/Flag/System/Match/Address.php" name="lib/Flag/System/Match/Address.php" />
   <install as="imp/lib/Flag/System/Match/Flag.php" name="lib/Flag/System/Match/Flag.php" />
   <install as="imp/lib/Flag/System/Match/Header.php" name="lib/Flag/System/Match/Header.php" />
   <install as="imp/lib/Imap/Acl.php" name="lib/Imap/Acl.php" />
   <install as="imp/lib/Imap/Exception.php" name="lib/Imap/Exception.php" />
   <install as="imp/lib/Imap/PermanentFlags.php" name="lib/Imap/PermanentFlags.php" />
   <install as="imp/lib/Imap/Thread.php" name="lib/Imap/Thread.php" />
   <install as="imp/lib/Imap/Tree.php" name="lib/Imap/Tree.php" />
   <install as="imp/lib/Indices/Form.php" name="lib/Indices/Form.php" />
   <install as="imp/lib/LoginTasks/SystemTask/GarbageCollection.php" name="lib/LoginTasks/SystemTask/GarbageCollection.php" />
   <install as="imp/lib/LoginTasks/SystemTask/Upgrade.php" name="lib/LoginTasks/SystemTask/Upgrade.php" />
   <install as="imp/lib/LoginTasks/SystemTask/UpgradeAuth.php" name="lib/LoginTasks/SystemTask/UpgradeAuth.php" />
   <install as="imp/lib/LoginTasks/Task/Autocreate.php" name="lib/LoginTasks/Task/Autocreate.php" />
   <install as="imp/lib/LoginTasks/Task/DeleteAttachmentsMonthly.php" name="lib/LoginTasks/Task/DeleteAttachmentsMonthly.php" />
   <install as="imp/lib/LoginTasks/Task/DeleteSentmailMonthly.php" name="lib/LoginTasks/Task/DeleteSentmailMonthly.php" />
   <install as="imp/lib/LoginTasks/Task/FilterOnLogin.php" name="lib/LoginTasks/Task/FilterOnLogin.php" />
   <install as="imp/lib/LoginTasks/Task/PurgeSentmail.php" name="lib/LoginTasks/Task/PurgeSentmail.php" />
   <install as="imp/lib/LoginTasks/Task/PurgeSpam.php" name="lib/LoginTasks/Task/PurgeSpam.php" />
   <install as="imp/lib/LoginTasks/Task/PurgeTrash.php" name="lib/LoginTasks/Task/PurgeTrash.php" />
   <install as="imp/lib/LoginTasks/Task/RecoverDraft.php" name="lib/LoginTasks/Task/RecoverDraft.php" />
   <install as="imp/lib/LoginTasks/Task/RenameSentmailMonthly.php" name="lib/LoginTasks/Task/RenameSentmailMonthly.php" />
   <install as="imp/lib/Mailbox/List.php" name="lib/Mailbox/List.php" />
   <install as="imp/lib/Mailbox/List/Track.php" name="lib/Mailbox/List/Track.php" />
   <install as="imp/lib/Menu/Dimp.php" name="lib/Menu/Dimp.php" />
   <install as="imp/lib/Mime/Viewer/Alternative.php" name="lib/Mime/Viewer/Alternative.php" />
   <install as="imp/lib/Mime/Viewer/Appledouble.php" name="lib/Mime/Viewer/Appledouble.php" />
   <install as="imp/lib/Mime/Viewer/Audio.php" name="lib/Mime/Viewer/Audio.php" />
   <install as="imp/lib/Mime/Viewer/Enriched.php" name="lib/Mime/Viewer/Enriched.php" />
   <install as="imp/lib/Mime/Viewer/Externalbody.php" name="lib/Mime/Viewer/Externalbody.php" />
   <install as="imp/lib/Mime/Viewer/Html.php" name="lib/Mime/Viewer/Html.php" />
   <install as="imp/lib/Mime/Viewer/Images.php" name="lib/Mime/Viewer/Images.php" />
   <install as="imp/lib/Mime/Viewer/Itip.php" name="lib/Mime/Viewer/Itip.php" />
   <install as="imp/lib/Mime/Viewer/Mdn.php" name="lib/Mime/Viewer/Mdn.php" />
   <install as="imp/lib/Mime/Viewer/Partial.php" name="lib/Mime/Viewer/Partial.php" />
   <install as="imp/lib/Mime/Viewer/Pdf.php" name="lib/Mime/Viewer/Pdf.php" />
   <install as="imp/lib/Mime/Viewer/Pgp.php" name="lib/Mime/Viewer/Pgp.php" />
   <install as="imp/lib/Mime/Viewer/Plain.php" name="lib/Mime/Viewer/Plain.php" />
   <install as="imp/lib/Mime/Viewer/Related.php" name="lib/Mime/Viewer/Related.php" />
   <install as="imp/lib/Mime/Viewer/Rfc822.php" name="lib/Mime/Viewer/Rfc822.php" />
   <install as="imp/lib/Mime/Viewer/Smil.php" name="lib/Mime/Viewer/Smil.php" />
   <install as="imp/lib/Mime/Viewer/Smime.php" name="lib/Mime/Viewer/Smime.php" />
   <install as="imp/lib/Mime/Viewer/Status.php" name="lib/Mime/Viewer/Status.php" />
   <install as="imp/lib/Mime/Viewer/Vcard.php" name="lib/Mime/Viewer/Vcard.php" />
   <install as="imp/lib/Mime/Viewer/Video.php" name="lib/Mime/Viewer/Video.php" />
   <install as="imp/lib/Mime/Viewer/Zip.php" name="lib/Mime/Viewer/Zip.php" />
   <install as="imp/lib/Notification/Event/Status.php" name="lib/Notification/Event/Status.php" />
   <install as="imp/lib/Notification/Handler/Decorator/ImapAlerts.php" name="lib/Notification/Handler/Decorator/ImapAlerts.php" />
   <install as="imp/lib/Notification/Handler/Decorator/NewmailNotify.php" name="lib/Notification/Handler/Decorator/NewmailNotify.php" />
   <install as="imp/lib/Notification/Listener/AjaxStatus.php" name="lib/Notification/Listener/AjaxStatus.php" />
   <install as="imp/lib/Prefs/Identity.php" name="lib/Prefs/Identity.php" />
   <install as="imp/lib/Prefs/Ui.php" name="lib/Prefs/Ui.php" />
   <install as="imp/lib/Quota/Base.php" name="lib/Quota/Base.php" />
   <install as="imp/lib/Quota/Command.php" name="lib/Quota/Command.php" />
   <install as="imp/lib/Quota/Hook.php" name="lib/Quota/Hook.php" />
   <install as="imp/lib/Quota/Imap.php" name="lib/Quota/Imap.php" />
   <install as="imp/lib/Quota/Maildir.php" name="lib/Quota/Maildir.php" />
   <install as="imp/lib/Quota/Mdaemon.php" name="lib/Quota/Mdaemon.php" />
   <install as="imp/lib/Quota/Mercury32.php" name="lib/Quota/Mercury32.php" />
   <install as="imp/lib/Quota/Null.php" name="lib/Quota/Null.php" />
   <install as="imp/lib/Quota/Sql.php" name="lib/Quota/Sql.php" />
   <install as="imp/lib/Search/Element.php" name="lib/Search/Element.php" />
   <install as="imp/lib/Search/Filter.php" name="lib/Search/Filter.php" />
   <install as="imp/lib/Search/Query.php" name="lib/Search/Query.php" />
   <install as="imp/lib/Search/Vfolder.php" name="lib/Search/Vfolder.php" />
   <install as="imp/lib/Search/Element/Attachment.php" name="lib/Search/Element/Attachment.php" />
   <install as="imp/lib/Search/Element/Autogenerated.php" name="lib/Search/Element/Autogenerated.php" />
   <install as="imp/lib/Search/Element/Bulk.php" name="lib/Search/Element/Bulk.php" />
   <install as="imp/lib/Search/Element/Contacts.php" name="lib/Search/Element/Contacts.php" />
   <install as="imp/lib/Search/Element/Date.php" name="lib/Search/Element/Date.php" />
   <install as="imp/lib/Search/Element/Flag.php" name="lib/Search/Element/Flag.php" />
   <install as="imp/lib/Search/Element/Header.php" name="lib/Search/Element/Header.php" />
   <install as="imp/lib/Search/Element/Mailinglist.php" name="lib/Search/Element/Mailinglist.php" />
   <install as="imp/lib/Search/Element/Or.php" name="lib/Search/Element/Or.php" />
   <install as="imp/lib/Search/Element/Personal.php" name="lib/Search/Element/Personal.php" />
   <install as="imp/lib/Search/Element/Recipient.php" name="lib/Search/Element/Recipient.php" />
   <install as="imp/lib/Search/Element/Size.php" name="lib/Search/Element/Size.php" />
   <install as="imp/lib/Search/Element/Text.php" name="lib/Search/Element/Text.php" />
   <install as="imp/lib/Search/Element/Within.php" name="lib/Search/Element/Within.php" />
   <install as="imp/lib/Search/Filter/Attachment.php" name="lib/Search/Filter/Attachment.php" />
   <install as="imp/lib/Search/Filter/Autogenerated.php" name="lib/Search/Filter/Autogenerated.php" />
   <install as="imp/lib/Search/Filter/Builtin.php" name="lib/Search/Filter/Builtin.php" />
   <install as="imp/lib/Search/Filter/Bulk.php" name="lib/Search/Filter/Bulk.php" />
   <install as="imp/lib/Search/Filter/Contacts.php" name="lib/Search/Filter/Contacts.php" />
   <install as="imp/lib/Search/Filter/Mailinglist.php" name="lib/Search/Filter/Mailinglist.php" />
   <install as="imp/lib/Search/Filter/Personal.php" name="lib/Search/Filter/Personal.php" />
   <install as="imp/lib/Search/Vfolder/Builtin.php" name="lib/Search/Vfolder/Builtin.php" />
   <install as="imp/lib/Search/Vfolder/Vinbox.php" name="lib/Search/Vfolder/Vinbox.php" />
   <install as="imp/lib/Search/Vfolder/Vtrash.php" name="lib/Search/Vfolder/Vtrash.php" />
   <install as="imp/lib/Sentmail/Base.php" name="lib/Sentmail/Base.php" />
   <install as="imp/lib/Sentmail/Null.php" name="lib/Sentmail/Null.php" />
   <install as="imp/lib/Sentmail/Sql.php" name="lib/Sentmail/Sql.php" />
   <install as="imp/lib/Tree/Flist.php" name="lib/Tree/Flist.php" />
   <install as="imp/lib/Tree/Jquerymobile.php" name="lib/Tree/Jquerymobile.php" />
   <install as="imp/lib/Ui/Compose.php" name="lib/Ui/Compose.php" />
   <install as="imp/lib/Ui/Editor.php" name="lib/Ui/Editor.php" />
   <install as="imp/lib/Ui/Folder.php" name="lib/Ui/Folder.php" />
   <install as="imp/lib/Ui/Headers.php" name="lib/Ui/Headers.php" />
   <install as="imp/lib/Ui/Imageview.php" name="lib/Ui/Imageview.php" />
   <install as="imp/lib/Ui/Mailbox.php" name="lib/Ui/Mailbox.php" />
   <install as="imp/lib/Ui/Message.php" name="lib/Ui/Message.php" />
   <install as="imp/lib/Ui/Mimp.php" name="lib/Ui/Mimp.php" />
   <install as="imp/lib/Views/Compose.php" name="lib/Views/Compose.php" />
   <install as="imp/lib/Views/ListMessages.php" name="lib/Views/ListMessages.php" />
   <install as="imp/lib/Views/ShowMessage.php" name="lib/Views/ShowMessage.php" />
   <install as="imp/locale/.htaccess" name="locale/.htaccess" />
   <install as="imp/locale/imp.pot" name="locale/imp.pot" />
   <install as="imp/locale/ar/LC_MESSAGES/imp.mo" name="locale/ar/LC_MESSAGES/imp.mo" />
   <install as="imp/locale/ar/LC_MESSAGES/imp.po" name="locale/ar/LC_MESSAGES/imp.po" />
   <install as="imp/locale/ar_OM/LC_MESSAGES/imp.mo" name="locale/ar_OM/LC_MESSAGES/imp.mo" />
   <install as="imp/locale/ar_OM/LC_MESSAGES/imp.po" name="locale/ar_OM/LC_MESSAGES/imp.po" />
   <install as="imp/locale/bg/LC_MESSAGES/imp.mo" name="locale/bg/LC_MESSAGES/imp.mo" />
   <install as="imp/locale/bg/LC_MESSAGES/imp.po" name="locale/bg/LC_MESSAGES/imp.po" />
   <install as="imp/locale/bs/LC_MESSAGES/imp.mo" name="locale/bs/LC_MESSAGES/imp.mo" />
   <install as="imp/locale/bs/LC_MESSAGES/imp.po" name="locale/bs/LC_MESSAGES/imp.po" />
   <install as="imp/locale/ca/help.xml" name="locale/ca/help.xml" />
   <install as="imp/locale/ca/LC_MESSAGES/imp.mo" name="locale/ca/LC_MESSAGES/imp.mo" />
   <install as="imp/locale/ca/LC_MESSAGES/imp.po" name="locale/ca/LC_MESSAGES/imp.po" />
   <install as="imp/locale/cs/help.xml" name="locale/cs/help.xml" />
   <install as="imp/locale/cs/LC_MESSAGES/imp.mo" name="locale/cs/LC_MESSAGES/imp.mo" />
   <install as="imp/locale/cs/LC_MESSAGES/imp.po" name="locale/cs/LC_MESSAGES/imp.po" />
   <install as="imp/locale/da/help.xml" name="locale/da/help.xml" />
   <install as="imp/locale/da/LC_MESSAGES/imp.mo" name="locale/da/LC_MESSAGES/imp.mo" />
   <install as="imp/locale/da/LC_MESSAGES/imp.po" name="locale/da/LC_MESSAGES/imp.po" />
   <install as="imp/locale/de/help.xml" name="locale/de/help.xml" />
   <install as="imp/locale/de/LC_MESSAGES/imp.mo" name="locale/de/LC_MESSAGES/imp.mo" />
   <install as="imp/locale/de/LC_MESSAGES/imp.po" name="locale/de/LC_MESSAGES/imp.po" />
   <install as="imp/locale/el/help.xml" name="locale/el/help.xml" />
   <install as="imp/locale/el/LC_MESSAGES/imp.mo" name="locale/el/LC_MESSAGES/imp.mo" />
   <install as="imp/locale/el/LC_MESSAGES/imp.po" name="locale/el/LC_MESSAGES/imp.po" />
   <install as="imp/locale/en/help.xml" name="locale/en/help.xml" />
   <install as="imp/locale/es/help.xml" name="locale/es/help.xml" />
   <install as="imp/locale/es/LC_MESSAGES/imp.mo" name="locale/es/LC_MESSAGES/imp.mo" />
   <install as="imp/locale/es/LC_MESSAGES/imp.po" name="locale/es/LC_MESSAGES/imp.po" />
   <install as="imp/locale/et/help.xml" name="locale/et/help.xml" />
   <install as="imp/locale/et/LC_MESSAGES/imp.mo" name="locale/et/LC_MESSAGES/imp.mo" />
   <install as="imp/locale/et/LC_MESSAGES/imp.po" name="locale/et/LC_MESSAGES/imp.po" />
   <install as="imp/locale/eu/help.xml" name="locale/eu/help.xml" />
   <install as="imp/locale/eu/LC_MESSAGES/imp.mo" name="locale/eu/LC_MESSAGES/imp.mo" />
   <install as="imp/locale/eu/LC_MESSAGES/imp.po" name="locale/eu/LC_MESSAGES/imp.po" />
   <install as="imp/locale/fa/help.xml" name="locale/fa/help.xml" />
   <install as="imp/locale/fa/LC_MESSAGES/imp.mo" name="locale/fa/LC_MESSAGES/imp.mo" />
   <install as="imp/locale/fa/LC_MESSAGES/imp.po" name="locale/fa/LC_MESSAGES/imp.po" />
   <install as="imp/locale/fi/help.xml" name="locale/fi/help.xml" />
   <install as="imp/locale/fi/LC_MESSAGES/imp.mo" name="locale/fi/LC_MESSAGES/imp.mo" />
   <install as="imp/locale/fi/LC_MESSAGES/imp.po" name="locale/fi/LC_MESSAGES/imp.po" />
   <install as="imp/locale/fr/help.xml" name="locale/fr/help.xml" />
   <install as="imp/locale/fr/LC_MESSAGES/imp.mo" name="locale/fr/LC_MESSAGES/imp.mo" />
   <install as="imp/locale/fr/LC_MESSAGES/imp.po" name="locale/fr/LC_MESSAGES/imp.po" />
   <install as="imp/locale/gl/LC_MESSAGES/imp.mo" name="locale/gl/LC_MESSAGES/imp.mo" />
   <install as="imp/locale/gl/LC_MESSAGES/imp.po" name="locale/gl/LC_MESSAGES/imp.po" />
   <install as="imp/locale/he/LC_MESSAGES/imp.mo" name="locale/he/LC_MESSAGES/imp.mo" />
   <install as="imp/locale/he/LC_MESSAGES/imp.po" name="locale/he/LC_MESSAGES/imp.po" />
   <install as="imp/locale/hr/help.xml" name="locale/hr/help.xml" />
   <install as="imp/locale/hr/LC_MESSAGES/imp.mo" name="locale/hr/LC_MESSAGES/imp.mo" />
   <install as="imp/locale/hr/LC_MESSAGES/imp.po" name="locale/hr/LC_MESSAGES/imp.po" />
   <install as="imp/locale/hu/help.xml" name="locale/hu/help.xml" />
   <install as="imp/locale/hu/LC_MESSAGES/imp.mo" name="locale/hu/LC_MESSAGES/imp.mo" />
   <install as="imp/locale/hu/LC_MESSAGES/imp.po" name="locale/hu/LC_MESSAGES/imp.po" />
   <install as="imp/locale/id/LC_MESSAGES/imp.mo" name="locale/id/LC_MESSAGES/imp.mo" />
   <install as="imp/locale/id/LC_MESSAGES/imp.po" name="locale/id/LC_MESSAGES/imp.po" />
   <install as="imp/locale/is/LC_MESSAGES/imp.mo" name="locale/is/LC_MESSAGES/imp.mo" />
   <install as="imp/locale/is/LC_MESSAGES/imp.po" name="locale/is/LC_MESSAGES/imp.po" />
   <install as="imp/locale/it/help.xml" name="locale/it/help.xml" />
   <install as="imp/locale/it/LC_MESSAGES/imp.mo" name="locale/it/LC_MESSAGES/imp.mo" />
   <install as="imp/locale/it/LC_MESSAGES/imp.po" name="locale/it/LC_MESSAGES/imp.po" />
   <install as="imp/locale/ja/LC_MESSAGES/imp.mo" name="locale/ja/LC_MESSAGES/imp.mo" />
   <install as="imp/locale/ja/LC_MESSAGES/imp.po" name="locale/ja/LC_MESSAGES/imp.po" />
   <install as="imp/locale/km/LC_MESSAGES/imp.mo" name="locale/km/LC_MESSAGES/imp.mo" />
   <install as="imp/locale/km/LC_MESSAGES/imp.po" name="locale/km/LC_MESSAGES/imp.po" />
   <install as="imp/locale/ko/help.xml" name="locale/ko/help.xml" />
   <install as="imp/locale/ko/LC_MESSAGES/imp.mo" name="locale/ko/LC_MESSAGES/imp.mo" />
   <install as="imp/locale/ko/LC_MESSAGES/imp.po" name="locale/ko/LC_MESSAGES/imp.po" />
   <install as="imp/locale/lt/LC_MESSAGES/imp.mo" name="locale/lt/LC_MESSAGES/imp.mo" />
   <install as="imp/locale/lt/LC_MESSAGES/imp.po" name="locale/lt/LC_MESSAGES/imp.po" />
   <install as="imp/locale/lv/help.xml" name="locale/lv/help.xml" />
   <install as="imp/locale/lv/LC_MESSAGES/imp.mo" name="locale/lv/LC_MESSAGES/imp.mo" />
   <install as="imp/locale/lv/LC_MESSAGES/imp.po" name="locale/lv/LC_MESSAGES/imp.po" />
   <install as="imp/locale/mk/LC_MESSAGES/imp.mo" name="locale/mk/LC_MESSAGES/imp.mo" />
   <install as="imp/locale/mk/LC_MESSAGES/imp.po" name="locale/mk/LC_MESSAGES/imp.po" />
   <install as="imp/locale/nb/help.xml" name="locale/nb/help.xml" />
   <install as="imp/locale/nb/LC_MESSAGES/imp.mo" name="locale/nb/LC_MESSAGES/imp.mo" />
   <install as="imp/locale/nb/LC_MESSAGES/imp.po" name="locale/nb/LC_MESSAGES/imp.po" />
   <install as="imp/locale/nl/help.xml" name="locale/nl/help.xml" />
   <install as="imp/locale/nl/LC_MESSAGES/imp.mo" name="locale/nl/LC_MESSAGES/imp.mo" />
   <install as="imp/locale/nl/LC_MESSAGES/imp.po" name="locale/nl/LC_MESSAGES/imp.po" />
   <install as="imp/locale/nn/LC_MESSAGES/imp.mo" name="locale/nn/LC_MESSAGES/imp.mo" />
   <install as="imp/locale/nn/LC_MESSAGES/imp.po" name="locale/nn/LC_MESSAGES/imp.po" />
   <install as="imp/locale/pl/help.xml" name="locale/pl/help.xml" />
   <install as="imp/locale/pl/LC_MESSAGES/imp.mo" name="locale/pl/LC_MESSAGES/imp.mo" />
   <install as="imp/locale/pl/LC_MESSAGES/imp.po" name="locale/pl/LC_MESSAGES/imp.po" />
   <install as="imp/locale/pt/help.xml" name="locale/pt/help.xml" />
   <install as="imp/locale/pt/LC_MESSAGES/imp.mo" name="locale/pt/LC_MESSAGES/imp.mo" />
   <install as="imp/locale/pt/LC_MESSAGES/imp.po" name="locale/pt/LC_MESSAGES/imp.po" />
   <install as="imp/locale/pt_BR/help.xml" name="locale/pt_BR/help.xml" />
   <install as="imp/locale/pt_BR/LC_MESSAGES/imp.mo" name="locale/pt_BR/LC_MESSAGES/imp.mo" />
   <install as="imp/locale/pt_BR/LC_MESSAGES/imp.po" name="locale/pt_BR/LC_MESSAGES/imp.po" />
   <install as="imp/locale/ro/LC_MESSAGES/imp.mo" name="locale/ro/LC_MESSAGES/imp.mo" />
   <install as="imp/locale/ro/LC_MESSAGES/imp.po" name="locale/ro/LC_MESSAGES/imp.po" />
   <install as="imp/locale/ru/help.xml" name="locale/ru/help.xml" />
   <install as="imp/locale/ru/LC_MESSAGES/imp.mo" name="locale/ru/LC_MESSAGES/imp.mo" />
   <install as="imp/locale/ru/LC_MESSAGES/imp.po" name="locale/ru/LC_MESSAGES/imp.po" />
   <install as="imp/locale/sk/help.xml" name="locale/sk/help.xml" />
   <install as="imp/locale/sk/LC_MESSAGES/imp.mo" name="locale/sk/LC_MESSAGES/imp.mo" />
   <install as="imp/locale/sk/LC_MESSAGES/imp.po" name="locale/sk/LC_MESSAGES/imp.po" />
   <install as="imp/locale/sl/LC_MESSAGES/imp.mo" name="locale/sl/LC_MESSAGES/imp.mo" />
   <install as="imp/locale/sl/LC_MESSAGES/imp.po" name="locale/sl/LC_MESSAGES/imp.po" />
   <install as="imp/locale/sv/help.xml" name="locale/sv/help.xml" />
   <install as="imp/locale/sv/LC_MESSAGES/imp.mo" name="locale/sv/LC_MESSAGES/imp.mo" />
   <install as="imp/locale/sv/LC_MESSAGES/imp.po" name="locale/sv/LC_MESSAGES/imp.po" />
   <install as="imp/locale/th/LC_MESSAGES/imp.mo" name="locale/th/LC_MESSAGES/imp.mo" />
   <install as="imp/locale/th/LC_MESSAGES/imp.po" name="locale/th/LC_MESSAGES/imp.po" />
   <install as="imp/locale/tr/help.xml" name="locale/tr/help.xml" />
   <install as="imp/locale/tr/LC_MESSAGES/imp.mo" name="locale/tr/LC_MESSAGES/imp.mo" />
   <install as="imp/locale/tr/LC_MESSAGES/imp.po" name="locale/tr/LC_MESSAGES/imp.po" />
   <install as="imp/locale/uk/help.xml" name="locale/uk/help.xml" />
   <install as="imp/locale/uk/LC_MESSAGES/imp.mo" name="locale/uk/LC_MESSAGES/imp.mo" />
   <install as="imp/locale/uk/LC_MESSAGES/imp.po" name="locale/uk/LC_MESSAGES/imp.po" />
   <install as="imp/locale/zh_CN/help.xml" name="locale/zh_CN/help.xml" />
   <install as="imp/locale/zh_CN/LC_MESSAGES/imp.mo" name="locale/zh_CN/LC_MESSAGES/imp.mo" />
   <install as="imp/locale/zh_CN/LC_MESSAGES/imp.po" name="locale/zh_CN/LC_MESSAGES/imp.po" />
   <install as="imp/locale/zh_TW/help.xml" name="locale/zh_TW/help.xml" />
   <install as="imp/locale/zh_TW/LC_MESSAGES/imp.mo" name="locale/zh_TW/LC_MESSAGES/imp.mo" />
   <install as="imp/locale/zh_TW/LC_MESSAGES/imp.po" name="locale/zh_TW/LC_MESSAGES/imp.po" />
   <install as="imp/migration/1_imp_base_tables.php" name="migration/1_imp_base_tables.php" />
   <install as="imp/migration/2_imp_autoincrement_sentmail.php" name="migration/2_imp_autoincrement_sentmail.php" />
   <install as="imp/templates/.htaccess" name="templates/.htaccess" />
   <install as="imp/templates/common-header.inc" name="templates/common-header.inc" />
   <install as="imp/templates/dimp/index.inc" name="templates/dimp/index.inc" />
   <install as="imp/templates/dimp/javascript_defs.php" name="templates/dimp/javascript_defs.php" />
   <install as="imp/templates/dimp/compose/compose-base.html" name="templates/dimp/compose/compose-base.html" />
   <install as="imp/templates/dimp/compose/compose.html" name="templates/dimp/compose/compose.html" />
   <install as="imp/templates/dimp/message/message.html" name="templates/dimp/message/message.html" />
   <install as="imp/templates/imp/javascript_defs.php" name="templates/imp/javascript_defs.php" />
   <install as="imp/templates/imp/compose/compose.html" name="templates/imp/compose/compose.html" />
   <install as="imp/templates/imp/compose/redirect.html" name="templates/imp/compose/redirect.html" />
   <install as="imp/templates/imp/compose/success.html" name="templates/imp/compose/success.html" />
   <install as="imp/templates/imp/contacts/contacts.html" name="templates/imp/contacts/contacts.html" />
   <install as="imp/templates/imp/flist/flist.html" name="templates/imp/flist/flist.html" />
   <install as="imp/templates/imp/folders/actions.html" name="templates/imp/folders/actions.html" />
   <install as="imp/templates/imp/folders/folders_confirm.html" name="templates/imp/folders/folders_confirm.html" />
   <install as="imp/templates/imp/folders/folders_size.html" name="templates/imp/folders/folders_size.html" />
   <install as="imp/templates/imp/folders/head.html" name="templates/imp/folders/head.html" />
   <install as="imp/templates/imp/folders/import.html" name="templates/imp/folders/import.html" />
   <install as="imp/templates/imp/mailbox/actions.html" name="templates/imp/mailbox/actions.html" />
   <install as="imp/templates/imp/mailbox/actions_deleted.html" name="templates/imp/mailbox/actions_deleted.html" />
   <install as="imp/templates/imp/mailbox/empty_mailbox.html" name="templates/imp/mailbox/empty_mailbox.html" />
   <install as="imp/templates/imp/mailbox/form_start.html" name="templates/imp/mailbox/form_start.html" />
   <install as="imp/templates/imp/mailbox/header.html" name="templates/imp/mailbox/header.html" />
   <install as="imp/templates/imp/mailbox/mailbox.html" name="templates/imp/mailbox/mailbox.html" />
   <install as="imp/templates/imp/mailbox/message_headers.html" name="templates/imp/mailbox/message_headers.html" />
   <install as="imp/templates/imp/mailbox/navbar.html" name="templates/imp/mailbox/navbar.html" />
   <install as="imp/templates/imp/mailbox/searchfolder.html" name="templates/imp/mailbox/searchfolder.html" />
   <install as="imp/templates/imp/menu/menu.html" name="templates/imp/menu/menu.html" />
   <install as="imp/templates/imp/message/message.html" name="templates/imp/message/message.html" />
   <install as="imp/templates/imp/message/navbar_actions.html" name="templates/imp/message/navbar_actions.html" />
   <install as="imp/templates/imp/message/navbar_navigate.html" name="templates/imp/message/navbar_navigate.html" />
   <install as="imp/templates/imp/message/navbar_top.html" name="templates/imp/message/navbar_top.html" />
   <install as="imp/templates/imp/search/search-all.html" name="templates/imp/search/search-all.html" />
   <install as="imp/templates/imp/search/search-basic.html" name="templates/imp/search/search-basic.html" />
   <install as="imp/templates/imp/search/search.html" name="templates/imp/search/search.html" />
   <install as="imp/templates/imp/thread/thread.html" name="templates/imp/thread/thread.html" />
   <install as="imp/templates/mimp/compose/compose.html" name="templates/mimp/compose/compose.html" />
   <install as="imp/templates/mimp/folders/folders.html" name="templates/mimp/folders/folders.html" />
   <install as="imp/templates/mimp/mailbox/mailbox.html" name="templates/mimp/mailbox/mailbox.html" />
   <install as="imp/templates/mimp/mailbox/search.html" name="templates/mimp/mailbox/search.html" />
   <install as="imp/templates/mimp/message/message.html" name="templates/mimp/message/message.html" />
   <install as="imp/templates/mimp/message/part.html" name="templates/mimp/message/part.html" />
   <install as="imp/templates/mobile/folders.html.php" name="templates/mobile/folders.html.php" />
   <install as="imp/templates/mobile/head.html.php" name="templates/mobile/head.html.php" />
   <install as="imp/templates/mobile/javascript_defs.php" name="templates/mobile/javascript_defs.php" />
   <install as="imp/templates/mobile/mailbox.html.php" name="templates/mobile/mailbox.html.php" />
   <install as="imp/templates/mobile/message.html.php" name="templates/mobile/message.html.php" />
   <install as="imp/templates/mobile/notice.html.php" name="templates/mobile/notice.html.php" />
   <install as="imp/templates/pgp/import_key.html" name="templates/pgp/import_key.html" />
   <install as="imp/templates/prefs/acl.html" name="templates/prefs/acl.html" />
   <install as="imp/templates/prefs/drafts.html" name="templates/prefs/drafts.html" />
   <install as="imp/templates/prefs/encrypt.html" name="templates/prefs/encrypt.html" />
   <install as="imp/templates/prefs/flags.html" name="templates/prefs/flags.html" />
   <install as="imp/templates/prefs/initialpage.html" name="templates/prefs/initialpage.html" />
   <install as="imp/templates/prefs/mailto.html" name="templates/prefs/mailto.html" />
   <install as="imp/templates/prefs/newmailaudio.html" name="templates/prefs/newmailaudio.html" />
   <install as="imp/templates/prefs/pgpprivatekey.html" name="templates/prefs/pgpprivatekey.html" />
   <install as="imp/templates/prefs/pgppublickey.html" name="templates/prefs/pgppublickey.html" />
   <install as="imp/templates/prefs/searches.html" name="templates/prefs/searches.html" />
   <install as="imp/templates/prefs/sentmail.html" name="templates/prefs/sentmail.html" />
   <install as="imp/templates/prefs/signaturehtml.html" name="templates/prefs/signaturehtml.html" />
   <install as="imp/templates/prefs/smimeprivatekey.html" name="templates/prefs/smimeprivatekey.html" />
   <install as="imp/templates/prefs/smimepublickey.html" name="templates/prefs/smimepublickey.html" />
   <install as="imp/templates/prefs/spam.html" name="templates/prefs/spam.html" />
   <install as="imp/templates/prefs/specialuse.html" name="templates/prefs/specialuse.html" />
   <install as="imp/templates/prefs/stationery.html" name="templates/prefs/stationery.html" />
   <install as="imp/templates/prefs/trash.html" name="templates/prefs/trash.html" />
   <install as="imp/templates/print/headers.html" name="templates/print/headers.html" />
   <install as="imp/templates/quota/quota.html" name="templates/quota/quota.html" />
   <install as="imp/templates/rss/mailbox.rss" name="templates/rss/mailbox.rss" />
   <install as="imp/templates/saveimage/saveimage.html" name="templates/saveimage/saveimage.html" />
   <install as="imp/templates/smime/import_key.html" name="templates/smime/import_key.html" />
   <install as="imp/templates/test/mailserver.inc" name="templates/test/mailserver.inc" />
   <install as="Imp/AllTests.php" name="test/Imp/AllTests.php" />
   <install as="Imp/Autoload.php" name="test/Imp/Autoload.php" />
   <install as="Imp/phpunit.xml" name="test/Imp/phpunit.xml" />
   <install as="Imp/fixtures/maildirsize" name="test/Imp/fixtures/maildirsize" />
   <install as="Imp/Stub/HtmlViewer.php" name="test/Imp/Stub/HtmlViewer.php" />
   <install as="Imp/Unit/ComposeTest.php" name="test/Imp/Unit/ComposeTest.php" />
   <install as="Imp/Unit/QuotaTest.php" name="test/Imp/Unit/QuotaTest.php" />
   <install as="Imp/Unit/Mime/Viewer/HtmlTest.php" name="test/Imp/Unit/Mime/Viewer/HtmlTest.php" />
   <install as="Imp/Unit/Mime/Viewer/ItipTest.php" name="test/Imp/Unit/Mime/Viewer/ItipTest.php" />
   <install as="imp/themes/azur/screen.css" name="themes/azur/screen.css" />
   <install as="imp/themes/bluemoon/screen.css" name="themes/bluemoon/screen.css" />
   <install as="imp/themes/bluewhite/screen.css" name="themes/bluewhite/screen.css" />
   <install as="imp/themes/bluewhite/dimp/screen.css" name="themes/bluewhite/dimp/screen.css" />
   <install as="imp/themes/brown/screen.css" name="themes/brown/screen.css" />
   <install as="imp/themes/burntorange/screen.css" name="themes/burntorange/screen.css" />
   <install as="imp/themes/cornflower/screen.css" name="themes/cornflower/screen.css" />
   <install as="imp/themes/default/ie6_or_less.css" name="themes/default/ie6_or_less.css" />
   <install as="imp/themes/default/ie7.css" name="themes/default/ie7.css" />
   <install as="imp/themes/default/mobile.css" name="themes/default/mobile.css" />
   <install as="imp/themes/default/rtl.css" name="themes/default/rtl.css" />
   <install as="imp/themes/default/screen.css" name="themes/default/screen.css" />
   <install as="imp/themes/default/dimp/ie7.css" name="themes/default/dimp/ie7.css" />
   <install as="imp/themes/default/dimp/screen.css" name="themes/default/dimp/screen.css" />
   <install as="imp/themes/default/graphics/addressbook_add.png" name="themes/default/graphics/addressbook_add.png" />
   <install as="imp/themes/default/graphics/addressbook_browse.png" name="themes/default/graphics/addressbook_browse.png" />
   <install as="imp/themes/default/graphics/add_contact.png" name="themes/default/graphics/add_contact.png" />
   <install as="imp/themes/default/graphics/application_tile_horizontal.png" name="themes/default/graphics/application_tile_horizontal.png" />
   <install as="imp/themes/default/graphics/application_tile_vertical.png" name="themes/default/graphics/application_tile_vertical.png" />
   <install as="imp/themes/default/graphics/arrow_collapsed.png" name="themes/default/graphics/arrow_collapsed.png" />
   <install as="imp/themes/default/graphics/arrow_down.png" name="themes/default/graphics/arrow_down.png" />
   <install as="imp/themes/default/graphics/arrow_expanded.png" name="themes/default/graphics/arrow_expanded.png" />
   <install as="imp/themes/default/graphics/arrow_up.png" name="themes/default/graphics/arrow_up.png" />
   <install as="imp/themes/default/graphics/attachment.png" name="themes/default/graphics/attachment.png" />
   <install as="imp/themes/default/graphics/backhead_orderby.png" name="themes/default/graphics/backhead_orderby.png" />
   <install as="imp/themes/default/graphics/backhead_r.png" name="themes/default/graphics/backhead_r.png" />
   <install as="imp/themes/default/graphics/backhead_s2.png" name="themes/default/graphics/backhead_s2.png" />
   <install as="imp/themes/default/graphics/backhead_shadow.png" name="themes/default/graphics/backhead_shadow.png" />
   <install as="imp/themes/default/graphics/blacklist.png" name="themes/default/graphics/blacklist.png" />
   <install as="imp/themes/default/graphics/calendar.png" name="themes/default/graphics/calendar.png" />
   <install as="imp/themes/default/graphics/checkbox_off.png" name="themes/default/graphics/checkbox_off.png" />
   <install as="imp/themes/default/graphics/checkbox_on.png" name="themes/default/graphics/checkbox_on.png" />
   <install as="imp/themes/default/graphics/checkbox_over.png" name="themes/default/graphics/checkbox_over.png" />
   <install as="imp/themes/default/graphics/checkmail.png" name="themes/default/graphics/checkmail.png" />
   <install as="imp/themes/default/graphics/close.png" name="themes/default/graphics/close.png" />
   <install as="imp/themes/default/graphics/compose.png" name="themes/default/graphics/compose.png" />
   <install as="imp/themes/default/graphics/delete.png" name="themes/default/graphics/delete.png" />
   <install as="imp/themes/default/graphics/download.png" name="themes/default/graphics/download.png" />
   <install as="imp/themes/default/graphics/drafts.png" name="themes/default/graphics/drafts.png" />
   <install as="imp/themes/default/graphics/dragHandle.png" name="themes/default/graphics/dragHandle.png" />
   <install as="imp/themes/default/graphics/dragHandleVert.png" name="themes/default/graphics/dragHandleVert.png" />
   <install as="imp/themes/default/graphics/edit.png" name="themes/default/graphics/edit.png" />
   <install as="imp/themes/default/graphics/empty_spam.png" name="themes/default/graphics/empty_spam.png" />
   <install as="imp/themes/default/graphics/empty_trash.png" name="themes/default/graphics/empty_trash.png" />
   <install as="imp/themes/default/graphics/encrypted.png" name="themes/default/graphics/encrypted.png" />
   <install as="imp/themes/default/graphics/favicon.ico" name="themes/default/graphics/favicon.ico" />
   <install as="imp/themes/default/graphics/fetchmail.png" name="themes/default/graphics/fetchmail.png" />
   <install as="imp/themes/default/graphics/filters.png" name="themes/default/graphics/filters.png" />
   <install as="imp/themes/default/graphics/forward.png" name="themes/default/graphics/forward.png" />
   <install as="imp/themes/default/graphics/gallery.png" name="themes/default/graphics/gallery.png" />
   <install as="imp/themes/default/graphics/group.png" name="themes/default/graphics/group.png" />
   <install as="imp/themes/default/graphics/ham.png" name="themes/default/graphics/ham.png" />
   <install as="imp/themes/default/graphics/help.png" name="themes/default/graphics/help.png" />
   <install as="imp/themes/default/graphics/ico_message_off.png" name="themes/default/graphics/ico_message_off.png" />
   <install as="imp/themes/default/graphics/imp.png" name="themes/default/graphics/imp.png" />
   <install as="imp/themes/default/graphics/info_icon.png" name="themes/default/graphics/info_icon.png" />
   <install as="imp/themes/default/graphics/key_down.png" name="themes/default/graphics/key_down.png" />
   <install as="imp/themes/default/graphics/key_up.png" name="themes/default/graphics/key_up.png" />
   <install as="imp/themes/default/graphics/loading.gif" name="themes/default/graphics/loading.gif" />
   <install as="imp/themes/default/graphics/locked.png" name="themes/default/graphics/locked.png" />
   <install as="imp/themes/default/graphics/logo.png" name="themes/default/graphics/logo.png" />
   <install as="imp/themes/default/graphics/logout.png" name="themes/default/graphics/logout.png" />
   <install as="imp/themes/default/graphics/mail_answered.png" name="themes/default/graphics/mail_answered.png" />
   <install as="imp/themes/default/graphics/mail_clearflag.png" name="themes/default/graphics/mail_clearflag.png" />
   <install as="imp/themes/default/graphics/mail_deleted.png" name="themes/default/graphics/mail_deleted.png" />
   <install as="imp/themes/default/graphics/mail_draft.png" name="themes/default/graphics/mail_draft.png" />
   <install as="imp/themes/default/graphics/mail_flagged.png" name="themes/default/graphics/mail_flagged.png" />
   <install as="imp/themes/default/graphics/mail_forwarded.png" name="themes/default/graphics/mail_forwarded.png" />
   <install as="imp/themes/default/graphics/mail_personal.png" name="themes/default/graphics/mail_personal.png" />
   <install as="imp/themes/default/graphics/mail_priority_high.png" name="themes/default/graphics/mail_priority_high.png" />
   <install as="imp/themes/default/graphics/mail_priority_low.png" name="themes/default/graphics/mail_priority_low.png" />
   <install as="imp/themes/default/graphics/mail_seen.png" name="themes/default/graphics/mail_seen.png" />
   <install as="imp/themes/default/graphics/mail_unseen.png" name="themes/default/graphics/mail_unseen.png" />
   <install as="imp/themes/default/graphics/message_source.png" name="themes/default/graphics/message_source.png" />
   <install as="imp/themes/default/graphics/mini-error.png" name="themes/default/graphics/mini-error.png" />
   <install as="imp/themes/default/graphics/newmail.png" name="themes/default/graphics/newmail.png" />
   <install as="imp/themes/default/graphics/newwin.png" name="themes/default/graphics/newwin.png" />
   <install as="imp/themes/default/graphics/plus.png" name="themes/default/graphics/plus.png" />
   <install as="imp/themes/default/graphics/popdown.png" name="themes/default/graphics/popdown.png" />
   <install as="imp/themes/default/graphics/prefs.png" name="themes/default/graphics/prefs.png" />
   <install as="imp/themes/default/graphics/preview.png" name="themes/default/graphics/preview.png" />
   <install as="imp/themes/default/graphics/print.png" name="themes/default/graphics/print.png" />
   <install as="imp/themes/default/graphics/quotaback.jpg" name="themes/default/graphics/quotaback.jpg" />
   <install as="imp/themes/default/graphics/quotauncover.gif" name="themes/default/graphics/quotauncover.gif" />
   <install as="imp/themes/default/graphics/reload.png" name="themes/default/graphics/reload.png" />
   <install as="imp/themes/default/graphics/reply.png" name="themes/default/graphics/reply.png" />
   <install as="imp/themes/default/graphics/replyall.png" name="themes/default/graphics/replyall.png" />
   <install as="imp/themes/default/graphics/sbcursor_bottom.png" name="themes/default/graphics/sbcursor_bottom.png" />
   <install as="imp/themes/default/graphics/sbcursor_top.png" name="themes/default/graphics/sbcursor_top.png" />
   <install as="imp/themes/default/graphics/scroller.png" name="themes/default/graphics/scroller.png" />
   <install as="imp/themes/default/graphics/scroller_back.png" name="themes/default/graphics/scroller_back.png" />
   <install as="imp/themes/default/graphics/search.png" name="themes/default/graphics/search.png" />
   <install as="imp/themes/default/graphics/select.png" name="themes/default/graphics/select.png" />
   <install as="imp/themes/default/graphics/shared.png" name="themes/default/graphics/shared.png" />
   <install as="imp/themes/default/graphics/signed.png" name="themes/default/graphics/signed.png" />
   <install as="imp/themes/default/graphics/sortdown.png" name="themes/default/graphics/sortdown.png" />
   <install as="imp/themes/default/graphics/sortup.png" name="themes/default/graphics/sortup.png" />
   <install as="imp/themes/default/graphics/spacer_red.png" name="themes/default/graphics/spacer_red.png" />
   <install as="imp/themes/default/graphics/spam.png" name="themes/default/graphics/spam.png" />
   <install as="imp/themes/default/graphics/spellcheck.png" name="themes/default/graphics/spellcheck.png" />
   <install as="imp/themes/default/graphics/undelete.png" name="themes/default/graphics/undelete.png" />
   <install as="imp/themes/default/graphics/warning.png" name="themes/default/graphics/warning.png" />
   <install as="imp/themes/default/graphics/whitelist.png" name="themes/default/graphics/whitelist.png" />
   <install as="imp/themes/default/graphics/folders/create.png" name="themes/default/graphics/folders/create.png" />
   <install as="imp/themes/default/graphics/folders/delete.png" name="themes/default/graphics/folders/delete.png" />
   <install as="imp/themes/default/graphics/folders/drafts.png" name="themes/default/graphics/folders/drafts.png" />
   <install as="imp/themes/default/graphics/folders/edit.png" name="themes/default/graphics/folders/edit.png" />
   <install as="imp/themes/default/graphics/folders/folder.png" name="themes/default/graphics/folders/folder.png" />
   <install as="imp/themes/default/graphics/folders/inbox.png" name="themes/default/graphics/folders/inbox.png" />
   <install as="imp/themes/default/graphics/folders/minus.png" name="themes/default/graphics/folders/minus.png" />
   <install as="imp/themes/default/graphics/folders/open.png" name="themes/default/graphics/folders/open.png" />
   <install as="imp/themes/default/graphics/folders/plus.png" name="themes/default/graphics/folders/plus.png" />
   <install as="imp/themes/default/graphics/folders/sent.png" name="themes/default/graphics/folders/sent.png" />
   <install as="imp/themes/default/graphics/folders/spam.png" name="themes/default/graphics/folders/spam.png" />
   <install as="imp/themes/default/graphics/folders/trash.png" name="themes/default/graphics/folders/trash.png" />
   <install as="imp/themes/default/graphics/mime/apple.png" name="themes/default/graphics/mime/apple.png" />
   <install as="imp/themes/default/graphics/mime/compressed.png" name="themes/default/graphics/mime/compressed.png" />
   <install as="imp/themes/default/graphics/mime/itip.png" name="themes/default/graphics/mime/itip.png" />
   <install as="imp/themes/default/graphics/nav/first-grey.png" name="themes/default/graphics/nav/first-grey.png" />
   <install as="imp/themes/default/graphics/nav/first.png" name="themes/default/graphics/nav/first.png" />
   <install as="imp/themes/default/graphics/nav/last-grey.png" name="themes/default/graphics/nav/last-grey.png" />
   <install as="imp/themes/default/graphics/nav/last.png" name="themes/default/graphics/nav/last.png" />
   <install as="imp/themes/default/graphics/nav/left-grey.png" name="themes/default/graphics/nav/left-grey.png" />
   <install as="imp/themes/default/graphics/nav/left.png" name="themes/default/graphics/nav/left.png" />
   <install as="imp/themes/default/graphics/nav/right-grey.png" name="themes/default/graphics/nav/right-grey.png" />
   <install as="imp/themes/default/graphics/nav/right.png" name="themes/default/graphics/nav/right.png" />
   <install as="imp/themes/default/mimp/screen.css" name="themes/default/mimp/screen.css" />
   <install as="imp/themes/fadetogreen/screen.css" name="themes/fadetogreen/screen.css" />
   <install as="imp/themes/gennevilliers/screen.css" name="themes/gennevilliers/screen.css" />
   <install as="imp/themes/green/screen.css" name="themes/green/screen.css" />
   <install as="imp/themes/grey/screen.css" name="themes/grey/screen.css" />
   <install as="imp/themes/ideas/screen.css" name="themes/ideas/screen.css" />
   <install as="imp/themes/lavander/screen.css" name="themes/lavander/screen.css" />
   <install as="imp/themes/luc/screen.css" name="themes/luc/screen.css" />
   <install as="imp/themes/lucblue/screen.css" name="themes/lucblue/screen.css" />
   <install as="imp/themes/mozilla/screen.css" name="themes/mozilla/screen.css" />
   <install as="imp/themes/postnuke/screen.css" name="themes/postnuke/screen.css" />
   <install as="imp/themes/purple/screen.css" name="themes/purple/screen.css" />
   <install as="imp/themes/purple/dimp/screen.css" name="themes/purple/dimp/screen.css" />
   <install as="imp/themes/silver/rtl.css" name="themes/silver/rtl.css" />
   <install as="imp/themes/silver/screen.css" name="themes/silver/screen.css" />
   <install as="imp/themes/silver/dimp/screen.css" name="themes/silver/dimp/screen.css" />
   <install as="imp/themes/silver/graphics/addressbook_add.png" name="themes/silver/graphics/addressbook_add.png" />
   <install as="imp/themes/silver/graphics/addressbook_browse.png" name="themes/silver/graphics/addressbook_browse.png" />
   <install as="imp/themes/silver/graphics/add_contact.png" name="themes/silver/graphics/add_contact.png" />
   <install as="imp/themes/silver/graphics/application_tile_horizontal.png" name="themes/silver/graphics/application_tile_horizontal.png" />
   <install as="imp/themes/silver/graphics/application_tile_vertical.png" name="themes/silver/graphics/application_tile_vertical.png" />
   <install as="imp/themes/silver/graphics/arrow_collapsed.png" name="themes/silver/graphics/arrow_collapsed.png" />
   <install as="imp/themes/silver/graphics/arrow_down.png" name="themes/silver/graphics/arrow_down.png" />
   <install as="imp/themes/silver/graphics/arrow_expanded.png" name="themes/silver/graphics/arrow_expanded.png" />
   <install as="imp/themes/silver/graphics/arrow_up.png" name="themes/silver/graphics/arrow_up.png" />
   <install as="imp/themes/silver/graphics/attachment.png" name="themes/silver/graphics/attachment.png" />
   <install as="imp/themes/silver/graphics/blacklist.png" name="themes/silver/graphics/blacklist.png" />
   <install as="imp/themes/silver/graphics/calendar.png" name="themes/silver/graphics/calendar.png" />
   <install as="imp/themes/silver/graphics/checkmail.png" name="themes/silver/graphics/checkmail.png" />
   <install as="imp/themes/silver/graphics/close.png" name="themes/silver/graphics/close.png" />
   <install as="imp/themes/silver/graphics/compose.png" name="themes/silver/graphics/compose.png" />
   <install as="imp/themes/silver/graphics/delete.png" name="themes/silver/graphics/delete.png" />
   <install as="imp/themes/silver/graphics/download.png" name="themes/silver/graphics/download.png" />
   <install as="imp/themes/silver/graphics/drafts.png" name="themes/silver/graphics/drafts.png" />
   <install as="imp/themes/silver/graphics/edit.png" name="themes/silver/graphics/edit.png" />
   <install as="imp/themes/silver/graphics/empty_spam.png" name="themes/silver/graphics/empty_spam.png" />
   <install as="imp/themes/silver/graphics/empty_trash.png" name="themes/silver/graphics/empty_trash.png" />
   <install as="imp/themes/silver/graphics/encrypted.png" name="themes/silver/graphics/encrypted.png" />
   <install as="imp/themes/silver/graphics/fetchmail.png" name="themes/silver/graphics/fetchmail.png" />
   <install as="imp/themes/silver/graphics/filters.png" name="themes/silver/graphics/filters.png" />
   <install as="imp/themes/silver/graphics/forward.png" name="themes/silver/graphics/forward.png" />
   <install as="imp/themes/silver/graphics/group.png" name="themes/silver/graphics/group.png" />
   <install as="imp/themes/silver/graphics/ham.png" name="themes/silver/graphics/ham.png" />
   <install as="imp/themes/silver/graphics/help.png" name="themes/silver/graphics/help.png" />
   <install as="imp/themes/silver/graphics/imp.png" name="themes/silver/graphics/imp.png" />
   <install as="imp/themes/silver/graphics/info_icon.png" name="themes/silver/graphics/info_icon.png" />
   <install as="imp/themes/silver/graphics/locked.png" name="themes/silver/graphics/locked.png" />
   <install as="imp/themes/silver/graphics/logout.png" name="themes/silver/graphics/logout.png" />
   <install as="imp/themes/silver/graphics/mail_answered.png" name="themes/silver/graphics/mail_answered.png" />
   <install as="imp/themes/silver/graphics/mail_clearflag.png" name="themes/silver/graphics/mail_clearflag.png" />
   <install as="imp/themes/silver/graphics/mail_deleted.png" name="themes/silver/graphics/mail_deleted.png" />
   <install as="imp/themes/silver/graphics/mail_draft.png" name="themes/silver/graphics/mail_draft.png" />
   <install as="imp/themes/silver/graphics/mail_flagged.png" name="themes/silver/graphics/mail_flagged.png" />
   <install as="imp/themes/silver/graphics/mail_forwarded.png" name="themes/silver/graphics/mail_forwarded.png" />
   <install as="imp/themes/silver/graphics/mail_personal.png" name="themes/silver/graphics/mail_personal.png" />
   <install as="imp/themes/silver/graphics/mail_priority_high.png" name="themes/silver/graphics/mail_priority_high.png" />
   <install as="imp/themes/silver/graphics/mail_priority_low.png" name="themes/silver/graphics/mail_priority_low.png" />
   <install as="imp/themes/silver/graphics/mail_seen.png" name="themes/silver/graphics/mail_seen.png" />
   <install as="imp/themes/silver/graphics/mail_unseen.png" name="themes/silver/graphics/mail_unseen.png" />
   <install as="imp/themes/silver/graphics/message_source.png" name="themes/silver/graphics/message_source.png" />
   <install as="imp/themes/silver/graphics/newmail.png" name="themes/silver/graphics/newmail.png" />
   <install as="imp/themes/silver/graphics/newwin.png" name="themes/silver/graphics/newwin.png" />
   <install as="imp/themes/silver/graphics/plus.png" name="themes/silver/graphics/plus.png" />
   <install as="imp/themes/silver/graphics/popdown.png" name="themes/silver/graphics/popdown.png" />
   <install as="imp/themes/silver/graphics/prefs.png" name="themes/silver/graphics/prefs.png" />
   <install as="imp/themes/silver/graphics/preview.png" name="themes/silver/graphics/preview.png" />
   <install as="imp/themes/silver/graphics/print.png" name="themes/silver/graphics/print.png" />
   <install as="imp/themes/silver/graphics/reload.png" name="themes/silver/graphics/reload.png" />
   <install as="imp/themes/silver/graphics/reply.png" name="themes/silver/graphics/reply.png" />
   <install as="imp/themes/silver/graphics/replyall.png" name="themes/silver/graphics/replyall.png" />
   <install as="imp/themes/silver/graphics/search.png" name="themes/silver/graphics/search.png" />
   <install as="imp/themes/silver/graphics/shared.png" name="themes/silver/graphics/shared.png" />
   <install as="imp/themes/silver/graphics/signed.png" name="themes/silver/graphics/signed.png" />
   <install as="imp/themes/silver/graphics/sortdown.png" name="themes/silver/graphics/sortdown.png" />
   <install as="imp/themes/silver/graphics/sortup.png" name="themes/silver/graphics/sortup.png" />
   <install as="imp/themes/silver/graphics/spam.png" name="themes/silver/graphics/spam.png" />
   <install as="imp/themes/silver/graphics/spellcheck.png" name="themes/silver/graphics/spellcheck.png" />
   <install as="imp/themes/silver/graphics/undelete.png" name="themes/silver/graphics/undelete.png" />
   <install as="imp/themes/silver/graphics/warning.png" name="themes/silver/graphics/warning.png" />
   <install as="imp/themes/silver/graphics/whitelist.png" name="themes/silver/graphics/whitelist.png" />
   <install as="imp/themes/silver/graphics/folders/create.png" name="themes/silver/graphics/folders/create.png" />
   <install as="imp/themes/silver/graphics/folders/delete.png" name="themes/silver/graphics/folders/delete.png" />
   <install as="imp/themes/silver/graphics/folders/drafts.png" name="themes/silver/graphics/folders/drafts.png" />
   <install as="imp/themes/silver/graphics/folders/edit.png" name="themes/silver/graphics/folders/edit.png" />
   <install as="imp/themes/silver/graphics/folders/explore.png" name="themes/silver/graphics/folders/explore.png" />
   <install as="imp/themes/silver/graphics/folders/folder.png" name="themes/silver/graphics/folders/folder.png" />
   <install as="imp/themes/silver/graphics/folders/inbox.png" name="themes/silver/graphics/folders/inbox.png" />
   <install as="imp/themes/silver/graphics/folders/minus.png" name="themes/silver/graphics/folders/minus.png" />
   <install as="imp/themes/silver/graphics/folders/open.png" name="themes/silver/graphics/folders/open.png" />
   <install as="imp/themes/silver/graphics/folders/options.png" name="themes/silver/graphics/folders/options.png" />
   <install as="imp/themes/silver/graphics/folders/plus.png" name="themes/silver/graphics/folders/plus.png" />
   <install as="imp/themes/silver/graphics/folders/sent.png" name="themes/silver/graphics/folders/sent.png" />
   <install as="imp/themes/silver/graphics/folders/spam.png" name="themes/silver/graphics/folders/spam.png" />
   <install as="imp/themes/silver/graphics/folders/trash.png" name="themes/silver/graphics/folders/trash.png" />
   <install as="imp/themes/silver/graphics/mime/compressed.png" name="themes/silver/graphics/mime/compressed.png" />
   <install as="imp/themes/silver/graphics/mime/itip.php" name="themes/silver/graphics/mime/itip.php" />
   <install as="imp/themes/silver/graphics/nav/first-grey.png" name="themes/silver/graphics/nav/first-grey.png" />
   <install as="imp/themes/silver/graphics/nav/first.png" name="themes/silver/graphics/nav/first.png" />
   <install as="imp/themes/silver/graphics/nav/last-grey.png" name="themes/silver/graphics/nav/last-grey.png" />
   <install as="imp/themes/silver/graphics/nav/last.png" name="themes/silver/graphics/nav/last.png" />
   <install as="imp/themes/silver/graphics/nav/left-grey.png" name="themes/silver/graphics/nav/left-grey.png" />
   <install as="imp/themes/silver/graphics/nav/left.png" name="themes/silver/graphics/nav/left.png" />
   <install as="imp/themes/silver/graphics/nav/right-grey.png" name="themes/silver/graphics/nav/right-grey.png" />
   <install as="imp/themes/silver/graphics/nav/right.png" name="themes/silver/graphics/nav/right.png" />
   <install as="imp/themes/simplex/screen.css" name="themes/simplex/screen.css" />
   <install as="imp/themes/tango-blue/screen.css" name="themes/tango-blue/screen.css" />
   <install as="imp/themes/tango-blue/dimp/screen.css" name="themes/tango-blue/dimp/screen.css" />
   <install as="imp/themes/tango-blue/graphics/addressbook_browse.png" name="themes/tango-blue/graphics/addressbook_browse.png" />
   <install as="imp/themes/tango-blue/graphics/attachment.png" name="themes/tango-blue/graphics/attachment.png" />
   <install as="imp/themes/tango-blue/graphics/calendar.png" name="themes/tango-blue/graphics/calendar.png" />
   <install as="imp/themes/tango-blue/graphics/close.png" name="themes/tango-blue/graphics/close.png" />
   <install as="imp/themes/tango-blue/graphics/compose.png" name="themes/tango-blue/graphics/compose.png" />
   <install as="imp/themes/tango-blue/graphics/empty_trash.png" name="themes/tango-blue/graphics/empty_trash.png" />
   <install as="imp/themes/tango-blue/graphics/encrypted.png" name="themes/tango-blue/graphics/encrypted.png" />
   <install as="imp/themes/tango-blue/graphics/favicon.ico" name="themes/tango-blue/graphics/favicon.ico" />
   <install as="imp/themes/tango-blue/graphics/fetchmail.png" name="themes/tango-blue/graphics/fetchmail.png" />
   <install as="imp/themes/tango-blue/graphics/filters.png" name="themes/tango-blue/graphics/filters.png" />
   <install as="imp/themes/tango-blue/graphics/imp.png" name="themes/tango-blue/graphics/imp.png" />
   <install as="imp/themes/tango-blue/graphics/mail_answered.png" name="themes/tango-blue/graphics/mail_answered.png" />
   <install as="imp/themes/tango-blue/graphics/mail_deleted.png" name="themes/tango-blue/graphics/mail_deleted.png" />
   <install as="imp/themes/tango-blue/graphics/mail_draft.png" name="themes/tango-blue/graphics/mail_draft.png" />
   <install as="imp/themes/tango-blue/graphics/mail_flagged.png" name="themes/tango-blue/graphics/mail_flagged.png" />
   <install as="imp/themes/tango-blue/graphics/mail_personal.png" name="themes/tango-blue/graphics/mail_personal.png" />
   <install as="imp/themes/tango-blue/graphics/mail_priority_high.png" name="themes/tango-blue/graphics/mail_priority_high.png" />
   <install as="imp/themes/tango-blue/graphics/mail_priority_low.png" name="themes/tango-blue/graphics/mail_priority_low.png" />
   <install as="imp/themes/tango-blue/graphics/mail_unseen.png" name="themes/tango-blue/graphics/mail_unseen.png" />
   <install as="imp/themes/tango-blue/graphics/newmail.png" name="themes/tango-blue/graphics/newmail.png" />
   <install as="imp/themes/tango-blue/graphics/reload.png" name="themes/tango-blue/graphics/reload.png" />
   <install as="imp/themes/tango-blue/graphics/shared.png" name="themes/tango-blue/graphics/shared.png" />
   <install as="imp/themes/tango-blue/graphics/signed.png" name="themes/tango-blue/graphics/signed.png" />
   <install as="imp/themes/tango-blue/graphics/spellcheck.png" name="themes/tango-blue/graphics/spellcheck.png" />
   <install as="imp/themes/tango-blue/graphics/folders/drafts.png" name="themes/tango-blue/graphics/folders/drafts.png" />
   <install as="imp/themes/tango-blue/graphics/folders/folder.png" name="themes/tango-blue/graphics/folders/folder.png" />
   <install as="imp/themes/tango-blue/graphics/folders/inbox.png" name="themes/tango-blue/graphics/folders/inbox.png" />
   <install as="imp/themes/tango-blue/graphics/folders/open.png" name="themes/tango-blue/graphics/folders/open.png" />
   <install as="imp/themes/tango-blue/graphics/folders/sent.png" name="themes/tango-blue/graphics/folders/sent.png" />
   <install as="imp/themes/tango-blue/graphics/folders/spam.png" name="themes/tango-blue/graphics/folders/spam.png" />
   <install as="imp/themes/tango-blue/graphics/folders/trash.png" name="themes/tango-blue/graphics/folders/trash.png" />
   <install as="imp/attachment.php" name="attachment.php" />
   <install as="imp/compose-dimp.php" name="compose-dimp.php" />
   <install as="imp/compose-mimp.php" name="compose-mimp.php" />
   <install as="imp/compose.php" name="compose.php" />
   <install as="imp/contacts.php" name="contacts.php" />
   <install as="COPYING" name="COPYING" />
   <install as="imp/folders-mimp.php" name="folders-mimp.php" />
   <install as="imp/folders.php" name="folders.php" />
   <install as="imp/index-dimp.php" name="index-dimp.php" />
   <install as="imp/index.php" name="index.php" />
   <install as="imp/mailbox-mimp.php" name="mailbox-mimp.php" />
   <install as="imp/mailbox.php" name="mailbox.php" />
   <install as="imp/message-dimp.php" name="message-dimp.php" />
   <install as="imp/message-mimp.php" name="message-mimp.php" />
   <install as="imp/message.php" name="message.php" />
   <install as="imp/mobile.php" name="mobile.php" />
   <install as="imp/pgp.php" name="pgp.php" />
   <install as="README" name="README" />
   <install as="imp/rss.php" name="rss.php" />
   <install as="imp/saveimage.php" name="saveimage.php" />
   <install as="imp/search-basic.php" name="search-basic.php" />
   <install as="imp/search.php" name="search.php" />
   <install as="imp/smime.php" name="smime.php" />
   <install as="imp/thread.php" name="thread.php" />
   <install as="imp/view.php" name="view.php" />
  </filelist>
 </phprelease>
 <changelog>
  <release>
   <version>
    <release>5.0.0alpha1</release>
    <api>5.0.0</api>
   </version>
   <stability>
    <release>alpha</release>
    <api>alpha</api>
   </stability>
   <date>2011-03-09</date>
   <license uri="http://www.horde.org/licenses/gpl">GPL-2.0</license>
   <notes>
* First alpha release for Horde 4.
   </notes>
  </release>
  <release>
   <version>
    <release>5.0.0beta1</release>
    <api>5.0.0</api>
   </version>
   <stability>
    <release>beta</release>
    <api>beta</api>
   </stability>
   <date>2011-03-16</date>
   <license uri="http://www.horde.org/licenses/gpl">GPL-2.0</license>
   <notes>
* Fix purging deleted messages in dynamic view (Bug #9627).
* Fix display of non-IMAP mailbox elements in folder lists (Bug #9650).
* Fix print part display.
* Fix listing users through IMP API.
   </notes>
  </release>
  <release>
   <version>
    <release>5.0.0RC1</release>
    <api>5.0.0</api>
   </version>
   <stability>
    <release>beta</release>
    <api>beta</api>
   </stability>
   <date>2011-03-23</date>
   <license uri="http://www.horde.org/licenses/gpl">GPL-2.0</license>
   <notes>
* First release candidate for Horde 4.
* [mms] Fix loading virtual folder as initial page in standard view (Bug #9696).
* [mms] Fix upgrading virtual folders from IMP 4 (Bug #9692).
* [mms] Fix editing the size search criteria.
* [mms] Optimize importing messages from mbox file.
* [mms] Fix deletion from Virtual Inbox in standard view (Bug #9686).
* [mms] Fix loading virtual folders from drop-down folder list (Bug #9687).
* [mms] Fix thread sort by newest messages first (Bug #9685).
* [mms] Add ability to import/download mailboxes in dynamic view.
* [jan] Remove application tabs from AJAX interface (Bug #9679).
* [mms] Move all portal rendering code to Horde.
* [mms] Fix flag display in message list in traditional view (Bug #9673).
   </notes>
  </release>
  <release>
   <version>
    <release>5.0.0RC2</release>
    <api>5.0.0</api>
   </version>
   <stability>
    <release>beta</release>
    <api>beta</api>
   </stability>
   <date>2011-03-29</date>
   <license uri="http://www.horde.org/licenses/gpl">GPL-2.0</license>
   <notes>
* Second release candidate for Horde 4.
* Fix max_folders permission (Bug #9741).
* [jan] Rename all scripts in bin/ to be prefixed with imp- (Request #9647).
* [jan] Correctly render notifications with embedded HTML in dynamic view (Bug #9729).
* [mms] Fix moving to new mailbox, tasklist, and notepad in traditional view (Bug #9732).
* [jan] Add left and right keys as aliases for up and down keys in dynamic view.
* [mms] Add mailbox sorting and select all messages to vertical layout in the dynamic view (Request #9708).
* [jan] Fix expansion of quoted sections in thread view.
* [jan] Fix message previews in traditional view (Bug #9695).
* [jan] Support importing of compressed mailbox files.
* [jan] Fix upgrading of search_fields preference.
* [jan] Fix key navigation in traditional mailbox view.
* [mms] Don&apos;t cache FETCH data for the Spam and Trash mailboxes.
* [mms] All views now honor &apos;initial_page&apos; preference.
* [mms] Fix loading virtual folder as initial page in standard view (Bug #9696).
   </notes>
  </release>
  <release>
   <version>
    <release>5.0.0</release>
    <api>5.0.0</api>
   </version>
   <stability>
    <release>stable</release>
    <api>stable</api>
   </stability>
   <date>2011-04-06</date>
   <license uri="http://www.horde.org/licenses/gpl">GPL-2.0</license>
   <notes>
* First stable release for Horde 4.
* [jan] Notify about new mails in any Horde application.
* [mms] New mail notifications now handled by the Horde Notification system (Request #9751).
* [mms] Fix resuming messages with attachments (Bug #9780).
* [mms] Fix javascript actions in standard view in IE 7/8 (Bugs #9801, 9809).
* [jan] Fix application-specific permission checks (Bug #9786).
* [mms] Fix printing of message parts in IE, regardless of local user settings (Bug #9756).
* [mms] Fix IMP_Maillog regression from RC2 (Bug #9763).
* [mms] Fix honoring default encryption option in dynamic view.
* [jan] Show full alarm notifications in dynamic view (Request #9748).
* [jan] Fix saving S/MIME certs to address book.
* [mms] Support importing of compressed mailbox files if the zip extension is not available.
   </notes>
  </release>
  <release>
   <version>
    <release>5.0.1</release>
    <api>5.0.0</api>
   </version>
   <stability>
    <release>stable</release>
    <api>stable</api>
   </stability>
   <date>2011-04-20</date>
   <license uri="http://www.horde.org/licenses/gpl">GPL-2.0</license>
   <notes>
* [mms] Fix resuming reply drafts in HTML mode (Bug #9928).
* [mms] Fix updating flags/logs on original messages after resuming from draft.
* [mms] Fix flagging messages in search mailboxes in dynamic view.
* [mms] Don&apos;t attempt to poll non-IMAP mailboxes (Bug #9896).
* [mms] Fix deleting attachments from compose message in dynamic view (Bug #9899).
* [mms] Newmail portal block can now be configured to auto-update.
* [mms] Fix deleteMessages and flagMessages API calls (Bug #9888).
* [mms] More intelligent polling in dynamic view (Request #9808).
* [mms] Fix spurious viewport loading in rare situations (Bug #9768).
* [mms] Show human readable message in multipart/report parts in the richest
        format possible (Bug #9873).
* [mms] Fix unneeded body part downloads in alternative parts (Bug #9862).
* [mms] Fix importing PGP private keys.
* [mms] More intelligent part naming if name is not specified in the message (Request #9853).
* [jan] Avoid double escaping of folder names in sent-mail drop down list.
* [jan] Fix translation of special folders on certain IMAP servers.
* [jan] Fix display of status icons in traditional view (Bug #9844).
* [mms] Fix displaying all message parts in standard view (Bug #9827).
* [mms] Allow .eml files to be imported into a mailbox (Request #9827).
* [mms] Fix vertical layout resize in dynamic view (Bug #9834).
* [mms] Fix link for filters menu item (Bug #9831).
* [mms] Fix composing messages in mobile view.
* [mms] IMP will refuse to work with POP3 servers that don&apos;t support UIDL.
* [mms] Many POP3 fixes.
   </notes>
  </release>
  <release>
   <version>
    <release>5.0.2</release>
    <api>5.0.0</api></version>
   <stability>
    <release>stable</release>
    <api>stable</api></stability>
   <date>2011-05-03</date>
   <license uri="http://www.horde.org/licenses/gpl">GPL-2.0</license>
   <notes>
* [mms] Add quick flag filtering to traditional view.
* [mms] Fix viewing linked attachments (Bug #9972).
* [mms] Add support for the content-id access type of message/external-body.
* [mms] Consolidate IMAP error handling code in IMP_Imap_Exception.
* [mms] Use translated namespace name if available.
   </notes>
  </release>
  <release>
   <version>
    <release>5.0.3</release>
    <api>5.0.0</api></version>
   <stability>
    <release>stable</release>
    <api>stable</api></stability>
   <date>2011-05-03</date>
   <license uri="http://www.horde.org/licenses/gpl">GPL-2.0</license>
   <notes>
* [jan] Add missing files to package.
   </notes>
  </release>
  <release>
   <version>
    <release>5.0.4</release>
    <api>5.0.0</api></version>
   <stability>
    <release>stable</release>
    <api>stable</api></stability>
   <date>2011-05-25</date>
   <license uri="http://www.horde.org/licenses/gpl">GPL-2.0</license>
   <notes>
* [mms] Fix filter links in the preferences UI (Bug #10117).
* [mms] Fix print icon for non text/html displayable attachments (Bug #10112).
* [mms] Support $Junk/$NotJunk keywords when marking spam/ham.
* [jan] Fix link to send PGP key to keyserver (Bug #10070).
* [mms] Fix resizing compose window in dynamic view for IE 7/8 (Bug #10075).
* [mms] Fix setting/unsetting passphrases in preferences (Bug #10096).
* [mms] Base64url encode breacdrumb hash information in dynamic view.
* [mms] Add login task to autocreate special mailboxes.
* [mms] Workaround broken messages by allow viewing multipart/related parts that are not referenced in the base part.
* [mms] Use ACLs to determine when to hide various UI options (Request #9537).
* [mms] Cache various calculated mailbox information in the session.
* [mms] Fix adding flags in advanced search (Bug #10049).
* [mms] Fix display of subfolders in mobile view (Bug #10043).
* [mms] Improved determination of available flags in a mailbox.
* [mms] Fix adding to whitelist from dynamic view (rui.carneiro@portugalmail.net, Bug #10036).
   </notes>
  </release>
  <release>
   <version>
    <release>5.0.5</release>
    <api>5.0.0</api></version>
   <stability>
    <release>stable</release>
    <api>stable</api></stability>
   <date>2011-06-01</date>
   <license uri="http://www.horde.org/licenses/gpl">GPL-2.0</license>
   <notes>
* [jan] Fix loading message previews from search results (Bug #10152).
* [mms] Fix sending messages with linked attachments (Bug #10125).
* [mms] Handle response codes/errors returned from POP3 servers.
* [mms] Fix POP3 regressions.
* [mms] Workaround broken suhosin extension to allow search mailboxes (Request #9842).
   </notes>
  </release>
  <release>
   <version>
    <release>5.0.6</release>
    <api>5.0.0</api></version>
   <stability>
    <release>stable</release>
    <api>stable</api></stability>
   <date>2011-06-08</date>
   <license uri="http://www.horde.org/licenses/gpl">GPL-2.0</license>
   <notes>
* [mms] Fix regression in renaming mailboxes in dynamic view (Bug #10207).
* [mms] Fix selecting sent-mail mailbox for not empty namespaces (Bug #10090).
* [mms] Fix saving expand/collapse state in traditional folders view.
* [mms] Update all flag changes in dynamic mode (Bug #10146).
* [mms] Fix editing saved searches in dynamic mode (Bug #10189).
* [mms] Fix regression in saving sent mail in traditional view (Bug #10193).
* [mms] Fix regression in deleting mailboxes in traditional view (Bug #10170).
* [mms] Fix currently selected mailbox in folder lists (Bug #10163).
* [jan] Don&apos;t show button to strip attachments if turned off in the preferences (Bug #10154).
* [jan] Fix printing from message popup (Bug #10188).
* [jan] Fix viewing messages source from message popup (Bug #10190).
* [jan] Fix editing saved searches in traditional view (Bug #10184).
   </notes>
  </release>
  <release>
   <version>
    <release>5.0.7</release>
    <api>5.0.0</api></version>
   <stability>
    <release>stable</release>
    <api>stable</api></stability>
   <date>2011-06-14</date>
   <license uri="http://www.horde.org/licenses/gpl">GPL-2.0</license>
   <notes>
* [mms] Don&apos;t strip HTML part of compose message when stripping attachments from saved sent-mail message (Bug #10234).
* [mms] Fix regression when copying/moving messages into a new mailbox in traditional view (Bug #10232).
* [mms] Fix regression when flagging all messages in a mailbox (Bug #10224).
* [jan] Fix folder links in virtual folders (Bug #10221).
* [mms] Show translated name for special mailboxes in sent mail lists (Bug #10220).
* [mms] Fix regression in filtering mailbox in traditional view (Bug #10213).
   </notes>
  </release>
  <release>
   <version>
    <release>5.0.8</release>
    <api>5.0.0</api></version>
   <stability>
    <release>stable</release>
    <api>stable</api></stability>
   <date>2011-07-05</date>
   <license uri="http://www.horde.org/licenses/gpl">GPL-2.0</license>
   <notes>
* [jan] Don&apos;t attempt to delete linked attachments monthly if they have been disabled (Bug #10166).
* [jan] Don&apos;t show basic headers twice when showing all headers (Bug #10276).
* [jan] Add IMP_Contents#getTree() to return a tree representation of a message&apos;s MIME parts.
* [mms] Fix regression in parsing list reply address (Bug #10258).
* [jan] Tick sent-mail checkbox off when selecting sent-mail folder in dynamic view.
* [jan] Keep key navigation active after clicking into a HTML message (Request #9720).
* [mms] Fix additional regression when flagging all messages in a mailbox (Bug #10243).
* [mms] Fix "Don&apos;t Show" filtering in traditional mailbox view (Bug #10244).
   </notes>
  </release>
  <release>
   <version>
    <release>5.0.9</release>
    <api>5.0.0</api></version>
   <stability>
    <release>stable</release>
    <api>stable</api></stability>
   <date>2011-08-02</date>
   <license uri="http://www.horde.org/licenses/gpl">GPL-2.0</license>
   <notes>
* [mms] Fix to allow search filters to be saved.
* [mjr] Fix mouse click handling on mobile view (Bug #10355).
* [mms] Ensure correct message charset is use if forward/reply headers contain non US-ASCII characters (Bug #10148).
* [mms] Select all checkbox in dynamic view can now be toggled (Request #10067).
* [mms] Remember vertical splitbar size in dynamic view.
* [mms] Workaround IE quirks for compose autocomplete box (Bug #10250).
* [mms] Fix resuming HTML drafts for non-reply messages (Bug #10298).
* [jan] Fix verifying of inline signed PGP messages (requires Horde_Crypt 1.0.4).
* [mms] Fix Shift-N shortcut in dynamic view (Bug #10352).
* [mms] Add save message link to dynamic view preview window.
* [mms] Correctly quote e-mail names when composing from compose links in the dynamic view (Bug #10292).
   </notes>
  </release>
  <release>
   <version>
    <release>5.0.10</release>
    <api>5.0.0</api></version>
   <stability>
    <release>stable</release>
    <api>stable</api></stability>
   <date>2011-08-17</date>
   <license uri="http://www.horde.org/licenses/gpl">GPL-2.0</license>
   <notes>
* [mms] Display flag to indicate a mailing list message.
* [mms] Immediately update mailbox list when message is deleted and the mailbox does not support flags (e.g. POP3) (Bug #10424).
* [mjr] Fix notifications not showing while accepting iTips
* [mms] Correctly determine page with first/last unseen messages when using descending sequence sorting (Bug #9882).
* [mms] Deletion works correctly from popup message view if base window is no longer available (Bug #9761).
* [mms] Fix explicitly applying filters in INBOX in dynamic view (Bug #10291).
* [mms] Add &apos;Edit as New&apos; action for messages (Request #10206).
* [mms] Remove &apos;allow_resume_all&apos; configuration option (Request #10206).
* [mms] Add personal contacts search filter.
* [mms] Add ability to search all mailboxes (Request #10204).
   </notes>
  </release>
  <release>
   <version>
    <release>5.0.11</release>
    <api>5.0.0</api></version>
   <stability>
    <release>stable</release>
    <api>stable</api></stability>
   <date>2011-08-31</date>
   <license uri="http://www.horde.org/licenses/gpl">GPL-2.0</license>
   <notes>
* [mms] Automatically track rownumber updates when selecting messages; fixes SHIFT-DEL behavior in the dynamic view.
* [mms] Fix contents of sent message when directly sending from spellcheck in standard view (Bug #10464).
* [mms] Fix namespace auto-detection for non-sane namespace configs (Bug #10447).
* [mms] Fix POP3 regression (Bug #10450).
* [mms] Forwarded messages no longer treated as an attachment in the UI (Request #9754).
* [mms] Correctly display submailboxes in dynamic view when new submailbox is created before parent mailbox is expanded (Bug #10429).
   </notes>
  </release>
  <release>
   <version>
    <release>5.0.12</release>
    <api>5.0.0</api></version>
   <stability>
    <release>stable</release>
    <api>stable</api></stability>
   <date>2011-09-21</date>
   <license uri="http://www.horde.org/licenses/gpl">GPL-2.0</license>
   <notes>
* [mms] Fix UI artifacts when renaming mailboxes in dynamic view (Bug #10533).
* [jan] Don&apos;t open certain links in HTML messages in the message pane.
* [mms] Add ability to toggle hide deleted messages in dynamic view (Request #10256).
* [mms] Add auto-generated message filter (see RFC 3834).
* [mms] Remove non-existent parent mailbox when removing last child mailbox in dynamic view (Bug #10495).
* [mms] Provide content duration information for audio &amp; video data if that information is available (RFC 3803).
* [jan] Fix setting sender when redirecting messages via SMTP (Bug #10488).
* [mms] Add List-ID information, if available, to auto-reply notification.
* [mms] Display information on reply method in standard view when automatically choosing the reply type.
* [mms] Fix generation of Save All attachments link.
* [mms] More intelligent quoting of flowed text messages sent in HTML format.
* [mms] Browser mailto-handler respects current IMP view mode (Bug #10475).
* [mms] More workarounds for broken suhosin extension (Bug #10462).
* [mms] Always show image thumbnail previews, if an image conversion utility is present on the system.
   </notes>
  </release>
  <release>
   <version>
    <release>5.0.13</release>
    <api>5.0.0</api></version>
   <stability>
    <release>stable</release>
    <api>stable</api></stability>
   <date>2011-09-21</date>
   <license uri="http://www.horde.org/licenses/gpl">GPL-2.0</license>
   <notes>
* [jan] Fix broken dependency on Text_Flowed.
   </notes>
  </release>
  <release>
   <version>
    <release>5.0.14</release>
    <api>5.0.0</api></version>
   <stability>
    <release>stable</release>
    <api>stable</api></stability>
   <date>2011-10-18</date>
   <license uri="http://www.horde.org/licenses/gpl">GPL-2.0</license>
   <notes>
* [mms] Workaround broken number_format() for PHP &lt; 5.4.0 (Bug #10618).
* [mms] Add preference to indicate preferred language for return replies on outgoing messages.
* [mms] For reply, indicate original sender&apos;s language preference.
* [mms] Fix/improve monthly sent-mail rename login task (Bug #10613).
* [mms] Fix display of encoded subject text on print page (Bug #9755).
* [mms] Fix setting MDN flag on sent message after compose (Bug #10579).
* [mms] When expanding a submailbox in dynamic view, honor expanded children status.
* [mms] Re-add &apos;msgs_shown&apos; parameter to Newmail block.
* [mms] Allow multiple messages to be sent via quickreply in dynamic view.
* [mms] Allow image attachments to be displayed without download in mobile view.
* [mms] Fix reporting spam/innocent on mailbox page in mobile view.
* [mms] Fix viewing next message after deleting message in mobile view.
* [mms] Fix composing messages in mobile view.
* [mms] Optimize deletion of messages in dynamic view.
* [mms] Fix accessing search mailboxes in dynamic view on IE 9 (Bug #10462).
* [mms] Fix altering background color of system message flags (Bug #10544).
* [jan] Fix sending notifications after download of linked attachments (Bug #10539).
   </notes>
  </release>
  <release>
   <version>
    <release>5.0.15</release>
    <api>5.0.0</api></version>
   <stability>
    <release>stable</release>
    <api>stable</api></stability>
   <date>2011-11-22</date>
   <license uri="http://www.horde.org/licenses/gpl">GPL-2.0</license>
   <notes>
* [mms] Honor sortpref locked status.
* [mms] HTML drafts saved in IMP are resumed in that mode, regardless of the &apos;compose_html&apos; preference (Request #10787).
* [mms] Improved tree display when displaying all message parts.
* [mms] Fix DNS resolution when sending attachment viewed messages (Bug #10784).
* [mms] Fix switching quicksearch criteria while a search is active in dynamic mode (Bug #10780).
* [mms] Fix redirecting message from dynamic view popup message (Bug #10738).
* [mms] Fix swapping signatures when composing in HTML mode (Bug #10768).
* [mms] Remove transparency for PDF thumbnails generated by imagemagick.
* [mms] Fix removing addresses on contacts page (Bug #10761).
* [mms] Virtual Trash fixes.
* [mms] Improve UI access to advanced sorting options in dynamic view.
* [mms] Fix stripping attachments in traditional view (Bug #10722).
* [mms] Fix creating new Drafts mailbox from Drafts preference page.
* [mms] Fix verifying a PGP signed part within a PGP encrypted part.
* [mms] HTML viewer passes Email Privacy Tester (http://grepular.com/email_privacy_tester/).
* [mms] Fix intermittent attachment loss when composing messages.
* [mms] Correctly reference CSS stylesheets contained within a multipart/related part.
* [mms] Sanitize LINK tags contained in HTML messages.
* [mjr] Only request the field values we actually need when searching the contacts API.
* [mms] Fix expand all mailboxes in dynamic view (Bug #10682).
* [mms] Re-add auto-detection of MIME types for message parts that lack this information.
* [mms] Add &apos;delete_mark_seen&apos; preference.
* [mms] Fix accessing POP3 servers that use commas in their UIDs.
* [mms] Fix updating flags in non-selected mailbox if IMAP server does not support CONDSTORE/QRESYNC (Bug #10627).
* [mms] Fix some dynamic view links on IE (Bug #10664).
   </notes>
  </release>
  <release>
   <version>
    <release>5.0.16</release>
    <api>5.0.0</api></version>
   <stability>
    <release>stable</release>
    <api>stable</api></stability>
   <date>2011-11-22</date>
   <license uri="http://www.horde.org/licenses/gpl">GPL-2.0</license>
   <notes>
* [mms] Workaround broken PGP signed data contained within encrypted parts (Bug #10809).
* [mms] Fix signature verification display for combined encrypted/signed PGP messages.
* [mms] Add option to edit ACLs when right-clicking mailbox in dynamic view (Request #8060).
* [mms] Allow multiple messages to be redirected from traditional view mailbox page (Request #2084).
* [mms] Add ability to quickly add unsubscribed mailboxes to available search mailboxes in advanced search (Request #10832).
* [mms] Don&apos;t list parent mailboxes after child mailboxes (Bug #10802).
* [jan] Update Dutch translation (Pieterjan Heyse &lt;pieterjan.heyse@scheppers-wetteren.be&gt;).
* [mms] Fix setting compose message body on IE 9 in dynamic view.
* [mms] Redirect to login page if IMAP credentials are lost somehow during the session.
* [mms] Fix &apos;server&apos; credential in preauthenticate hook.
* [jan] Fix updating events from attendee responses (Bug #10772).
* [jan] Update Japanese translation (Hiromi Kimura &lt;hiromi@tac.tsukuba.ac.jp&gt;).
* [mms] Correctly apply default mail_domain value in all places it is needed.
* [mms] Correctly save mail_domain value if changed in preferences UI.
* [mms] Purge browser cache daily in dynamic view; updates time stamps to proper format (Request #9773).
   </notes>
  </release>
 </changelog>
</package><|MERGE_RESOLUTION|>--- conflicted
+++ resolved
@@ -32,7 +32,6 @@
  </stability>
  <license uri="http://www.horde.org/licenses/gpl">GPL-2.0</license>
  <notes>
-<<<<<<< HEAD
 * [mms] Added config option to limit size of messages with linked attachments (Request #6247).
 * [mms] Allow expiration date to be provided when creating personal PGP key (Request #5754).
 * [mms] Always use Horde default for sending charset unless reply_charset preference is active.
@@ -41,23 +40,6 @@
 * [mms] Fix accessing mailboxes containing ampersands (Bug #10093).
 * [mms] Size of sidebar now saved in dynamic view
 * [mms] Browser-specific UI elements in dynamic view now saved in browser storage (Ticket #10723).
-=======
-* [mms] Workaround broken PGP signed data contained within encrypted parts (Bug #10809).
-* [mms] Fix signature verification display for combined encrypted/signed PGP messages.
-* [mms] Add option to edit ACLs when right-clicking mailbox in dynamic view (Request #8060).
-* [mms] Allow multiple messages to be redirected from traditional view mailbox page (Request #2084).
-* [mms] Add ability to quickly add unsubscribed mailboxes to available search mailboxes in advanced search (Request #10832).
-* [mms] Don&apos;t list parent mailboxes after child mailboxes (Bug #10802).
-* [jan] Update Dutch translation (Pieterjan Heyse &lt;pieterjan.heyse@scheppers-wetteren.be&gt;).
-* [mms] Fix setting compose message body on IE 9 in dynamic view.
-* [mms] Redirect to login page if IMAP credentials are lost somehow during the session.
-* [mms] Fix &apos;server&apos; credential in preauthenticate hook.
-* [jan] Fix updating events from attendee responses (Bug #10772).
-* [jan] Update Japanese translation (Hiromi Kimura &lt;hiromi@tac.tsukuba.ac.jp&gt;).
-* [mms] Correctly apply default mail_domain value in all places it is needed.
-* [mms] Correctly save mail_domain value if changed in preferences UI.
-* [mms] Purge browser cache daily in dynamic view; updates time stamps to proper format (Request #9773).
->>>>>>> 74bbef15
  </notes>
  <contents>
   <dir baseinstalldir="/" name="/">
